--- conflicted
+++ resolved
@@ -451,13 +451,7 @@
   io_context.hpp               \
   io_service.hpp               \
   ip_filter.hpp                \
-<<<<<<< HEAD
-=======
-  ip_voter.hpp                 \
   libtorrent.hpp               \
-  link.hpp                     \
-  lsd.hpp                      \
->>>>>>> 76fbfd90
   magnet_uri.hpp               \
   mmap_disk_io.hpp             \
   natpmp.hpp                   \
