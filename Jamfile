--- conflicted
+++ resolved
@@ -61,36 +61,20 @@
 	}
 
 	# openssl libraries, if enabled
-<<<<<<< HEAD
-	if <ssl>openssl in $(properties)
-	{
-		# exclude gcc from a regular windows build to make mingw
-		# link against the regular unix library name
-		if <target-os>windows in $(properties)
-			&& ! <toolset>gcc in $(properties)
-		{
-			result += <library>ssleay32
-				<library>advapi32
-				<library>user32
-				<library>shell32
-				<library>gdi32
-=======
 	# exclude gcc from a regular windows build to make mingw
 	# link against the regular unix library name
-	if <crypto>openssl in $(properties)
+	if <ssl>openssl in $(properties)
 	{
 		if <openssl-version>pre1.1 in $(properties)
 			&& <target-os>windows in $(properties)
 			&& ! <toolset>gcc in $(properties)
 		{
-			result += <library>ssleay32
-				<library>libeay32
->>>>>>> ec65e12e
-			;
+			result += <library>ssleay32 ;
 		}
 		else
 		{
-<<<<<<< HEAD
+			# on windows the library names were changed to be in line with other
+			# system starting with OpenSSL 1.1
 			result += <library>ssl ;
 		}
 	}
@@ -99,30 +83,21 @@
 	{
 		# exclude gcc from a regular windows build to make mingw
 		# link against the regular unix library name
-		if <target-os>windows in $(properties)
+		if <openssl-version>pre1.1 in $(properties)
+			&& <target-os>windows in $(properties)
 			&& ! <toolset>gcc in $(properties)
 		{
 			# it should be possible to cleanup this list, but this is safe for now
-			result += <library>libeay32
-				<library>advapi32
-				<library>user32
-				<library>shell32
-				<library>gdi32
-			;
+			result += <library>libeay32 ;
 		}
 		else
 		{
 			result += <library>crypto ;
-=======
-			# on windows the library names were changed to be in line with other
-			# system starting with OpenSSL 1.1
-			result += <library>crypto <library>ssl ;
->>>>>>> ec65e12e
 		}
 	}
 
 	# windows needs some more libraries when using openSSL
-	if <crypto>openssl in $(properties)
+	if <ssl>openssl in $(properties)
 		&& <target-os>windows in $(properties)
 		&& ! <toolset>gcc in $(properties)
 	{
@@ -491,20 +466,11 @@
 feature mutable-torrents : on off : composite propagated link-incompatible ;
 feature.compose <mutable-torrents>off : <define>TORRENT_DISABLE_MUTABLE_TORRENTS ;
 
-<<<<<<< HEAD
 feature crypto : built-in libcrypto libgcrypt : composite propagated ;
 feature.compose <crypto>libcrypto : <define>TORRENT_USE_LIBCRYPTO ;
 feature.compose <crypto>libgcrypt : <define>TORRENT_USE_LIBGCRYPT ;
-=======
-feature crypto : built-in openssl gcrypt : composite propagated ;
-feature.compose <crypto>openssl : <define>TORRENT_USE_OPENSSL ;
-feature.compose <crypto>gcrypt : <define>TORRENT_USE_GCRYPT ;
 
 feature openssl-version : 1.1 pre1.1 : composite propagated ;
-
-feature resolve-countries : on off : composite propagated link-incompatible ;
-feature.compose <resolve-countries>off : <define>TORRENT_DISABLE_RESOLVE_COUNTRIES ;
->>>>>>> ec65e12e
 
 feature ssl : off openssl : composite propagated ;
 feature.compose <ssl>openssl : <define>TORRENT_USE_OPENSSL <define>OPENSSL_NO_SSL2 ;
