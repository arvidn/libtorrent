--- conflicted
+++ resolved
@@ -563,7 +563,7 @@
 fe80
 vcpkg
 leecher
-<<<<<<< HEAD
+6881l
 destructors
 fclose
 fopen
@@ -574,7 +574,4 @@
 wolfssl
 sni
 nginx
-SIGINT
-=======
-6881l
->>>>>>> ee381064
+SIGINT