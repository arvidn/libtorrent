'
's
libtorrent
API
APIs
ABI
SHA-1
ed25519
const
BEP
BEPs
bdecode
bdecoded
bencode
bencoding
bencoded
int64
uint64
enum
enums
struct
structs
bool
realloc
merkle
hpp
bittyrant
bittorrent
bitmask
bitmasks
SSL
asio
uTP
TCP
UDP
udp
IP
IPv4
IPv6
QoS
TOS
unchoke
unchoked
dict
kiB
MiB
GiB
DHT
LSD
adler32
LRU
LRUs
UPnP
NAT
NATs
PMP
arvid
Arvid
Norberg
RTT
internet
TODO
UNC
plugin
plugins
symlink
symlinks
CRC32
CRC
UTF
bitfield
RSS
rss
socks5
socks4
metadata
posix
downloaders
downloader
bitset
kB
hostname
indices
dht
lsd
noseed
BFpe
BFsd
i2p
async
uTorrent
pred
sha1
sha512
pread
preadv
pwrite
pwritev
queueing
readv
writev
ftruncate
iovec
uint8
addr
iov
reannounce
PEM
pem
dh_params
outform
pex
trackerless
sig
ip
HTTP
URL
URLs
username
auth
idx
num
passphrase
UUID
UUIDs
uuid
performant
preformatted
SHA
buf
bufs
sizeof
params
ptr
msvc
mutex
eventfd
uint32
HWND
IPs
CIDR
kademlia
userdata
dont
OR
ORed
Diffie
OpenSSL
openssl
libtorrent's
filesystem
filesystems
url
fs
io
ssl
errc
dh
dhparam
dhparams
0x01
0x02
0x04
0x08
http
failcount
superseeding
foo
baz
JSON
HTTPS
v4
v6
upnp
x509
process'
crc32
mtime
fallback
accessor
utf
str
bw
trackerid
timestamp
prioritisation
filehash
len
partfile
prepended
vec
dir
ut
ih
ec
cb
cid
mj
prio
src
'put'
'mtime'
'fingerprints'
'query'
'ro'
pre-partfile
pre
GCC
prioritization
nullptr
nothrow
precompute
recomputation
RPC
unchoking
ep
nid
crypto
URI
URIs
uri
infohashes
rw
holepunch
TLS
RC4
Hellman
html
namespace
dn
pe
lt
tex
natpmp
cancelled
bitcoin
Jamfile
Jamfiles
NDEBUG
Solaris
BitTorrent
BitTyrant
macOS
int8
int16
int32
int64
uint8
uint16
uint32
uint64
Castagnoli
CRC32C
multicast
Linux
kqueue
epoll
LEDBAT
DNS
Nagle's
ACK
ACKed
getaddrinfo
ethernet
gnuplot
peerlist
MTU
ICMP
VPN
DSL
CAS
cas
IRC
PPPoE
cwnd
fullscreen
screenshot
prepend
RSA
DSA
curve25519
nodes6
nodes4
serializer
github
Flattr
Wallin
Reimond
Retz
BEP5
librt
toolset
Wojciechowski
GTK
cmake
libsodium
nightcracker's
Siloti
Magnus
Jonsson
Umeå
freenode
irc
hydri
BBv2
DLL
gettime
toolsets
libgcrypt
LibTomCrypt
CommonCrypto
cygwin
gcc
iOS
memalign
valloc
malloc

libcrypto
libssl
libeay32
ssleay32
libc
iconv
MinGW
config
xbt
tarball
cd
b2
utp
stlport
IETF
BitSlug
BitCo
Tampere
CXX
gui
Multiprecision
gcrypt
peers'
wchar
ccmake
fPIC
Unix
ipv4
ipv6
reqq
homebrew
endian
gzip
KTorrent
Azureus
btih
der
Spek
darwin
dllimport
dllexport
stdlib
Wyzo
bjam
messages'
sonarqube
utorrent
zlib
MooPolice
LeechCraft
FDM
Folx
Tonido
Dumez
qBittorrent
sledgehammer999
ntx86
Tonidoplug
nodes2
NAS
Tonido
localhost
yourip
declspec
gtkmm
btg
ncurses
Tvitty
Bubba
TVBlob
ISPs
ACKs
uplink's
Lince
hrktorrent
Trolltech
msg
donthave
png
DelCo
Torrent2Exe
ZyXEL
NSA
NSA220
tcp
rlimit
screensaver
GPL
GPLv2
routable
L1
L2
rst
org
DF
TVblob
FatRat
DAAP
fno
BLOBbox
GetRight
py
pyd
cmd
Strigeus
ludde
fpic
programmatically
unchokes
ethernet's
BitTorrent's
IPTPS10
loopback
DLNA
EXE
Skype
lru
dll
exe
foobar
256ths
leechers
printability
podcasts
todo
0x10
0x41727101980
0x7fffffffffffffff
2410d4554d5ed856d69f426c38791673c59f4418
E4F0B674
0DFC
48BB
98A5
2AA730BDB6D6
0x0
0x20
2e
373ZDeQgQSQNuxdinNAPnQ63CRNn4iEXzg
BT
ID's
aio
btfd
d1
d11
de
e1
impl
md11
metadatai0ee
metadatai1e6
passwd
pexi2ee1
pi6881e1
pimpl
pre1
recv
requester's
seqi
seqi1e1
txt
un
v12
v2
fuzzers
fuzzer
libFuzzer
clang's
prev
mmap
hash2
infohash
v1
Dreik's
ctx
unicode
peers6
DNSName
SubjectAltName
SNI
httpseeds
Base16
lsd
xt
netsh
GUID
NIC
tun0
eth0
eth1
lan
NOATIME
INADDR
supportcrypt
setsockopt
OS
portmap
QBone
SNDBUFFER
RCVBUF
QBSS
DDoS
anonymization
Tribler
gzipped
processes'
versioning
cstdint
cloneable
inline
chrono
hunspell
online
dic
fallocate
strdup
istream
ostream
nonrouters
backoff
atime
wildcard
sk
OutIt
OutputIterator
nat
pmp
https
RemoteHost
ExternalPort
ret
pos
os
bt
cpp
tos
BP
qB
LT2000
iocontrol
getname
getpeername
fastresume
InternetGatewayDevice
netmask
fe80
vcpkg
leecher
6881l
NOTSENT
LOWAT
<<<<<<< HEAD
destructors
fclose
fopen
cxxstd
uri
https
wolfSSL
wolfssl
sni
nginx
SIGINT
=======
tls11
tls12
tls13
>>>>>>> f27738a7
<|MERGE_RESOLUTION|>--- conflicted
+++ resolved
@@ -566,7 +566,9 @@
 6881l
 NOTSENT
 LOWAT
-<<<<<<< HEAD
+tls11
+tls12
+tls13
 destructors
 fclose
 fopen
@@ -577,9 +579,4 @@
 wolfssl
 sni
 nginx
-SIGINT
-=======
-tls11
-tls12
-tls13
->>>>>>> f27738a7
+SIGINT