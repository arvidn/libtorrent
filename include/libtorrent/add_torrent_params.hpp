--- conflicted
+++ resolved
@@ -160,15 +160,11 @@
 		// ``torrent_handle::prioritize_files()``. The file priorities specified
 		// in here take precedence over those specified in the resume data, if
 		// any.
-<<<<<<< HEAD
-		std::vector<download_priority_t> file_priorities;
-=======
 		// If this vector of file priorities is shorter than the number of files
 		// in the torrent, the remaining files (not covered by this) will still
 		// have the default download priority. This default can be changed by
 		// setting the default_dont_download torrent_flag.
-		aux::noexcept_movable<std::vector<download_priority_t>> file_priorities;
->>>>>>> d5f74cb7
+		std::vector<download_priority_t> file_priorities;
 
 		// torrent extension construction functions can be added to this vector
 		// to have them be added immediately when the torrent is constructed.
