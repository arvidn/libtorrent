/*

Copyright (c) 2014-2022, Arvid Norberg
Copyright (c) 2016-2018, Alden Torres
Copyright (c) 2017, Andrei Kurushin
Copyright (c) 2017, Steven Siloti
Copyright (c) 2018, TheOriginalWinCat
Copyright (c) 2019, Amir Abrams
Copyright (c) 2020, Paul-Louis Ageneau
Copyright (c) 2022, Kevin Bracey
All rights reserved.

You may use, distribute and modify this code under the terms of the BSD license,
see LICENSE file.
*/

#ifndef TORRENT_SETTINGS_PACK_HPP_INCLUDED
#define TORRENT_SETTINGS_PACK_HPP_INCLUDED

#include "libtorrent/entry.hpp"
#include "libtorrent/string_view.hpp"
#include "libtorrent/flags.hpp"

#include <vector>
#include <memory>

// OVERVIEW
//
// You have some control over session configuration through the session::apply_settings()
// member function. To change one or more configuration options, create a settings_pack
// object and fill it with the settings to be set and pass it in to session::apply_settings().
//
// The settings_pack object is a collection of settings updates that are applied
// to the session when passed to session::apply_settings(). It's empty when
// constructed.
//
// You have control over proxy and authorization settings and also the user-agent
// that will be sent to the tracker. The user-agent will also be used to identify the
// client with other peers.
//
// Each configuration option is named with an enum value inside the
// settings_pack class. These are the available settings:
namespace libtorrent {

namespace aux {
	struct session_impl;
	struct session_settings;
	struct session_settings_single_thread;
}

	struct settings_pack;
	struct bdecode_node;

	TORRENT_EXTRA_EXPORT settings_pack load_pack_from_dict(bdecode_node const& settings);

	TORRENT_EXTRA_EXPORT void save_settings_to_dict(settings_pack const& sett, entry::dictionary_type& out);
	TORRENT_EXTRA_EXPORT settings_pack non_default_settings(aux::session_settings const& sett);
	TORRENT_EXTRA_EXPORT void apply_pack(settings_pack const* pack, aux::session_settings& sett
		, aux::session_impl* ses = nullptr);
	TORRENT_EXTRA_EXPORT void apply_pack_impl(settings_pack const* pack
		, aux::session_settings_single_thread& sett
		, std::vector<void(aux::session_impl::*)()>* callbacks = nullptr);
	TORRENT_EXTRA_EXPORT void run_all_updates(aux::session_impl& ses);

	// converts a setting integer (from the enums string_types, int_types or
	// bool_types) to a string, and vice versa.
	TORRENT_EXPORT int setting_by_name(string_view name);
	TORRENT_EXPORT char const* name_for_setting(int s);

	// returns a settings_pack with every setting set to its default value
	TORRENT_EXPORT settings_pack default_settings();

	// the common interface to settings_pack and the internal representation of
	// settings.
	struct TORRENT_EXPORT settings_interface
	{
		virtual void set_str(int name, std::string val) = 0;
		virtual void set_int(int name, int val) = 0;
		virtual void set_bool(int name, bool val) = 0;
		virtual bool has_val(int name) const = 0;

		virtual std::string const& get_str(int name) const = 0;
		virtual int get_int(int name) const = 0;
		virtual bool get_bool(int name) const = 0;

		template <typename Type, typename Tag>
		// hidden
		void set_int(int name, flags::bitfield_flag<Type, Tag> const val)
		{ set_int(name, static_cast<int>(static_cast<Type>(val))); }

		// hidden
		// these are here just to suppress the warning about virtual destructors
		// internal
		settings_interface() = default;
		settings_interface(settings_interface const&) = default;
		settings_interface(settings_interface&&) = default;
		settings_interface& operator=(settings_interface const&) = default;
		settings_interface& operator=(settings_interface&&) = default;
	protected:
		~settings_interface() = default;
	};

	// The ``settings_pack`` struct, contains the names of all settings as
	// enum values. These values are passed in to the ``set_str()``,
	// ``set_int()``, ``set_bool()`` functions, to specify the setting to
	// change.
	//
	// The ``settings_pack`` only stores values for settings that have been
	// explicitly set on this object. However, it can still be queried for
	// settings that have not been set and returns the default value for those
	// settings.
	//
	// .. include:: settings-ref.rst
	//
	struct TORRENT_EXPORT settings_pack final : settings_interface
	{
		friend TORRENT_EXTRA_EXPORT void apply_pack_impl(settings_pack const*
			, aux::session_settings_single_thread&
			, std::vector<void(aux::session_impl::*)()>*);

		// hidden
		settings_pack() = default;
		settings_pack(settings_pack const&) = default;
		settings_pack(settings_pack&&) noexcept = default;
		settings_pack& operator=(settings_pack const&) = default;
		settings_pack& operator=(settings_pack&&) noexcept = default;

		// set a configuration option in the settings_pack. ``name`` is one of
		// the enum values from string_types, int_types or bool_types. They must
		// match the respective type of the set_* function.
		void set_str(int name, std::string val) override;
		void set_int(int name, int val) override;
		void set_bool(int name, bool val) override;
		template <typename Type, typename Tag>
		void set_int(int name, flags::bitfield_flag<Type, Tag> const val)
		{ set_int(name, static_cast<int>(static_cast<Type>(val))); }

		// queries whether the specified configuration option has a value set in
		// this pack. ``name`` can be any enumeration value from string_types,
		// int_types or bool_types.
		bool has_val(int name) const override;

		// clear the settings pack from all settings
		void clear();

		// clear a specific setting from the pack
		void clear(int name);

		// queries the current configuration option from the settings_pack.
		// ``name`` is one of the enumeration values from string_types, int_types
		// or bool_types. The enum value must match the type of the get_*
		// function. If the specified setting field has not been set, the default
		// value is returned.
		std::string const& get_str(int name) const override;
		int get_int(int name) const override;
		bool get_bool(int name) const override;

		// setting names (indices) are 16 bits. The two most significant
		// bits indicate what type the setting has. (string, int, bool)
		enum type_bases
		{
			string_type_base = 0x0000,
			int_type_base =    0x4000,
			bool_type_base =   0x8000,
			type_mask =        0xc000,
			index_mask =       0x3fff
		};

		// internal
		template <typename Fun>
		void for_each(Fun&& f) const
		{
			for (auto const& s : m_strings) f(s.first, s.second);
			for (auto const& i : m_ints) f(i.first, i.second);
			for (auto const& b : m_bools) f(b.first, b.second);
		}

		// hidden
		enum string_types
		{
			// this is the client identification to the tracker. The recommended
			// format of this string is: "client-name/client-version
			// libtorrent/libtorrent-version". This name will not only be used when
			// making HTTP requests, but also when sending extended headers to
			// peers that support that extension. It may not contain \r or \n
			user_agent = string_type_base,

			// ``announce_ip`` is the ip address passed along to trackers as the
			// ``&ip=`` parameter. If left as the default, that parameter is
			// omitted.
			//
			// .. note::
			//    This setting is only meant for very special cases where a seed is
			//    running on the same host as the tracker, and the tracker accepts
			//    the IP parameter (which normal trackers don't). Do not set this
			//    option unless you also control the tracker.
			announce_ip,

#if TORRENT_ABI_VERSION == 1
			// ``mmap_cache`` may be set to a filename where the disk cache will
			// be mmapped to. This could be useful, for instance, to map the disk
			// cache from regular rotating hard drives onto an SSD drive. Doing
			// that effectively introduces a second layer of caching, allowing the
			// disk cache to be as big as can fit on an SSD drive (probably about
			// one order of magnitude more than the available RAM). The intention
			// of this setting is to set it up once at the start up and not change
			// it while running. The setting may not be changed as long as there
			// are any disk buffers in use. This default to the empty string,
			// which means use regular RAM allocations for the disk cache. The
			// file specified will be created and truncated to the disk cache size
			// (``cache_size``). Any existing file with the same name will be
			// replaced.
			//
			// This feature requires the ``mmap`` system call, on systems that
			// don't have ``mmap`` this setting is ignored.
			mmap_cache TORRENT_DEPRECATED_ENUM,
#else
			deprecated_mmap_cache,
#endif

			// this is the client name and version identifier sent to peers in the
			// handshake message. If this is an empty string, the user_agent is
			// used instead. This string must be a UTF-8 encoded unicode string.
			handshake_client_version,

			// This controls which IP address outgoing TCP peer connections are bound
			// to, in addition to controlling whether such connections are also
			// bound to a specific network interface/adapter (*bind-to-device*).
			//
			// This string is a comma-separated list of IP addresses and
			// interface names. An empty string will not bind TCP sockets to a
			// device, and let the network stack assign the local address.
			//
			// A list of names will be used to bind outgoing TCP sockets in a
			// round-robin fashion. An IP address will simply be used to `bind()`
			// the socket. An interface name will attempt to bind the socket to
			// that interface. If that fails, or is unsupported, one of the IP
			// addresses configured for that interface is used to `bind()` the
			// socket to. If the interface or adapter doesn't exist, the
			// outgoing peer connection will fail with an error message suggesting
			// the device cannot be found. Adapter names on Unix systems are of
			// the form "eth0", "eth1", "tun0", etc. This may be useful for
			// clients that are multi-homed. Binding an outgoing connection to a
			// local IP does not necessarily make the connection via the
			// associated NIC/Adapter.
			//
			// When outgoing interfaces are specified, incoming connections or
			// packets sent to a local interface or IP that's *not* in this list
			// will be rejected with a peer_blocked_alert with
			// ``invalid_local_interface`` as the reason.
			//
			// Note that these are just interface/adapter names or IP addresses.
			// There are no ports specified in this list. IPv6 addresses without
			// port should be specified without enclosing ``[``, ``]``.
			outgoing_interfaces,

			// a comma-separated list of (IP or device name, port) pairs. These are
			// the listen ports that will be opened for accepting incoming uTP and
			// TCP peer connections. These are also used for *outgoing* uTP and UDP
			// tracker connections and DHT nodes.
			//
			// It is possible to listen on multiple interfaces and
			// multiple ports. Binding to port 0 will make the operating system
			// pick the port.
			//
			// .. note::
			//    There are reasons to stick to the same port across sessions,
			//    which would mean only using port 0 on the first start, and
			//    recording the port that was picked for subsequent startups.
			//    Trackers, the DHT and other peers will remember the port they see
			//    you use and hand that port out to other peers trying to connect
			//    to you, as well as trying to connect to you themselves.
			//
			// A port that has an "s" suffix will accept SSL peer connections. (note
			// that SSL sockets are only available in builds with SSL support)
			//
			// A port that has an "l" suffix will be considered a local network.
			// i.e. it's assumed to only be able to reach hosts in the same local
			// network as the IP address (based on the netmask associated with the
			// IP, queried from the operating system).
			//
			// if binding fails, the listen_failed_alert is posted. Once a
			// socket binding succeeds (if it does), the listen_succeeded_alert
			// is posted. There may be multiple failures before a success.
			//
			// If a device name that does not exist is configured, no listen
			// socket will be opened for that interface. If this is the only
			// interface configured, it will be as if no listen ports are
			// configured.
			//
			// If no listen ports are configured (e.g. listen_interfaces is an
			// empty string), networking will be disabled. No DHT will start, no
			// outgoing uTP or tracker connections will be made. No incoming TCP
			// or uTP connections will be accepted. (outgoing TCP connections
			// will still be possible, depending on
			// settings_pack::outgoing_interfaces).
			//
			// For example:
			// ``[::1]:8888`` - will only accept connections on the IPv6 loopback
			// address on port 8888.
			//
			// ``eth0:4444,eth1:4444`` - will accept connections on port 4444 on
			// any IP address bound to device ``eth0`` or ``eth1``.
			//
			// ``[::]:0s`` - will accept SSL connections on a port chosen by the
			// OS. And not accept non-SSL connections at all.
			//
			// ``0.0.0.0:6881,[::]:6881`` - binds to all interfaces on port 6881.
			//
			// ``10.0.1.13:6881l`` - binds to the local IP address, port 6881, but
			// only allow talking to peers on the same local network. The netmask
			// is queried from the operating system. Interfaces marked ``l`` are
			// not announced to trackers, unless the tracker is also on the same
			// local network.
			//
			// Windows OS network adapter device name must be specified with GUID.
			// It can be obtained from "netsh lan show interfaces" command output.
			// GUID must be uppercased string embraced in curly brackets.
			// ``{E4F0B674-0DFC-48BB-98A5-2AA730BDB6D6}:7777`` - will accept
			// connections on port 7777 on adapter with this GUID.
			//
			// For more information, see the `Multi-homed hosts`_ section.
			//
			// .. _`Multi-homed hosts`: manual-ref.html#multi-homed-hosts
			listen_interfaces,

			// when using a proxy, this is the hostname where the proxy is running
			// see proxy_type. Note that when using a proxy, the
			// settings_pack::listen_interfaces setting is overridden and only a
			// single interface is created, just to contact the proxy. This
			// means a proxy cannot be combined with SSL torrents or multiple
			// listen interfaces. This proxy listen interface will not accept
			// incoming TCP connections, will not map ports with any gateway and
			// will not enable local service discovery. All traffic is supposed
			// to be channeled through the proxy.
			proxy_hostname,

			// when using a proxy, these are the credentials (if any) to use when
			// connecting to it. see proxy_type
			proxy_username,
			proxy_password,

			// sets the i2p_ SAM bridge to connect to. set the port with the
			// ``i2p_port`` setting. Unless this is set, i2p torrents are not
			// supported. This setting is separate from the other proxy settings
			// since i2p torrents and their peers are orthogonal. You can have
			// i2p peers as well as regular peers via a proxy.
			//
			// .. _i2p: http://www.i2p2.de
			i2p_hostname,

			// this is the fingerprint for the client. It will be used as the
			// prefix to the peer_id. If this is 20 bytes (or longer) it will be
			// truncated to 20 bytes and used as the entire peer-id
			//
			// There is a utility function, generate_fingerprint() that can be used
			// to generate a standard client peer ID fingerprint prefix.
			peer_fingerprint,

			// This is a comma-separated list of IP port-pairs. They will be added
			// to the DHT node (if it's enabled) as back-up nodes in case we don't
			// know of any.
			//
			// Changing these after the DHT has been started may not have any
			// effect until the DHT is restarted.
			// Here are some other bootstrap nodes that may work:
			// ``router.bittorrent.com:6881``,
			// ``dht.transmissionbt.com:6881``
			// ``router.bt.ouinet.work:6881``,
			dht_bootstrap_nodes,

			// This is the STUN server used by WebTorrent to enable ICE NAT
			// traversal for WebRTC. It must have the format ``hostname:port``.
			webtorrent_stun_server,

			max_string_setting_internal
		};

		// hidden
		enum bool_types
		{
			// determines if connections from the same IP address as existing
			// connections should be rejected or not. Rejecting multiple connections
			// from the same IP address will prevent abusive
			// behavior by peers. The logic for determining whether connections are
			// to the same peer is more complicated with this enabled, and more
			// likely to fail in some edge cases. It is not recommended to enable
			// this feature.
			allow_multiple_connections_per_ip = bool_type_base,

#if TORRENT_ABI_VERSION == 1
			// if set to true, upload, download and unchoke limits are ignored for
			// peers on the local network. This option is *DEPRECATED*, please use
			// set_peer_class_filter() instead.
			ignore_limits_on_local_network TORRENT_DEPRECATED_ENUM,
#else
			deprecated_ignore_limits_on_local_network,
#endif

			// ``send_redundant_have`` controls if have messages will be sent to
			// peers that already have the piece. This is typically not necessary,
			// but it might be necessary for collecting statistics in some cases.
			send_redundant_have,

#if TORRENT_ABI_VERSION == 1
			// if this is true, outgoing bitfields will never be fuil. If the
			// client is seed, a few bits will be set to 0, and later filled in
			// with have messages. This is to prevent certain ISPs from stopping
			// people from seeding.
			lazy_bitfields TORRENT_DEPRECATED_ENUM,
#else
			deprecated_lazy_bitfield,
#endif

			// ``use_dht_as_fallback`` determines how the DHT is used. If this is
			// true, the DHT will only be used for torrents where all trackers in
			// its tracker list has failed. Either by an explicit error message or
			// a time out. If this is false, the DHT is used regardless of if the
			// trackers fail or not.
			use_dht_as_fallback,

			// ``upnp_ignore_nonrouters`` indicates whether or not the UPnP
			// implementation should ignore any broadcast response from a device
			// whose address is not on our subnet. i.e.
			// it's a way to not talk to other people's routers by mistake.
			upnp_ignore_nonrouters,

			// ``use_parole_mode`` specifies if parole mode should be used. Parole
			// mode means that peers that participate in pieces that fail the hash
			// check are put in a mode where they are only allowed to download
			// whole pieces. If the whole piece a peer in parole mode fails the
			// hash check, it is banned. If a peer participates in a piece that
			// passes the hash check, it is taken out of parole mode.
			use_parole_mode,

#if TORRENT_ABI_VERSION == 1
			// enable and disable caching of blocks read from disk. the purpose of
			// the read cache is partly read-ahead of requests but also to avoid
			// reading blocks back from the disk multiple times for popular
			// pieces.
			use_read_cache TORRENT_DEPRECATED_ENUM,
			use_write_cache TORRENT_DEPRECATED_ENUM,

			// this will make the disk cache never flush a write piece if it would
			// cause is to have to re-read it once we want to calculate the piece
			// hash
			dont_flush_write_cache TORRENT_DEPRECATED_ENUM,

			// allocate separate, contiguous, buffers for read and write calls.
			// Only used where writev/readv cannot be used will use more RAM but
			// may improve performance
			coalesce_reads TORRENT_DEPRECATED_ENUM,
			coalesce_writes TORRENT_DEPRECATED_ENUM,
#else
			deprecated_use_read_cache,
			deprecated_use_write_cache,
			deprecated_flush_write_cache,
			deprecated_coalesce_reads,
			deprecated_coalesce_writes,
#endif

			// if true, prefer seeding torrents when determining which torrents to give
			// active slots to. If false, give preference to downloading torrents
			auto_manage_prefer_seeds,

			// if ``dont_count_slow_torrents`` is true, torrents without any
			// payload transfers are not subject to the ``active_seeds`` and
			// ``active_downloads`` limits. This is intended to make it more
			// likely to utilize all available bandwidth, and avoid having
			// torrents that don't transfer anything block the active slots.
			dont_count_slow_torrents,

			// ``close_redundant_connections`` specifies whether libtorrent should
			// close connections where both ends have no utility in keeping the
			// connection open. For instance if both ends have completed their
			// downloads, there's no point in keeping it open.
			close_redundant_connections,

			// If ``prioritize_partial_pieces`` is true, partial pieces are picked
			// before pieces that are more rare. If false, rare pieces are always
			// prioritized, unless the number of partial pieces is growing out of
			// proportion.
			prioritize_partial_pieces,

			// if set to true, the estimated TCP/IP overhead is drained from the
			// rate limiters, to avoid exceeding the limits with the total traffic
			rate_limit_ip_overhead,

			// ``announce_to_all_trackers`` controls how multi tracker torrents
			// are treated. If this is set to true, all trackers in the same tier
			// are announced to in parallel. If all trackers in tier 0 fails, all
			// trackers in tier 1 are announced as well. If it's set to false, the
			// behavior is as defined by the multi tracker specification.
			//
			// ``announce_to_all_tiers`` also controls how multi tracker torrents
			// are treated. When this is set to true, one tracker from each tier
			// is announced to. This is the uTorrent behavior. To be compliant
			// with the Multi-tracker specification, set it to false.
			announce_to_all_tiers,
			announce_to_all_trackers,

			// ``prefer_udp_trackers``: true means that trackers
			// may be rearranged in a way that udp trackers are always tried
			// before http trackers for the same hostname. Setting this to false
			// means that the tracker's tier is respected and there's no
			// preference of one protocol over another.
			prefer_udp_trackers,

#if TORRENT_ABI_VERSION == 1
			// ``strict_super_seeding`` when this is set to true, a piece has to
			// have been forwarded to a third peer before another one is handed
			// out. This is the traditional definition of super seeding.
			strict_super_seeding TORRENT_DEPRECATED_ENUM,
#else
			deprecated_strict_super_seeding,
#endif

#if TORRENT_ABI_VERSION == 1
			// if this is set to true, the memory allocated for the disk cache
			// will be locked in physical RAM, never to be swapped out. Every time
			// a disk buffer is allocated and freed, there will be the extra
			// overhead of a system call.
			lock_disk_cache TORRENT_DEPRECATED_ENUM,
#else
			deprecated_lock_disk_cache,
#endif

			// when set to true, all data downloaded from peers will be assumed to
			// be correct, and not tested to match the hashes in the torrent this
			// is only useful for simulation and testing purposes (typically
			// combined with disabled_storage)
			disable_hash_checks,

			// if this is true, i2p torrents are allowed to also get peers from
			// other sources than the tracker, and connect to regular IPs, not
			// providing any anonymization. This may be useful if the user is not
			// interested in the anonymization of i2p, but still wants to be able
			// to connect to i2p peers.
			allow_i2p_mixed,

#if TORRENT_ABI_VERSION == 1
			// ``low_prio_disk`` determines if the disk I/O should use a normal or
			// low priority policy. True, means that it's
			// low priority by default. Other processes doing disk I/O will
			// normally take priority in this mode. This is meant to improve the
			// overall responsiveness of the system while downloading in the
			// background. For high-performance server setups, this might not be
			// desirable.
			low_prio_disk TORRENT_DEPRECATED_ENUM,
#else
			deprecated_low_prio_disk,
#endif

#if TORRENT_ABI_VERSION <= 2
			// ``volatile_read_cache``, if this is set to true, read cache blocks
			// that are hit by peer read requests are removed from the disk cache
			// to free up more space. This is useful if you don't expect the disk
			// cache to create any cache hits from other peers than the one who
			// triggered the cache line to be read into the cache in the first
			// place.
			volatile_read_cache TORRENT_DEPRECATED_ENUM,
#else
			deprecated_volatile_read_cache,
#endif

#if TORRENT_ABI_VERSION == 1
			// ``guided_read_cache`` enables the disk cache to adjust the size of
			// a cache line generated by peers to depend on the upload rate you
			// are sending to that peer. The intention is to optimize the RAM
			// usage of the cache, to read ahead further for peers that you're
			// sending faster to.
			guided_read_cache TORRENT_DEPRECATED_ENUM,
#else
			deprecated_guided_read_cache,
#endif

			// ``no_atime_storage`` this is a Linux-only option and passes in the
			// ``O_NOATIME`` to ``open()`` when opening files. This may lead to
			// some disk performance improvements.
			no_atime_storage,

			// ``incoming_starts_queued_torrents``.  If a torrent
			// has been paused by the auto managed feature in libtorrent, i.e. the
			// torrent is paused and auto managed, this feature affects whether or
			// not it is automatically started on an incoming connection. The main
			// reason to queue torrents, is not to make them unavailable, but to
			// save on the overhead of announcing to the trackers, the DHT and to
			// avoid spreading one's unchoke slots too thin. If a peer managed to
			// find us, even though we're no in the torrent anymore, this setting
			// can make us start the torrent and serve it.
			incoming_starts_queued_torrents,

			// when set to true, the downloaded counter sent to trackers will
			// include the actual number of payload bytes downloaded including
			// redundant bytes. If set to false, it will not include any redundancy
			// bytes
			report_true_downloaded,

			// ``strict_end_game_mode`` controls when a
			// block may be requested twice. If this is ``true``, a block may only
			// be requested twice when there's at least one request to every piece
			// that's left to download in the torrent. This may slow down progress
			// on some pieces sometimes, but it may also avoid downloading a lot
			// of redundant bytes. If this is ``false``, libtorrent attempts to
			// use each peer connection to its max, by always requesting
			// something, even if it means requesting something that has been
			// requested from another peer already.
			strict_end_game_mode,

#if TORRENT_ABI_VERSION == 1
			// if ``broadcast_lsd`` is set to true, the local peer discovery (or
			// Local Service Discovery) will not only use IP multicast, but also
			// broadcast its messages. This can be useful when running on networks
			// that don't support multicast. Since broadcast messages might be
			// expensive and disruptive on networks, only every 8th announce uses
			// broadcast.
			broadcast_lsd TORRENT_DEPRECATED_ENUM,
#else
			deprecated_broadcast_lsd,
#endif

			// Enables incoming and outgoing, TCP and uTP peer connections.
			// ``false`` is disabled and ``true`` is enabled. When outgoing
			// connections are disabled, libtorrent will simply not make
			// outgoing peer connections with the specific transport protocol.
			// Disabled incoming peer connections will simply be rejected.
			// These options only apply to peer connections, not tracker- or any
			// other kinds of connections.
			enable_outgoing_utp,
			enable_incoming_utp,
			enable_outgoing_tcp,
			enable_incoming_tcp,

#if TORRENT_ABI_VERSION == 1
			// ``ignore_resume_timestamps`` determines if the storage, when
			// loading resume data files, should verify that the file modification
			// time with the timestamps in the resume data. False, means timestamps
			// are taken into account, and resume
			// data is less likely to accepted (torrents are more likely to be
			// fully checked when loaded). It might be useful to set this to true
			// if your network is faster than your disk, and it would be faster to
			// redownload potentially missed pieces than to go through the whole
			// storage to look for them.
			ignore_resume_timestamps TORRENT_DEPRECATED_ENUM,
#else
			// hidden
			deprecated_ignore_resume_timestamps,
#endif

			// ``no_recheck_incomplete_resume`` determines if the storage should
			// check the whole files when resume data is incomplete or missing or
			// whether it should simply assume we don't have any of the data. If
			// false, any existing files will be checked.
			// By setting this setting to true, the files won't be checked, but
			// will go straight to download mode.
			no_recheck_incomplete_resume,

			// ``anonymous_mode``: When set to true, the client tries to hide
			// its identity to a certain degree.
			//
			// * A generic user-agent will be
			//   used for trackers (except for private torrents).
			// * Your local IPv4 and IPv6 address won't be sent as query string
			//   parameters to private trackers.
			// * If announce_ip is configured, it will not be sent to trackers
			// * The client version will not be sent to peers in the extension
			//   handshake.
			anonymous_mode,

			// specifies whether downloads from web seeds is reported to the
			// tracker or not. Turning it off also excludes web
			// seed traffic from other stats and download rate reporting via the
			// libtorrent API.
			report_web_seed_downloads,

#if TORRENT_ABI_VERSION == 1
			// set to true if uTP connections should be rate limited This option
			// is *DEPRECATED*, please use set_peer_class_filter() instead.
			rate_limit_utp TORRENT_DEPRECATED_ENUM,
#else
			deprecated_rate_limit_utp,
#endif

#if TORRENT_ABI_VERSION == 1
			// if this is true, the ``&ip=`` argument in tracker requests (unless
			// otherwise specified) will be set to the intermediate IP address if
			// the user is double NATed. If the user is not double NATed, this
			// option does not have an affect
			announce_double_nat TORRENT_DEPRECATED_ENUM,
#else
			deprecated_announce_double_nat,
#endif

			// ``seeding_outgoing_connections`` determines if seeding (and
			// finished) torrents should attempt to make outgoing connections or
			// not. It may be set to false in very
			// specific applications where the cost of making outgoing connections
			// is high, and there are no or small benefits of doing so. For
			// instance, if no nodes are behind a firewall or a NAT, seeds don't
			// need to make outgoing connections.
			seeding_outgoing_connections,

			// when this is true, libtorrent will not attempt to make outgoing
			// connections to peers whose port is < 1024. This is a safety
			// precaution to avoid being part of a DDoS attack
			no_connect_privileged_ports,

			// ``smooth_connects`` means the number of
			// connection attempts per second may be limited to below the
			// ``connection_speed``, in case we're close to bump up against the
			// limit of number of connections. The intention of this setting is to
			// more evenly distribute our connection attempts over time, instead
			// of attempting to connect in batches, and timing them out in
			// batches.
			smooth_connects,

			// always send user-agent in every web seed request. If false, only
			// the first request per http connection will include the user agent
			always_send_user_agent,

			// ``apply_ip_filter_to_trackers`` determines
			// whether the IP filter applies to trackers as well as peers. If this
			// is set to false, trackers are exempt from the IP filter (if there
			// is one). If no IP filter is set, this setting is irrelevant.
			apply_ip_filter_to_trackers,

#if TORRENT_ABI_VERSION == 1
			// ``use_disk_read_ahead`` if true will attempt to
			// optimize disk reads by giving the operating system heads up of disk
			// read requests as they are queued in the disk job queue.
			use_disk_read_ahead TORRENT_DEPRECATED_ENUM,
#else
			deprecated_use_disk_read_ahead,
#endif

#if TORRENT_ABI_VERSION == 1
			// ``lock_files`` determines whether or not to lock files which
			// libtorrent is downloading to or seeding from. This is implemented
			// using ``fcntl(F_SETLK)`` on Unix systems and by not passing in
			// ``SHARE_READ`` and ``SHARE_WRITE`` on windows. This might prevent
			// 3rd party processes from corrupting the files under libtorrent's
			// feet.
			lock_files TORRENT_DEPRECATED_ENUM,
#else
			deprecated_lock_files,
#endif

#if TORRENT_ABI_VERSION == 1
			// ``contiguous_recv_buffer`` determines whether or not libtorrent
			// should receive data from peers into a contiguous intermediate
			// buffer, to then copy blocks into disk buffers from, or to make many
			// smaller calls to ``read()``, each time passing in the specific
			// buffer the data belongs in. When downloading at high rates, the
			// latter may save some time copying data. When seeding at high rates,
			// all incoming traffic consists of a very large number of tiny
			// packets, and enabling ``contiguous_recv_buffer`` will provide
			// higher performance. When this is enabled, it will only be used when
			// seeding to peers, since that's when it provides performance
			// improvements.
			contiguous_recv_buffer TORRENT_DEPRECATED_ENUM,
#else
			deprecated_contiguous_recv_buffer,
#endif

			// when true, web seeds sending bad data will be banned
			ban_web_seeds,

#if TORRENT_ABI_VERSION <= 2
			// when set to false, the ``write_cache_line_size`` will apply across
			// piece boundaries. this is a bad idea unless the piece picker also
			// is configured to have an affinity to pick pieces belonging to the
			// same write cache line as is configured in the disk cache.
			allow_partial_disk_writes TORRENT_DEPRECATED_ENUM,
#else
			deprecated_allow_partial_disk_writes,
#endif

#if TORRENT_ABI_VERSION == 1
			// If true, disables any communication that's not going over a proxy.
			// Enabling this requires a proxy to be configured as well, see
			// proxy_type and proxy_hostname settings. The listen sockets are
			// closed, and incoming connections will only be accepted through a
			// SOCKS5 or I2P proxy (if a peer proxy is set up and is run on the
			// same machine as the tracker proxy).
			force_proxy TORRENT_DEPRECATED_ENUM,
#else
			deprecated_force_proxy,
#endif

			// if false, prevents libtorrent to advertise share-mode support
			support_share_mode,

#if TORRENT_ABI_VERSION <= 2
			// support for BEP 30 merkle torrents has been removed

			// if this is false, don't advertise support for the Tribler merkle
			// tree piece message
			support_merkle_torrents TORRENT_DEPRECATED_ENUM,
#else
			deprecated_support_merkle_torrents,
#endif

			// if this is true, the number of redundant bytes is sent to the
			// tracker
			report_redundant_bytes,

			// if this is true, libtorrent will fall back to listening on a port
			// chosen by the operating system (i.e. binding to port 0). If a
			// failure is preferred, set this to false.
			listen_system_port_fallback,

#if TORRENT_ABI_VERSION == 1
			// ``use_disk_cache_pool`` enables using a pool allocator for disk
			// cache blocks. Enabling it makes the cache perform better at high
			// throughput. It also makes the cache less likely and slower at
			// returning memory back to the system, once allocated.
			use_disk_cache_pool TORRENT_DEPRECATED_ENUM,
#else
			deprecated_use_disk_cache_pool,
#endif

			// when this is true, and incoming encrypted connections are enabled,
			// &supportcrypt=1 is included in http tracker announces
			announce_crypto_support,

			// Starts and stops the UPnP service. When started, the listen port
			// and the DHT port are attempted to be forwarded on local UPnP router
			// devices.
			//
			// The upnp object returned by ``start_upnp()`` can be used to add and
			// remove arbitrary port mappings. Mapping status is returned through
			// the portmap_alert and the portmap_error_alert. The object will be
			// valid until ``stop_upnp()`` is called. See upnp-and-nat-pmp_.
			enable_upnp,

			// Starts and stops the NAT-PMP service. When started, the listen port
			// and the DHT port are attempted to be forwarded on the router
			// through NAT-PMP.
			//
			// The natpmp object returned by ``start_natpmp()`` can be used to add
			// and remove arbitrary port mappings. Mapping status is returned
			// through the portmap_alert and the portmap_error_alert. The object
			// will be valid until ``stop_natpmp()`` is called. See
			// upnp-and-nat-pmp_.
			enable_natpmp,

			// Starts and stops Local Service Discovery. This service will
			// broadcast the info-hashes of all the non-private torrents on the
			// local network to look for peers on the same swarm within multicast
			// reach.
			enable_lsd,

			// starts the dht node and makes the trackerless service available to
			// torrents.
			enable_dht,

			// if the allowed encryption level is both, setting this to true will
			// prefer RC4 if both methods are offered, plain text otherwise
			prefer_rc4,

			// if true, hostname lookups are done via the configured proxy (if
			// any). This is only supported by SOCKS5 and HTTP.
			proxy_hostnames,

			// if true, peer connections are made (and accepted) over the
			// configured proxy, if any. Web seeds as well as regular bittorrent
			// peer connections are considered "peer connections". Anything
			// transporting actual torrent payload (trackers and DHT traffic are
			// not considered peer connections).
			proxy_peer_connections,

			// if this setting is true, torrents with a very high availability of
			// pieces (and seeds) are downloaded sequentially. This is more
			// efficient for the disk I/O. With many seeds, the download order is
			// unlikely to matter anyway
			auto_sequential,

			// if true, tracker connections are made over the configured proxy, if
			// any.
			proxy_tracker_connections,

			// Starts and stops the internal IP table route changes notifier.
			//
			// The current implementation supports multiple platforms, and it is
			// recommended to have it enable, but you may want to disable it if
			// it's supported but unreliable, or if you have a better way to
			// detect the changes. In the later case, you should manually call
			// ``session_handle::reopen_network_sockets`` to ensure network
			// changes are taken in consideration.
			enable_ip_notifier,

			// when this is true, nodes whose IDs are derived from their source
			// IP according to `BEP 42`_ are preferred in the routing table.
			dht_prefer_verified_node_ids,

			// determines if the routing table entries should restrict entries to one
			// per IP. This defaults to true, which helps mitigate some attacks on
			// the DHT. It prevents adding multiple nodes with IPs with a very close
			// CIDR distance.
			//
			// when set, nodes whose IP address that's in the same /24 (or /64 for
			// IPv6) range in the same routing table bucket. This is an attempt to
			// mitigate node ID spoofing attacks also restrict any IP to only have a
			// single entry in the whole routing table
			dht_restrict_routing_ips,

			// determines if DHT searches should prevent adding nodes with IPs with
			// very close CIDR distance. This also defaults to true and helps
			// mitigate certain attacks on the DHT.
			dht_restrict_search_ips,

			// makes the first buckets in the DHT routing table fit 128, 64, 32 and
			// 16 nodes respectively, as opposed to the standard size of 8. All other
			// buckets have size 8 still.
			dht_extended_routing_table,

			// slightly changes the lookup behavior in terms of how many outstanding
			// requests we keep. Instead of having branch factor be a hard limit, we
			// always keep *branch factor* outstanding requests to the closest nodes.
			// i.e. every time we get results back with closer nodes, we query them
			// right away. It lowers the lookup times at the cost of more outstanding
			// queries.
			dht_aggressive_lookups,

			// when set, perform lookups in a way that is slightly more expensive,
			// but which minimizes the amount of information leaked about you.
			dht_privacy_lookups,

			// when set, node's whose IDs that are not correctly generated based on
			// its external IP are ignored. When a query arrives from such node, an
			// error message is returned with a message saying "invalid node ID".
			dht_enforce_node_id,

			// ignore DHT messages from parts of the internet we wouldn't expect to
			// see any traffic from
			dht_ignore_dark_internet,

			// when set, the other nodes won't keep this node in their routing
			// tables, it's meant for low-power and/or ephemeral devices that
			// cannot support the DHT, it is also useful for mobile devices which
			// are sensitive to network traffic and battery life.
			// this node no longer responds to 'query' messages, and will place a
			// 'ro' key (value = 1) in the top-level message dictionary of outgoing
			// query messages.
			dht_read_only,

			// when this is true, create an affinity for downloading 4 MiB extents
			// of adjacent pieces. This is an attempt to achieve better disk I/O
			// throughput by downloading larger extents of bytes, for torrents with
			// small piece sizes
			piece_extent_affinity,

			// when set to true, the certificate of HTTPS trackers and HTTPS web
			// seeds will be validated against the system's certificate store
			// (as defined by OpenSSL). If the system does not have a
			// certificate store, this option may have to be disabled in order
			// to get trackers and web seeds to work).
			validate_https_trackers,

			// when enabled, tracker and web seed requests are subject to
			// certain restrictions.
			//
			// An HTTP(s) tracker requests to localhost (loopback)
			// must have the request path start with "/announce". This is the
			// conventional bittorrent tracker request. Any other HTTP(S)
			// tracker request to loopback will be rejected. This applies to
			// trackers that redirect to loopback as well.
			//
			// Web seeds that end up on the client's local network (i.e. in a
			// private IP address range) may not include query string arguments.
			// This applies to web seeds redirecting to the local network as
			// well.
			//
			// Web seeds on global IPs (i.e. not local network) may not redirect
			// to a local network address
			ssrf_mitigation,

			// when disabled, any tracker or web seed with an IDNA hostname
			// (internationalized domain name) is ignored. This is a security
			// precaution to avoid various unicode encoding attacks that might
			// happen at the application level.
			allow_idna,

			// when set to true, enables the attempt to use SetFileValidData()
			// to pre-allocate disk space. This system call will only work when
			// running with Administrator privileges on Windows, and so this
			// setting is only relevant in that scenario. Using
			// SetFileValidData() poses a security risk, as it may reveal
			// previously deleted information from the disk.
			enable_set_file_valid_data,

			// When using a SOCKS5 proxy, UDP traffic is routed through the
			// proxy by sending a UDP ASSOCIATE command. If this option is true,
			// the UDP ASSOCIATE command will include the IP address and
			// listen port to the local UDP socket. This indicates to the proxy
			// which source endpoint to expect our packets from. The benefit is
			// that incoming packets can be forwarded correctly, before any
			// outgoing packets are sent. The risk is that if there's a NAT
			// between the client and the proxy, the IP address specified in the
			// protocol may not be valid from the proxy's point of view.
			socks5_udp_send_local_ep,

			max_bool_setting_internal
		};

		// hidden
		enum int_types
		{
			// ``tracker_completion_timeout`` is the number of seconds the tracker
			// connection will wait from when it sent the request until it
			// considers the tracker to have timed-out.
			tracker_completion_timeout = int_type_base,

			// ``tracker_receive_timeout`` is the number of seconds to wait to
			// receive any data from the tracker. If no data is received for this
			// number of seconds, the tracker will be considered as having timed
			// out. If a tracker is down, this is the kind of timeout that will
			// occur.
			tracker_receive_timeout,

			// ``stop_tracker_timeout`` is the number of seconds to wait when
			// sending a stopped message before considering a tracker to have
			// timed out. This is usually shorter, to make the client quit faster.
			// If the value is set to 0, the connections to trackers with the
			// stopped event are suppressed.
			stop_tracker_timeout,

			// this is the maximum number of bytes in a tracker response. If a
			// response size passes this number of bytes it will be rejected and
			// the connection will be closed. On gzipped responses this size is
			// measured on the uncompressed data. So, if you get 20 bytes of gzip
			// response that'll expand to 2 megabytes, it will be interrupted
			// before the entire response has been uncompressed (assuming the
			// limit is lower than 2 MiB).
			tracker_maximum_response_length,

			// the number of seconds from a request is sent until it times out if
			// no piece response is returned.
			piece_timeout,

			// the number of seconds one block (16 kiB) is expected to be received
			// within. If it's not, the block is requested from a different peer
			request_timeout,

			// the length of the request queue given in the number of seconds it
			// should take for the other end to send all the pieces. i.e. the
			// actual number of requests depends on the download rate and this
			// number.
			request_queue_time,

			// the number of outstanding block requests a peer is allowed to queue
			// up in the client. If a peer sends more requests than this (before
			// the first one has been sent) the last request will be dropped. the
			// higher this is, the faster upload speeds the client can get to a
			// single peer.
			max_allowed_in_request_queue,

			// ``max_out_request_queue`` is the maximum number of outstanding
			// requests to send to a peer. This limit takes precedence over
			// ``request_queue_time``. i.e. no matter the download speed, the
			// number of outstanding requests will never exceed this limit.
			max_out_request_queue,

			// if a whole piece can be downloaded in this number of seconds, or
			// less, the peer_connection will prefer to request whole pieces at a
			// time from this peer. The benefit of this is to better utilize disk
			// caches by doing localized accesses and also to make it easier to
			// identify bad peers if a piece fails the hash check.
			whole_pieces_threshold,

			// ``peer_timeout`` is the number of seconds the peer connection
			// should wait (for any activity on the peer connection) before
			// closing it due to time out. 120 seconds is
			// specified in the protocol specification. After half
			// the time out, a keep alive message is sent.
			peer_timeout,

			// same as peer_timeout, but only applies to url-seeds. this is
			// usually set lower, because web servers are expected to be more
			// reliable.
			urlseed_timeout,

			// controls the pipelining size of url and http seeds. i.e. the number of HTTP
			// request to keep outstanding before waiting for the first one to
			// complete. It's common for web servers to limit this to a relatively
			// low number, like 5
			urlseed_pipeline_size,

			// number of seconds until a new retry of a url-seed takes place.
			// Default retry value for http-seeds that don't provide
			// a valid ``retry-after`` header.
			urlseed_wait_retry,

			// sets the upper limit on the total number of files this session will
			// keep open. The reason why files are left open at all is that some
			// anti virus software hooks on every file close, and scans the file
			// for viruses. deferring the closing of the files will be the
			// difference between a usable system and a completely hogged down
			// system. Most operating systems also has a limit on the total number
			// of file descriptors a process may have open.
			file_pool_size,

			// ``max_failcount`` is the maximum times we try to
			// connect to a peer before stop connecting again. If a
			// peer succeeds, the failure counter is reset. If a
			// peer is retrieved from a peer source (other than DHT)
			// the failcount is decremented by one, allowing another
			// try.
			max_failcount,

			// the number of seconds to wait to reconnect to a peer. this time is
			// multiplied with the failcount.
			min_reconnect_time,

			// ``peer_connect_timeout`` the number of seconds to wait after a
			// connection attempt is initiated to a peer until it is considered as
			// having timed out. This setting is especially important in case the
			// number of half-open connections are limited, since stale half-open
			// connection may delay the connection of other peers considerably.
			peer_connect_timeout,

			// ``connection_speed`` is the number of connection attempts that are
			// made per second. If a number < 0 is specified, it will default to
			// 200 connections per second. If 0 is specified, it means don't make
			// outgoing connections at all.
			connection_speed,

			// if a peer is uninteresting and uninterested for longer than this
			// number of seconds, it will be disconnected.
			inactivity_timeout,

			// ``unchoke_interval`` is the number of seconds between
			// chokes/unchokes. On this interval, peers are re-evaluated for being
			// choked/unchoked. This is defined as 30 seconds in the protocol, and
			// it should be significantly longer than what it takes for TCP to
			// ramp up to it's max rate.
			unchoke_interval,

			// ``optimistic_unchoke_interval`` is the number of seconds between
			// each *optimistic* unchoke. On this timer, the currently
			// optimistically unchoked peer will change.
			optimistic_unchoke_interval,

			// ``num_want`` is the number of peers we want from each tracker
			// request. It defines what is sent as the ``&num_want=`` parameter to
			// the tracker.
			num_want,

			// ``initial_picker_threshold`` specifies the number of pieces we need
			// before we switch to rarest first picking. The first
			// ``initial_picker_threshold`` pieces in any torrent are picked at random
			// , the following pieces are picked in rarest first order.
			initial_picker_threshold,

			// the number of allowed pieces to send to peers that supports the
			// fast extensions
			allowed_fast_set_size,

			// ``suggest_mode`` controls whether or not libtorrent will send out
			// suggest messages to create a bias of its peers to request certain
			// pieces. The modes are:
			//
			// * ``no_piece_suggestions`` which will not send out suggest messages.
			// * ``suggest_read_cache`` which will send out suggest messages for
			//   the most recent pieces that are in the read cache.
			suggest_mode,

			// ``max_queued_disk_bytes`` is the maximum number of bytes, to
			// be written to disk, that can wait in the disk I/O thread queue.
			// This queue is only for waiting for the disk I/O thread to receive
			// the job and either write it to disk or insert it in the write
			// cache. When this limit is reached, the peer connections will stop
			// reading data from their sockets, until the disk thread catches up.
			// Setting this too low will severely limit your download rate.
			max_queued_disk_bytes,

			// the number of seconds to wait for a handshake response from a peer.
			// If no response is received within this time, the peer is
			// disconnected.
			handshake_timeout,

			// ``send_buffer_low_watermark`` the minimum send buffer target size
			// (send buffer includes bytes pending being read from disk). For good
			// and snappy seeding performance, set this fairly high, to at least
			// fit a few blocks. This is essentially the initial window size which
			// will determine how fast we can ramp up the send rate
			//
			// if the send buffer has fewer bytes than ``send_buffer_watermark``,
			// we'll read another 16 kiB block onto it. If set too small, upload
			// rate capacity will suffer. If set too high, memory will be wasted.
			// The actual watermark may be lower than this in case the upload rate
			// is low, this is the upper limit.
			//
			// the current upload rate to a peer is multiplied by this factor to
			// get the send buffer watermark. The factor is specified as a
			// percentage. i.e. 50 -> 0.5 This product is clamped to the
			// ``send_buffer_watermark`` setting to not exceed the max. For high
			// speed upload, this should be set to a greater value than 100. For
			// high capacity connections, setting this higher can improve upload
			// performance and disk throughput. Setting it too high may waste RAM
			// and create a bias towards read jobs over write jobs.
			send_buffer_low_watermark,
			send_buffer_watermark,
			send_buffer_watermark_factor,

			// ``choking_algorithm`` specifies which algorithm to use to determine
			// how many peers to unchoke. The unchoking algorithm for
			// downloading torrents is always "tit-for-tat", i.e. the peers we
			// download the fastest from are unchoked.
			//
			// The options for choking algorithms are defined in the
			// choking_algorithm_t enum.
			//
			// ``seed_choking_algorithm`` controls the seeding unchoke behavior.
			// i.e. How we select which peers to unchoke for seeding torrents.
			// Since a seeding torrent isn't downloading anything, the
			// tit-for-tat mechanism cannot be used. The available options are
			// defined in the seed_choking_algorithm_t enum.
			choking_algorithm,
			seed_choking_algorithm,

#if TORRENT_ABI_VERSION == 1
			// ``cache_size`` is the disk write and read cache. It is specified
			// in units of 16 kiB blocks. Buffers that are part of a peer's send
			// or receive buffer also count against this limit. Send and receive
			// buffers will never be denied to be allocated, but they will cause
			// the actual cached blocks to be flushed or evicted. If this is set
			// to -1, the cache size is automatically set based on the amount of
			// physical RAM on the machine. If the amount of physical RAM cannot
			// be determined, it's set to 1024 (= 16 MiB).
			//
			// On 32 bit builds, the effective cache size will be limited to 3/4 of
			// 2 GiB to avoid exceeding the virtual address space limit.
			cache_size TORRENT_DEPRECATED_ENUM,

			// Disk buffers are allocated using a pool allocator, the number of
			// blocks that are allocated at a time when the pool needs to grow can
			// be specified in ``cache_buffer_chunk_size``. Lower numbers saves
			// memory at the expense of more heap allocations. If it is set to 0,
			// the effective chunk size is proportional to the total cache size,
			// attempting to strike a good balance between performance and memory
			// usage. It defaults to 0.
			cache_buffer_chunk_size TORRENT_DEPRECATED_ENUM,

			// ``cache_expiry`` is the number of seconds
			// from the last cached write to a piece in the write cache, to when
			// it's forcefully flushed to disk.
			cache_expiry TORRENT_DEPRECATED_ENUM,
#else
			deprecated_cache_size,
			deprecated_cache_buffer_chunk_size,
			deprecated_cache_expiry,
#endif

			// determines how files are opened when they're in read only mode
			// versus read and write mode. The options are:
			//
			// enable_os_cache
			//   Files are opened normally, with the OS caching reads and writes.
			// disable_os_cache
			//   This opens all files in no-cache mode. This corresponds to the
			//   OS not letting blocks for the files linger in the cache. This
			//   makes sense in order to avoid the bittorrent client to
			//   potentially evict all other processes' cache by simply handling
			//   high throughput and large files. If libtorrent's read cache is
			//   disabled, enabling this may reduce performance.
			// write_through
			//   flush pieces to disk as they complete validation.
			//
			// One reason to disable caching is that it may help the operating
			// system from growing its file cache indefinitely.
			disk_io_write_mode,
			disk_io_read_mode,

			// this is the first port to use for binding outgoing connections to.
			// This is useful for users that have routers that allow QoS settings
			// based on local port. when binding outgoing connections to specific
			// ports, ``num_outgoing_ports`` is the size of the range. It should
			// be more than a few
			//
			// .. warning:: setting outgoing ports will limit the ability to keep
			//    multiple connections to the same client, even for different
			//    torrents. It is not recommended to change this setting. Its main
			//    purpose is to use as an escape hatch for cheap routers with QoS
			//    capability but can only classify flows based on port numbers.
			//
			// It is a range instead of a single port because of the problems with
			// failing to reconnect to peers if a previous socket to that peer and
			// port is in ``TIME_WAIT`` state.
			outgoing_port,
			num_outgoing_ports,

			// ``peer_dscp`` determines the DSCP field in the IP header of every
			// packet sent to peers (including web seeds). ``0x0`` means no marking,
			// ``0x04`` represents Lower Effort. For more details see `RFC 8622`_.
			//
			// .. _`RFC 8622`: http://www.faqs.org/rfcs/rfc8622.html
			//
			// ``peer_tos`` is the backwards compatible name for this setting.
			peer_dscp,

			// hidden
			peer_tos = peer_dscp,

			// for auto managed torrents, these are the limits they are subject
			// to. If there are too many torrents some of the auto managed ones
			// will be paused until some slots free up. ``active_downloads`` and
			// ``active_seeds`` controls how many active seeding and downloading
			// torrents the queuing mechanism allows. The target number of active
			// torrents is ``min(active_downloads + active_seeds, active_limit)``.
			// ``active_downloads`` and ``active_seeds`` are upper limits on the
			// number of downloading torrents and seeding torrents respectively.
			// Setting the value to -1 means unlimited.
			//
			// For example if there are 10 seeding torrents and 10 downloading
			// torrents, and ``active_downloads`` is 4 and ``active_seeds`` is 4,
			// there will be 4 seeds active and 4 downloading torrents. If the
			// settings are ``active_downloads`` = 2 and ``active_seeds`` = 4,
			// then there will be 2 downloading torrents and 4 seeding torrents
			// active. Torrents that are not auto managed are not counted against
			// these limits.
			//
			// ``active_checking`` is the limit of number of simultaneous checking
			// torrents.
			//
			// ``active_limit`` is a hard limit on the number of active (auto
			// managed) torrents. This limit also applies to slow torrents.
			//
			// ``active_dht_limit`` is the max number of torrents to announce to
			// the DHT.
			//
			// ``active_tracker_limit`` is the max number of torrents to announce
			// to their trackers.
			//
			// ``active_lsd_limit`` is the max number of torrents to announce to
			// the local network over the local service discovery protocol.
			//
			// You can have more torrents *active*, even though they are not
			// announced to the DHT, lsd or their tracker. If some peer knows
			// about you for any reason and tries to connect, it will still be
			// accepted, unless the torrent is paused, which means it won't accept
			// any connections.
			active_downloads,
			active_seeds,
			active_checking,
			active_dht_limit,
			active_tracker_limit,
			active_lsd_limit,
			active_limit,

#if TORRENT_ABI_VERSION == 1
			// ``active_loaded_limit`` is the number of torrents that are allowed
			// to be *loaded* at any given time. Note that a torrent can be active
			// even though it's not loaded. If an unloaded torrents finds a peer
			// that wants to access it, the torrent will be loaded on demand,
			// using a user-supplied callback function. If the feature of
			// unloading torrents is not enabled, this setting have no effect. If
			// this limit is set to 0, it means unlimited. For more information,
			// see dynamic-loading-of-torrent-files_.
			active_loaded_limit TORRENT_DEPRECATED_ENUM,
#else
			deprecated_active_loaded_limit,
#endif

			// ``auto_manage_interval`` is the number of seconds between the
			// torrent queue is updated, and rotated.
			auto_manage_interval,

			// this is the limit on the time a torrent has been an active seed
			// (specified in seconds) before it is considered having met the seed
			// limit criteria. See queuing_.
			seed_time_limit,

			// ``auto_scrape_interval`` is the number of seconds between scrapes
			// of queued torrents (auto managed and paused torrents). Auto managed
			// torrents that are paused, are scraped regularly in order to keep
			// track of their downloader/seed ratio. This ratio is used to
			// determine which torrents to seed and which to pause.
			//
			// ``auto_scrape_min_interval`` is the minimum number of seconds
			// between any automatic scrape (regardless of torrent). In case there
			// are a large number of paused auto managed torrents, this puts a
			// limit on how often a scrape request is sent.
			auto_scrape_interval,
			auto_scrape_min_interval,

			// ``max_peerlist_size`` is the maximum number of peers in the list of
			// known peers. These peers are not necessarily connected, so this
			// number should be much greater than the maximum number of connected
			// peers. Peers are evicted from the cache when the list grows passed
			// 90% of this limit, and once the size hits the limit, peers are no
			// longer added to the list. If this limit is set to 0, there is no
			// limit on how many peers we'll keep in the peer list.
			//
			// ``max_paused_peerlist_size`` is the max peer list size used for
			// torrents that are paused. This can be used to save memory for paused
			// torrents, since it's not as important for them to keep a large peer
			// list.
			max_peerlist_size,
			max_paused_peerlist_size,

			// this is the minimum allowed announce interval for a tracker. This
			// is specified in seconds and is used as a sanity check on what is
			// returned from a tracker. It mitigates hammering mis-configured
			// trackers.
			min_announce_interval,

			// this is the number of seconds a torrent is considered active after
			// it was started, regardless of upload and download speed. This is so
			// that newly started torrents are not considered inactive until they
			// have a fair chance to start downloading.
			auto_manage_startup,

			// ``seeding_piece_quota`` is the number of pieces to send to a peer,
			// when seeding, before rotating in another peer to the unchoke set.
			seeding_piece_quota,

			// ``max_rejects`` is the number of piece requests we will reject in a
			// row while a peer is choked before the peer is considered abusive
			// and is disconnected.
			max_rejects,

			// specifies the buffer sizes set on peer sockets. 0 means the OS
			// default (i.e. don't change the buffer sizes).
			// The socket buffer sizes are changed using setsockopt() with
			// SOL_SOCKET/SO_RCVBUF and SO_SNDBUFFER.
			//
			// Note that uTP peers share a single UDP socket buffer for each of the
			// ``listen_interfaces``, along with DHT and UDP tracker traffic.
			// If the buffer size is too small for the combined traffic through the
			// socket, packets may be dropped.
			recv_socket_buffer_size,
			send_socket_buffer_size,

			// the max number of bytes a single peer connection's receive buffer is
			// allowed to grow to.
			max_peer_recv_buffer_size,

#if TORRENT_ABI_VERSION == 1
			// ``file_checks_delay_per_block`` is the number of milliseconds to
			// sleep in between disk read operations when checking torrents.
			// This can be set to higher numbers to slow down the
			// rate at which data is read from the disk while checking. This may
			// be useful for background tasks that doesn't matter if they take a
			// bit longer, as long as they leave disk I/O time for other
			// processes.
			file_checks_delay_per_block TORRENT_DEPRECATED_ENUM,
#else
			deprecated_file_checks_delay_per_block,
#endif

#if TORRENT_ABI_VERSION <= 2
			// ``read_cache_line_size`` is the number of blocks to read into the
			// read cache when a read cache miss occurs. Setting this to 0 is
			// essentially the same thing as disabling read cache. The number of
			// blocks read into the read cache is always capped by the piece
			// boundary.
			//
			// When a piece in the write cache has ``write_cache_line_size``
			// contiguous blocks in it, they will be flushed. Setting this to 1
			// effectively disables the write cache.
			read_cache_line_size,
			write_cache_line_size,
#else
			deprecated_read_cache_line_size,
			deprecated_write_cache_line_size,
#endif

			// ``optimistic_disk_retry`` is the number of seconds from a disk
			// write errors occur on a torrent until libtorrent will take it out
			// of the upload mode, to test if the error condition has been fixed.
			//
			// libtorrent will only do this automatically for auto managed
			// torrents.
			//
			// You can explicitly take a torrent out of upload only mode using
			// set_upload_mode().
			optimistic_disk_retry,

			// ``max_suggest_pieces`` is the max number of suggested piece indices
			// received from a peer that's remembered. If a peer floods suggest
			// messages, this limit prevents libtorrent from using too much RAM.
			max_suggest_pieces,

			// ``local_service_announce_interval`` is the time between local
			// network announces for a torrent.
			// This interval is specified in seconds.
			local_service_announce_interval,

			// ``dht_announce_interval`` is the number of seconds between
			// announcing torrents to the distributed hash table (DHT).
			dht_announce_interval,

			// ``udp_tracker_token_expiry`` is the number of seconds libtorrent
			// will keep UDP tracker connection tokens around for. This is
			// specified to be 60 seconds. The higher this
			// value is, the fewer packets have to be sent to the UDP tracker. In
			// order for higher values to work, the tracker needs to be configured
			// to match the expiration time for tokens.
			udp_tracker_token_expiry,

#if TORRENT_ABI_VERSION == 1
			// ``default_cache_min_age`` is the minimum number of seconds any read
			// cache line is kept in the cache. This
			// may be greater if ``guided_read_cache`` is enabled. Having a lower
			// bound on the time a cache line stays in the cache is an attempt
			// to avoid swapping the same pieces in and out of the cache in case
			// there is a shortage of spare cache space.
			default_cache_min_age TORRENT_DEPRECATED_ENUM,
#else
			deprecated_default_cache_min_age,
#endif

			// ``num_optimistic_unchoke_slots`` is the number of optimistic
			// unchoke slots to use.
			// Having a higher number of optimistic unchoke slots mean you will
			// find the good peers faster but with the trade-off to use up more
			// bandwidth. 0 means automatic, where libtorrent opens up 20% of your
			// allowed upload slots as optimistic unchoke slots.
			num_optimistic_unchoke_slots,

#if TORRENT_ABI_VERSION == 1
			// ``default_est_reciprocation_rate`` is the assumed reciprocation
			// rate from peers when using the BitTyrant choker. If set too high,
			// you will over-estimate your peers and be
			// more altruistic while finding the true reciprocation rate, if it's
			// set too low, you'll be too stingy and waste finding the true
			// reciprocation rate.
			//
			// ``increase_est_reciprocation_rate`` specifies how many percent the
			// estimated reciprocation rate should be increased by each unchoke
			// interval a peer is still choking us back.
			// This only applies to the BitTyrant choker.
			//
			// ``decrease_est_reciprocation_rate`` specifies how many percent the
			// estimated reciprocation rate should be decreased by each unchoke
			// interval a peer unchokes us. This only applies
			// to the BitTyrant choker.
			default_est_reciprocation_rate TORRENT_DEPRECATED_ENUM,
			increase_est_reciprocation_rate TORRENT_DEPRECATED_ENUM,
			decrease_est_reciprocation_rate TORRENT_DEPRECATED_ENUM,
#else
			deprecated_default_est_reciprocation_rate,
			deprecated_increase_est_reciprocation_rate,
			deprecated_decrease_est_reciprocation_rate,
#endif

			// the max number of peers we accept from pex messages from a single
			// peer. this limits the number of concurrent peers any of our peers
			// claims to be connected to. If they claim to be connected to more
			// than this, we'll ignore any peer that exceeds this limit
			max_pex_peers,

			// ``tick_interval`` specifies the number of milliseconds between
			// internal ticks. This is the frequency with which bandwidth quota is
			// distributed to peers. It should not be more than one second (i.e.
			// 1000 ms). Setting this to a low value (around 100) means higher
			// resolution bandwidth quota distribution, setting it to a higher
			// value saves CPU cycles.
			tick_interval,

			// ``share_mode_target`` specifies the target share ratio for share
			// mode torrents. If set to 3, we'll try to upload 3
			// times as much as we download. Setting this very high, will make it
			// very conservative and you might end up not downloading anything
			// ever (and not affecting your share ratio). It does not make any
			// sense to set this any lower than 2. For instance, if only 3 peers
			// need to download the rarest piece, it's impossible to download a
			// single piece and upload it more than 3 times. If the
			// share_mode_target is set to more than 3, nothing is downloaded.
			share_mode_target,

			// ``upload_rate_limit`` and ``download_rate_limit`` sets
			// the session-global limits of upload and download rate limits, in
			// bytes per second. By default peers on the local network are not rate
			// limited.
			//
			// A value of 0 means unlimited.
			//
			// For fine grained control over rate limits, including making them apply
			// to local peers, see peer-classes_.
			upload_rate_limit,
			download_rate_limit,
#if TORRENT_ABI_VERSION == 1
			local_upload_rate_limit TORRENT_DEPRECATED_ENUM,
			local_download_rate_limit TORRENT_DEPRECATED_ENUM,
#else
			deprecated_local_upload_rate_limit,
			deprecated_local_download_rate_limit,
#endif

			// the number of bytes per second (on average) the DHT is allowed to send.
			// If the incoming requests causes to many bytes to be sent in responses,
			// incoming requests will be dropped until the quota has been replenished.
			dht_upload_rate_limit,

			// ``unchoke_slots_limit`` is the max number of unchoked peers in the
			// session. The number of unchoke slots may be ignored depending on
			// what ``choking_algorithm`` is set to. Setting this limit to -1
			// means unlimited, i.e. all peers will always be unchoked.
			unchoke_slots_limit,

#if TORRENT_ABI_VERSION == 1
			// ``half_open_limit`` sets the maximum number of half-open
			// connections libtorrent will have when connecting to peers. A
			// half-open connection is one where connect() has been called, but
			// the connection still hasn't been established (nor failed). Windows
			// XP Service Pack 2 sets a default, system wide, limit of the number
			// of half-open connections to 10. So, this limit can be used to work
			// nicer together with other network applications on that system. The
			// default is to have no limit, and passing -1 as the limit, means to
			// have no limit. When limiting the number of simultaneous connection
			// attempts, peers will be put in a queue waiting for their turn to
			// get connected.
			half_open_limit TORRENT_DEPRECATED_ENUM,
#else
			deprecated_half_open_limit,
#endif

			// ``connections_limit`` sets a global limit on the number of
			// connections opened. The number of connections is set to a hard
			// minimum of at least two per torrent, so if you set a too low
			// connections limit, and open too many torrents, the limit will not
			// be met.
			connections_limit,

			// ``connections_slack`` is the number of incoming connections
			// exceeding the connection limit to accept in order to potentially
			// replace existing ones.
			connections_slack,

			// ``utp_target_delay`` is the target delay for uTP sockets in
			// milliseconds. A high value will make uTP connections more
			// aggressive and cause longer queues in the upload bottleneck. It
			// cannot be too low, since the noise in the measurements would cause
			// it to send too slow.
			// ``utp_gain_factor`` is the number of bytes the uTP congestion
			// window can increase at the most in one RTT.
			// If this is set too high, the congestion controller reacts
			// too hard to noise and will not be stable, if it's set too low, it
			// will react slow to congestion and not back off as fast.
			//
			// ``utp_min_timeout`` is the shortest allowed uTP socket timeout,
			// specified in milliseconds. The
			// timeout depends on the RTT of the connection, but is never smaller
			// than this value. A connection times out when every packet in a
			// window is lost, or when a packet is lost twice in a row (i.e. the
			// resent packet is lost as well).
			//
			// The shorter the timeout is, the faster the connection will recover
			// from this situation, assuming the RTT is low enough.
			// ``utp_syn_resends`` is the number of SYN packets that are sent (and
			// timed out) before giving up and closing the socket.
			// ``utp_num_resends`` is the number of times a packet is sent (and
			// lost or timed out) before giving up and closing the connection.
			// ``utp_connect_timeout`` is the number of milliseconds of timeout
			// for the initial SYN packet for uTP connections. For each timed out
			// packet (in a row), the timeout is doubled. ``utp_loss_multiplier``
			// controls how the congestion window is changed when a packet loss is
			// experienced. It's specified as a percentage multiplier for
			// ``cwnd``. Do not change this value unless you know what you're doing.
			// Never set it higher than 100.
			utp_target_delay,
			utp_gain_factor,
			utp_min_timeout,
			utp_syn_resends,
			utp_fin_resends,
			utp_num_resends,
			utp_connect_timeout,
#if TORRENT_ABI_VERSION == 1
			utp_delayed_ack TORRENT_DEPRECATED_ENUM,
#else
			deprecated_utp_delayed_ack,
#endif
			utp_loss_multiplier,

			// The ``mixed_mode_algorithm`` determines how to treat TCP
			// connections when there are uTP connections. Since uTP is designed
			// to yield to TCP, there's an inherent problem when using swarms that
			// have both TCP and uTP connections. If nothing is done, uTP
			// connections would often be starved out for bandwidth by the TCP
			// connections. This mode is ``prefer_tcp``. The ``peer_proportional``
			// mode simply looks at the current throughput and rate limits all TCP
			// connections to their proportional share based on how many of the
			// connections are TCP. This works best if uTP connections are not
			// rate limited by the global rate limiter (which they aren't by
			// default).
			mixed_mode_algorithm,

			// ``listen_queue_size`` is the value passed in to listen() for the
			// listen socket. It is the number of outstanding incoming connections
			// to queue up while we're not actively waiting for a connection to be
			// accepted. 5 should be sufficient for any
			// normal client. If this is a high performance server which expects
			// to receive a lot of connections, or used in a simulator or test, it
			// might make sense to raise this number. It will not take affect
			// until the ``listen_interfaces`` settings is updated.
			listen_queue_size,

			// ``torrent_connect_boost`` is the number of peers to try to connect
			// to immediately when the first tracker response is received for a
			// torrent. This is a boost to given to new torrents to accelerate
			// them starting up. The normal connect scheduler is run once every
			// second, this allows peers to be connected immediately instead of
			// waiting for the session tick to trigger connections.
			// This may not be set higher than 255.
			torrent_connect_boost,

			// ``alert_queue_size`` is the maximum number of alerts queued up
			// internally. If alerts are not popped, the queue will eventually
			// fill up to this level. Once the alert queue is full, additional
			// alerts will be dropped, and not delivered to the client. Once the
			// client drains the queue, new alerts may be delivered again. In order
			// to know that alerts have been dropped, see
			// session_handle::dropped_alerts().
			alert_queue_size,

			// ``max_metadata_size`` is the maximum allowed size (in bytes) to be
			// received by the metadata extension, i.e. magnet links.
			max_metadata_size,

			// ``hashing_threads`` is the number of disk I/O threads to use for
			// piece hash verification. These threads are *in addition* to the
			// regular disk I/O threads specified by settings_pack::aio_threads.
			// These threads are only used for full checking of torrents. The
			// hash checking done while downloading are done by the regular disk
			// I/O threads.
			// The hasher threads do not only compute hashes, but also perform
			// the read from disk. On storage optimal for sequential access,
			// such as hard drives, this setting should be set to 1, which is
			// also the default.
			hashing_threads,

			// the number of blocks to keep outstanding at any given time when
			// checking torrents. Higher numbers give faster re-checks but uses
			// more memory. Specified in number of 16 kiB blocks
			checking_mem_usage,

			// if set to > 0, pieces will be announced to other peers before they
			// are fully downloaded (and before they are hash checked). The
			// intention is to gain 1.5 potential round trip times per downloaded
			// piece. When non-zero, this indicates how many milliseconds in
			// advance pieces should be announced, before they are expected to be
			// completed.
			predictive_piece_announce,

			// for some aio back-ends, ``aio_threads`` specifies the number of
			// io-threads to use.
			aio_threads,

#if TORRENT_ABI_VERSION == 1
			// for some aio back-ends, ``aio_max`` specifies the max number of
			// outstanding jobs.
			aio_max TORRENT_DEPRECATED_ENUM,

			// .. note:: This is not implemented
			//
			// ``network_threads`` is the number of threads to use to call
			// ``async_write_some`` (i.e. send) on peer connection sockets. When
			// seeding at extremely high rates, this may become a bottleneck, and
			// setting this to 2 or more may parallelize that cost. When using SSL
			// torrents, all encryption for outgoing traffic is done within the
			// socket send functions, and this will help parallelizing the cost of
			// SSL encryption as well.
			network_threads TORRENT_DEPRECATED_ENUM,

			// ``ssl_listen`` sets the listen port for SSL connections. If this is
			// set to 0, no SSL listen port is opened. Otherwise a socket is
			// opened on this port. This setting is only taken into account when
			// opening the regular listen port, and won't re-open the listen
			// socket simply by changing this setting.
			ssl_listen TORRENT_DEPRECATED_ENUM,
#else
			// hidden
			deprecated_aio_max,
			deprecated_network_threads,
			deprecated_ssl_listen,
#endif

			// ``tracker_backoff`` determines how aggressively to back off from
			// retrying failing trackers. This value determines *x* in the
			// following formula, determining the number of seconds to wait until
			// the next retry:
			//
			//    delay = 5 + 5 * x / 100 * fails^2
			//
			// This setting may be useful to make libtorrent more or less
			// aggressive in hitting trackers.
			tracker_backoff,

			// when a seeding torrent reaches either the share ratio (bytes up /
			// bytes down) or the seed time ratio (seconds as seed / seconds as
			// downloader) or the seed time limit (seconds as seed) it is
			// considered done, and it will leave room for other torrents. These
			// are specified as percentages. Torrents that are considered done will
			// still be allowed to be seeded, they just won't have priority anymore.
			// For more, see queuing_.
			share_ratio_limit,
			seed_time_ratio_limit,

			// peer_turnover is the percentage of peers to disconnect every
			// turnover peer_turnover_interval (if we're at the peer limit), this
			// is specified in percent when we are connected to more than limit *
			// peer_turnover_cutoff peers disconnect peer_turnover fraction of the
			// peers. It is specified in percent peer_turnover_interval is the
			// interval (in seconds) between optimistic disconnects if the
			// disconnects happen and how many peers are disconnected is
			// controlled by peer_turnover and peer_turnover_cutoff
			peer_turnover,
			peer_turnover_cutoff,
			peer_turnover_interval,

			// this setting controls the priority of downloading torrents over
			// seeding or finished torrents when it comes to making peer
			// connections. Peer connections are throttled by the connection_speed
			// and the half-open connection limit. This makes peer connections a
			// limited resource. Torrents that still have pieces to download are
			// prioritized by default, to avoid having many seeding torrents use
			// most of the connection attempts and only give one peer every now
			// and then to the downloading torrent. libtorrent will loop over the
			// downloading torrents to connect a peer each, and every n:th
			// connection attempt, a finished torrent is picked to be allowed to
			// connect to a peer. This setting controls n.
			connect_seed_every_n_download,

			// the max number of bytes to allow an HTTP response to be when
			// announcing to trackers or downloading .torrent files via the
			// ``url`` provided in ``add_torrent_params``.
			max_http_recv_buffer_size,

			// if binding to a specific port fails, should the port be incremented
			// by one and tried again? This setting specifies how many times to
			// retry a failed port bind
			max_retry_port_bind,

			// a bitmask combining flags from alert_category_t defining which
			// kinds of alerts to receive
			alert_mask,

			// control the settings for incoming and outgoing connections
			// respectively. see enc_policy enum for the available options.
			// Keep in mind that protocol encryption degrades performance in
			// several respects:
			//
			// 1. It prevents "zero copy" disk buffers being sent to peers, since
			//    each peer needs to mutate the data (i.e. encrypt it) the data
			//    must be copied per peer connection rather than sending the same
			//    buffer to multiple peers.
			// 2. The encryption itself requires more CPU than plain bittorrent
			//    protocol. The highest cost is the Diffie Hellman exchange on
			//    connection setup.
			// 3. The encryption handshake adds several round-trips to the
			//    connection setup, and delays transferring data.
			out_enc_policy,
			in_enc_policy,

			// determines the encryption level of the connections. This setting
			// will adjust which encryption scheme is offered to the other peer,
			// as well as which encryption scheme is selected by the client. See
			// enc_level enum for options.
			allowed_enc_level,

			// the download and upload rate limits for a torrent to be considered
			// active by the queuing mechanism. A torrent whose download rate is
			// less than ``inactive_down_rate`` and whose upload rate is less than
			// ``inactive_up_rate`` for ``auto_manage_startup`` seconds, is
			// considered inactive, and another queued torrent may be started.
			// This logic is disabled if ``dont_count_slow_torrents`` is false.
			inactive_down_rate,
			inactive_up_rate,

			// proxy to use. see proxy_type_t.
			proxy_type,

			// the port of the proxy server
			proxy_port,

			// sets the i2p_ SAM bridge port to connect to. set the hostname with
			// the ``i2p_hostname`` setting.
			//
			// .. _i2p: http://www.i2p2.de
			i2p_port,

#if TORRENT_ABI_VERSION == 1
			// this determines the max number of volatile disk cache blocks. If the
			// number of volatile blocks exceed this limit, other volatile blocks
			// will start to be evicted. A disk cache block is volatile if it has
			// low priority, and should be one of the first blocks to be evicted
			// under pressure. For instance, blocks pulled into the cache as the
			// result of calculating a piece hash are volatile. These blocks don't
			// represent potential interest among peers, so the value of keeping
			// them in the cache is limited.
			cache_size_volatile,
#else
			deprecated_cache_size_volatile,
#endif

			// The maximum request range of an url seed in bytes. This value
			// defines the largest possible sequential web seed request. Lower values
			// are possible but will be ignored if they are lower then piece size.
			// This value should be related to your download speed to prevent
			// libtorrent from creating too many expensive http requests per
			// second. You can select a value as high as you want but keep in mind
			// that libtorrent can't create parallel requests if the first request
			// did already select the whole file.
			// If you combine bittorrent seeds with web seeds and pick strategies
			// like rarest first you may find your web seed requests split into
			// smaller parts because we don't download already picked pieces
			// twice.
			urlseed_max_request_bytes,

			// time to wait until a new retry of a web seed name lookup
			web_seed_name_lookup_retry,

			// the number of seconds between closing the file opened the longest
			// ago. 0 means to disable the feature. The purpose of this is to
			// periodically close files to trigger the operating system flushing
			// disk cache. Specifically it has been observed to be required on
			// windows to not have the disk cache grow indefinitely.
			// This defaults to 240 seconds on windows, and disabled on other
			// systems.
			close_file_interval,

			// When uTP experiences packet loss, it will reduce the congestion
			// window, and not reduce it again for this many milliseconds, even if
			// experiencing another lost packet.
			utp_cwnd_reduce_timer,

			// the max number of web seeds to have connected per torrent at any
			// given time.
			max_web_seed_connections,

			// the number of seconds before the internal host name resolver
			// considers a cache value timed out, negative values are interpreted
			// as zero.
			resolver_cache_timeout,

			// specify the not-sent low watermark for socket send buffers. This
			// corresponds to the, Linux-specific, ``TCP_NOTSENT_LOWAT`` TCP socket
			// option.
			send_not_sent_low_watermark,

			// the rate based choker compares the upload rate to peers against a
			// threshold that increases proportionally by its size for every
			// peer it visits, visiting peers in decreasing upload rate. The
			// number of upload slots is determined by the number of peers whose
			// upload rate exceeds the threshold. This option sets the start
			// value for this threshold. A higher value leads to fewer unchoke
			// slots, a lower value leads to more.
			rate_choker_initial_threshold,

			// The expiration time of UPnP port-mappings, specified in seconds. 0
			// means permanent lease. Some routers do not support expiration times
			// on port-maps (nor correctly returning an error indicating lack of
			// support). In those cases, set this to 0. Otherwise, don't set it any
			// lower than 5 minutes.
			upnp_lease_duration,

			// limits the number of concurrent HTTP tracker announces. Once the
			// limit is hit, tracker requests are queued and issued when an
			// outstanding announce completes.
			max_concurrent_http_announces,

			// the maximum number of peers to send in a reply to ``get_peers``
			dht_max_peers_reply,

			// the number of concurrent search request the node will send when
			// announcing and refreshing the routing table. This parameter is called
			// alpha in the kademlia paper
			dht_search_branching,

			// the maximum number of failed tries to contact a node before it is
			// removed from the routing table. If there are known working nodes that
			// are ready to replace a failing node, it will be replaced immediately,
			// this limit is only used to clear out nodes that don't have any node
			// that can replace them.
			dht_max_fail_count,

			// the total number of torrents to track from the DHT. This is simply an
			// upper limit to make sure malicious DHT nodes cannot make us allocate
			// an unbounded amount of memory.
			dht_max_torrents,

			// max number of items the DHT will store
			dht_max_dht_items,

			// the max number of peers to store per torrent (for the DHT)
			dht_max_peers,

			// the max number of torrents to return in a torrent search query to the
			// DHT
			dht_max_torrent_search_reply,

			// the number of seconds a DHT node is banned if it exceeds the rate
			// limit. The rate limit is averaged over 10 seconds to allow for bursts
			// above the limit.
			dht_block_timeout,

			// the max number of packets per second a DHT node is allowed to send
			// without getting banned.
			dht_block_ratelimit,

			// the number of seconds a immutable/mutable item will be expired.
			// default is 0, means never expires.
			dht_item_lifetime,

			// the info-hashes sample recomputation interval (in seconds).
			// The node will precompute a subset of the tracked info-hashes and return
			// that instead of calculating it upon each request. The permissible range
			// is between 0 and 21600 seconds (inclusive).
			dht_sample_infohashes_interval,

			// the maximum number of elements in the sampled subset of info-hashes.
			// If this number is too big, expect the DHT storage implementations
			// to clamp it in order to allow UDP packets go through
			dht_max_infohashes_sample_count,

			// ``max_piece_count`` is the maximum allowed number of pieces in
			// metadata received via magnet links. Loading large torrents (with
			// more pieces than the default limit) may also require passing in
			// a higher limit to read_resume_data() and
			// torrent_info::parse_info_section(), if those are used.
			max_piece_count,

			// when receiving metadata (torrent file) from peers, this is the
			// max number of bencoded tokens we're willing to parse. This limit
			// is meant to prevent DoS attacks on peers. For very large
			// torrents, this limit may have to be raised.
			metadata_token_limit,

			// controls whether disk writes will be made through a memory mapped
			// file or via normal write calls. This only affects the
			// mmap_disk_io. When saving to a non-local drive (network share,
			// NFS or NAS) using memory mapped files is most likely inferior.
			// When writing to a local SSD (especially in DAX mode) using memory
			// mapped files likely gives the best performance.
			// The values for this setting are specified as mmap_write_mode_t.
			disk_write_mode,

			// when using mmap_disk_io, files smaller than this number of blocks
			// will not be memory mapped, but will use normal pread/pwrite
			// operations. This file size limit is specified in 16 kiB blocks.
			mmap_file_size_cutoff,

			// Configures the SAM session
			// quantity of I2P inbound and outbound tunnels [1..16].
			// number of hops for I2P inbound and outbound tunnels [0..7]
			// Changing these will not trigger a reconnect to the SAM bridge,
			// they will take effect the next time the SAM connection is
			// re-established (by restarting or changing i2p_hostname or
			// i2p_port).
			i2p_inbound_quantity,
			i2p_outbound_quantity,
			i2p_inbound_length,
			i2p_outbound_length,

			// ``announce_port`` is the port passed along as the ``port`` parameter
			// to remote trackers such as HTTP or DHT. This setting does not affect
			// the effective listening port nor local service discovery announcements.
			// If left as zero (default), the listening port value is used.
			//
			// .. note::
			//    This setting is only meant for very special cases where a
			//    seed's listening port differs from the external port. As an
			//    example, if a local proxy is used and that the proxy supports
			//    reverse tunnels through NAT-PMP, the tracker must connect to
			//    the external NAT-PMP port (configured using ``announce_port``)
			//    instead of the actual local listening port.
			announce_port,

<<<<<<< HEAD
			// this is the minimum allowed announce interval for a WebSocket
			// tracker used by WebTorrent to signal WebRTC connections. This is
			// specified in seconds and is used as a sanity check on what is
			// returned from a tracker.
			min_websocket_announce_interval,

			// the WebRTC connection timeout used by WebTorrent (in seconds)
			webtorrent_connection_timeout,
=======
			// Configures the variance for I2P inbound and outbound tunnel lengths [-7..7]
			i2p_inbound_length_variance,
			i2p_outbound_length_variance,
>>>>>>> a005bdea

			max_int_setting_internal
		};

		// hidden
		constexpr static int num_string_settings = int(max_string_setting_internal) - int(string_type_base);
		constexpr static int num_bool_settings = int(max_bool_setting_internal) - int(bool_type_base);
		constexpr static int num_int_settings = int(max_int_setting_internal) - int(int_type_base);

		enum mmap_write_mode_t : std::uint8_t
		{
			// disable writing to disk via mmap, always use normal write calls
			always_pwrite = 0,

			// prefer using memory mapped files for disk writes (at least for
			// large files where it might make sense)
			always_mmap_write,

			// determine whether to use pwrite or memory mapped files for disk
			// writes depending on the kind of storage behind the save path
			auto_mmap_write,
		};

		enum suggest_mode_t : std::uint8_t { no_piece_suggestions = 0, suggest_read_cache = 1 };

		enum choking_algorithm_t : std::uint8_t
		{
			// This is the traditional choker with a fixed number of unchoke
			// slots (as specified by settings_pack::unchoke_slots_limit).
			fixed_slots_choker = 0,

			// This opens up unchoke slots based on the upload rate achieved to
			// peers. The more slots that are opened, the marginal upload rate
			// required to open up another slot increases. Configure the initial
			// threshold with settings_pack::rate_choker_initial_threshold.
			//
			// For more information, see `rate based choking`_.
			rate_based_choker = 2,
#if TORRENT_ABI_VERSION == 1
			bittyrant_choker TORRENT_DEPRECATED_ENUM = 3
#else
			deprecated_bittyrant_choker = 3
#endif
		};

		enum seed_choking_algorithm_t : std::uint8_t
		{
			// which round-robins the peers that are unchoked
			// when seeding. This distributes the upload bandwidth uniformly and
			// fairly. It minimizes the ability for a peer to download everything
			// without redistributing it.
			round_robin,

			// unchokes the peers we can send to the fastest. This might be a
			// bit more reliable in utilizing all available capacity.
			fastest_upload,

			// prioritizes peers who have just started or are
			// just about to finish the download. The intention is to force
			// peers in the middle of the download to trade with each other.
			// This does not just take into account the pieces a peer is
			// reporting having downloaded, but also the pieces we have sent
			// to it.
			anti_leech
		};

		enum io_buffer_mode_t : std::uint8_t
		{
			enable_os_cache = 0,
#if TORRENT_ABI_VERSION == 1
			disable_os_cache_for_aligned_files TORRENT_DEPRECATED_ENUM = 2,
#else
			deprecated_disable_os_cache_for_aligned_files = 1,
#endif
			disable_os_cache = 2,

			write_through = 3,
		};

		enum bandwidth_mixed_algo_t : std::uint8_t
		{
			// disables the mixed mode bandwidth balancing
			prefer_tcp = 0,

			// does not throttle uTP, throttles TCP to the same proportion
			// of throughput as there are TCP connections
			peer_proportional = 1
		};

		// the encoding policy options for use with
		// settings_pack::out_enc_policy and settings_pack::in_enc_policy.
		enum enc_policy : std::uint8_t
		{
			// Only encrypted connections are allowed. Incoming connections that
			// are not encrypted are closed and if the encrypted outgoing
			// connection fails, a non-encrypted retry will not be made.
			pe_forced,

			// encrypted connections are enabled, but non-encrypted connections
			// are allowed. An incoming non-encrypted connection will be accepted,
			// and if an outgoing encrypted connection fails, a non- encrypted
			// connection will be tried.
			pe_enabled,

			// only non-encrypted connections are allowed.
			pe_disabled
		};

		// the encryption levels, to be used with
		// settings_pack::allowed_enc_level.
		enum enc_level : std::uint8_t
		{
			// use only plain text encryption
			pe_plaintext = 1,
			// use only RC4 encryption
			pe_rc4 = 2,
			// allow both
			pe_both = 3
		};

		enum proxy_type_t : std::uint8_t
		{
			// No proxy server is used and all other fields are ignored.
			none,

			// The server is assumed to be a `SOCKS4 server`_ that requires a
			// username.
			//
			// .. _`SOCKS4 server`: http://www.ufasoft.com/doc/socks4_protocol.htm
			socks4,

			// The server is assumed to be a SOCKS5 server (`RFC 1928`_) that does
			// not require any authentication. The username and password are
			// ignored.
			//
			// .. _`RFC 1928`: http://www.faqs.org/rfcs/rfc1928.html
			socks5,

			// The server is assumed to be a SOCKS5 server that supports plain
			// text username and password authentication (`RFC 1929`_). The
			// username and password specified may be sent to the proxy if it
			// requires.
			//
			// .. _`RFC 1929`: http://www.faqs.org/rfcs/rfc1929.html
			socks5_pw,

			// The server is assumed to be an HTTP proxy. If the transport used
			// for the connection is non-HTTP, the server is assumed to support
			// the CONNECT_ method. i.e. for web seeds and HTTP trackers, a plain
			// proxy will suffice. The proxy is assumed to not require
			// authorization. The username and password will not be used.
			//
			// .. _CONNECT: http://tools.ietf.org/html/draft-luotonen-web-proxy-tunneling-01
			http,

			// The server is assumed to be an HTTP proxy that requires user
			// authorization. The username and password will be sent to the proxy.
			http_pw,

#if TORRENT_USE_I2P
			// internal
			// This is used internally to communicate with the
			// http_tracker_connection. To configure an i2p SAM bridge, set
			// i2p_hostname and i2p_port.
			i2p_proxy
#endif
		};
	private:

		std::vector<std::pair<std::uint16_t, std::string>> m_strings;
		std::vector<std::pair<std::uint16_t, int>> m_ints;
		std::vector<std::pair<std::uint16_t, bool>> m_bools;
	};
}

#endif<|MERGE_RESOLUTION|>--- conflicted
+++ resolved
@@ -2068,7 +2068,10 @@
 			//    instead of the actual local listening port.
 			announce_port,
 
-<<<<<<< HEAD
+			// Configures the variance for I2P inbound and outbound tunnel lengths [-7..7]
+			i2p_inbound_length_variance,
+			i2p_outbound_length_variance,
+
 			// this is the minimum allowed announce interval for a WebSocket
 			// tracker used by WebTorrent to signal WebRTC connections. This is
 			// specified in seconds and is used as a sanity check on what is
@@ -2077,11 +2080,6 @@
 
 			// the WebRTC connection timeout used by WebTorrent (in seconds)
 			webtorrent_connection_timeout,
-=======
-			// Configures the variance for I2P inbound and outbound tunnel lengths [-7..7]
-			i2p_inbound_length_variance,
-			i2p_outbound_length_variance,
->>>>>>> a005bdea
 
 			max_int_setting_internal
 		};
