/*

Copyright (c) 2014-2019, Arvid Norberg
Copyright (c) 2016-2018, Alden Torres
Copyright (c) 2017, Steven Siloti
Copyright (c) 2017, Andrei Kurushin
Copyright (c) 2018, TheOriginalWinCat
Copyright (c) 2019, Amir Abrams
All rights reserved.

Redistribution and use in source and binary forms, with or without
modification, are permitted provided that the following conditions
are met:

    * Redistributions of source code must retain the above copyright
      notice, this list of conditions and the following disclaimer.
    * Redistributions in binary form must reproduce the above copyright
      notice, this list of conditions and the following disclaimer in
      the documentation and/or other materials provided with the distribution.
    * Neither the name of the author nor the names of its
      contributors may be used to endorse or promote products derived
      from this software without specific prior written permission.

THIS SOFTWARE IS PROVIDED BY THE COPYRIGHT HOLDERS AND CONTRIBUTORS "AS IS"
AND ANY EXPRESS OR IMPLIED WARRANTIES, INCLUDING, BUT NOT LIMITED TO, THE
IMPLIED WARRANTIES OF MERCHANTABILITY AND FITNESS FOR A PARTICULAR PURPOSE
ARE DISCLAIMED. IN NO EVENT SHALL THE COPYRIGHT OWNER OR CONTRIBUTORS BE
LIABLE FOR ANY DIRECT, INDIRECT, INCIDENTAL, SPECIAL, EXEMPLARY, OR
CONSEQUENTIAL DAMAGES (INCLUDING, BUT NOT LIMITED TO, PROCUREMENT OF
SUBSTITUTE GOODS OR SERVICES; LOSS OF USE, DATA, OR PROFITS; OR BUSINESS
INTERRUPTION) HOWEVER CAUSED AND ON ANY THEORY OF LIABILITY, WHETHER IN
CONTRACT, STRICT LIABILITY, OR TORT (INCLUDING NEGLIGENCE OR OTHERWISE)
ARISING IN ANY WAY OUT OF THE USE OF THIS SOFTWARE, EVEN IF ADVISED OF THE
POSSIBILITY OF SUCH DAMAGE.

*/

#ifndef TORRENT_SETTINGS_PACK_HPP_INCLUDED
#define TORRENT_SETTINGS_PACK_HPP_INCLUDED

#include "libtorrent/entry.hpp"
#include "libtorrent/string_view.hpp"
#include "libtorrent/flags.hpp"

#include <vector>
#include <memory>

// OVERVIEW
//
// You have some control over session configuration through the session::apply_settings()
// member function. To change one or more configuration options, create a settings_pack
// object and fill it with the settings to be set and pass it in to session::apply_settings().
//
// The settings_pack object is a collection of settings updates that are applied
// to the session when passed to session::apply_settings(). It's empty when
// constructed.
//
// You have control over proxy and authorization settings and also the user-agent
// that will be sent to the tracker. The user-agent will also be used to identify the
// client with other peers.
//
// Each configuration option is named with an enum value inside the
// settings_pack class. These are the available settings:
namespace libtorrent {

namespace aux {
	struct session_impl;
	struct session_settings;
	struct session_settings_single_thread;
}

	struct settings_pack;
	struct bdecode_node;

	TORRENT_EXTRA_EXPORT settings_pack load_pack_from_dict(bdecode_node const& settings);

	TORRENT_EXTRA_EXPORT void save_settings_to_dict(settings_pack const& sett, entry::dictionary_type& out);
	TORRENT_EXTRA_EXPORT settings_pack non_default_settings(aux::session_settings const& sett);
	TORRENT_EXTRA_EXPORT void apply_pack(settings_pack const* pack, aux::session_settings& sett
		, aux::session_impl* ses = nullptr);
	TORRENT_EXTRA_EXPORT void apply_pack_impl(settings_pack const* pack
		, aux::session_settings_single_thread& sett
		, std::vector<void(aux::session_impl::*)()>* callbacks = nullptr);
	TORRENT_EXTRA_EXPORT void run_all_updates(aux::session_impl& ses);

	// converts a setting integer (from the enums string_types, int_types or
	// bool_types) to a string, and vice versa.
	TORRENT_EXPORT int setting_by_name(string_view name);
	TORRENT_EXPORT char const* name_for_setting(int s);

	// returns a settings_pack with every setting set to its default value
	TORRENT_EXPORT settings_pack default_settings();

	struct TORRENT_EXPORT settings_interface
	{
		virtual void set_str(int name, std::string val) = 0;
		virtual void set_int(int name, int val) = 0;
		virtual void set_bool(int name, bool val) = 0;
		virtual bool has_val(int name) const = 0;

		virtual std::string const& get_str(int name) const = 0;
		virtual int get_int(int name) const = 0;
		virtual bool get_bool(int name) const = 0;

		template <typename Type, typename Tag>
		void set_int(int name, flags::bitfield_flag<Type, Tag> const val)
		{ set_int(name, static_cast<int>(static_cast<Type>(val))); }

		// these are here just to suppress the warning about virtual destructors
		// internal
		settings_interface() = default;
		settings_interface(settings_interface const&) = default;
		settings_interface(settings_interface&&) = default;
		settings_interface& operator=(settings_interface const&) = default;
		settings_interface& operator=(settings_interface&&) = default;
	protected:
		~settings_interface() = default;
	};

	// The ``settings_pack`` struct, contains the names of all settings as
	// enum values. These values are passed in to the ``set_str()``,
	// ``set_int()``, ``set_bool()`` functions, to specify the setting to
	// change.
<<<<<<< HEAD
	struct TORRENT_EXPORT settings_pack final : settings_interface
=======
	//
	// .. include:: settings-ref.rst
	//
	struct TORRENT_EXPORT settings_pack
>>>>>>> cbb4f027
	{
		friend TORRENT_EXTRA_EXPORT void apply_pack_impl(settings_pack const*
			, aux::session_settings_single_thread&
			, std::vector<void(aux::session_impl::*)()>*);

		// hidden
		settings_pack() = default;
		settings_pack(settings_pack const&) = default;
		settings_pack(settings_pack&&) noexcept = default;
		settings_pack& operator=(settings_pack const&) = default;
		settings_pack& operator=(settings_pack&&) noexcept = default;

		// set a configuration option in the settings_pack. ``name`` is one of
		// the enum values from string_types, int_types or bool_types. They must
		// match the respective type of the set_* function.
		void set_str(int name, std::string val) override;
		void set_int(int name, int val) override;
		void set_bool(int name, bool val) override;
		template <typename Type, typename Tag>
		void set_int(int name, flags::bitfield_flag<Type, Tag> const val)
		{ set_int(name, static_cast<int>(static_cast<Type>(val))); }

		// queries whether the specified configuration option has a value set in
		// this pack. ``name`` can be any enumeration value from string_types,
		// int_types or bool_types.
		bool has_val(int name) const override;

		// clear the settings pack from all settings
		void clear();

		// clear a specific setting from the pack
		void clear(int name);

		// queries the current configuration option from the settings_pack.
		// ``name`` is one of the enumeration values from string_types, int_types
		// or bool_types. The enum value must match the type of the get_*
		// function.
		std::string const& get_str(int name) const override;
		int get_int(int name) const override;
		bool get_bool(int name) const override;

		// setting names (indices) are 16 bits. The two most significant
		// bits indicate what type the setting has. (string, int, bool)
		enum type_bases
		{
			string_type_base = 0x0000,
			int_type_base =    0x4000,
			bool_type_base =   0x8000,
			type_mask =        0xc000,
			index_mask =       0x3fff
		};

		// internal
		template <typename Fun>
		void for_each(Fun&& f) const
		{
			for (auto const& s : m_strings) f(s.first, s.second);
			for (auto const& i : m_ints) f(i.first, i.second);
			for (auto const& b : m_bools) f(b.first, b.second);
		}

		// hidden
		enum string_types
		{
			// this is the client identification to the tracker. The recommended
			// format of this string is: "client-name/client-version
			// libtorrent/libtorrent-version". This name will not only be used when
			// making HTTP requests, but also when sending extended headers to
			// peers that support that extension. It may not contain \r or \n
			user_agent = string_type_base,

			// ``announce_ip`` is the ip address passed along to trackers as the
			// ``&ip=`` parameter. If left as the default, that parameter is
			// omitted.
			//
			// .. note::
			//    This setting is only meant for very special cases where a seed is
			//    running on the same host as the tracker, and the tracker accepts
			//    the IP parameter (which normal trackers don't). Do not set this
			//    option unless you also control the tracker.
			announce_ip,

#if TORRENT_ABI_VERSION == 1
			// ``mmap_cache`` may be set to a filename where the disk cache will
			// be mmapped to. This could be useful, for instance, to map the disk
			// cache from regular rotating hard drives onto an SSD drive. Doing
			// that effectively introduces a second layer of caching, allowing the
			// disk cache to be as big as can fit on an SSD drive (probably about
			// one order of magnitude more than the available RAM). The intention
			// of this setting is to set it up once at the start up and not change
			// it while running. The setting may not be changed as long as there
			// are any disk buffers in use. This default to the empty string,
			// which means use regular RAM allocations for the disk cache. The
			// file specified will be created and truncated to the disk cache size
			// (``cache_size``). Any existing file with the same name will be
			// replaced.
			//
			// This feature requires the ``mmap`` system call, on systems that
			// don't have ``mmap`` this setting is ignored.
			mmap_cache TORRENT_DEPRECATED_ENUM,
#else
			deprecated_mmap_cache,
#endif

			// this is the client name and version identifier sent to peers in the
			// handshake message. If this is an empty string, the user_agent is
			// used instead
			handshake_client_version,

			// This controls which IP address outgoing TCP connections are bound
			// to, in addition to controlling whether such connections are also
			// bound to a specific network interface/adapter (*bind-to-device*).
			// This string is a comma-separated list of IP addresses and
			// interface names. An empty string will not bind TCP sockets to a
			// device, and let the network stack assign the local address. A
			// list of names will be used to bind outgoing TCP sockets in a
			// round-robin fashion. An IP address will simply be used to `bind()`
			// the socket. An interface name will attempt to bind the socket to
			// that interface. If that fails, or is unsupported, one of the IP
			// addresses configured for that interface is used to `bind()` the
			// socket to. If the interface or adapter doesn't exist, the
			// outgoing connection will failed with an error message suggesting
			// the device cannot be found. Adapter names on Unix systems are of
			// the form "eth0", "eth1", "tun0", etc. This may be useful for
			// clients that are multi-homed. Binding an outgoing connection to a
			// local IP does not necessarily make the connection via the
			// associated NIC/Adapter.
			outgoing_interfaces,

			// a comma-separated list of (IP or device name, port) pairs. These are
			// the listen ports that will be opened for accepting incoming uTP and
			// TCP connections. These are also used for *outgoing* uTP and UDP
			// tracker connections and DHT nodes.
			//
			// It is possible to listen on multiple interfaces and
			// multiple ports. Binding to port 0 will make the operating system
			// pick the port.
			//
			// .. note::
			//    There are reasons to stick to the same port across sessions,
			//    which would mean only using port 0 on the first start, and
			//    recording the port that was picked for subsequent startups.
			//    Trackers, the DHT and other peers will remember the port they see
			//    you use and hand that port out to other peers trying to connect
			//    to you, as well as trying to connect to you themselves.
			//
			// A port that has an "s" suffix will accept SSL connections. (note
			// that SSL sockets are not enabled by default).
			//
			// A port that has an "l" suffix will be considered a local network.
			// i.e. it's assumed to only be able to reach hosts in the same local
			// network as the IP address (based on the netmask associated with the
			// IP, queried from the operating system).
			//
			// if binding fails, the listen_failed_alert is posted. Once a
			// socket binding succeeds (if it does), the listen_succeeded_alert
			// is posted. There may be multiple failures before a success.
			//
			// If a device name that does not exist is configured, no listen
			// socket will be opened for that interface. If this is the only
			// interface configured, it will be as if no listen ports are
			// configured.
			//
			// If no listen ports are configured (e.g. listen_interfaces is an
			// empty string), networking will be disabled. No DHT will start, no
			// outgoing uTP or tracker connections will be made. No incoming TCP
			// or uTP connections will be accepted. (outgoing TCP connections
			// will still be possible, depending on
			// settings_pack::outgoing_interfaces).
			//
			// For example:
			// ``[::1]:8888`` - will only accept connections on the IPv6 loopback
			// address on port 8888.
			//
			// ``eth0:4444,eth1:4444`` - will accept connections on port 4444 on
			// any IP address bound to device ``eth0`` or ``eth1``.
			//
			// ``[::]:0s`` - will accept SSL connections on a port chosen by the
			// OS. And not accept non-SSL connections at all.
			//
			// ``0.0.0.0:6881,[::]:6881`` - binds to all interfaces on port 6881.
			//
			// ``10.0.1.13:6881l`` - binds to the local IP address, port 6881, but
			// only allow talking to peers on the same local network. The netmask
			// is queried from the operating system. Interfaces marked ``l`` are
			// not announced to trackers, unless the tracker is also on the same
			// local network.
			//
			// Windows OS network adapter device name must be specified with GUID.
			// It can be obtained from "netsh lan show interfaces" command output.
			// GUID must be uppercased string embraced in curly brackets.
			// ``{E4F0B674-0DFC-48BB-98A5-2AA730BDB6D6}::7777`` - will accept
			// connections on port 7777 on adapter with this GUID.
			//
			// For more information, see the `Multi-homed hosts`_ section.
			//
			// .. _`Multi-homed hosts`: manual-ref.html#multi-homed-hosts
			listen_interfaces,

			// when using a proxy, this is the hostname where the proxy is running
			// see proxy_type. Note that when using a proxy, the
			// settings_pack::listen_interfaces setting is overridden and only a
			// single interface is created, just to contact the proxy. This
			// means a proxy cannot be combined with SSL torrents or multiple
			// listen interfaces. This proxy listen interface will not accept
			// incoming TCP connections, will not map ports with any gateway and
			// will not enable local service discovery. All traffic is supposed
			// to be channeled through the proxy.
			proxy_hostname,

			// when using a proxy, these are the credentials (if any) to use when
			// connecting to it. see proxy_type
			proxy_username,
			proxy_password,

			// sets the i2p_ SAM bridge to connect to. set the port with the
			// ``i2p_port`` setting.
			//
			// .. _i2p: http://www.i2p2.de
			i2p_hostname,

			// this is the fingerprint for the client. It will be used as the
			// prefix to the peer_id. If this is 20 bytes (or longer) it will be
			// truncated to 20 bytes and used as the entire peer-id
			//
			// There is a utility function, generate_fingerprint() that can be used
			// to generate a standard client peer ID fingerprint prefix.
			peer_fingerprint,

			// This is a comma-separated list of IP port-pairs. They will be added
			// to the DHT node (if it's enabled) as back-up nodes in case we don't
			// know of any.
			//
			// Changing these after the DHT has been started may not have any
			// effect until the DHT is restarted.
			dht_bootstrap_nodes,

			max_string_setting_internal
		};

		// hidden
		enum bool_types
		{
			// determines if connections from the same IP address as existing
			// connections should be rejected or not. Rejecting multiple connections
			// from the same IP address will prevent abusive
			// behavior by peers. The logic for determining whether connections are
			// to the same peer is more complicated with this enabled, and more
			// likely to fail in some edge cases. It is not recommended to enable
			// this feature.
			allow_multiple_connections_per_ip = bool_type_base,

#if TORRENT_ABI_VERSION == 1
			// if set to true, upload, download and unchoke limits are ignored for
			// peers on the local network. This option is *DEPRECATED*, please use
			// set_peer_class_filter() instead.
			ignore_limits_on_local_network TORRENT_DEPRECATED_ENUM,
#else
			deprecated_ignore_limits_on_local_network,
#endif

			// ``send_redundant_have`` controls if have messages will be sent to
			// peers that already have the piece. This is typically not necessary,
			// but it might be necessary for collecting statistics in some cases.
			send_redundant_have,

#if TORRENT_ABI_VERSION == 1
			// if this is true, outgoing bitfields will never be fuil. If the
			// client is seed, a few bits will be set to 0, and later filled in
			// with have messages. This is to prevent certain ISPs from stopping
			// people from seeding.
			lazy_bitfields TORRENT_DEPRECATED_ENUM,
#else
			deprecated_lazy_bitfield,
#endif

			// ``use_dht_as_fallback`` determines how the DHT is used. If this is
			// true, the DHT will only be used for torrents where all trackers in
			// its tracker list has failed. Either by an explicit error message or
			// a time out. If this is false, the DHT is used regardless of if the
			// trackers fail or not.
			use_dht_as_fallback,

			// ``upnp_ignore_nonrouters`` indicates whether or not the UPnP
			// implementation should ignore any broadcast response from a device
			// whose address is not on our subnet. i.e.
			// it's a way to not talk to other people's routers by mistake.
			upnp_ignore_nonrouters,

			// ``use_parole_mode`` specifies if parole mode should be used. Parole
			// mode means that peers that participate in pieces that fail the hash
			// check are put in a mode where they are only allowed to download
			// whole pieces. If the whole piece a peer in parole mode fails the
			// hash check, it is banned. If a peer participates in a piece that
			// passes the hash check, it is taken out of parole mode.
			use_parole_mode,

#if TORRENT_ABI_VERSION == 1
			// enable and disable caching of blocks read from disk. the purpose of
			// the read cache is partly read-ahead of requests but also to avoid
			// reading blocks back from the disk multiple times for popular
			// pieces.
			use_read_cache TORRENT_DEPRECATED_ENUM,
			use_write_cache TORRENT_DEPRECATED_ENUM,

			// this will make the disk cache never flush a write piece if it would
			// cause is to have to re-read it once we want to calculate the piece
			// hash
			dont_flush_write_cache TORRENT_DEPRECATED_ENUM,

			// allocate separate, contiguous, buffers for read and write calls.
			// Only used where writev/readv cannot be used will use more RAM but
			// may improve performance
			coalesce_reads TORRENT_DEPRECATED_ENUM,
			coalesce_writes TORRENT_DEPRECATED_ENUM,
#else
			deprecated_use_read_cache,
			deprecated_use_write_cache,
			deprecated_flush_write_cache,
			deprecated_coalesce_reads,
			deprecated_coalesce_writes,
#endif

			// if true, prefer seeding torrents when determining which torrents to give
			// active slots to. If false, give preference to downloading torrents
			auto_manage_prefer_seeds,

			// if ``dont_count_slow_torrents`` is true, torrents without any
			// payload transfers are not subject to the ``active_seeds`` and
			// ``active_downloads`` limits. This is intended to make it more
			// likely to utilize all available bandwidth, and avoid having
			// torrents that don't transfer anything block the active slots.
			dont_count_slow_torrents,

			// ``close_redundant_connections`` specifies whether libtorrent should
			// close connections where both ends have no utility in keeping the
			// connection open. For instance if both ends have completed their
			// downloads, there's no point in keeping it open.
			close_redundant_connections,

			// If ``prioritize_partial_pieces`` is true, partial pieces are picked
			// before pieces that are more rare. If false, rare pieces are always
			// prioritized, unless the number of partial pieces is growing out of
			// proportion.
			prioritize_partial_pieces,

			// if set to true, the estimated TCP/IP overhead is drained from the
			// rate limiters, to avoid exceeding the limits with the total traffic
			rate_limit_ip_overhead,

			// ``announce_to_all_trackers`` controls how multi tracker torrents
			// are treated. If this is set to true, all trackers in the same tier
			// are announced to in parallel. If all trackers in tier 0 fails, all
			// trackers in tier 1 are announced as well. If it's set to false, the
			// behavior is as defined by the multi tracker specification.
			//
			// ``announce_to_all_tiers`` also controls how multi tracker torrents
			// are treated. When this is set to true, one tracker from each tier
			// is announced to. This is the uTorrent behavior. To be compliant
			// with the Multi-tracker specification, set it to false.
			announce_to_all_tiers,
			announce_to_all_trackers,

			// ``prefer_udp_trackers``: true means that trackers
			// may be rearranged in a way that udp trackers are always tried
			// before http trackers for the same hostname. Setting this to false
			// means that the tracker's tier is respected and there's no
			// preference of one protocol over another.
			prefer_udp_trackers,

#if TORRENT_ABI_VERSION == 1
			// ``strict_super_seeding`` when this is set to true, a piece has to
			// have been forwarded to a third peer before another one is handed
			// out. This is the traditional definition of super seeding.
			strict_super_seeding TORRENT_DEPRECATED_ENUM,
#else
			deprecated_strict_super_seeding,
#endif

#if TORRENT_ABI_VERSION == 1
			// if this is set to true, the memory allocated for the disk cache
			// will be locked in physical RAM, never to be swapped out. Every time
			// a disk buffer is allocated and freed, there will be the extra
			// overhead of a system call.
			lock_disk_cache TORRENT_DEPRECATED_ENUM,
#else
			deprecated_lock_disk_cache,
#endif

			// when set to true, all data downloaded from peers will be assumed to
			// be correct, and not tested to match the hashes in the torrent this
			// is only useful for simulation and testing purposes (typically
			// combined with disabled_storage)
			disable_hash_checks,

			// if this is true, i2p torrents are allowed to also get peers from
			// other sources than the tracker, and connect to regular IPs, not
			// providing any anonymization. This may be useful if the user is not
			// interested in the anonymization of i2p, but still wants to be able
			// to connect to i2p peers.
			allow_i2p_mixed,

#if TORRENT_ABI_VERSION == 1
			// ``low_prio_disk`` determines if the disk I/O should use a normal or
			// low priority policy. True, means that it's
			// low priority by default. Other processes doing disk I/O will
			// normally take priority in this mode. This is meant to improve the
			// overall responsiveness of the system while downloading in the
			// background. For high-performance server setups, this might not be
			// desirable.
			low_prio_disk TORRENT_DEPRECATED_ENUM,
#else
			deprecated_low_prio_disk,
#endif

			// ``volatile_read_cache``, if this is set to true, read cache blocks
			// that are hit by peer read requests are removed from the disk cache
			// to free up more space. This is useful if you don't expect the disk
			// cache to create any cache hits from other peers than the one who
			// triggered the cache line to be read into the cache in the first
			// place.
			volatile_read_cache,

#if TORRENT_ABI_VERSION == 1
			// ``guided_read_cache`` enables the disk cache to adjust the size of
			// a cache line generated by peers to depend on the upload rate you
			// are sending to that peer. The intention is to optimize the RAM
			// usage of the cache, to read ahead further for peers that you're
			// sending faster to.
			guided_read_cache TORRENT_DEPRECATED_ENUM,
#else
			deprecated_guided_read_cache,
#endif

			// ``no_atime_storage`` this is a Linux-only option and passes in the
			// ``O_NOATIME`` to ``open()`` when opening files. This may lead to
			// some disk performance improvements.
			no_atime_storage,

			// ``incoming_starts_queued_torrents``.  If a torrent
			// has been paused by the auto managed feature in libtorrent, i.e. the
			// torrent is paused and auto managed, this feature affects whether or
			// not it is automatically started on an incoming connection. The main
			// reason to queue torrents, is not to make them unavailable, but to
			// save on the overhead of announcing to the trackers, the DHT and to
			// avoid spreading one's unchoke slots too thin. If a peer managed to
			// find us, even though we're no in the torrent anymore, this setting
			// can make us start the torrent and serve it.
			incoming_starts_queued_torrents,

			// when set to true, the downloaded counter sent to trackers will
			// include the actual number of payload bytes downloaded including
			// redundant bytes. If set to false, it will not include any redundancy
			// bytes
			report_true_downloaded,

			// ``strict_end_game_mode`` controls when a
			// block may be requested twice. If this is ``true``, a block may only
			// be requested twice when there's at least one request to every piece
			// that's left to download in the torrent. This may slow down progress
			// on some pieces sometimes, but it may also avoid downloading a lot
			// of redundant bytes. If this is ``false``, libtorrent attempts to
			// use each peer connection to its max, by always requesting
			// something, even if it means requesting something that has been
			// requested from another peer already.
			strict_end_game_mode,

#if TORRENT_ABI_VERSION == 1
			// if ``broadcast_lsd`` is set to true, the local peer discovery (or
			// Local Service Discovery) will not only use IP multicast, but also
			// broadcast its messages. This can be useful when running on networks
			// that don't support multicast. Since broadcast messages might be
			// expensive and disruptive on networks, only every 8th announce uses
			// broadcast.
			broadcast_lsd TORRENT_DEPRECATED_ENUM,
#else
			deprecated_broadcast_lsd,
#endif

			// when set to true, libtorrent will try to make outgoing utp
			// connections controls whether libtorrent will accept incoming
			// connections or make outgoing connections of specific type.
			enable_outgoing_utp,
			enable_incoming_utp,
			enable_outgoing_tcp,
			enable_incoming_tcp,

#if TORRENT_ABI_VERSION == 1
			// ``ignore_resume_timestamps`` determines if the storage, when
			// loading resume data files, should verify that the file modification
			// time with the timestamps in the resume data. False, means timestamps
			// are taken into account, and resume
			// data is less likely to accepted (torrents are more likely to be
			// fully checked when loaded). It might be useful to set this to true
			// if your network is faster than your disk, and it would be faster to
			// redownload potentially missed pieces than to go through the whole
			// storage to look for them.
			ignore_resume_timestamps TORRENT_DEPRECATED_ENUM,
#else
			// hidden
			deprecated_ignore_resume_timestamps,
#endif

			// ``no_recheck_incomplete_resume`` determines if the storage should
			// check the whole files when resume data is incomplete or missing or
			// whether it should simply assume we don't have any of the data. If
			// false, any existing files will be checked.
			// By setting this setting to true, the files won't be checked, but
			// will go straight to download mode.
			no_recheck_incomplete_resume,

			// ``anonymous_mode``: When set to true, the client
			// tries to hide its identity to a certain degree. The user-agent will be
			// reset to an empty string (except for private torrents). Trackers
			// will only be used if they are using a proxy server.
			// The listen sockets are closed, and incoming
			// connections will only be accepted through a SOCKS5 or I2P proxy (if
			// a peer proxy is set up and is run on the same machine as the
			// tracker proxy). Since no incoming connections are accepted,
			// NAT-PMP, UPnP, DHT and local peer discovery are all turned off when
			// this setting is enabled.
			//
			// If you're using I2P, it might make sense to enable anonymous mode
			// as well.
			anonymous_mode,

			// specifies whether downloads from web seeds is reported to the
			// tracker or not. Turning it off also excludes web
			// seed traffic from other stats and download rate reporting via the
			// libtorrent API.
			report_web_seed_downloads,

#if TORRENT_ABI_VERSION == 1
			// set to true if uTP connections should be rate limited This option
			// is *DEPRECATED*, please use set_peer_class_filter() instead.
			rate_limit_utp TORRENT_DEPRECATED_ENUM,
#else
			deprecated_rate_limit_utp,
#endif

#if TORRENT_ABI_VERSION == 1
			// if this is true, the ``&ip=`` argument in tracker requests (unless
			// otherwise specified) will be set to the intermediate IP address if
			// the user is double NATed. If the user is not double NATed, this
			// option does not have an affect
			announce_double_nat TORRENT_DEPRECATED_ENUM,
#else
			deprecated_announce_double_nat,
#endif

			// ``seeding_outgoing_connections`` determines if seeding (and
			// finished) torrents should attempt to make outgoing connections or
			// not. It may be set to false in very
			// specific applications where the cost of making outgoing connections
			// is high, and there are no or small benefits of doing so. For
			// instance, if no nodes are behind a firewall or a NAT, seeds don't
			// need to make outgoing connections.
			seeding_outgoing_connections,

			// when this is true, libtorrent will not attempt to make outgoing
			// connections to peers whose port is < 1024. This is a safety
			// precaution to avoid being part of a DDoS attack
			no_connect_privileged_ports,

			// ``smooth_connects`` means the number of
			// connection attempts per second may be limited to below the
			// ``connection_speed``, in case we're close to bump up against the
			// limit of number of connections. The intention of this setting is to
			// more evenly distribute our connection attempts over time, instead
			// of attempting to connect in batches, and timing them out in
			// batches.
			smooth_connects,

			// always send user-agent in every web seed request. If false, only
			// the first request per http connection will include the user agent
			always_send_user_agent,

			// ``apply_ip_filter_to_trackers`` determines
			// whether the IP filter applies to trackers as well as peers. If this
			// is set to false, trackers are exempt from the IP filter (if there
			// is one). If no IP filter is set, this setting is irrelevant.
			apply_ip_filter_to_trackers,

#if TORRENT_ABI_VERSION == 1
			// ``use_disk_read_ahead`` if true will attempt to
			// optimize disk reads by giving the operating system heads up of disk
			// read requests as they are queued in the disk job queue.
			use_disk_read_ahead TORRENT_DEPRECATED_ENUM,
#else
			deprecated_use_disk_read_ahead,
#endif

#if TORRENT_ABI_VERSION == 1
			// ``lock_files`` determines whether or not to lock files which
			// libtorrent is downloading to or seeding from. This is implemented
			// using ``fcntl(F_SETLK)`` on Unix systems and by not passing in
			// ``SHARE_READ`` and ``SHARE_WRITE`` on windows. This might prevent
			// 3rd party processes from corrupting the files under libtorrent's
			// feet.
			lock_files TORRENT_DEPRECATED_ENUM,
#else
			deprecated_lock_files,
#endif

#if TORRENT_ABI_VERSION == 1
			// ``contiguous_recv_buffer`` determines whether or not libtorrent
			// should receive data from peers into a contiguous intermediate
			// buffer, to then copy blocks into disk buffers from, or to make many
			// smaller calls to ``read()``, each time passing in the specific
			// buffer the data belongs in. When downloading at high rates, the
			// latter may save some time copying data. When seeding at high rates,
			// all incoming traffic consists of a very large number of tiny
			// packets, and enabling ``contiguous_recv_buffer`` will provide
			// higher performance. When this is enabled, it will only be used when
			// seeding to peers, since that's when it provides performance
			// improvements.
			contiguous_recv_buffer TORRENT_DEPRECATED_ENUM,
#else
			deprecated_contiguous_recv_buffer,
#endif

			// when true, web seeds sending bad data will be banned
			ban_web_seeds,

			// when set to false, the ``write_cache_line_size`` will apply across
			// piece boundaries. this is a bad idea unless the piece picker also
			// is configured to have an affinity to pick pieces belonging to the
			// same write cache line as is configured in the disk cache.
			allow_partial_disk_writes,

#if TORRENT_ABI_VERSION == 1
			// If true, disables any communication that's not going over a proxy.
			// Enabling this requires a proxy to be configured as well, see
			// proxy_type and proxy_hostname settings. The listen sockets are
			// closed, and incoming connections will only be accepted through a
			// SOCKS5 or I2P proxy (if a peer proxy is set up and is run on the
			// same machine as the tracker proxy).
			force_proxy TORRENT_DEPRECATED_ENUM,
#else
			deprecated_force_proxy,
#endif

			// if false, prevents libtorrent to advertise share-mode support
			support_share_mode,

#if TORRENT_ABI_VERSION <= 2
			// support for BEP 30 merkle torrents has been removed

			// if this is false, don't advertise support for the Tribler merkle
			// tree piece message
			support_merkle_torrents TORRENT_DEPRECATED_ENUM,
#else
			deprecated_support_merkle_torrents,
#endif

			// if this is true, the number of redundant bytes is sent to the
			// tracker
			report_redundant_bytes,

			// if this is true, libtorrent will fall back to listening on a port
			// chosen by the operating system (i.e. binding to port 0). If a
			// failure is preferred, set this to false.
			listen_system_port_fallback,

#if TORRENT_ABI_VERSION == 1
			// ``use_disk_cache_pool`` enables using a pool allocator for disk
			// cache blocks. Enabling it makes the cache perform better at high
			// throughput. It also makes the cache less likely and slower at
			// returning memory back to the system, once allocated.
			use_disk_cache_pool TORRENT_DEPRECATED_ENUM,
#else
			deprecated_use_disk_cache_pool,
#endif

			// when this is true, and incoming encrypted connections are enabled,
			// &supportcrypt=1 is included in http tracker announces
			announce_crypto_support,

			// Starts and stops the UPnP service. When started, the listen port
			// and the DHT port are attempted to be forwarded on local UPnP router
			// devices.
			//
			// The upnp object returned by ``start_upnp()`` can be used to add and
			// remove arbitrary port mappings. Mapping status is returned through
			// the portmap_alert and the portmap_error_alert. The object will be
			// valid until ``stop_upnp()`` is called. See upnp-and-nat-pmp_.
			enable_upnp,

			// Starts and stops the NAT-PMP service. When started, the listen port
			// and the DHT port are attempted to be forwarded on the router
			// through NAT-PMP.
			//
			// The natpmp object returned by ``start_natpmp()`` can be used to add
			// and remove arbitrary port mappings. Mapping status is returned
			// through the portmap_alert and the portmap_error_alert. The object
			// will be valid until ``stop_natpmp()`` is called. See
			// upnp-and-nat-pmp_.
			enable_natpmp,

			// Starts and stops Local Service Discovery. This service will
			// broadcast the info-hashes of all the non-private torrents on the
			// local network to look for peers on the same swarm within multicast
			// reach.
			enable_lsd,

			// starts the dht node and makes the trackerless service available to
			// torrents.
			enable_dht,

			// if the allowed encryption level is both, setting this to true will
			// prefer RC4 if both methods are offered, plain text otherwise
			prefer_rc4,

			// if true, hostname lookups are done via the configured proxy (if
			// any). This is only supported by SOCKS5 and HTTP.
			proxy_hostnames,

			// if true, peer connections are made (and accepted) over the
			// configured proxy, if any. Web seeds as well as regular bittorrent
			// peer connections are considered "peer connections". Anything
			// transporting actual torrent payload (trackers and DHT traffic are
			// not considered peer connections).
			proxy_peer_connections,

			// if this setting is true, torrents with a very high availability of
			// pieces (and seeds) are downloaded sequentially. This is more
			// efficient for the disk I/O. With many seeds, the download order is
			// unlikely to matter anyway
			auto_sequential,

			// if true, tracker connections are made over the configured proxy, if
			// any.
			proxy_tracker_connections,

			// Starts and stops the internal IP table route changes notifier.
			//
			// The current implementation supports multiple platforms, and it is
			// recommended to have it enable, but you may want to disable it if
			// it's supported but unreliable, or if you have a better way to
			// detect the changes. In the later case, you should manually call
			// ``session_handle::reopen_network_sockets`` to ensure network
			// changes are taken in consideration.
			enable_ip_notifier,

			// when this is true, nodes whose IDs are derived from their source
			// IP according to `BEP 42`_ are preferred in the routing table.
			dht_prefer_verified_node_ids,

			// determines if the routing table entries should restrict entries to one
			// per IP. This defaults to true, which helps mitigate some attacks on
			// the DHT. It prevents adding multiple nodes with IPs with a very close
			// CIDR distance.
			//
			// when set, nodes whose IP address that's in the same /24 (or /64 for
			// IPv6) range in the same routing table bucket. This is an attempt to
			// mitigate node ID spoofing attacks also restrict any IP to only have a
			// single entry in the whole routing table
			dht_restrict_routing_ips,

			// determines if DHT searches should prevent adding nodes with IPs with
			// very close CIDR distance. This also defaults to true and helps
			// mitigate certain attacks on the DHT.
			dht_restrict_search_ips,

			// makes the first buckets in the DHT routing table fit 128, 64, 32 and
			// 16 nodes respectively, as opposed to the standard size of 8. All other
			// buckets have size 8 still.
			dht_extended_routing_table,

			// slightly changes the lookup behavior in terms of how many outstanding
			// requests we keep. Instead of having branch factor be a hard limit, we
			// always keep *branch factor* outstanding requests to the closest nodes.
			// i.e. every time we get results back with closer nodes, we query them
			// right away. It lowers the lookup times at the cost of more outstanding
			// queries.
			dht_aggressive_lookups,

			// when set, perform lookups in a way that is slightly more expensive,
			// but which minimizes the amount of information leaked about you.
			dht_privacy_lookups,

			// when set, node's whose IDs that are not correctly generated based on
			// its external IP are ignored. When a query arrives from such node, an
			// error message is returned with a message saying "invalid node ID".
			dht_enforce_node_id,

			// ignore DHT messages from parts of the internet we wouldn't expect to
			// see any traffic from
			dht_ignore_dark_internet,

			// when set, the other nodes won't keep this node in their routing
			// tables, it's meant for low-power and/or ephemeral devices that
			// cannot support the DHT, it is also useful for mobile devices which
			// are sensitive to network traffic and battery life.
			// this node no longer responds to 'query' messages, and will place a
			// 'ro' key (value = 1) in the top-level message dictionary of outgoing
			// query messages.
			dht_read_only,

			// when this is true, create an affinity for downloading 4 MiB extents
			// of adjacent pieces. This is an attempt to achieve better disk I/O
			// throughput by downloading larger extents of bytes, for torrents with
			// small piece sizes
			piece_extent_affinity,

			// when set to true, the certificate of HTTPS trackers will be
			// validated against the system's certificate store (as defined by
			// OpenSSL). If the system does not have one, enabling this may cause
			// HTTPS trackers to fail.
			validate_https_trackers,

			max_bool_setting_internal
		};

		// hidden
		enum int_types
		{
			// ``tracker_completion_timeout`` is the number of seconds the tracker
			// connection will wait from when it sent the request until it
			// considers the tracker to have timed-out.
			tracker_completion_timeout = int_type_base,

			// ``tracker_receive_timeout`` is the number of seconds to wait to
			// receive any data from the tracker. If no data is received for this
			// number of seconds, the tracker will be considered as having timed
			// out. If a tracker is down, this is the kind of timeout that will
			// occur.
			tracker_receive_timeout,

			// ``stop_tracker_timeout`` is the number of seconds to wait when
			// sending a stopped message before considering a tracker to have
			// timed out. This is usually shorter, to make the client quit faster.
			// If the value is set to 0, the connections to trackers with the
			// stopped event are suppressed.
			stop_tracker_timeout,

			// this is the maximum number of bytes in a tracker response. If a
			// response size passes this number of bytes it will be rejected and
			// the connection will be closed. On gzipped responses this size is
			// measured on the uncompressed data. So, if you get 20 bytes of gzip
			// response that'll expand to 2 megabytes, it will be interrupted
			// before the entire response has been uncompressed (assuming the
			// limit is lower than 2 MiB).
			tracker_maximum_response_length,

			// the number of seconds from a request is sent until it times out if
			// no piece response is returned.
			piece_timeout,

			// the number of seconds one block (16 kiB) is expected to be received
			// within. If it's not, the block is requested from a different peer
			request_timeout,

			// the length of the request queue given in the number of seconds it
			// should take for the other end to send all the pieces. i.e. the
			// actual number of requests depends on the download rate and this
			// number.
			request_queue_time,

			// the number of outstanding block requests a peer is allowed to queue
			// up in the client. If a peer sends more requests than this (before
			// the first one has been sent) the last request will be dropped. the
			// higher this is, the faster upload speeds the client can get to a
			// single peer.
			max_allowed_in_request_queue,

			// ``max_out_request_queue`` is the maximum number of outstanding
			// requests to send to a peer. This limit takes precedence over
			// ``request_queue_time``. i.e. no matter the download speed, the
			// number of outstanding requests will never exceed this limit.
			max_out_request_queue,

			// if a whole piece can be downloaded in this number of seconds, or
			// less, the peer_connection will prefer to request whole pieces at a
			// time from this peer. The benefit of this is to better utilize disk
			// caches by doing localized accesses and also to make it easier to
			// identify bad peers if a piece fails the hash check.
			whole_pieces_threshold,

			// ``peer_timeout`` is the number of seconds the peer connection
			// should wait (for any activity on the peer connection) before
			// closing it due to time out. 120 seconds is
			// specified in the protocol specification. After half
			// the time out, a keep alive message is sent.
			peer_timeout,

			// same as peer_timeout, but only applies to url-seeds. this is
			// usually set lower, because web servers are expected to be more
			// reliable.
			urlseed_timeout,

			// controls the pipelining size of url and http seeds. i.e. the number of HTTP
			// request to keep outstanding before waiting for the first one to
			// complete. It's common for web servers to limit this to a relatively
			// low number, like 5
			urlseed_pipeline_size,

			// number of seconds until a new retry of a url-seed takes place.
			// Default retry value for http-seeds that don't provide
			// a valid ``retry-after`` header.
			urlseed_wait_retry,

			// sets the upper limit on the total number of files this session will
			// keep open. The reason why files are left open at all is that some
			// anti virus software hooks on every file close, and scans the file
			// for viruses. deferring the closing of the files will be the
			// difference between a usable system and a completely hogged down
			// system. Most operating systems also has a limit on the total number
			// of file descriptors a process may have open.
			file_pool_size,

			// ``max_failcount`` is the maximum times we try to
			// connect to a peer before stop connecting again. If a
			// peer succeeds, the failure counter is reset. If a
			// peer is retrieved from a peer source (other than DHT)
			// the failcount is decremented by one, allowing another
			// try.
			max_failcount,

			// the number of seconds to wait to reconnect to a peer. this time is
			// multiplied with the failcount.
			min_reconnect_time,

			// ``peer_connect_timeout`` the number of seconds to wait after a
			// connection attempt is initiated to a peer until it is considered as
			// having timed out. This setting is especially important in case the
			// number of half-open connections are limited, since stale half-open
			// connection may delay the connection of other peers considerably.
			peer_connect_timeout,

			// ``connection_speed`` is the number of connection attempts that are
			// made per second. If a number < 0 is specified, it will default to
			// 200 connections per second. If 0 is specified, it means don't make
			// outgoing connections at all.
			connection_speed,

			// if a peer is uninteresting and uninterested for longer than this
			// number of seconds, it will be disconnected.
			inactivity_timeout,

			// ``unchoke_interval`` is the number of seconds between
			// chokes/unchokes. On this interval, peers are re-evaluated for being
			// choked/unchoked. This is defined as 30 seconds in the protocol, and
			// it should be significantly longer than what it takes for TCP to
			// ramp up to it's max rate.
			unchoke_interval,

			// ``optimistic_unchoke_interval`` is the number of seconds between
			// each *optimistic* unchoke. On this timer, the currently
			// optimistically unchoked peer will change.
			optimistic_unchoke_interval,

			// ``num_want`` is the number of peers we want from each tracker
			// request. It defines what is sent as the ``&num_want=`` parameter to
			// the tracker.
			num_want,

			// ``initial_picker_threshold`` specifies the number of pieces we need
			// before we switch to rarest first picking. The first
			// ``initial_picker_threshold`` pieces in any torrent are picked at random
			// , the following pieces are picked in rarest first order.
			initial_picker_threshold,

			// the number of allowed pieces to send to peers that supports the
			// fast extensions
			allowed_fast_set_size,

			// ``suggest_mode`` controls whether or not libtorrent will send out
			// suggest messages to create a bias of its peers to request certain
			// pieces. The modes are:
			//
			// * ``no_piece_suggestions`` which will not send out suggest messages.
			// * ``suggest_read_cache`` which will send out suggest messages for
			//   the most recent pieces that are in the read cache.
			suggest_mode,

			// ``max_queued_disk_bytes`` is the maximum number of bytes, to
			// be written to disk, that can wait in the disk I/O thread queue.
			// This queue is only for waiting for the disk I/O thread to receive
			// the job and either write it to disk or insert it in the write
			// cache. When this limit is reached, the peer connections will stop
			// reading data from their sockets, until the disk thread catches up.
			// Setting this too low will severely limit your download rate.
			max_queued_disk_bytes,

			// the number of seconds to wait for a handshake response from a peer.
			// If no response is received within this time, the peer is
			// disconnected.
			handshake_timeout,

			// ``send_buffer_low_watermark`` the minimum send buffer target size
			// (send buffer includes bytes pending being read from disk). For good
			// and snappy seeding performance, set this fairly high, to at least
			// fit a few blocks. This is essentially the initial window size which
			// will determine how fast we can ramp up the send rate
			//
			// if the send buffer has fewer bytes than ``send_buffer_watermark``,
			// we'll read another 16 kiB block onto it. If set too small, upload
			// rate capacity will suffer. If set too high, memory will be wasted.
			// The actual watermark may be lower than this in case the upload rate
			// is low, this is the upper limit.
			//
			// the current upload rate to a peer is multiplied by this factor to
			// get the send buffer watermark. The factor is specified as a
			// percentage. i.e. 50 -> 0.5 This product is clamped to the
			// ``send_buffer_watermark`` setting to not exceed the max. For high
			// speed upload, this should be set to a greater value than 100. For
			// high capacity connections, setting this higher can improve upload
			// performance and disk throughput. Setting it too high may waste RAM
			// and create a bias towards read jobs over write jobs.
			send_buffer_low_watermark,
			send_buffer_watermark,
			send_buffer_watermark_factor,

			// ``choking_algorithm`` specifies which algorithm to use to determine
			// how many peers to unchoke. The unchoking algorithm for
			// downloading torrents is always "tit-for-tat", i.e. the peers we
			// download the fastest from are unchoked.
			//
			// The options for choking algorithms are defined in the
			// choking_algorithm_t enum.
			//
			// ``seed_choking_algorithm`` controls the seeding unchoke behavior.
			// i.e. How we select which peers to unchoke for seeding torrents.
			// Since a seeding torrent isn't downloading anything, the
			// tit-for-tat mechanism cannot be used. The available options are
			// defined in the seed_choking_algorithm_t enum.
			choking_algorithm,
			seed_choking_algorithm,

#if TORRENT_ABI_VERSION == 1
			// ``cache_size`` is the disk write and read cache. It is specified
			// in units of 16 kiB blocks. Buffers that are part of a peer's send
			// or receive buffer also count against this limit. Send and receive
			// buffers will never be denied to be allocated, but they will cause
			// the actual cached blocks to be flushed or evicted. If this is set
			// to -1, the cache size is automatically set based on the amount of
			// physical RAM on the machine. If the amount of physical RAM cannot
			// be determined, it's set to 1024 (= 16 MiB).
			//
			// On 32 bit builds, the effective cache size will be limited to 3/4 of
			// 2 GiB to avoid exceeding the virtual address space limit.
			cache_size TORRENT_DEPRECATED_ENUM,

			// Disk buffers are allocated using a pool allocator, the number of
			// blocks that are allocated at a time when the pool needs to grow can
			// be specified in ``cache_buffer_chunk_size``. Lower numbers saves
			// memory at the expense of more heap allocations. If it is set to 0,
			// the effective chunk size is proportional to the total cache size,
			// attempting to strike a good balance between performance and memory
			// usage. It defaults to 0.
			cache_buffer_chunk_size TORRENT_DEPRECATED_ENUM,

			// ``cache_expiry`` is the number of seconds
			// from the last cached write to a piece in the write cache, to when
			// it's forcefully flushed to disk.
			cache_expiry TORRENT_DEPRECATED_ENUM,
#else
			deprecated_cache_size,
			deprecated_cache_buffer_chunk_size,
			deprecated_cache_expiry,
#endif

			// determines how files are opened when they're in read only mode
			// versus read and write mode. The options are:
			//
			// enable_os_cache
			//   Files are opened normally, with the OS caching reads and writes.
			// disable_os_cache
			//   This opens all files in no-cache mode. This corresponds to the
			//   OS not letting blocks for the files linger in the cache. This
			//   makes sense in order to avoid the bittorrent client to
			//   potentially evict all other processes' cache by simply handling
			//   high throughput and large files. If libtorrent's read cache is
			//   disabled, enabling this may reduce performance.
			//
			// One reason to disable caching is that it may help the operating
			// system from growing its file cache indefinitely.
			disk_io_write_mode,
			disk_io_read_mode,

			// this is the first port to use for binding outgoing connections to.
			// This is useful for users that have routers that allow QoS settings
			// based on local port. when binding outgoing connections to specific
			// ports, ``num_outgoing_ports`` is the size of the range. It should
			// be more than a few
			//
			// .. warning:: setting outgoing ports will limit the ability to keep
			//    multiple connections to the same client, even for different
			//    torrents. It is not recommended to change this setting. Its main
			//    purpose is to use as an escape hatch for cheap routers with QoS
			//    capability but can only classify flows based on port numbers.
			//
			// It is a range instead of a single port because of the problems with
			// failing to reconnect to peers if a previous socket to that peer and
			// port is in ``TIME_WAIT`` state.
			outgoing_port,
			num_outgoing_ports,

			// ``peer_tos`` determines the TOS byte set in the IP header of every
			// packet sent to peers (including web seeds). ``0x0`` means no marking,
			// ``0x20`` represents the *QBone scavenger service*. For more
			// details, see QBSS_.
			//
			// .. _`QBSS`: http://qbone.internet2.edu/qbss/
			peer_tos,

			// for auto managed torrents, these are the limits they are subject
			// to. If there are too many torrents some of the auto managed ones
			// will be paused until some slots free up. ``active_downloads`` and
			// ``active_seeds`` controls how many active seeding and downloading
			// torrents the queuing mechanism allows. The target number of active
			// torrents is ``min(active_downloads + active_seeds, active_limit)``.
			// ``active_downloads`` and ``active_seeds`` are upper limits on the
			// number of downloading torrents and seeding torrents respectively.
			// Setting the value to -1 means unlimited.
			//
			// For example if there are 10 seeding torrents and 10 downloading
			// torrents, and ``active_downloads`` is 4 and ``active_seeds`` is 4,
			// there will be 4 seeds active and 4 downloading torrents. If the
			// settings are ``active_downloads`` = 2 and ``active_seeds`` = 4,
			// then there will be 2 downloading torrents and 4 seeding torrents
			// active. Torrents that are not auto managed are not counted against
			// these limits.
			//
			// ``active_checking`` is the limit of number of simultaneous checking
			// torrents.
			//
			// ``active_limit`` is a hard limit on the number of active (auto
			// managed) torrents. This limit also applies to slow torrents.
			//
			// ``active_dht_limit`` is the max number of torrents to announce to
			// the DHT.
			//
			// ``active_tracker_limit`` is the max number of torrents to announce
			// to their trackers.
			//
			// ``active_lsd_limit`` is the max number of torrents to announce to
			// the local network over the local service discovery protocol.
			//
			// You can have more torrents *active*, even though they are not
			// announced to the DHT, lsd or their tracker. If some peer knows
			// about you for any reason and tries to connect, it will still be
			// accepted, unless the torrent is paused, which means it won't accept
			// any connections.
			active_downloads,
			active_seeds,
			active_checking,
			active_dht_limit,
			active_tracker_limit,
			active_lsd_limit,
			active_limit,

#if TORRENT_ABI_VERSION == 1
			// ``active_loaded_limit`` is the number of torrents that are allowed
			// to be *loaded* at any given time. Note that a torrent can be active
			// even though it's not loaded. If an unloaded torrents finds a peer
			// that wants to access it, the torrent will be loaded on demand,
			// using a user-supplied callback function. If the feature of
			// unloading torrents is not enabled, this setting have no effect. If
			// this limit is set to 0, it means unlimited. For more information,
			// see dynamic-loading-of-torrent-files_.
			active_loaded_limit TORRENT_DEPRECATED_ENUM,
#else
			deprecated_active_loaded_limit,
#endif

			// ``auto_manage_interval`` is the number of seconds between the
			// torrent queue is updated, and rotated.
			auto_manage_interval,

			// this is the limit on the time a torrent has been an active seed
			// (specified in seconds) before it is considered having met the seed
			// limit criteria. See queuing_.
			seed_time_limit,

			// ``auto_scrape_interval`` is the number of seconds between scrapes
			// of queued torrents (auto managed and paused torrents). Auto managed
			// torrents that are paused, are scraped regularly in order to keep
			// track of their downloader/seed ratio. This ratio is used to
			// determine which torrents to seed and which to pause.
			//
			// ``auto_scrape_min_interval`` is the minimum number of seconds
			// between any automatic scrape (regardless of torrent). In case there
			// are a large number of paused auto managed torrents, this puts a
			// limit on how often a scrape request is sent.
			auto_scrape_interval,
			auto_scrape_min_interval,

			// ``max_peerlist_size`` is the maximum number of peers in the list of
			// known peers. These peers are not necessarily connected, so this
			// number should be much greater than the maximum number of connected
			// peers. Peers are evicted from the cache when the list grows passed
			// 90% of this limit, and once the size hits the limit, peers are no
			// longer added to the list. If this limit is set to 0, there is no
			// limit on how many peers we'll keep in the peer list.
			//
			// ``max_paused_peerlist_size`` is the max peer list size used for
			// torrents that are paused. This can be used to save memory for paused
			// torrents, since it's not as important for them to keep a large peer
			// list.
			max_peerlist_size,
			max_paused_peerlist_size,

			// this is the minimum allowed announce interval for a tracker. This
			// is specified in seconds and is used as a sanity check on what is
			// returned from a tracker. It mitigates hammering mis-configured
			// trackers.
			min_announce_interval,

			// this is the number of seconds a torrent is considered active after
			// it was started, regardless of upload and download speed. This is so
			// that newly started torrents are not considered inactive until they
			// have a fair chance to start downloading.
			auto_manage_startup,

			// ``seeding_piece_quota`` is the number of pieces to send to a peer,
			// when seeding, before rotating in another peer to the unchoke set.
			seeding_piece_quota,

			// ``max_rejects`` is the number of piece requests we will reject in a
			// row while a peer is choked before the peer is considered abusive
			// and is disconnected.
			max_rejects,

			// specifies the buffer sizes set on peer sockets. 0 means the OS
			// default (i.e. don't change the buffer sizes).
			// The socket buffer sizes are changed using setsockopt() with
			// SOL_SOCKET/SO_RCVBUF and SO_SNDBUFFER.
			recv_socket_buffer_size,
			send_socket_buffer_size,

			// the max number of bytes a single peer connection's receive buffer is
			// allowed to grow to.
			max_peer_recv_buffer_size,

#if TORRENT_ABI_VERSION == 1
			// ``file_checks_delay_per_block`` is the number of milliseconds to
			// sleep in between disk read operations when checking torrents.
			// This can be set to higher numbers to slow down the
			// rate at which data is read from the disk while checking. This may
			// be useful for background tasks that doesn't matter if they take a
			// bit longer, as long as they leave disk I/O time for other
			// processes.
			file_checks_delay_per_block TORRENT_DEPRECATED_ENUM,
#else
			deprecated_file_checks_delay_per_block,
#endif

			// ``read_cache_line_size`` is the number of blocks to read into the
			// read cache when a read cache miss occurs. Setting this to 0 is
			// essentially the same thing as disabling read cache. The number of
			// blocks read into the read cache is always capped by the piece
			// boundary.
			//
			// When a piece in the write cache has ``write_cache_line_size``
			// contiguous blocks in it, they will be flushed. Setting this to 1
			// effectively disables the write cache.
			read_cache_line_size,
			write_cache_line_size,

			// ``optimistic_disk_retry`` is the number of seconds from a disk
			// write errors occur on a torrent until libtorrent will take it out
			// of the upload mode, to test if the error condition has been fixed.
			//
			// libtorrent will only do this automatically for auto managed
			// torrents.
			//
			// You can explicitly take a torrent out of upload only mode using
			// set_upload_mode().
			optimistic_disk_retry,

			// ``max_suggest_pieces`` is the max number of suggested piece indices
			// received from a peer that's remembered. If a peer floods suggest
			// messages, this limit prevents libtorrent from using too much RAM.
			max_suggest_pieces,

			// ``local_service_announce_interval`` is the time between local
			// network announces for a torrent.
			// This interval is specified in seconds.
			local_service_announce_interval,

			// ``dht_announce_interval`` is the number of seconds between
			// announcing torrents to the distributed hash table (DHT).
			dht_announce_interval,

			// ``udp_tracker_token_expiry`` is the number of seconds libtorrent
			// will keep UDP tracker connection tokens around for. This is
			// specified to be 60 seconds. The higher this
			// value is, the fewer packets have to be sent to the UDP tracker. In
			// order for higher values to work, the tracker needs to be configured
			// to match the expiration time for tokens.
			udp_tracker_token_expiry,

#if TORRENT_ABI_VERSION == 1
			// ``default_cache_min_age`` is the minimum number of seconds any read
			// cache line is kept in the cache. This
			// may be greater if ``guided_read_cache`` is enabled. Having a lower
			// bound on the time a cache line stays in the cache is an attempt
			// to avoid swapping the same pieces in and out of the cache in case
			// there is a shortage of spare cache space.
			default_cache_min_age TORRENT_DEPRECATED_ENUM,
#else
			deprecated_default_cache_min_age,
#endif

			// ``num_optimistic_unchoke_slots`` is the number of optimistic
			// unchoke slots to use.
			// Having a higher number of optimistic unchoke slots mean you will
			// find the good peers faster but with the trade-off to use up more
			// bandwidth. 0 means automatic, where libtorrent opens up 20% of your
			// allowed upload slots as optimistic unchoke slots.
			num_optimistic_unchoke_slots,

#if TORRENT_ABI_VERSION == 1
			// ``default_est_reciprocation_rate`` is the assumed reciprocation
			// rate from peers when using the BitTyrant choker. If set too high,
			// you will over-estimate your peers and be
			// more altruistic while finding the true reciprocation rate, if it's
			// set too low, you'll be too stingy and waste finding the true
			// reciprocation rate.
			//
			// ``increase_est_reciprocation_rate`` specifies how many percent the
			// estimated reciprocation rate should be increased by each unchoke
			// interval a peer is still choking us back.
			// This only applies to the BitTyrant choker.
			//
			// ``decrease_est_reciprocation_rate`` specifies how many percent the
			// estimated reciprocation rate should be decreased by each unchoke
			// interval a peer unchokes us. This only applies
			// to the BitTyrant choker.
			default_est_reciprocation_rate TORRENT_DEPRECATED_ENUM,
			increase_est_reciprocation_rate TORRENT_DEPRECATED_ENUM,
			decrease_est_reciprocation_rate TORRENT_DEPRECATED_ENUM,
#else
			deprecated_default_est_reciprocation_rate,
			deprecated_increase_est_reciprocation_rate,
			deprecated_decrease_est_reciprocation_rate,
#endif

			// the max number of peers we accept from pex messages from a single
			// peer. this limits the number of concurrent peers any of our peers
			// claims to be connected to. If they claim to be connected to more
			// than this, we'll ignore any peer that exceeds this limit
			max_pex_peers,

			// ``tick_interval`` specifies the number of milliseconds between
			// internal ticks. This is the frequency with which bandwidth quota is
			// distributed to peers. It should not be more than one second (i.e.
			// 1000 ms). Setting this to a low value (around 100) means higher
			// resolution bandwidth quota distribution, setting it to a higher
			// value saves CPU cycles.
			tick_interval,

			// ``share_mode_target`` specifies the target share ratio for share
			// mode torrents. If set to 3, we'll try to upload 3
			// times as much as we download. Setting this very high, will make it
			// very conservative and you might end up not downloading anything
			// ever (and not affecting your share ratio). It does not make any
			// sense to set this any lower than 2. For instance, if only 3 peers
			// need to download the rarest piece, it's impossible to download a
			// single piece and upload it more than 3 times. If the
			// share_mode_target is set to more than 3, nothing is downloaded.
			share_mode_target,

			// ``upload_rate_limit`` and ``download_rate_limit`` sets
			// the session-global limits of upload and download rate limits, in
			// bytes per second. By default peers on the local network are not rate
			// limited.
			//
			// A value of 0 means unlimited.
			//
			// For fine grained control over rate limits, including making them apply
			// to local peers, see peer-classes_.
			upload_rate_limit,
			download_rate_limit,
#if TORRENT_ABI_VERSION == 1
			local_upload_rate_limit TORRENT_DEPRECATED_ENUM,
			local_download_rate_limit TORRENT_DEPRECATED_ENUM,
#else
			deprecated_local_upload_rate_limit,
			deprecated_local_download_rate_limit,
#endif

			// the number of bytes per second (on average) the DHT is allowed to send.
			// If the incoming requests causes to many bytes to be sent in responses,
			// incoming requests will be dropped until the quota has been replenished.
			dht_upload_rate_limit,

			// ``unchoke_slots_limit`` is the max number of unchoked peers in the
			// session. The number of unchoke slots may be ignored depending on
			// what ``choking_algorithm`` is set to. Setting this limit to -1
			// means unlimited, i.e. all peers will always be unchoked.
			unchoke_slots_limit,

#if TORRENT_ABI_VERSION == 1
			// ``half_open_limit`` sets the maximum number of half-open
			// connections libtorrent will have when connecting to peers. A
			// half-open connection is one where connect() has been called, but
			// the connection still hasn't been established (nor failed). Windows
			// XP Service Pack 2 sets a default, system wide, limit of the number
			// of half-open connections to 10. So, this limit can be used to work
			// nicer together with other network applications on that system. The
			// default is to have no limit, and passing -1 as the limit, means to
			// have no limit. When limiting the number of simultaneous connection
			// attempts, peers will be put in a queue waiting for their turn to
			// get connected.
			half_open_limit TORRENT_DEPRECATED_ENUM,
#else
			deprecated_half_open_limit,
#endif

			// ``connections_limit`` sets a global limit on the number of
			// connections opened. The number of connections is set to a hard
			// minimum of at least two per torrent, so if you set a too low
			// connections limit, and open too many torrents, the limit will not
			// be met.
			connections_limit,

			// ``connections_slack`` is the number of incoming connections
			// exceeding the connection limit to accept in order to potentially
			// replace existing ones.
			connections_slack,

			// ``utp_target_delay`` is the target delay for uTP sockets in
			// milliseconds. A high value will make uTP connections more
			// aggressive and cause longer queues in the upload bottleneck. It
			// cannot be too low, since the noise in the measurements would cause
			// it to send too slow.
			// ``utp_gain_factor`` is the number of bytes the uTP congestion
			// window can increase at the most in one RTT.
			// If this is set too high, the congestion controller reacts
			// too hard to noise and will not be stable, if it's set too low, it
			// will react slow to congestion and not back off as fast.
			//
			// ``utp_min_timeout`` is the shortest allowed uTP socket timeout,
			// specified in milliseconds. The
			// timeout depends on the RTT of the connection, but is never smaller
			// than this value. A connection times out when every packet in a
			// window is lost, or when a packet is lost twice in a row (i.e. the
			// resent packet is lost as well).
			//
			// The shorter the timeout is, the faster the connection will recover
			// from this situation, assuming the RTT is low enough.
			// ``utp_syn_resends`` is the number of SYN packets that are sent (and
			// timed out) before giving up and closing the socket.
			// ``utp_num_resends`` is the number of times a packet is sent (and
			// lost or timed out) before giving up and closing the connection.
			// ``utp_connect_timeout`` is the number of milliseconds of timeout
			// for the initial SYN packet for uTP connections. For each timed out
			// packet (in a row), the timeout is doubled. ``utp_loss_multiplier``
			// controls how the congestion window is changed when a packet loss is
			// experienced. It's specified as a percentage multiplier for
			// ``cwnd``. Do not change this value unless you know what you're doing.
			// Never set it higher than 100.
			utp_target_delay,
			utp_gain_factor,
			utp_min_timeout,
			utp_syn_resends,
			utp_fin_resends,
			utp_num_resends,
			utp_connect_timeout,
#if TORRENT_ABI_VERSION == 1
			utp_delayed_ack TORRENT_DEPRECATED_ENUM,
#else
			deprecated_utp_delayed_ack,
#endif
			utp_loss_multiplier,

			// The ``mixed_mode_algorithm`` determines how to treat TCP
			// connections when there are uTP connections. Since uTP is designed
			// to yield to TCP, there's an inherent problem when using swarms that
			// have both TCP and uTP connections. If nothing is done, uTP
			// connections would often be starved out for bandwidth by the TCP
			// connections. This mode is ``prefer_tcp``. The ``peer_proportional``
			// mode simply looks at the current throughput and rate limits all TCP
			// connections to their proportional share based on how many of the
			// connections are TCP. This works best if uTP connections are not
			// rate limited by the global rate limiter (which they aren't by
			// default).
			mixed_mode_algorithm,

			// ``listen_queue_size`` is the value passed in to listen() for the
			// listen socket. It is the number of outstanding incoming connections
			// to queue up while we're not actively waiting for a connection to be
			// accepted. 5 should be sufficient for any
			// normal client. If this is a high performance server which expects
			// to receive a lot of connections, or used in a simulator or test, it
			// might make sense to raise this number. It will not take affect
			// until the ``listen_interfaces`` settings is updated.
			listen_queue_size,

			// ``torrent_connect_boost`` is the number of peers to try to connect
			// to immediately when the first tracker response is received for a
			// torrent. This is a boost to given to new torrents to accelerate
			// them starting up. The normal connect scheduler is run once every
			// second, this allows peers to be connected immediately instead of
			// waiting for the session tick to trigger connections.
			// This may not be set higher than 255.
			torrent_connect_boost,

			// ``alert_queue_size`` is the maximum number of alerts queued up
			// internally. If alerts are not popped, the queue will eventually
			// fill up to this level. Once the alert queue is full, additional
			// alerts will be dropped, and not delivered to the client. Once the
			// client drains the queue, new alerts may be delivered again. In order
			// to know that alerts have been dropped, see
			// session_handle::dropped_alerts().
			alert_queue_size,

			// ``max_metadata_size`` is the maximum allowed size (in bytes) to be
			// received by the metadata extension, i.e. magnet links.
			max_metadata_size,

#if TORRENT_ABI_VERSION == 1
			// DEPRECATED: use aio_threads instead

			// ``hashing_threads`` is the number of threads to use for piece hash
			// verification. For very high download rates, on
			// machines with multiple cores, this could be incremented. Setting it
			// higher than the number of CPU cores would presumably not provide
			// any benefit of setting it to the number of cores. If it's set to 0,
			// hashing is done in the disk thread.
			hashing_threads TORRENT_DEPRECATED_ENUM,
#else
			deprecated_hashing_threads,
#endif

			// the number of blocks to keep outstanding at any given time when
			// checking torrents. Higher numbers give faster re-checks but uses
			// more memory. Specified in number of 16 kiB blocks
			checking_mem_usage,

			// if set to > 0, pieces will be announced to other peers before they
			// are fully downloaded (and before they are hash checked). The
			// intention is to gain 1.5 potential round trip times per downloaded
			// piece. When non-zero, this indicates how many milliseconds in
			// advance pieces should be announced, before they are expected to be
			// completed.
			predictive_piece_announce,

			// for some aio back-ends, ``aio_threads`` specifies the number of
			// io-threads to use.
			aio_threads,

#if TORRENT_ABI_VERSION == 1
			// for some aio back-ends, ``aio_max`` specifies the max number of
			// outstanding jobs.
			aio_max TORRENT_DEPRECATED_ENUM,

			// .. note:: This is not implemented
			//
			// ``network_threads`` is the number of threads to use to call
			// ``async_write_some`` (i.e. send) on peer connection sockets. When
			// seeding at extremely high rates, this may become a bottleneck, and
			// setting this to 2 or more may parallelize that cost. When using SSL
			// torrents, all encryption for outgoing traffic is done within the
			// socket send functions, and this will help parallelizing the cost of
			// SSL encryption as well.
			network_threads TORRENT_DEPRECATED_ENUM,

			// ``ssl_listen`` sets the listen port for SSL connections. If this is
			// set to 0, no SSL listen port is opened. Otherwise a socket is
			// opened on this port. This setting is only taken into account when
			// opening the regular listen port, and won't re-open the listen
			// socket simply by changing this setting.
			ssl_listen TORRENT_DEPRECATED_ENUM,
#else
			// hidden
			deprecated_aio_max,
			deprecated_network_threads,
			deprecated_ssl_listen,
#endif

			// ``tracker_backoff`` determines how aggressively to back off from
			// retrying failing trackers. This value determines *x* in the
			// following formula, determining the number of seconds to wait until
			// the next retry:
			//
			//    delay = 5 + 5 * x / 100 * fails^2
			//
			// This setting may be useful to make libtorrent more or less
			// aggressive in hitting trackers.
			tracker_backoff,

			// when a seeding torrent reaches either the share ratio (bytes up /
			// bytes down) or the seed time ratio (seconds as seed / seconds as
			// downloader) or the seed time limit (seconds as seed) it is
			// considered done, and it will leave room for other torrents. These
			// are specified as percentages. Torrents that are considered done will
			// still be allowed to be seeded, they just won't have priority anymore.
			// For more, see queuing_.
			share_ratio_limit,
			seed_time_ratio_limit,

			// peer_turnover is the percentage of peers to disconnect every
			// turnover peer_turnover_interval (if we're at the peer limit), this
			// is specified in percent when we are connected to more than limit *
			// peer_turnover_cutoff peers disconnect peer_turnover fraction of the
			// peers. It is specified in percent peer_turnover_interval is the
			// interval (in seconds) between optimistic disconnects if the
			// disconnects happen and how many peers are disconnected is
			// controlled by peer_turnover and peer_turnover_cutoff
			peer_turnover,
			peer_turnover_cutoff,
			peer_turnover_interval,

			// this setting controls the priority of downloading torrents over
			// seeding or finished torrents when it comes to making peer
			// connections. Peer connections are throttled by the connection_speed
			// and the half-open connection limit. This makes peer connections a
			// limited resource. Torrents that still have pieces to download are
			// prioritized by default, to avoid having many seeding torrents use
			// most of the connection attempts and only give one peer every now
			// and then to the downloading torrent. libtorrent will loop over the
			// downloading torrents to connect a peer each, and every n:th
			// connection attempt, a finished torrent is picked to be allowed to
			// connect to a peer. This setting controls n.
			connect_seed_every_n_download,

			// the max number of bytes to allow an HTTP response to be when
			// announcing to trackers or downloading .torrent files via the
			// ``url`` provided in ``add_torrent_params``.
			max_http_recv_buffer_size,

			// if binding to a specific port fails, should the port be incremented
			// by one and tried again? This setting specifies how many times to
			// retry a failed port bind
			max_retry_port_bind,

			// a bitmask combining flags from alert_category_t defining which
			// kinds of alerts to receive
			alert_mask,

			// control the settings for incoming and outgoing connections
			// respectively. see enc_policy enum for the available options.
			// Keep in mind that protocol encryption degrades performance in
			// several respects:
			//
			// 1. It prevents "zero copy" disk buffers being sent to peers, since
			//    each peer needs to mutate the data (i.e. encrypt it) the data
			//    must be copied per peer connection rather than sending the same
			//    buffer to multiple peers.
			// 2. The encryption itself requires more CPU than plain bittorrent
			//    protocol. The highest cost is the Diffie Hellman exchange on
			//    connection setup.
			// 3. The encryption handshake adds several round-trips to the
			//    connection setup, and delays transferring data.
			out_enc_policy,
			in_enc_policy,

			// determines the encryption level of the connections. This setting
			// will adjust which encryption scheme is offered to the other peer,
			// as well as which encryption scheme is selected by the client. See
			// enc_level enum for options.
			allowed_enc_level,

			// the download and upload rate limits for a torrent to be considered
			// active by the queuing mechanism. A torrent whose download rate is
			// less than ``inactive_down_rate`` and whose upload rate is less than
			// ``inactive_up_rate`` for ``auto_manage_startup`` seconds, is
			// considered inactive, and another queued torrent may be started.
			// This logic is disabled if ``dont_count_slow_torrents`` is false.
			inactive_down_rate,
			inactive_up_rate,

			// proxy to use. see proxy_type_t.
			proxy_type,

			// the port of the proxy server
			proxy_port,

			// sets the i2p_ SAM bridge port to connect to. set the hostname with
			// the ``i2p_hostname`` setting.
			//
			// .. _i2p: http://www.i2p2.de
			i2p_port,

#if TORRENT_ABI_VERSION == 1
			// this determines the max number of volatile disk cache blocks. If the
			// number of volatile blocks exceed this limit, other volatile blocks
			// will start to be evicted. A disk cache block is volatile if it has
			// low priority, and should be one of the first blocks to be evicted
			// under pressure. For instance, blocks pulled into the cache as the
			// result of calculating a piece hash are volatile. These blocks don't
			// represent potential interest among peers, so the value of keeping
			// them in the cache is limited.
			cache_size_volatile,
#else
			deprecated_cache_size_volatile,
#endif

			// The maximum request range of an url seed in bytes. This value
			// defines the largest possible sequential web seed request. Lower values
			// are possible but will be ignored if they are lower then piece size.
			// This value should be related to your download speed to prevent
			// libtorrent from creating too many expensive http requests per
			// second. You can select a value as high as you want but keep in mind
			// that libtorrent can't create parallel requests if the first request
			// did already select the whole file.
			// If you combine bittorrent seeds with web seeds and pick strategies
			// like rarest first you may find your web seed requests split into
			// smaller parts because we don't download already picked pieces
			// twice.
			urlseed_max_request_bytes,

			// time to wait until a new retry of a web seed name lookup
			web_seed_name_lookup_retry,

			// the number of seconds between closing the file opened the longest
			// ago. 0 means to disable the feature. The purpose of this is to
			// periodically close files to trigger the operating system flushing
			// disk cache. Specifically it has been observed to be required on
			// windows to not have the disk cache grow indefinitely.
			// This defaults to 120 seconds on windows, and disabled on other
			// systems.
			close_file_interval,

			// When uTP experiences packet loss, it will reduce the congestion
			// window, and not reduce it again for this many milliseconds, even if
			// experiencing another lost packet.
			utp_cwnd_reduce_timer,

			// the max number of web seeds to have connected per torrent at any
			// given time.
			max_web_seed_connections,

			// the number of seconds before the internal host name resolver
			// considers a cache value timed out, negative values are interpreted
			// as zero.
			resolver_cache_timeout,

			// specify the not-sent low watermark for socket send buffers. This
			// corresponds to the, Linux-specific, ``TCP_NOTSENT_LOWAT`` TCP socket
			// option.
			send_not_sent_low_watermark,

			// the rate based choker compares the upload rate to peers against a
			// threshold that increases proportionally by its size for every
			// peer it visits, visiting peers in decreasing upload rate. The
			// number of upload slots is determined by the number of peers whose
			// upload rate exceeds the threshold. This option sets the start
			// value for this threshold. A higher value leads to fewer unchoke
			// slots, a lower value leads to more.
			rate_choker_initial_threshold,

			// The expiration time of UPnP port-mappings, specified in seconds. 0
			// means permanent lease. Some routers do not support expiration times
			// on port-maps (nor correctly returning an error indicating lack of
			// support). In those cases, set this to 0. Otherwise, don't set it any
			// lower than 5 minutes.
			upnp_lease_duration,

			// the maximum number of peers to send in a reply to ``get_peers``
			dht_max_peers_reply,

			// the number of concurrent search request the node will send when
			// announcing and refreshing the routing table. This parameter is called
			// alpha in the kademlia paper
			dht_search_branching,

			// the maximum number of failed tries to contact a node before it is
			// removed from the routing table. If there are known working nodes that
			// are ready to replace a failing node, it will be replaced immediately,
			// this limit is only used to clear out nodes that don't have any node
			// that can replace them.
			dht_max_fail_count,

			// the total number of torrents to track from the DHT. This is simply an
			// upper limit to make sure malicious DHT nodes cannot make us allocate
			// an unbounded amount of memory.
			dht_max_torrents,

			// max number of items the DHT will store
			dht_max_dht_items,

			// the max number of peers to store per torrent (for the DHT)
			dht_max_peers,

			// the max number of torrents to return in a torrent search query to the
			// DHT
			dht_max_torrent_search_reply,

			// the number of seconds a DHT node is banned if it exceeds the rate
			// limit. The rate limit is averaged over 10 seconds to allow for bursts
			// above the limit.
			dht_block_timeout,

			// the max number of packets per second a DHT node is allowed to send
			// without getting banned.
			dht_block_ratelimit,

			// the number of seconds a immutable/mutable item will be expired.
			// default is 0, means never expires.
			dht_item_lifetime,

			// the info-hashes sample recomputation interval (in seconds).
			// The node will precompute a subset of the tracked info-hashes and return
			// that instead of calculating it upon each request. The permissible range
			// is between 0 and 21600 seconds (inclusive).
			dht_sample_infohashes_interval,

			// the maximum number of elements in the sampled subset of info-hashes.
			// If this number is too big, expect the DHT storage implementations
			// to clamp it in order to allow UDP packets go through
			dht_max_infohashes_sample_count,

			max_int_setting_internal
		};

		// hidden
		enum settings_counts_t : int
		{
			num_string_settings = int(max_string_setting_internal) - int(string_type_base),
			num_bool_settings = int(max_bool_setting_internal) - int(bool_type_base),
			num_int_settings = int(max_int_setting_internal) - int(int_type_base)
		};

		enum suggest_mode_t : std::uint8_t { no_piece_suggestions = 0, suggest_read_cache = 1 };

		enum choking_algorithm_t : std::uint8_t
		{
			// This is the traditional choker with a fixed number of unchoke
			// slots (as specified by settings_pack::unchoke_slots_limit).
			fixed_slots_choker = 0,

			// This opens up unchoke slots based on the upload rate achieved to
			// peers. The more slots that are opened, the marginal upload rate
			// required to open up another slot increases. Configure the initial
			// threshold with settings_pack::rate_choker_initial_threshold.
			//
			// For more information, see `rate based choking`_.
			rate_based_choker = 2,
#if TORRENT_ABI_VERSION == 1
			bittyrant_choker TORRENT_DEPRECATED_ENUM = 3
#else
			deprecated_bittyrant_choker = 3
#endif
		};

		enum seed_choking_algorithm_t : std::uint8_t
		{
			// which round-robins the peers that are unchoked
			// when seeding. This distributes the upload bandwidth uniformly and
			// fairly. It minimizes the ability for a peer to download everything
			// without redistributing it.
			round_robin,

			// unchokes the peers we can send to the fastest. This might be a
			// bit more reliable in utilizing all available capacity.
			fastest_upload,

			// prioritizes peers who have just started or are
			// just about to finish the download. The intention is to force
			// peers in the middle of the download to trade with each other.
			// This does not just take into account the pieces a peer is
			// reporting having downloaded, but also the pieces we have sent
			// to it.
			anti_leech
		};

		enum io_buffer_mode_t : std::uint8_t
		{
			enable_os_cache = 0,
#if TORRENT_ABI_VERSION == 1
			disable_os_cache_for_aligned_files TORRENT_DEPRECATED_ENUM = 2,
#else
			deprecated_disable_os_cache_for_aligned_files = 1,
#endif
			disable_os_cache = 2
		};

		enum bandwidth_mixed_algo_t : std::uint8_t
		{
			// disables the mixed mode bandwidth balancing
			prefer_tcp = 0,

			// does not throttle uTP, throttles TCP to the same proportion
			// of throughput as there are TCP connections
			peer_proportional = 1
		};

		// the encoding policy options for use with
		// settings_pack::out_enc_policy and settings_pack::in_enc_policy.
		enum enc_policy : std::uint8_t
		{
			// Only encrypted connections are allowed. Incoming connections that
			// are not encrypted are closed and if the encrypted outgoing
			// connection fails, a non-encrypted retry will not be made.
			pe_forced,

			// encrypted connections are enabled, but non-encrypted connections
			// are allowed. An incoming non-encrypted connection will be accepted,
			// and if an outgoing encrypted connection fails, a non- encrypted
			// connection will be tried.
			pe_enabled,

			// only non-encrypted connections are allowed.
			pe_disabled
		};

		// the encryption levels, to be used with
		// settings_pack::allowed_enc_level.
		enum enc_level : std::uint8_t
		{
			// use only plain text encryption
			pe_plaintext = 1,
			// use only RC4 encryption
			pe_rc4 = 2,
			// allow both
			pe_both = 3
		};

		enum proxy_type_t : std::uint8_t
		{
			// No proxy server is used and all other fields are ignored.
			none,

			// The server is assumed to be a `SOCKS4 server`_ that requires a
			// username.
			//
			// .. _`SOCKS4 server`: http://www.ufasoft.com/doc/socks4_protocol.htm
			socks4,

			// The server is assumed to be a SOCKS5 server (`RFC 1928`_) that does
			// not require any authentication. The username and password are
			// ignored.
			//
			// .. _`RFC 1928`: http://www.faqs.org/rfcs/rfc1928.html
			socks5,

			// The server is assumed to be a SOCKS5 server that supports plain
			// text username and password authentication (`RFC 1929`_). The
			// username and password specified may be sent to the proxy if it
			// requires.
			//
			// .. _`RFC 1929`: http://www.faqs.org/rfcs/rfc1929.html
			socks5_pw,

			// The server is assumed to be an HTTP proxy. If the transport used
			// for the connection is non-HTTP, the server is assumed to support
			// the CONNECT_ method. i.e. for web seeds and HTTP trackers, a plain
			// proxy will suffice. The proxy is assumed to not require
			// authorization. The username and password will not be used.
			//
			// .. _CONNECT: http://tools.ietf.org/html/draft-luotonen-web-proxy-tunneling-01
			http,

			// The server is assumed to be an HTTP proxy that requires user
			// authorization. The username and password will be sent to the proxy.
			http_pw,

			// route through a i2p SAM proxy
			i2p_proxy
		};
	private:

		std::vector<std::pair<std::uint16_t, std::string>> m_strings;
		std::vector<std::pair<std::uint16_t, int>> m_ints;
		std::vector<std::pair<std::uint16_t, bool>> m_bools;
	};
}

#endif<|MERGE_RESOLUTION|>--- conflicted
+++ resolved
@@ -121,14 +121,10 @@
 	// enum values. These values are passed in to the ``set_str()``,
 	// ``set_int()``, ``set_bool()`` functions, to specify the setting to
 	// change.
-<<<<<<< HEAD
-	struct TORRENT_EXPORT settings_pack final : settings_interface
-=======
 	//
 	// .. include:: settings-ref.rst
 	//
-	struct TORRENT_EXPORT settings_pack
->>>>>>> cbb4f027
+	struct TORRENT_EXPORT settings_pack final : settings_interface
 	{
 		friend TORRENT_EXTRA_EXPORT void apply_pack_impl(settings_pack const*
 			, aux::session_settings_single_thread&
