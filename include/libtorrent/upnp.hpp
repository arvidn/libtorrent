/*

Copyright (c) 2007-2010, 2013-2019, Arvid Norberg
Copyright (c) 2016, Pavel Pimenov
Copyright (c) 2016, Andrei Kurushin
Copyright (c) 2016-2017, Alden Torres
All rights reserved.

Redistribution and use in source and binary forms, with or without
modification, are permitted provided that the following conditions
are met:

    * Redistributions of source code must retain the above copyright
      notice, this list of conditions and the following disclaimer.
    * Redistributions in binary form must reproduce the above copyright
      notice, this list of conditions and the following disclaimer in
      the documentation and/or other materials provided with the distribution.
    * Neither the name of the author nor the names of its
      contributors may be used to endorse or promote products derived
      from this software without specific prior written permission.

THIS SOFTWARE IS PROVIDED BY THE COPYRIGHT HOLDERS AND CONTRIBUTORS "AS IS"
AND ANY EXPRESS OR IMPLIED WARRANTIES, INCLUDING, BUT NOT LIMITED TO, THE
IMPLIED WARRANTIES OF MERCHANTABILITY AND FITNESS FOR A PARTICULAR PURPOSE
ARE DISCLAIMED. IN NO EVENT SHALL THE COPYRIGHT OWNER OR CONTRIBUTORS BE
LIABLE FOR ANY DIRECT, INDIRECT, INCIDENTAL, SPECIAL, EXEMPLARY, OR
CONSEQUENTIAL DAMAGES (INCLUDING, BUT NOT LIMITED TO, PROCUREMENT OF
SUBSTITUTE GOODS OR SERVICES; LOSS OF USE, DATA, OR PROFITS; OR BUSINESS
INTERRUPTION) HOWEVER CAUSED AND ON ANY THEORY OF LIABILITY, WHETHER IN
CONTRACT, STRICT LIABILITY, OR TORT (INCLUDING NEGLIGENCE OR OTHERWISE)
ARISING IN ANY WAY OUT OF THE USE OF THIS SOFTWARE, EVEN IF ADVISED OF THE
POSSIBILITY OF SUCH DAMAGE.

*/

#ifndef TORRENT_UPNP_HPP
#define TORRENT_UPNP_HPP

#include "libtorrent/socket.hpp"
#include "libtorrent/error_code.hpp"
#include "libtorrent/deadline_timer.hpp"
#include "libtorrent/enum_net.hpp"
#include "libtorrent/resolver.hpp"
#include "libtorrent/debug.hpp"
#include "libtorrent/string_util.hpp"
#include "libtorrent/aux_/portmap.hpp"
#include "libtorrent/aux_/vector.hpp"
<<<<<<< HEAD
#include "libtorrent/aux_/listen_socket_handle.hpp"
#include "libtorrent/aux_/noexcept_movable.hpp"
=======
#include "libtorrent/aux_/session_settings.hpp"
>>>>>>> 7352d4fb

#include <memory>
#include <functional>
#include <set>

namespace libtorrent {
	struct http_connection;
	class http_parser;

namespace upnp_errors {
	// error codes for the upnp_error_category. They hold error codes
	// returned by UPnP routers when mapping ports
	enum error_code_enum
	{
		// No error
		no_error = 0,
		// One of the arguments in the request is invalid
		invalid_argument = 402,
		// The request failed
		action_failed = 501,
		// The specified value does not exist in the array
		value_not_in_array = 714,
		// The source IP address cannot be wild-carded, but
		// must be fully specified
		source_ip_cannot_be_wildcarded = 715,
		// The external port cannot be a wildcard, but must
		// be specified
		external_port_cannot_be_wildcarded = 716,
		// The port mapping entry specified conflicts with a
		// mapping assigned previously to another client
		port_mapping_conflict = 718,
		// Internal and external port value must be the same
		internal_port_must_match_external = 724,
		// The NAT implementation only supports permanent
		// lease times on port mappings
		only_permanent_leases_supported = 725,
		// RemoteHost must be a wildcard and cannot be a
		// specific IP address or DNS name
		remote_host_must_be_wildcard = 726,
		// ExternalPort must be a wildcard and cannot be a
		// specific port
		external_port_must_be_wildcard = 727
	};

	// hidden
	TORRENT_EXPORT boost::system::error_code make_error_code(error_code_enum e);
} // namespace upnp_errors

	// the boost.system error category for UPnP errors
	TORRENT_EXPORT boost::system::error_category& upnp_category();

#if TORRENT_ABI_VERSION == 1
	TORRENT_DEPRECATED
	inline boost::system::error_category& get_upnp_category()
	{ return upnp_category(); }
#endif

struct parse_state
{
	bool in_service = false;
	std::vector<string_view> tag_stack;
	std::string control_url;
	std::string service_type;
	std::string model;
	std::string url_base;
	bool top_tags(string_view str1, string_view str2)
	{
		auto i = tag_stack.rbegin();
		if (i == tag_stack.rend()) return false;
		if (!string_equal_no_case(*i, str2)) return false;
		++i;
		if (i == tag_stack.rend()) return false;
		if (!string_equal_no_case(*i, str1)) return false;
		return true;
	}
};

struct error_code_parse_state
{
	bool in_error_code = false;
	bool exit = false;
	int error_code = -1;
};

struct ip_address_parse_state: error_code_parse_state
{
	bool in_ip_address = false;
	std::string ip_address;
};

TORRENT_EXTRA_EXPORT void find_control_url(int type, string_view, parse_state& state);

TORRENT_EXTRA_EXPORT void find_error_code(int type, string_view string
	, error_code_parse_state& state);

TORRENT_EXTRA_EXPORT void find_ip_address(int type, string_view string
	, ip_address_parse_state& state);

// TODO: support using the windows API for UPnP operations as well
struct TORRENT_EXTRA_EXPORT upnp final
	: std::enable_shared_from_this<upnp>
	, single_threaded
{
<<<<<<< HEAD
	upnp(io_context& ios
		, std::string user_agent
=======
	upnp(io_service& ios
		, aux::session_settings const& settings
>>>>>>> 7352d4fb
		, aux::portmap_callback& cb
		, address_v4 const& listen_address
		, address_v4 const& netmask
		, std::string listen_device
		, aux::listen_socket_handle ls);
	~upnp();

	void start();

	// Attempts to add a port mapping for the specified protocol. Valid protocols are
	// ``upnp::tcp`` and ``upnp::udp`` for the UPnP class and ``natpmp::tcp`` and
	// ``natpmp::udp`` for the NAT-PMP class.
	//
	// ``external_port`` is the port on the external address that will be mapped. This
	// is a hint, you are not guaranteed that this port will be available, and it may
	// end up being something else. In the portmap_alert_ notification, the actual
	// external port is reported.
	//
	// ``local_port`` is the port in the local machine that the mapping should forward
	// to.
	//
	// The return value is an index that identifies this port mapping. This is used
	// to refer to mappings that fails or succeeds in the portmap_error_alert_ and
	// portmap_alert_ respectively. If The mapping fails immediately, the return value
	// is -1, which means failure. There will not be any error alert notification for
	// mappings that fail with a -1 return value.
	port_mapping_t add_mapping(portmap_protocol p, int external_port, tcp::endpoint local_ep);

	// This function removes a port mapping. ``mapping_index`` is the index that refers
	// to the mapping you want to remove, which was returned from add_mapping().
	void delete_mapping(port_mapping_t mapping_index);

	bool get_mapping(port_mapping_t mapping_index, tcp::endpoint& local_ep, int& external_port
		, portmap_protocol& protocol) const;

	void close();

	// This is only available for UPnP routers. If the model is advertised by
	// the router, it can be queried through this function.
	std::string router_model()
	{
		TORRENT_ASSERT(is_single_thread());
		return m_model;
	}

private:

	std::shared_ptr<upnp> self() { return shared_from_this(); }

	void open_multicast_socket(udp::socket& s, error_code& ec);
	void open_unicast_socket(udp::socket& s, error_code& ec);

	void map_timer(error_code const& ec);
	void try_map_upnp();
	void discover_device_impl();

	void resend_request(error_code const& e);
	void on_reply(udp::socket& s, error_code const& ec);

	struct rootdevice;
	void next(rootdevice& d, port_mapping_t i);
	void update_map(rootdevice& d, port_mapping_t i);

	void connect(rootdevice& d);

	void on_upnp_xml(error_code const& e
		, libtorrent::http_parser const& p, rootdevice& d
		, http_connection& c);
	void on_upnp_get_ip_address_response(error_code const& e
		, libtorrent::http_parser const& p, rootdevice& d
		, http_connection& c);
	void on_upnp_map_response(error_code const& e
		, libtorrent::http_parser const& p, rootdevice& d
		, port_mapping_t mapping, http_connection& c);
	void on_upnp_unmap_response(error_code const& e
		, libtorrent::http_parser const& p, rootdevice& d
		, port_mapping_t mapping, http_connection& c);
	void on_expire(error_code const& e);

	void disable(error_code const& ec);
	void return_error(port_mapping_t mapping, int code);
#ifndef TORRENT_DISABLE_LOGGING
	bool should_log() const;
	void log(char const* fmt, ...) const TORRENT_FORMAT(2,3);
#endif

	void get_ip_address(rootdevice& d);
	void delete_port_mapping(rootdevice& d, port_mapping_t i);
	void create_port_mapping(http_connection& c, rootdevice& d, port_mapping_t i);
	void post(upnp::rootdevice const& d, char const* soap
		, char const* soap_action);

	int num_mappings() const { return int(m_mappings.size()); }

	struct global_mapping_t
	{
		portmap_protocol protocol = portmap_protocol::none;
		int external_port = 0;
		tcp::endpoint local_ep;
	};

	struct mapping_t : aux::base_mapping
	{
		// the local port for this mapping. If this is set
		// to 0, the mapping is not in use
		tcp::endpoint local_ep;

		// the number of times this mapping has failed
		int failcount = 0;
	};

	struct rootdevice
	{
		rootdevice();
		~rootdevice();
		rootdevice(rootdevice const&);
		rootdevice& operator=(rootdevice const&) &;
		rootdevice(rootdevice&&) noexcept;
		rootdevice& operator=(rootdevice&&) &;

		// the interface url, through which the list of
		// supported interfaces are fetched
		std::string url;

		// the url to the WANIP or WANPPP interface
		std::string control_url;
		// either the WANIP namespace or the WANPPP namespace
		std::string service_namespace;

		aux::noexcept_movable<aux::vector<mapping_t, port_mapping_t>> mapping;

		// this is the hostname, port and path
		// component of the url or the control_url
		// if it has been found
		std::string hostname;
		int port = 0;
		std::string path;
		aux::noexcept_movable<address> external_ip;

		// default lease duration for a port map.
		int lease_duration = 3600;

		// true if the device supports specifying a
		// specific external port, false if it doesn't
		bool supports_specific_external = true;

		bool disabled = false;

		mutable std::shared_ptr<http_connection> upnp_connection;

#if TORRENT_USE_ASSERTS
		int magic = 1337;
#endif

		bool operator<(rootdevice const& rhs) const
		{ return url < rhs.url; }
	};

	struct upnp_state_t
	{
		aux::vector<global_mapping_t, port_mapping_t> mappings;
		std::set<rootdevice> devices;
	};

	aux::vector<global_mapping_t, port_mapping_t> m_mappings;

	aux::session_settings const& m_settings;

	// the set of devices we've found
	std::set<rootdevice> m_devices;

	aux::portmap_callback& m_callback;

	// current retry count
	int m_retry_count = 0;

	io_context& m_io_service;

	resolver m_resolver;

	// the udp socket used to send and receive
	// multicast messages on the network
	udp::socket m_multicast_socket;
	udp::socket m_unicast_socket;

	// used to resend udp packets in case
	// they time out
	deadline_timer m_broadcast_timer;

	// timer used to refresh mappings
	deadline_timer m_refresh_timer;

	// this timer fires one second after the last UPnP response. This is the
	// point where we assume we have received most or all SSDP responses. If we
	// are ignoring non-routers and at this point we still haven't received a
	// response from a router UPnP device, we override the ignoring behavior and
	// map them anyway.
	deadline_timer m_map_timer;

	bool m_disabled = false;
	bool m_closing = false;

	std::string m_model;

	// the network this UPnP mapper is associated with. Don't talk to any other
	// network
	address_v4 m_listen_address;
	address_v4 m_netmask;
	std::string m_device;

	aux::listen_socket_handle m_listen_handle;
};

} // namespace libtorrent

namespace boost {
namespace system {

	template<> struct is_error_code_enum<libtorrent::upnp_errors::error_code_enum>
	{ static const bool value = true; };

}
}

#endif<|MERGE_RESOLUTION|>--- conflicted
+++ resolved
@@ -45,12 +45,9 @@
 #include "libtorrent/string_util.hpp"
 #include "libtorrent/aux_/portmap.hpp"
 #include "libtorrent/aux_/vector.hpp"
-<<<<<<< HEAD
 #include "libtorrent/aux_/listen_socket_handle.hpp"
 #include "libtorrent/aux_/noexcept_movable.hpp"
-=======
 #include "libtorrent/aux_/session_settings.hpp"
->>>>>>> 7352d4fb
 
 #include <memory>
 #include <functional>
@@ -154,13 +151,8 @@
 	: std::enable_shared_from_this<upnp>
 	, single_threaded
 {
-<<<<<<< HEAD
 	upnp(io_context& ios
-		, std::string user_agent
-=======
-	upnp(io_service& ios
 		, aux::session_settings const& settings
->>>>>>> 7352d4fb
 		, aux::portmap_callback& cb
 		, address_v4 const& listen_address
 		, address_v4 const& netmask
