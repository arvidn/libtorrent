/*

Copyright (c) 2005, 2007-2019, Arvid Norberg
Copyright (c) 2015, John Sebastian Peterson
Copyright (c) 2016, terry zhao
Copyright (c) 2016-2017, Alden Torres
Copyright (c) 2016, Andrei Kurushin
Copyright (c) 2017, Steven Siloti
Copyright (c) 2018, Pavel Pimenov
All rights reserved.

Redistribution and use in source and binary forms, with or without
modification, are permitted provided that the following conditions
are met:

    * Redistributions of source code must retain the above copyright
      notice, this list of conditions and the following disclaimer.
    * Redistributions in binary form must reproduce the above copyright
      notice, this list of conditions and the following disclaimer in
      the documentation and/or other materials provided with the distribution.
    * Neither the name of the author nor the names of its
      contributors may be used to endorse or promote products derived
      from this software without specific prior written permission.

THIS SOFTWARE IS PROVIDED BY THE COPYRIGHT HOLDERS AND CONTRIBUTORS "AS IS"
AND ANY EXPRESS OR IMPLIED WARRANTIES, INCLUDING, BUT NOT LIMITED TO, THE
IMPLIED WARRANTIES OF MERCHANTABILITY AND FITNESS FOR A PARTICULAR PURPOSE
ARE DISCLAIMED. IN NO EVENT SHALL THE COPYRIGHT OWNER OR CONTRIBUTORS BE
LIABLE FOR ANY DIRECT, INDIRECT, INCIDENTAL, SPECIAL, EXEMPLARY, OR
CONSEQUENTIAL DAMAGES (INCLUDING, BUT NOT LIMITED TO, PROCUREMENT OF
SUBSTITUTE GOODS OR SERVICES; LOSS OF USE, DATA, OR PROFITS; OR BUSINESS
INTERRUPTION) HOWEVER CAUSED AND ON ANY THEORY OF LIABILITY, WHETHER IN
CONTRACT, STRICT LIABILITY, OR TORT (INCLUDING NEGLIGENCE OR OTHERWISE)
ARISING IN ANY WAY OUT OF THE USE OF THIS SOFTWARE, EVEN IF ADVISED OF THE
POSSIBILITY OF SUCH DAMAGE.

*/

#ifndef TORRENT_CONFIG_HPP_INCLUDED
#define TORRENT_CONFIG_HPP_INCLUDED

#include <cstddef>

#include "libtorrent/aux_/disable_warnings_push.hpp"

#define _FILE_OFFSET_BITS 64

#include <boost/config.hpp>
#include <boost/version.hpp>

#include "libtorrent/aux_/disable_warnings_pop.hpp"

#ifdef __linux__
#include <linux/version.h> // for LINUX_VERSION_CODE and KERNEL_VERSION
#endif // __linux

#if defined __MINGW64__ || defined __MINGW32__
// GCC warns on format codes that are incompatible with glibc, which the windows
// format codes are. So we need to disable those for mingw targets
#pragma GCC diagnostic ignored "-Wformat"
#pragma GCC diagnostic ignored "-Wformat-extra-args"
#endif

#if defined __GNUC__

#ifdef _GLIBCXX_CONCEPT_CHECKS
#define TORRENT_COMPLETE_TYPES_REQUIRED 1
#endif

// ======= SUNPRO =========

#elif defined __SUNPRO_CC

#define TORRENT_COMPLETE_TYPES_REQUIRED 1

// ======= MSVC =========

#elif defined BOOST_MSVC

// class X needs to have dll-interface to be used by clients of class Y
#pragma warning(disable:4251)

#endif


// ======= PLATFORMS =========


// set up defines for target environments
// ==== AMIGA ===
#if defined __AMIGA__ || defined __amigaos__ || defined __AROS__
#define TORRENT_AMIGA
#define TORRENT_USE_IOSTREAM 0
// set this to 1 to disable all floating point operations
// (disables some float-dependent APIs)
#define TORRENT_NO_FPU 1
#define TORRENT_USE_I2P 0
<<<<<<< HEAD
#define TORRENT_USE_RTC 0
#ifndef TORRENT_USE_ICONV
#define TORRENT_USE_ICONV 0
#endif
=======
>>>>>>> b7524993

// ==== Darwin/BSD ===
#elif (defined __APPLE__ && defined __MACH__) || defined __FreeBSD__ || defined __NetBSD__ \
	|| defined __OpenBSD__ || defined __bsdi__ || defined __DragonFly__ \
	|| defined __FreeBSD_kernel__
#define TORRENT_BSD

#if defined __APPLE__

#define TORRENT_NATIVE_UTF8 1

#include <AvailabilityMacros.h>
#include <TargetConditionals.h>

#if MAC_OS_X_VERSION_MIN_REQUIRED >= 1070
// on OSX, use the built-in common crypto for built-in
# if !defined TORRENT_USE_LIBCRYPTO && !defined TORRENT_USE_LIBGCRYPT
#  define TORRENT_USE_COMMONCRYPTO 1
# endif
#endif // MAC_OS_X_VERSION_MIN_REQUIRED

// execinfo.h is available in the MacOS X 10.5 SDK.
#if MAC_OS_X_VERSION_MIN_REQUIRED >= 1050
#define TORRENT_USE_EXECINFO 1
#endif

#define TORRENT_USE_SYSTEMCONFIGURATION 1

#if TARGET_OS_IPHONE
#define TORRENT_USE_SC_NETWORK_REACHABILITY 1
#endif
#endif // __APPLE__

#define TORRENT_HAS_SYMLINK 1
#define TORRENT_USE_DEV_RANDOM 1
#ifndef TORRENT_HAVE_MMAP
#define TORRENT_HAVE_MMAP 1
#endif
#define TORRENT_USE_MADVISE 1

#define TORRENT_HAS_FALLOCATE 0

#define TORRENT_USE_IFADDRS 1
#define TORRENT_USE_SYSCTL 1
#define TORRENT_USE_IFCONF 1


// ==== LINUX ===
#elif defined __linux__
#define TORRENT_LINUX

#ifndef TORRENT_HAVE_MMAP
#define TORRENT_HAVE_MMAP 1
#endif

#define TORRENT_HAS_SYMLINK 1
#define TORRENT_USE_MADVISE 1
#define TORRENT_USE_NETLINK 1
#define TORRENT_USE_IFADDRS 0
#define TORRENT_USE_IFCONF 1
#define TORRENT_HAS_SALEN 0
#define TORRENT_USE_FDATASYNC 1

// ===== ANDROID ===== (almost linux, sort of)
#if defined __ANDROID__
#define TORRENT_ANDROID
#define TORRENT_HAS_FALLOCATE 0
#else // ANDROID

// posix_fallocate() is not available in glibc under these condition
#if defined _XOPEN_SOURCE && _XOPEN_SOURCE < 600
#define TORRENT_HAS_FALLOCATE 0
#elif defined _POSIX_C_SOURCE && _POSIX_C_SOURCE < 200112L
#define TORRENT_HAS_FALLOCATE 0
#endif

#endif // ANDROID

#if defined __GLIBC__ && ( defined __x86_64__ || defined __i386 \
	|| defined _M_X64 || defined _M_IX86 )
#define TORRENT_USE_EXECINFO 1
#endif

// ==== MINGW ===
#elif defined __MINGW32__ || defined __MINGW64__
#define TORRENT_MINGW
#define TORRENT_WINDOWS
#ifndef TORRENT_HAVE_MAP_VIEW_OF_FILE
#define TORRENT_HAVE_MAP_VIEW_OF_FILE 1
#endif
#define TORRENT_USE_RLIMIT 0
#define TORRENT_USE_NETLINK 0
#define TORRENT_USE_GETADAPTERSADDRESSES 1
#define TORRENT_HAS_SALEN 0
#define TORRENT_USE_GETIPFORWARDTABLE 1
#define TORRENT_USE_UNC_PATHS 1

// mingw doesn't implement random_device.
#define TORRENT_BROKEN_RANDOM_DEVICE 1

# if !defined TORRENT_USE_LIBCRYPTO && !defined TORRENT_USE_LIBGCRYPT

#ifdef NTDDI_VERSION
# if (NTDDI_VERSION >= NTDDI_VISTA)
#  define TORRENT_USE_CNG 1
# endif
#else // NTDDI_VERSION not defined so use simple _WIN32_WINNT check
# if _WIN32_WINNT >= 0x0600
#  define TORRENT_USE_CNG 1
# endif
#endif

# if !defined TORRENT_USE_CNG
// unless some other crypto library has been specified, default to the native
// windows CryptoAPI
#define TORRENT_USE_CRYPTOAPI 1

#ifdef NTDDI_VERSION
# if (NTDDI_VERSION > NTDDI_WINXPSP2)
#  define TORRENT_USE_CRYPTOAPI_SHA_512 1
# endif
#else // NTDDI_VERSION not defined so use simple _WIN32_WINNT check
# if _WIN32_WINNT >= 0x0600
#  define TORRENT_USE_CRYPTOAPI_SHA_512 1
# endif
#endif

#endif // !defined TORRENT_USE_LIBCRYPTO && !defined TORRENT_USE_LIBGCRYPT

#endif
// ==== WINDOWS ===
#elif defined _WIN32
#define TORRENT_WINDOWS
#ifndef TORRENT_USE_GETIPFORWARDTABLE
# define TORRENT_USE_GETIPFORWARDTABLE 1
#endif

#ifndef NOMINMAX
#define NOMINMAX
#endif

#ifndef TORRENT_HAVE_MAP_VIEW_OF_FILE
#define TORRENT_HAVE_MAP_VIEW_OF_FILE 1
#endif

# if !defined TORRENT_USE_LIBCRYPTO && !defined TORRENT_USE_LIBGCRYPT

#ifdef NTDDI_VERSION
# if (NTDDI_VERSION >= NTDDI_VISTA)
#  define TORRENT_USE_CNG 1
# endif
#else // NTDDI_VERSION not defined so use simple _WIN32_WINNT check
# if _WIN32_WINNT >= 0x0600
#  define TORRENT_USE_CNG 1
# endif
#endif

# if !defined TORRENT_USE_CNG
// unless some other crypto library has been specified, default to the native
// windows CryptoAPI
#define TORRENT_USE_CRYPTOAPI 1

#ifdef NTDDI_VERSION
# if (NTDDI_VERSION > NTDDI_WINXPSP2)
#  define TORRENT_USE_CRYPTOAPI_SHA_512 1
# endif
#else // NTDDI_VERSION not defined so use simple _WIN32_WINNT check
# if _WIN32_WINNT >= 0x0600
#  define TORRENT_USE_CRYPTOAPI_SHA_512 1
# endif
#endif

#endif // !defined TORRENT_USE_LIBCRYPTO && !defined TORRENT_USE_LIBGCRYPT

#endif

#define TORRENT_USE_GETADAPTERSADDRESSES 1
#define TORRENT_HAS_SALEN 0
#define TORRENT_USE_RLIMIT 0
#define TORRENT_HAS_FALLOCATE 0
#define TORRENT_USE_UNC_PATHS 1

// ==== WINRT ===
#if defined(WINAPI_FAMILY_PARTITION)
# if WINAPI_FAMILY_PARTITION(WINAPI_PARTITION_APP) \
  && !WINAPI_FAMILY_PARTITION(WINAPI_PARTITION_DESKTOP)
#  define TORRENT_WINRT
# endif
#endif

// ==== SOLARIS ===
#elif defined sun || defined __sun
#define TORRENT_SOLARIS
#define TORRENT_USE_IFCONF 1
#define TORRENT_HAS_SALEN 0
#ifndef TORRENT_HAVE_MMAP
#define TORRENT_HAVE_MMAP 1
#endif
#define TORRENT_USE_MADVISE 1
#define TORRENT_HAS_SYMLINK 1

// ==== BEOS ===
#elif defined __BEOS__ || defined __HAIKU__
#define TORRENT_BEOS
#include <storage/StorageDefs.h> // B_PATH_NAME_LENGTH
#define TORRENT_HAS_FALLOCATE 0
#define TORRENT_NATIVE_UTF8 1
#define TORRENT_USE_IFCONF 1
#define TORRENT_USE_GRTTABLE 1

// ==== GNU/Hurd ===
#elif defined __GNU__
#define TORRENT_HURD
#define TORRENT_USE_IFADDRS 1
#define TORRENT_USE_IFCONF 1
#define TORRENT_HAS_SYMLINK 1

// ==== eCS(OS/2) ===
#elif defined __OS2__
#define TORRENT_OS2
#define TORRENT_HAS_FALLOCATE 0
#define TORRENT_USE_IFCONF 1
#define TORRENT_USE_SYSCTL 1

#else

#ifdef _MSC_VER
#pragma message ( "unknown OS, assuming BSD" )
#else
#warning "unknown OS, assuming BSD"
#endif

#define TORRENT_BSD
#endif

#define TORRENT_UNUSED(x) (void)(x)

#if defined __GNUC__ || defined __clang__
#define TORRENT_FORMAT(fmt, ellipsis) __attribute__((__format__(__printf__, fmt, ellipsis)))
#else
#define TORRENT_FORMAT(fmt, ellipsis)
#endif

#ifndef TORRENT_BROKEN_RANDOM_DEVICE
#define TORRENT_BROKEN_RANDOM_DEVICE 0
#endif

#ifndef TORRENT_HAS_SALEN
#define TORRENT_HAS_SALEN 1
#endif

#ifndef TORRENT_USE_GETADAPTERSADDRESSES
#define TORRENT_USE_GETADAPTERSADDRESSES 0
#endif

#ifndef TORRENT_USE_NETLINK
#define TORRENT_USE_NETLINK 0
#endif

#ifndef TORRENT_USE_EXECINFO
#define TORRENT_USE_EXECINFO 0
#endif

#ifndef TORRENT_USE_SYSCTL
#define TORRENT_USE_SYSCTL 0
#endif

#ifndef TORRENT_USE_GETIPFORWARDTABLE
#define TORRENT_USE_GETIPFORWARDTABLE 0
#endif

#if defined BOOST_NO_STD_WSTRING
#error your C++ standard library appears to be missing std::wstring. This type is required on windows
#endif

#ifndef TORRENT_HAS_FALLOCATE
#define TORRENT_HAS_FALLOCATE 1
#endif

#ifndef TORRENT_USE_COMMONCRYPTO
#define TORRENT_USE_COMMONCRYPTO 0
#endif

#ifndef TORRENT_USE_SYSTEMCONFIGURATION
#define TORRENT_USE_SYSTEMCONFIGURATION 0
#endif

#ifndef TORRENT_USE_SC_NETWORK_REACHABILITY
#define TORRENT_USE_SC_NETWORK_REACHABILITY 0
#endif

#ifndef TORRENT_USE_CRYPTOAPI
#define TORRENT_USE_CRYPTOAPI 0
#endif

#ifndef TORRENT_USE_CRYPTOAPI_SHA_512
#define TORRENT_USE_CRYPTOAPI_SHA_512 0
#endif

#ifndef TORRENT_USE_CNG
#define TORRENT_USE_CNG 0
#endif

#ifndef TORRENT_USE_DEV_RANDOM
#define TORRENT_USE_DEV_RANDOM 0
#endif

#ifndef TORRENT_HAVE_MMAP
#define TORRENT_HAVE_MMAP 0
#endif

#ifndef TORRENT_HAVE_MAP_VIEW_OF_FILE
#define TORRENT_HAVE_MAP_VIEW_OF_FILE 0
#endif

#ifndef TORRENT_USE_MADVISE
#define TORRENT_USE_MADVISE 0
#endif

#ifndef TORRENT_COMPLETE_TYPES_REQUIRED
#define TORRENT_COMPLETE_TYPES_REQUIRED 0
#endif

#ifndef TORRENT_USE_FDATASYNC
#define TORRENT_USE_FDATASYNC 0
#endif

#ifndef TORRENT_USE_UNC_PATHS
#define TORRENT_USE_UNC_PATHS 0
#endif

#ifndef TORRENT_USE_RLIMIT
#define TORRENT_USE_RLIMIT 1
#endif

#ifndef TORRENT_USE_IFADDRS
#define TORRENT_USE_IFADDRS 0
#endif

#ifndef TORRENT_NO_FPU
#define TORRENT_NO_FPU 0
#endif

#ifndef TORRENT_USE_IOSTREAM
#ifndef BOOST_NO_IOSTREAM
#define TORRENT_USE_IOSTREAM 1
#else
#define TORRENT_USE_IOSTREAM 0
#endif
#endif

#ifndef TORRENT_USE_I2P
#define TORRENT_USE_I2P 1
#endif

#ifndef TORRENT_USE_RTC
#define TORRENT_USE_RTC 1
#endif

#ifndef TORRENT_HAS_SYMLINK
#define TORRENT_HAS_SYMLINK 0
#endif

#ifndef TORRENT_USE_IFCONF
#define TORRENT_USE_IFCONF 0
#endif

#ifndef TORRENT_NATIVE_UTF8
#define TORRENT_NATIVE_UTF8 0
#endif

// debug builds have asserts enabled by default, release
// builds have asserts if they are explicitly enabled by
// the release_asserts macro.
#ifndef TORRENT_USE_ASSERTS
#define TORRENT_USE_ASSERTS 0
#endif // TORRENT_USE_ASSERTS

#ifndef TORRENT_USE_INVARIANT_CHECKS
#define TORRENT_USE_INVARIANT_CHECKS 0
#endif

#if TORRENT_USE_INVARIANT_CHECKS && !TORRENT_USE_ASSERTS
#error "invariant checks cannot be enabled without asserts"
#endif

// for non-exception builds
#ifdef BOOST_NO_EXCEPTIONS
#define TORRENT_TRY if (true)
#define TORRENT_CATCH(x) else if (false)
#define TORRENT_CATCH_ALL else if (false)
#define TORRENT_DECLARE_DUMMY(x, y) x y
#else
#define TORRENT_TRY try
#define TORRENT_CATCH(x) catch(x)
#define TORRENT_CATCH_ALL catch(...)
#define TORRENT_DECLARE_DUMMY(x, y)
#endif // BOOST_NO_EXCEPTIONS

// SSE is x86 / amd64 specific. On top of that, we only
// know how to access it on msvc and gcc (and gcc compatibles).
// GCC requires the user to enable SSE support in order for
// the program to have access to the intrinsics, this is
// indicated by the __SSE4_1__ macro
#ifndef TORRENT_HAS_SSE

#if (defined _M_AMD64 || defined _M_IX86 || defined _M_X64 \
	|| defined __amd64__ || defined __i386 || defined __i386__ \
	|| defined __x86_64__ || defined __x86_64) \
	&& (defined __GNUC__ || (defined _MSC_VER && _MSC_VER >= 1600))
#define TORRENT_HAS_SSE 1
#else
#define TORRENT_HAS_SSE 0
#endif

#endif // TORRENT_HAS_SSE

#if (defined __arm__ || defined __aarch64__ || defined _M_ARM || defined _M_ARM64)
#define TORRENT_HAS_ARM 1
#else
#define TORRENT_HAS_ARM 0
#endif // TORRENT_HAS_ARM

#ifndef __has_builtin
#define __has_builtin(x) 0  // for non-clang compilers
#endif

#if (TORRENT_HAS_SSE && defined __GNUC__)
#	define TORRENT_HAS_BUILTIN_CLZ 1
#elif (TORRENT_HAS_ARM && defined __GNUC__ && !defined __clang__)
#	define TORRENT_HAS_BUILTIN_CLZ 1
#elif (defined __clang__ && __has_builtin(__builtin_clz))
#	define TORRENT_HAS_BUILTIN_CLZ 1
#else
#	define TORRENT_HAS_BUILTIN_CLZ 0
#endif // TORRENT_HAS_BUILTIN_CLZ

#if (TORRENT_HAS_SSE && defined __GNUC__)
#	define TORRENT_HAS_BUILTIN_CTZ 1
#elif (TORRENT_HAS_ARM && defined __GNUC__ && !defined __clang__)
#	define TORRENT_HAS_BUILTIN_CTZ 1
#elif (defined __clang__ && __has_builtin(__builtin_ctz))
#	define TORRENT_HAS_BUILTIN_CTZ 1
#else
#	define TORRENT_HAS_BUILTIN_CTZ 0
#endif // TORRENT_HAS_BUILTIN_CTZ

#if TORRENT_HAS_ARM && defined __ARM_NEON
#	define TORRENT_HAS_ARM_NEON 1
#else
#	define TORRENT_HAS_ARM_NEON 0
#endif // TORRENT_HAS_ARM_NEON

#if TORRENT_HAS_ARM && defined __ARM_FEATURE_CRC32
#	define TORRENT_HAS_ARM_CRC32 1
#else
#if defined TORRENT_FORCE_ARM_CRC32
#	define TORRENT_HAS_ARM_CRC32 1
#else
#	define TORRENT_HAS_ARM_CRC32 0
#endif
#endif // TORRENT_HAS_ARM_CRC32

#if defined TORRENT_USE_OPENSSL || defined TORRENT_USE_GNUTLS
#define TORRENT_USE_SSL 1
#else
#define TORRENT_USE_SSL 0
#endif

#if defined TORRENT_SSL_PEERS && !TORRENT_USE_SSL
#error compiling with TORRENT_SSL_PEERS requires TORRENT_USE_OPENSSL or TORRENT_USE_GNUTLS
#endif

#if TORRENT_USE_RTC && !TORRENT_USE_SSL
#error compiling with TORRENT_USE_RTC requires TORRENT_USE_OPENSSL or TORRENT_USE_GNUTLS
#endif

#include "libtorrent/aux_/export.hpp"

namespace libtorrent {}

// create alias
namespace lt = libtorrent;

#endif // TORRENT_CONFIG_HPP_INCLUDED<|MERGE_RESOLUTION|>--- conflicted
+++ resolved
@@ -95,13 +95,7 @@
 // (disables some float-dependent APIs)
 #define TORRENT_NO_FPU 1
 #define TORRENT_USE_I2P 0
-<<<<<<< HEAD
 #define TORRENT_USE_RTC 0
-#ifndef TORRENT_USE_ICONV
-#define TORRENT_USE_ICONV 0
-#endif
-=======
->>>>>>> b7524993
 
 // ==== Darwin/BSD ===
 #elif (defined __APPLE__ && defined __MACH__) || defined __FreeBSD__ || defined __NetBSD__ \
