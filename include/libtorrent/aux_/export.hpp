/*

<<<<<<< HEAD
Copyright (c) 2019, Steven Siloti
Copyright (c) 2014-2015, 2017-2021, Arvid Norberg
Copyright (c) 2019, Alden Torres
=======
Copyright (c) 2014-2015, 2017-2020, Arvid Norberg
Copyright (c) 2019, Alden Torres
Copyright (c) 2019, Steven Siloti
>>>>>>> 550d3c7d
Copyright (c) 2021, Matthew Guidry
All rights reserved.

You may use, distribute and modify this code under the terms of the BSD license,
see LICENSE file.
*/

#ifndef TORRENT_EXPORT_HPP_INCLUDED
#define TORRENT_EXPORT_HPP_INCLUDED

#include <boost/config.hpp>
#include "libtorrent/config.hpp"

#include "libtorrent/aux_/deprecated.hpp"

// TORRENT_ABI_VERSION numbers
// 1: libtorrent-1.1
// 2: libtorrent-1.2
// 3: libtorrent-2.0
// 4: libtorrent-2.1

#if !defined TORRENT_ABI_VERSION
# ifdef TORRENT_NO_DEPRECATE
#  define TORRENT_ABI_VERSION 4
# else
#  define TORRENT_ABI_VERSION 1
# endif
#endif

#if TORRENT_ABI_VERSION >= 4
# define TORRENT_VERSION_NAMESPACE_4 inline namespace v2_1 {
# define TORRENT_VERSION_NAMESPACE_4_END  }
#else
# define TORRENT_VERSION_NAMESPACE_4
# define TORRENT_VERSION_NAMESPACE_4_END
#endif

#if TORRENT_ABI_VERSION >= 3
# define TORRENT_VERSION_NAMESPACE_3 inline namespace v2 {
# define TORRENT_VERSION_NAMESPACE_3_END  }
#else
# define TORRENT_VERSION_NAMESPACE_3
# define TORRENT_VERSION_NAMESPACE_3_END
#endif

#if TORRENT_ABI_VERSION >= 2
# define TORRENT_VERSION_NAMESPACE_2 inline namespace v1_2 {
# define TORRENT_VERSION_NAMESPACE_2_END  }
#else
# define TORRENT_VERSION_NAMESPACE_2
# define TORRENT_VERSION_NAMESPACE_2_END
#endif

#ifdef TORRENT_USE_LIBGCRYPT
# define TORRENT_CRYPTO_NAMESPACE inline namespace gcry {
# define TORRENT_CRYPTO_NAMESPACE_END }
#elif TORRENT_USE_COMMONCRYPTO
# define TORRENT_CRYPTO_NAMESPACE inline namespace cc {
# define TORRENT_CRYPTO_NAMESPACE_END }
#elif TORRENT_USE_CRYPTOAPI
# define TORRENT_CRYPTO_NAMESPACE inline namespace capi {
# define TORRENT_CRYPTO_NAMESPACE_END }
#elif defined TORRENT_USE_WOLFSSL
# define TORRENT_CRYPTO_NAMESPACE inline namespace wcrypto {
# define TORRENT_CRYPTO_NAMESPACE_END }
#elif defined TORRENT_USE_LIBCRYPTO
# define TORRENT_CRYPTO_NAMESPACE inline namespace lcrypto {
# define TORRENT_CRYPTO_NAMESPACE_END }
#else
# define TORRENT_CRYPTO_NAMESPACE inline namespace builtin {
# define TORRENT_CRYPTO_NAMESPACE_END }
#endif

// backwards compatibility with older versions of boost
#if !defined BOOST_SYMBOL_EXPORT && !defined BOOST_SYMBOL_IMPORT
# if defined _MSC_VER || defined __MINGW32__
#  define BOOST_SYMBOL_EXPORT __declspec(dllexport)
#  define BOOST_SYMBOL_IMPORT __declspec(dllimport)
# elif __GNUC__ >= 4
#  define BOOST_SYMBOL_EXPORT __attribute__((visibility("default")))
#  define BOOST_SYMBOL_IMPORT __attribute__((visibility("default")))
# else
#  define BOOST_SYMBOL_EXPORT
#  define BOOST_SYMBOL_IMPORT
# endif
#endif

#if !defined TORRENT_EXPORT_EXTRA \
  && ((defined __GNUC__ && __GNUC__ >= 4) || defined __clang__)
# define TORRENT_UNEXPORT __attribute__((visibility("hidden")))
#else
# define TORRENT_UNEXPORT
#endif

#if defined TORRENT_BUILDING_SHARED
# define TORRENT_EXPORT BOOST_SYMBOL_EXPORT
#elif defined TORRENT_LINKING_SHARED
# define TORRENT_EXPORT BOOST_SYMBOL_IMPORT
#endif

// when this is specified, export a bunch of extra
// symbols, mostly for the unit tests to reach
#if defined TORRENT_EXPORT_EXTRA
# if defined TORRENT_BUILDING_SHARED
#  define TORRENT_EXTRA_EXPORT BOOST_SYMBOL_EXPORT
# elif defined TORRENT_LINKING_SHARED
#  define TORRENT_EXTRA_EXPORT BOOST_SYMBOL_IMPORT
# endif
#endif

#ifndef TORRENT_EXPORT
# define TORRENT_EXPORT
#endif

#ifndef TORRENT_EXTRA_EXPORT
# define TORRENT_EXTRA_EXPORT
#endif

// only export this type if deprecated functions are enabled
// mingw doesn't like combining C++11 attributes with __attribute__ apparently
#if defined __MINGW64__ || defined __MINGW32__

# if TORRENT_ABI_VERSION >= 2
#  define TORRENT_DEPRECATED_EXPORT TORRENT_EXTRA_EXPORT
# else
#  define TORRENT_DEPRECATED_EXPORT TORRENT_EXPORT
# endif

#else

# if TORRENT_ABI_VERSION >= 2
#  define TORRENT_DEPRECATED_EXPORT TORRENT_DEPRECATED TORRENT_EXTRA_EXPORT
# else
#  define TORRENT_DEPRECATED_EXPORT TORRENT_DEPRECATED TORRENT_EXPORT
# endif

#endif

#endif
<|MERGE_RESOLUTION|>--- conflicted
+++ resolved
@@ -1,14 +1,8 @@
 /*
 
-<<<<<<< HEAD
 Copyright (c) 2019, Steven Siloti
-Copyright (c) 2014-2015, 2017-2021, Arvid Norberg
+Copyright (c) 2014-2015, 2017-2022, Arvid Norberg
 Copyright (c) 2019, Alden Torres
-=======
-Copyright (c) 2014-2015, 2017-2020, Arvid Norberg
-Copyright (c) 2019, Alden Torres
-Copyright (c) 2019, Steven Siloti
->>>>>>> 550d3c7d
 Copyright (c) 2021, Matthew Guidry
 All rights reserved.
 
