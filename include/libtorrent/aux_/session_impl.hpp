--- conflicted
+++ resolved
@@ -1,16 +1,9 @@
 /*
 
-<<<<<<< HEAD
-Copyright (c) 2006-2021, Arvid Norberg
-Copyright (c) 2014-2019, Steven Siloti
-Copyright (c) 2015, Thomas
-Copyright (c) 2015-2021, Alden Torres
-=======
 Copyright (c) 2006-2022, Arvid Norberg
 Copyright (c) 2014-2019, Steven Siloti
-Copyright (c) 2015-2020, Alden Torres
+Copyright (c) 2015-2022, Alden Torres
 Copyright (c) 2015, Thomas
->>>>>>> 550d3c7d
 Copyright (c) 2016-2017, Pavel Pimenov
 Copyright (c) 2020, Paul-Louis Ageneau
 All rights reserved.
