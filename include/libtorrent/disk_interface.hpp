/*

Copyright (c) 2014-2020, Arvid Norberg
Copyright (c) 2017-2018, Steven Siloti
Copyright (c) 2018, Alden Torres
All rights reserved.

You may use, distribute and modify this code under the terms of the BSD license,
see LICENSE file.
*/

#ifndef TORRENT_DISK_INTERFACE_HPP
#define TORRENT_DISK_INTERFACE_HPP

#include "libtorrent/bdecode.hpp"

#include <string>
#include <memory>

#include "libtorrent/fwd.hpp"
#include "libtorrent/units.hpp"
#include "libtorrent/disk_buffer_holder.hpp"
#include "libtorrent/aux_/vector.hpp"
#include "libtorrent/aux_/export.hpp"
#include "libtorrent/storage_defs.hpp"
#include "libtorrent/time.hpp"
#include "libtorrent/sha1_hash.hpp"
#include "libtorrent/flags.hpp"
#include "libtorrent/session_types.hpp"

// OVERVIEW
//
// The disk I/O can be customized in libtorrent. In previous versions, the
// customization was at the level of each torrent. Now, the customization point
// is at the session level. All torrents added to a session will use the same
// disk I/O subsystem, as determined by the disk_io_constructor (in
// session_params).
//
// This allows the disk subsystem to also customize threading and disk job
// management.
//
// To customize the disk subsystem, implement disk_interface and provide a
// factory function to the session constructor (via session_params).
//
// Example use:
//
// .. include:: ../examples/custom_storage.cpp
// 	:code: c++
// 	:tab-width: 2
// 	:start-after: -- example begin
// 	:end-before: // -- example end
namespace libtorrent {

	struct disk_observer;
	struct counters;

	struct storage_holder;

	using file_open_mode_t = flags::bitfield_flag<std::uint8_t, struct file_open_mode_tag>;

	// internal
	// this is a bittorrent constant
	constexpr int default_block_size = 0x4000;

namespace file_open_mode {
	// open the file for reading only
	constexpr file_open_mode_t read_only{};

	// open the file for writing only
	constexpr file_open_mode_t write_only = 0_bit;

	// open the file for reading and writing
	constexpr file_open_mode_t read_write = 1_bit;

	// the mask for the bits determining read or write mode
	constexpr file_open_mode_t rw_mask = read_only | write_only | read_write;

	// open the file in sparse mode (if supported by the
	// filesystem).
	constexpr file_open_mode_t sparse = 2_bit;

	// don't update the access timestamps on the file (if
	// supported by the operating system and filesystem).
	// this generally improves disk performance.
	constexpr file_open_mode_t no_atime = 3_bit;

	// open the file for random access. This disables read-ahead
	// logic
	constexpr file_open_mode_t random_access = 5_bit;

#if TORRENT_ABI_VERSION == 1
	// prevent the file from being opened by another process
	// while it's still being held open by this handle
	constexpr file_open_mode_t locked TORRENT_DEPRECATED = 6_bit;
#endif
}

	// this contains information about a file that's currently open by the
	// libtorrent disk I/O subsystem. It's associated with a single torrent.
	struct TORRENT_EXPORT open_file_state
	{
		// the index of the file this entry refers to into the ``file_storage``
		// file list of this torrent. This starts indexing at 0.
		file_index_t file_index;

		// ``open_mode`` is a bitmask of the file flags this file is currently
		// opened with. For possible flags, see file_open_mode_t.
		//
		// Note that the read/write mode is not a bitmask. The two least significant bits are used
		// to represent the read/write mode. Those bits can be masked out using the ``rw_mask`` constant.
		file_open_mode_t open_mode;

		// a (high precision) timestamp of when the file was last used.
		time_point last_use;
	};

	using disk_job_flags_t = flags::bitfield_flag<std::uint8_t, struct disk_job_flags_tag>;

	// The disk_interface is the customization point for disk I/O in libtorrent.
	// implement this interface and provide a factory function to the session constructor
	// use custom disk I/O. All functions on the disk subsystem (implementing
	// disk_interface) are called from within libtorrent's network thread. For
	// disk I/O to be performed in a separate thread, the disk subsystem has to
	// manage that itself.
	//
	// Although the functions are called ``async_*``, they do not technically
	// *have* to be asynchronous, but they support being asynchronous, by
	// expecting the result passed back into a callback. The callbacks must be
	// posted back onto the network thread via the io_context object passed into
	// the constructor. The callbacks will be run in the network thread.
	struct TORRENT_EXPORT disk_interface
	{
<<<<<<< HEAD
		// force making a copy of the cached block, rather
		// than getting a reference to the block already in
		// the cache.
		static inline constexpr disk_job_flags_t force_copy = 0_bit;
=======
		// force making a copy of the cached block, rather than getting a
		// reference to a block already in the cache. This is used the block is
		// expected to be overwritten very soon, by async_write()`, and we need
		// access to the previous content.
		static constexpr disk_job_flags_t force_copy = 0_bit;
>>>>>>> d2c9a23f

		// hint that there may be more disk operations with sequential access to
		// the file
		static inline constexpr disk_job_flags_t sequential_access = 3_bit;

<<<<<<< HEAD
		// don't keep the read block in cache
		static inline constexpr disk_job_flags_t volatile_read = 4_bit;

		// compute a v1 piece hash
		static inline constexpr disk_job_flags_t v1_hash = 5_bit;
=======
		// don't keep the read block in cache. This is a hint that this block is
		// unlikely to be read again anytime soon, and caching it would be
		// wasteful.
		static constexpr disk_job_flags_t volatile_read = 4_bit;

		// compute a v1 piece hash. This is only used by the async_hash() call.
		// If this flag is not set in the async_hash() call, the SHA-1 piece
		// hash does not need to be computed.
		static constexpr disk_job_flags_t v1_hash = 5_bit;
>>>>>>> d2c9a23f

		// this is called when a new torrent is added. The shared_ptr can be
		// used to hold the internal torrent object alive as long as there are
		// outstanding disk operations on the storage.
		// The returned storage_holder is an owning reference to the underlying
		// storage that was just created. It is fundamentally a storage_index_t
		virtual storage_holder new_torrent(storage_params const& p
			, std::shared_ptr<void> const& torrent) = 0;

		// remove the storage with the specified index. This is not expected to
		// delete any files from disk, just to clean up any resources associated
		// with the specified storage.
		virtual void remove_torrent(storage_index_t) = 0;

		// perform a read or write operation from/to the specified storage
		// index and the specified request. When the operation completes, call
		// handler possibly with a disk_buffer_holder, holding the buffer with
		// the result. Flags may be set to affect the read operation. See
		// disk_job_flags_t. The disk_observer is a callback to indicate that
		// the store buffer/disk write queue is below the watermark to let peers
		// start writing buffers to disk again.
		virtual void async_read(storage_index_t storage, peer_request const& r
			, std::function<void(disk_buffer_holder, storage_error const&)> handler
			, disk_job_flags_t flags = {}) = 0;
		virtual bool async_write(storage_index_t storage, peer_request const& r
			, char const* buf, std::shared_ptr<disk_observer> o
			, std::function<void(storage_error const&)> handler
			, disk_job_flags_t flags = {}) = 0;

		// Compute hash(es) for the specified piece. Unless the v1_hash flag is
		// set (in ``flags``), the SHA-1 hash of the whole piece does not need
		// to be computed.
		//
		// The `v2` span is optional and can be empty, which means v2 hashes
		// should not be computed. If v2 is non-empty it must be at least large
		// enough to hold all v2 blocks in the piece, and this function will
		// fill in the span with the SHA-256 block hashes of the piece.
		virtual void async_hash(storage_index_t storage, piece_index_t piece, span<sha256_hash> v2
			, disk_job_flags_t flags
			, std::function<void(piece_index_t, sha1_hash const&, storage_error const&)> handler) = 0;

		// computes the v2 hash (SHA-256) of a single block. The block at
		// ``offset`` in piece ``piece``.
		virtual void async_hash2(storage_index_t storage, piece_index_t piece, int offset, disk_job_flags_t flags
			, std::function<void(piece_index_t, sha256_hash const&, storage_error const&)> handler) = 0;

		// called to request the files for the specified storage/torrent be
		// moved to a new location. It is the disk I/O object's responsibility
		// to synchronize this with any currently outstanding disk operations to
		// the storage. Whether files are replaced at the destination path or
		// not is controlled by ``flags`` (see move_flags_t).
		virtual void async_move_storage(storage_index_t storage, std::string p, move_flags_t flags
			, std::function<void(status_t, std::string const&, storage_error const&)> handler) = 0;

		// This is called on disk I/O objects to request they close all open
		// files for the specified storage/torrent. If file handles are not
		// pooled/cached, it can be a no-op. For truly asynchronous disk I/O,
		// this should provide at least one point in time when all files are
		// closed. It is possible that later asynchronous operations will
		// re-open some of the files, by the time this completion handler is
		// called, that's fine.
		virtual void async_release_files(storage_index_t storage
			, std::function<void()> handler = std::function<void()>()) = 0;

		// this is called when torrents are added to validate their resume data
		// against the files on disk. This function is expected to do a few things:
		//
		// if ``links`` is non-empty, it contains a string for each file in the
		// torrent. The string being a path to an existing identical file. The
		// default behavior is to create hard links of those files into the
		// storage of the new torrent (specified by ``storage``). An empty
		// string indicates that there is no known identical file. This is part
		// of the "mutable torrent" feature, where files can be reused from
		// other torrents.
		//
		// The ``resume_data`` points the resume data passed in by the client.
		//
		// If the ``resume_data->flags`` field has the seed_mode flag set, all
		// files/pieces are expected to be on disk already. This should be
		// verified. Not just the existence of the file, but also that it has
		// the correct size.
		//
		// Any file with a piece set in the ``resume_data->have_pieces`` bitmask
		// should exist on disk, this should be verified. Pad files and files
		// with zero priority may be skipped.
		virtual void async_check_files(storage_index_t storage
			, add_torrent_params const* resume_data
			, aux::vector<std::string, file_index_t> links
			, std::function<void(status_t, storage_error const&)> handler) = 0;

		// This is called when a torrent is stopped. It gives the disk I/O
		// object an opportunity to flush any data to disk that's currently kept
		// cached. This function should at least do the same thing as
		// async_release_files().
		virtual void async_stop_torrent(storage_index_t storage
			, std::function<void()> handler = std::function<void()>()) = 0;

		// This function is called when the name of a file in the specified
		// storage has been requested to be renamed. The disk I/O object is
		// responsible for renaming the file without racing with other
		// potentially outstanding operations against the file (such as read,
		// write, move, etc.).
		virtual void async_rename_file(storage_index_t storage
			, file_index_t index, std::string name
			, std::function<void(std::string const&, file_index_t, storage_error const&)> handler) = 0;

		// This function is called when some file(s) on disk have been requested
		// to be removed by the client. ``storage`` indicates which torrent is
		// referred to. See session_handle for ``remove_flags_t`` flags
		// indicating which files are to be removed.
		// e.g. session_handle::delete_files - delete all files
		// session_handle::delete_partfile - only delete part file.
		virtual void async_delete_files(storage_index_t storage, remove_flags_t options
			, std::function<void(storage_error const&)> handler) = 0;

		// This is called to set the priority of some or all files. Changing the
		// priority from or to 0 may involve moving data to and from the
		// partfile. The disk I/O object is responsible for correctly
		// synchronizing this work to not race with any potentially outstanding
		// asynchronous operations affecting these files.
		//
		// ``prio`` is a vector of the file priority for all files. If it's
		// shorter than the total number of files in the torrent, they are
		// assumed to be set to the default priority.
		virtual void async_set_file_priority(storage_index_t storage
			, aux::vector<download_priority_t, file_index_t> prio
			, std::function<void(storage_error const&
				, aux::vector<download_priority_t, file_index_t>)> handler) = 0;

		// This is called when a piece fails the hash check, to ensure there are
		// no outstanding disk operations to the piece before blocks are
		// re-requested from peers to overwrite the existing blocks. The disk I/O
		// object does not need to perform any action other than synchronize
		// with all outstanding disk operations to the specified piece before
		// posting the result back.
		virtual void async_clear_piece(storage_index_t storage, piece_index_t index
			, std::function<void(piece_index_t)> handler) = 0;

		// update_stats_counters() is called to give the disk storage an
		// opportunity to update gauges in the ``c`` stats counters, that aren't
		// updated continuously as operations are performed. This is called
		// before a snapshot of the counters are passed to the client.
		virtual void update_stats_counters(counters& c) const = 0;

		// Return a list of all the files that are currently open for the
		// specified storage/torrent. This is is just used for the client to
		// query the currently open files, and which modes those files are open
		// in.
		virtual std::vector<open_file_state> get_status(storage_index_t) const = 0;

		// this is called when the session is starting to shut down. The disk
		// I/O object is expected to flush any outstanding write jobs, cancel
		// hash jobs and initiate tearing down of any internal threads. If
		// ``wait`` is true, this should be asynchronous. i.e. this call should
		// not return until all threads have stopped and all jobs have either
		// been aborted or completed and the disk I/O object is ready to be
		// destructed.
		virtual void abort(bool wait) = 0;

		// This will be called after a batch of disk jobs has been issues (via
		// the ``async_*`` ). It gives the disk I/O object an opportunity to
		// notify any potential condition variables to wake up the disk
		// thread(s). The ``async_*`` calls can of course also notify condition
		// variables, but doing it in this call allows for batching jobs, by
		// issuing the notification once for a collection of jobs.
		virtual void submit_jobs() = 0;

		// This is called to notify the disk I/O object that the settings have
		// been updated. In the disk io constructor, a settings_interface
		// reference is passed in. Whenever these settings are updated, this
		// function is called to allow the disk I/O object to react to any
		// changed settings relevant to its operations.
		virtual void settings_updated() = 0;

		// hidden
		virtual ~disk_interface() {}
	};

	// a unique, owning, reference to the storage of a torrent in a disk io
	// subsystem (class that implements disk_interface). This is held by the
	// internal libtorrent torrent object to tie the storage object allocated
	// for a torrent to the lifetime of the internal torrent object. When a
	// torrent is removed from the session, this holder is destructed and will
	// inform the disk object.
	struct TORRENT_EXPORT storage_holder
	{
		storage_holder() = default;
		storage_holder(storage_index_t idx, disk_interface& disk_io)
			: m_disk_io(&disk_io)
			, m_idx(idx)
		{}
		~storage_holder()
		{
			if (m_disk_io) m_disk_io->remove_torrent(m_idx);
		}

		explicit operator bool() const { return m_disk_io != nullptr; }

		operator storage_index_t() const
		{
			TORRENT_ASSERT(m_disk_io);
			return m_idx;
		}

		void reset()
		{
			if (m_disk_io) m_disk_io->remove_torrent(m_idx);
			m_disk_io = nullptr;
		}

		storage_holder(storage_holder const&) = delete;
		storage_holder& operator=(storage_holder const&) = delete;

		storage_holder(storage_holder&& rhs) noexcept
			: m_disk_io(rhs.m_disk_io)
			, m_idx(rhs.m_idx)
		{
				rhs.m_disk_io = nullptr;
		}

		storage_holder& operator=(storage_holder&& rhs) noexcept
		{
			if (&rhs == this) return *this;
			if (m_disk_io) m_disk_io->remove_torrent(m_idx);
			m_disk_io = rhs.m_disk_io;
			m_idx = rhs.m_idx;
			rhs.m_disk_io = nullptr;
			return *this;
		}
	private:
		disk_interface* m_disk_io = nullptr;
		storage_index_t m_idx{0};
	};

} // namespace libtorrent

#endif<|MERGE_RESOLUTION|>--- conflicted
+++ resolved
@@ -130,40 +130,25 @@
 	// the constructor. The callbacks will be run in the network thread.
 	struct TORRENT_EXPORT disk_interface
 	{
-<<<<<<< HEAD
-		// force making a copy of the cached block, rather
-		// than getting a reference to the block already in
-		// the cache.
-		static inline constexpr disk_job_flags_t force_copy = 0_bit;
-=======
 		// force making a copy of the cached block, rather than getting a
 		// reference to a block already in the cache. This is used the block is
-		// expected to be overwritten very soon, by async_write()`, and we need
+		// expected to be overwritten very soon, by async_write(), and we need
 		// access to the previous content.
-		static constexpr disk_job_flags_t force_copy = 0_bit;
->>>>>>> d2c9a23f
+		static inline constexpr disk_job_flags_t force_copy = 0_bit;
 
 		// hint that there may be more disk operations with sequential access to
 		// the file
 		static inline constexpr disk_job_flags_t sequential_access = 3_bit;
 
-<<<<<<< HEAD
-		// don't keep the read block in cache
-		static inline constexpr disk_job_flags_t volatile_read = 4_bit;
-
-		// compute a v1 piece hash
-		static inline constexpr disk_job_flags_t v1_hash = 5_bit;
-=======
 		// don't keep the read block in cache. This is a hint that this block is
 		// unlikely to be read again anytime soon, and caching it would be
 		// wasteful.
-		static constexpr disk_job_flags_t volatile_read = 4_bit;
+		static inline constexpr disk_job_flags_t volatile_read = 4_bit;
 
 		// compute a v1 piece hash. This is only used by the async_hash() call.
 		// If this flag is not set in the async_hash() call, the SHA-1 piece
 		// hash does not need to be computed.
-		static constexpr disk_job_flags_t v1_hash = 5_bit;
->>>>>>> d2c9a23f
+		static inline constexpr disk_job_flags_t v1_hash = 5_bit;
 
 		// this is called when a new torrent is added. The shared_ptr can be
 		// used to hold the internal torrent object alive as long as there are
