/*

Copyright (c) 2019, Amir Abrams
Copyright (c) 2003-2022, Arvid Norberg
Copyright (c) 2004, Magnus Jonsson
Copyright (c) 2015, 2018, Steven Siloti
Copyright (c) 2016-2017, 2020, Alden Torres
Copyright (c) 2017, 2020, AllSeeingEyeTolledEweSew
Copyright (c) 2017, Falcosc
Copyright (c) 2019, Andrei Kurushin
Copyright (c) 2019, ghbplayer
Copyright (c) 2021, Mark Scott
All rights reserved.

You may use, distribute and modify this code under the terms of the BSD license,
see LICENSE file.
*/

#ifndef TORRENT_TORRENT_HANDLE_HPP_INCLUDED
#define TORRENT_TORRENT_HANDLE_HPP_INCLUDED

#include "libtorrent/config.hpp"

#include <vector>
#include <set>
#include <functional>
#include <memory>

#include "libtorrent/aux_/disable_warnings_push.hpp"
#if TORRENT_ABI_VERSION == 1
// for deprecated force_reannounce
#include <boost/date_time/posix_time/posix_time_duration.hpp>
#endif
#include "libtorrent/aux_/disable_warnings_pop.hpp"

#include "libtorrent/fwd.hpp"
#include "libtorrent/socket.hpp" // tcp::endpoint
#include "libtorrent/span.hpp"
#include "libtorrent/sha1_hash.hpp"
#include "libtorrent/units.hpp"
#include "libtorrent/aux_/vector.hpp"
#include "libtorrent/storage_defs.hpp"
#include "libtorrent/torrent_flags.hpp"
#include "libtorrent/torrent_info.hpp"
#include "libtorrent/peer_info.hpp" // for peer_source_flags_t
#include "libtorrent/download_priority.hpp"
#include "libtorrent/pex_flags.hpp"
#include "libtorrent/client_data.hpp"
#include "libtorrent/address.hpp" // for address_v4 and address_v6

namespace libtorrent {
namespace aux {
	struct torrent;
	struct session_impl;
}

#if TORRENT_ABI_VERSION == 1
	struct peer_list_entry;
#endif
	struct client_data_t;

#ifndef BOOST_NO_EXCEPTIONS
	[[noreturn]] void throw_invalid_handle();
#endif

	using status_flags_t = flags::bitfield_flag<std::uint32_t, struct status_flags_tag>;
	using add_piece_flags_t = flags::bitfield_flag<std::uint8_t, struct add_piece_flags_tag>;
	using pause_flags_t = flags::bitfield_flag<std::uint8_t, struct pause_flags_tag>;
	using deadline_flags_t = flags::bitfield_flag<std::uint8_t, struct deadline_flags_tag>;
	using resume_data_flags_t = flags::bitfield_flag<std::uint8_t, struct resume_data_flags_tag>;
	using reannounce_flags_t = flags::bitfield_flag<std::uint8_t, struct reannounce_flags_tag>;
	using queue_position_t = aux::strong_typedef<int, struct queue_position_tag>;
	using file_progress_flags_t = flags::bitfield_flag<std::uint8_t, struct file_progress_flags_tag>;

	// holds the state of a block in a piece. Who we requested
	// it from and how far along we are at downloading it.
	struct TORRENT_EXPORT block_info
	{
		// this is the enum used for the block_info::state field.
		enum block_state_t
		{
			// This block has not been downloaded or requested form any peer.
			none,
			// The block has been requested, but not completely downloaded yet.
			requested,
			// The block has been downloaded and is currently queued for being
			// written to disk.
			writing,
			// The block has been written to disk.
			finished
		};

	private:
		union addr_t
		{
			address_v4::bytes_type v4;
			address_v6::bytes_type v6;
		};
		addr_t addr;

		std::uint16_t port;
	public:

		// The peer is the ip address of the peer this block was downloaded from.
		void set_peer(tcp::endpoint const& ep);
		tcp::endpoint peer() const;

		// the number of bytes that have been received for this block
		unsigned bytes_progress:15;

		// the total number of bytes in this block.
		unsigned block_size:15;

		// the state this block is in (see block_state_t)
		unsigned state:2;

		// the number of peers that is currently requesting this block. Typically
		// this is 0 or 1, but at the end of the torrent blocks may be requested
		// by more peers in parallel to speed things up.
		unsigned num_peers:14;
	private:
		// the type of the addr union
		bool is_v6_addr:1;
	};

	// This class holds information about pieces that have outstanding requests
	// or outstanding writes
	struct TORRENT_EXPORT partial_piece_info
	{
#if TORRENT_ABI_VERSION == 1
#include "libtorrent/aux_/disable_warnings_push.hpp"
		partial_piece_info() = default;
		partial_piece_info(partial_piece_info&&) noexcept = default;
		partial_piece_info(partial_piece_info const&) = default;
		partial_piece_info& operator=(partial_piece_info const&) & = default;
		partial_piece_info& operator=(partial_piece_info&&) & noexcept = default;
#include "libtorrent/aux_/disable_warnings_pop.hpp"
#endif
		// the index of the piece in question. ``blocks_in_piece`` is the number
		// of blocks in this particular piece. This number will be the same for
		// most pieces, but
		// the last piece may have fewer blocks than the standard pieces.
		piece_index_t piece_index;

		// the number of blocks in this piece
		int blocks_in_piece;

		// the number of blocks that are in the finished state
		int finished;

		// the number of blocks that are in the writing state
		int writing;

		// the number of blocks that are in the requested state
		int requested;

		// this is an array of ``blocks_in_piece`` number of
		// items. One for each block in the piece.
		//
		// .. warning:: This is a pointer that points to an array
		//	that's owned by the session object. The next time
		//	get_download_queue() is called, it will be invalidated.
		block_info const* blocks;

#if TORRENT_ABI_VERSION == 1
		// the speed classes. These may be used by the piece picker to
		// coalesce requests of similar download rates
		enum state_t { none, slow, medium, fast };

		// the download speed class this piece falls into.
		// this is used internally to cluster peers of the same
		// speed class together when requesting blocks.
		//
		// set to either ``fast``, ``medium``, ``slow`` or ``none``. It tells
		// which download rate category the peers downloading this piece falls
		// into. ``none`` means that no peer is currently downloading any part of
		// the piece. Peers prefer picking pieces from the same category as
		// themselves. The reason for this is to keep the number of partially
		// downloaded pieces down. Pieces set to ``none`` can be converted into
		// any of ``fast``, ``medium`` or ``slow`` as soon as a peer want to
		// download from it.
		TORRENT_DEPRECATED state_t piece_state;
#endif
	};

	// for std::hash (and to support using this type in unordered_map etc.)
	TORRENT_EXPORT std::size_t hash_value(torrent_handle const& h);

	// You will usually have to store your torrent handles somewhere, since it's
	// the object through which you retrieve information about the torrent and
	// aborts the torrent.
	//
	// .. warning::
	// 	Any member function that returns a value or fills in a value has to be
	// 	made synchronously. This means it has to wait for the main thread to
	// 	complete the query before it can return. This might potentially be
	// 	expensive if done from within a GUI thread that needs to stay
	// 	responsive. Try to avoid querying for information you don't need, and
	// 	try to do it in as few calls as possible. You can get most of the
	// 	interesting information about a torrent from the
	// 	torrent_handle::status() call.
	//
	// The default constructor will initialize the handle to an invalid state.
	// Which means you cannot perform any operation on it, unless you first
	// assign it a valid handle. If you try to perform any operation on an
	// uninitialized handle, it will throw ``invalid_handle``.
	//
	// .. warning::
	// 	All operations on a torrent_handle may throw system_error
	// 	exception, in case the handle is no longer referring to a torrent.
	// 	There is one exception is_valid() will never throw. Since the torrents
	// 	are processed by a background thread, there is no guarantee that a
	// 	handle will remain valid between two calls.
	//
	struct TORRENT_EXPORT torrent_handle
	{
		friend struct aux::session_impl;
		friend struct session_handle;
		friend struct aux::torrent;
		friend TORRENT_EXPORT std::size_t hash_value(torrent_handle const& th);

		// constructs a torrent handle that does not refer to a torrent.
		// i.e. is_valid() will return false.
		torrent_handle() noexcept = default;

		// hidden
		torrent_handle(torrent_handle const& t) = default;
		torrent_handle(torrent_handle&& t) noexcept = default;
		torrent_handle& operator=(torrent_handle const&) & = default;
		torrent_handle& operator=(torrent_handle&&) & noexcept = default;


#if TORRENT_ABI_VERSION == 1
		using flags_t = add_piece_flags_t;
		using status_flags_t = libtorrent::status_flags_t;
		using pause_flags_t = libtorrent::pause_flags_t;
		using save_resume_flags_t = libtorrent::resume_data_flags_t;
		using reannounce_flags_t = libtorrent::reannounce_flags_t;
#endif

		// instruct libtorrent to overwrite any data that may already have been
		// downloaded with the data of the new piece being added. Using this
		// flag when adding a piece that is actively being downloaded from other
		// peers may have some unexpected consequences, as blocks currently
		// being downloaded from peers may not be replaced.
		static inline constexpr add_piece_flags_t overwrite_existing = 0_bit;

		// This function will write ``data`` to the storage as piece ``piece``,
		// as if it had been downloaded from a peer.
		//
		// By default, data that's already been downloaded is not overwritten by
		// this buffer. If you trust this data to be correct (and pass the piece
		// hash check) you may pass the overwrite_existing flag. This will
		// instruct libtorrent to overwrite any data that may already have been
		// downloaded with this data.
		//
		// Since the data is written asynchronously, you may know that is passed
		// or failed the hash check by waiting for piece_finished_alert or
		// hash_failed_alert.
		//
		// Adding pieces while the torrent is being checked (i.e. in
		// torrent_status::checking_files state) is not supported.
		//
		// The overload taking a raw pointer to the data is a blocking call. It
		// won't return until the libtorrent thread has copied the data into its
		// disk write buffer. ``data`` is expected to point to a buffer of as
		// many bytes as the size of the specified piece. See
		// file_storage::piece_size().
		//
		// The data in the buffer is copied and passed on to the disk IO thread
		// to be written at a later point.
		//
		// The overload taking a ``std::vector<char>`` is not blocking, it will
		// send the buffer to the main thread and return immediately.
		void add_piece(piece_index_t piece, char const* data, add_piece_flags_t flags = {}) const;
		void add_piece(piece_index_t piece, std::vector<char> data, add_piece_flags_t flags = {}) const;

		// This function starts an asynchronous read operation of the specified
		// piece from this torrent. You must have completed the download of the
		// specified piece before calling this function.
		//
		// When the read operation is completed, it is passed back through an
		// alert, read_piece_alert. Since this alert is a response to an explicit
		// call, it will always be posted, regardless of the alert mask.
		//
		// Note that if you read multiple pieces, the read operations are not
		// guaranteed to finish in the same order as you initiated them.
		void read_piece(piece_index_t piece) const;

		// These functions set the first piece and the last piece of the range
		// for the piece picker. They start downloading from the specified piece
		// in sequential download mode, which is enabled. If the last piece is
		// omitted then it is implicitly set to the end of the file the first
		// piece is set to. If the torrent metadata has not been downloaded yet
		// then the functions do nothing.
		void set_sequential_range(piece_index_t const first_piece, piece_index_t const last_piece) const;
		void set_sequential_range(piece_index_t const first_piece) const;
		// Returns true if this piece has been completely downloaded and written
		// to disk, and false otherwise.
		bool have_piece(piece_index_t piece) const;

#if TORRENT_ABI_VERSION == 1
		// internal
		TORRENT_DEPRECATED
		void get_full_peer_list(std::vector<peer_list_entry>& v) const;
#endif

		// takes a reference to a vector that will be cleared and filled with one
		// entry for each peer connected to this torrent, given the handle is
		// valid. If the torrent_handle is invalid, it will throw
		// system_error exception. Each entry in the vector contains
		// information about that particular peer. See peer_info.
		void get_peer_info(std::vector<peer_info>& v) const;

		// calculates ``distributed_copies``, ``distributed_full_copies`` and
		// ``distributed_fraction``.
		static inline constexpr status_flags_t query_distributed_copies = 0_bit;

		// includes partial downloaded blocks in ``total_done`` and
		// ``total_wanted_done``.
		static inline constexpr status_flags_t query_accurate_download_counters = 1_bit;

		// includes ``last_seen_complete``.
		static inline constexpr status_flags_t query_last_seen_complete = 2_bit;
		// populate the ``pieces`` field in torrent_status.
		static inline constexpr status_flags_t query_pieces = 3_bit;
		// includes ``verified_pieces`` (only applies to torrents in *seed
		// mode*).
		static inline constexpr status_flags_t query_verified_pieces = 4_bit;
		// includes ``torrent_file``, which is all the static information from
		// the .torrent file.
		static inline constexpr status_flags_t query_torrent_file = 5_bit;
		// includes ``name``, the name of the torrent. This is either derived
		// from the .torrent file, or from the ``&dn=`` magnet link argument
		// or possibly some other source. If the name of the torrent is not
		// known, this is an empty string.
		static inline constexpr status_flags_t query_name = 6_bit;
		// includes ``save_path``, the path to the directory the files of the
		// torrent are saved to.
		static inline constexpr status_flags_t query_save_path = 7_bit;

		// ``status()`` will return a structure with information about the status
		// of this torrent. If the torrent_handle is invalid, it will throw
		// system_error exception. See torrent_status. The ``flags``
		// argument filters what information is returned in the torrent_status.
		// Some information in there is relatively expensive to calculate, and if
		// you're not interested in it (and see performance issues), you can
		// filter them out.
		//
		// By default everything is included. The flags you can use to decide
		// what to *include* are defined in this class.
		torrent_status status(status_flags_t flags = status_flags_t::all()) const;

		// ``get_download_queue()`` returns a vector with information about pieces
		// that are partially downloaded or not downloaded but partially
		// requested. See partial_piece_info for the fields in the returned
		// vector.
		std::vector<partial_piece_info> get_download_queue() const;
		void get_download_queue(std::vector<partial_piece_info>& queue) const;

		// used to ask libtorrent to send an alert once the piece has been
		// downloaded, by passing alert_when_available. When set, the
		// read_piece_alert alert will be delivered, with the piece data, when
		// it's downloaded.
		static inline constexpr deadline_flags_t alert_when_available = 0_bit;

		// This function sets or resets the deadline associated with a specific
		// piece index (``index``). libtorrent will attempt to download this
		// entire piece before the deadline expires. This is not necessarily
		// possible, but pieces with a more recent deadline will always be
		// prioritized over pieces with a deadline further ahead in time. The
		// deadline (and flags) of a piece can be changed by calling this
		// function again.
		//
		// If the piece is already downloaded when this call is made, nothing
		// happens, unless the alert_when_available flag is set, in which case it
		// will have the same effect as calling read_piece() for ``index``.
		//
		// ``deadline`` is the number of milliseconds until this piece should be
		// completed.
		//
		// ``reset_piece_deadline`` removes the deadline from the piece. If it
		// hasn't already been downloaded, it will no longer be considered a
		// priority.
		//
		// ``clear_piece_deadlines()`` removes deadlines on all pieces in
		// the torrent. As if reset_piece_deadline() was called on all pieces.
		void set_piece_deadline(piece_index_t index, int deadline, deadline_flags_t flags = {}) const;
		void reset_piece_deadline(piece_index_t index) const;
		void clear_piece_deadlines() const;

#if TORRENT_ABI_VERSION == 1
		// This sets the bandwidth priority of this torrent. The priority of a
		// torrent determines how much bandwidth its peers are assigned when
		// distributing upload and download rate quotas. A high number gives more
		// bandwidth. The priority must be within the range [0, 255].
		//
		// The default priority is 0, which is the lowest priority.
		//
		// To query the priority of a torrent, use the
		// ``torrent_handle::status()`` call.
		//
		// Torrents with higher priority will not necessarily get as much
		// bandwidth as they can consume, even if there's is more quota. Other
		// peers will still be weighed in when bandwidth is being distributed.
		// With other words, bandwidth is not distributed strictly in order of
		// priority, but the priority is used as a weight.
		//
		// Peers whose Torrent has a higher priority will take precedence when
		// distributing unchoke slots. This is a strict prioritisation where
		// every interested peer on a high priority torrent will be unchoked
		// before any other, lower priority, torrents have any peers unchoked.
		// deprecated in 1.2
		TORRENT_DEPRECATED
		void set_priority(int prio) const;

#if !TORRENT_NO_FPU
		// fills the specified vector with the download progress [0, 1]
		// of each file in the torrent. The files are ordered as in
		// the torrent_info.
		TORRENT_DEPRECATED
		void file_progress(std::vector<float>& progress) const;
#endif

		TORRENT_DEPRECATED
		void file_status(std::vector<open_file_state>& status) const;
#endif

#if TORRENT_ABI_VERSION <= 2
		using file_progress_flags_t = libtorrent::file_progress_flags_t;
#endif
		// only calculate file progress at piece granularity. This makes
		// the file_progress() call cheaper and also only takes bytes that
		// have passed the hash check into account, so progress cannot
		// regress in this mode.
		static constexpr file_progress_flags_t piece_granularity = 0_bit;

		// This function fills in the supplied vector, or returns a vector, with
		// the number of bytes downloaded of each file in this torrent. The
		// progress values are ordered the same as the files in the
		// torrent_info.
		//
		// This operation is not very cheap. Its complexity is *O(n + mj)*.
		// Where *n* is the number of files, *m* is the number of currently
		// downloading pieces and *j* is the number of blocks in a piece.
		//
		// The ``flags`` parameter can be used to specify the granularity of the
		// file progress. If left at the default value of 0, the progress will be
		// as accurate as possible, but also more expensive to calculate. If
		// ``torrent_handle::piece_granularity`` is specified, the progress will
		// be specified in piece granularity. i.e. only pieces that have been
		// fully downloaded and passed the hash check count. When specifying
		// piece granularity, the operation is a lot cheaper, since libtorrent
		// already keeps track of this internally and no calculation is required.
		void file_progress(std::vector<std::int64_t>& progress, file_progress_flags_t flags = {}) const;
		std::vector<std::int64_t> file_progress(file_progress_flags_t flags = {}) const;

		// This function returns a vector with status about files
		// that are open for this torrent. Any file that is not open
		// will not be reported in the vector, i.e. it's possible that
		// the vector is empty when returning, if none of the files in the
		// torrent are currently open.
		//
		// See open_file_state
		std::vector<open_file_state> file_status() const;

		// If the torrent is in an error state (i.e. ``torrent_status::error`` is
		// non-empty), this will clear the error and start the torrent again.
		void clear_error() const;

		// ``trackers()`` will return the list of trackers for this torrent. The
		// announce entry contains both a string ``url`` which specify the
		// announce url for the tracker as well as an int ``tier``, which is
		// specifies the order in which this tracker is tried. If you want
		// libtorrent to use another list of trackers for this torrent, you can
		// use ``replace_trackers()`` which takes a list of the same form as the
		// one returned from ``trackers()`` and will replace it. If you want an
		// immediate effect, you have to call force_reannounce(). See
		// announce_entry.
		//
		// ``add_tracker()`` will look if the specified tracker is already in the
		// set. If it is, it doesn't do anything. If it's not in the current set
		// of trackers, it will insert it in the tier specified in the
		// announce_entry.
		//
		// The updated set of trackers will be saved in the resume data, and when
		// a torrent is started with resume data, the trackers from the resume
		// data will replace the original ones.
		std::vector<announce_entry> trackers() const;
		void replace_trackers(std::vector<announce_entry> const&) const;
		void add_tracker(announce_entry const&) const;

		// TODO: 3 unify url_seed and http_seed with just web_seed, using the
		// web_seed_entry.

		// ``add_url_seed()`` adds another url to the torrent's list of url
		// seeds. If the given url already exists in that list, the call has no
		// effect. The torrent will connect to the server and try to download
		// pieces from it, unless it's paused, queued, checking or seeding.
		// ``remove_url_seed()`` removes the given url if it exists already.
		// ``url_seeds()`` return a set of the url seeds currently in this
		// torrent. Note that URLs that fails may be removed automatically from
		// the list.
		//
		// See http-seeding_ for more information.
		void add_url_seed(std::string const& url) const;
		void remove_url_seed(std::string const& url) const;
		std::set<std::string> url_seeds() const;

#if TORRENT_ABI_VERSION < 4
		// These functions are identical as the ``*_url_seed()`` variants, but
		// they operate on `BEP 17`_ web seeds instead of `BEP 19`_.
		//
		// See http-seeding_ for more information.
		TORRENT_DEPRECATED
		void add_http_seed(std::string const& url) const;
		TORRENT_DEPRECATED
		void remove_http_seed(std::string const& url) const;
		TORRENT_DEPRECATED
		std::set<std::string> http_seeds() const;
#endif

		// add the specified extension to this torrent. The ``ext`` argument is
		// a function that will be called from within libtorrent's context
		// passing in the internal torrent object and the specified userdata
		// pointer. The function is expected to return a shared pointer to
		// a torrent_plugin instance.
		void add_extension(
			std::function<std::shared_ptr<torrent_plugin>(torrent_handle const&, client_data_t)> const& ext
			, client_data_t userdata = client_data_t{});

		// ``set_metadata`` expects the *info* section of metadata. i.e. The
		// buffer passed in will be hashed and verified against the info-hash. If
		// it fails, a ``metadata_failed_alert`` will be generated. If it passes,
		// a ``metadata_received_alert`` is generated. The function returns true
		// if the metadata is successfully set on the torrent, and false
		// otherwise. If the torrent already has metadata, this function will not
		// affect the torrent, and false will be returned.
		bool set_metadata(span<char const> metadata) const;

#if TORRENT_ABI_VERSION == 1
		TORRENT_DEPRECATED
		bool set_metadata(char const* metadata, int size) const
		{ return set_metadata({metadata, size}); }
#endif

		// Returns true if this handle refers to a valid torrent and false if it
		// hasn't been initialized or if the torrent it refers to has been
		// removed from the session AND destructed.
		//
		// To tell if the torrent_handle is in the session, use
		// torrent_handle::in_session(). This will return true before
		// session_handle::remove_torrent() is called, and false
		// afterward.
		//
		// Clients should only use is_valid() to determine if the result of
		// session::find_torrent() was successful.
		//
		// Unlike other member functions which return a value, is_valid()
		// completes immediately, without blocking on a result from the
		// network thread. Also unlike other functions, it never throws
		// the system_error exception.
		bool is_valid() const;

		// will delay the disconnect of peers that we're still downloading
		// outstanding requests from. The torrent will not accept any more
		// requests and will disconnect all idle peers. As soon as a peer is done
		// transferring the blocks that were requested from it, it is
		// disconnected. This is a graceful shut down of the torrent in the sense
		// that no downloaded bytes are wasted.
<<<<<<< HEAD
		static inline constexpr pause_flags_t graceful_pause = 0_bit;
		static inline constexpr pause_flags_t clear_disk_cache = 1_bit;
=======
		static constexpr pause_flags_t graceful_pause = 0_bit;

		// hidden
		TORRENT_DEPRECATED static constexpr pause_flags_t clear_disk_cache = 1_bit;
>>>>>>> 12185881

		// ``pause()``, and ``resume()`` will disconnect all peers and reconnect
		// all peers respectively. When a torrent is paused, it will however
		// remember all share ratios to all peers and remember all potential (not
		// connected) peers. Torrents may be paused automatically if there is a
		// file error (e.g. disk full) or something similar. See
		// file_error_alert.
		//
		// For possible values of the ``flags`` parameter, see pause_flags_t.
		//
		// To know if a torrent is paused or not, call
		// ``torrent_handle::flags()`` and check for the
		// ``torrent_status::paused`` flag.
		//
		// .. note::
		// 	Torrents that are auto-managed may be automatically resumed again. It
		// 	does not make sense to pause an auto-managed torrent without making it
		// 	not auto-managed first. Torrents are auto-managed by default when added
		// 	to the session. For more information, see queuing_.
		//
		void pause(pause_flags_t flags = {}) const;
		void resume() const;

		// sets and gets the torrent state flags. See torrent_flags_t.
		// The ``set_flags`` overload that take a mask will affect all
		// flags part of the mask, and set their values to what the
		// ``flags`` argument is set to. This allows clearing and
		// setting flags in a single function call.
		// The ``set_flags`` overload that just takes flags, sets all
		// the specified flags and leave any other flags unchanged.
		// ``unset_flags`` clears the specified flags, while leaving
		// any other flags unchanged.
		//
		// The `seed_mode` flag is special, it can only be cleared once the
		// torrent has been added, and it can only be set as part of the
		// add_torrent_params flags, when adding the torrent.
		torrent_flags_t flags() const;
		void set_flags(torrent_flags_t flags, torrent_flags_t mask) const;
		void set_flags(torrent_flags_t flags) const;
		void unset_flags(torrent_flags_t flags) const;

		// Instructs libtorrent to flush all the disk caches for this torrent and
		// close all file handles. This is done asynchronously and you will be
		// notified that it's complete through cache_flushed_alert.
		//
		// Note that by the time you get the alert, libtorrent may have cached
		// more data for the torrent, but you are guaranteed that whatever cached
		// data libtorrent had by the time you called
		// ``torrent_handle::flush_cache()`` has been written to disk.
		void flush_cache() const;

		// ``force_recheck`` puts the torrent back in a state where it assumes to
		// have no resume data. All peers will be disconnected and the torrent
		// will stop announcing to the tracker. The torrent will be added to the
		// checking queue, and will be checked (all the files will be read and
		// compared to the piece hashes). Once the check is complete, the torrent
		// will start connecting to peers again, as normal.
		// The torrent will be placed last in queue, i.e. its queue position
		// will be the highest of all torrents in the session.
		void force_recheck() const;

		// the disk cache will be flushed before creating the resume data.
		// This avoids a problem with file timestamps in the resume data in
		// case the cache hasn't been flushed yet.
		static inline constexpr resume_data_flags_t flush_disk_cache = 0_bit;

		// the resume data will contain the metadata from the torrent file as
		// well. This is default for any torrent that's added without a
		// torrent file (such as a magnet link or a URL).
		static inline constexpr resume_data_flags_t save_info_dict = 1_bit;

		// if nothing significant has changed in the torrent since the last
		// time resume data was saved, fail this attempt. Significant changes
		// primarily include more data having been downloaded, file or piece
		// priorities having changed etc. If the resume data doesn't need
		// saving, a save_resume_data_failed_alert is posted with the error
		// resume_data_not_modified.
		static inline constexpr resume_data_flags_t only_if_modified = 2_bit;

		// ``save_resume_data()`` asks libtorrent to generate fast-resume data for
		// this torrent.
		//
		// This operation is asynchronous, ``save_resume_data`` will return
		// immediately. The resume data is delivered when it's done through an
		// save_resume_data_alert.
		//
		// The fast resume data will be empty in the following cases:
		//
		//	1. The torrent handle is invalid.
		//	2. The torrent hasn't received valid metadata and was started without
		//	   metadata (see libtorrent's metadata-from-peers_ extension)
		//
		// Note that by the time you receive the fast resume data, it may already
		// be invalid if the torrent is still downloading! The recommended
		// practice is to first pause the session, then generate the fast resume
		// data, and then close it down. Make sure to not remove_torrent() before
		// you receive the save_resume_data_alert though. There's no need to
		// pause when saving intermittent resume data.
		//
		//.. warning::
		//   If you pause every torrent individually instead of pausing the
		//   session, every torrent will have its paused state saved in the
		//   resume data!
		//
		//.. note::
		//   It is typically a good idea to save resume data whenever a torrent
		//   is completed or paused. In those cases you don't need to pause the
		//   torrent or the session, since the torrent will do no more writing to
		//   its files. If you save resume data for torrents when they are
		//   paused, you can accelerate the shutdown process by not saving resume
		//   data again for paused torrents. Completed torrents should have their
		//   resume data saved when they complete and on exit, since their
		//   statistics might be updated.
		//
		//	In full allocation mode the resume data is never invalidated by
		//	subsequent writes to the files, since pieces won't move around. This
		//	means that you don't need to pause before writing resume data in full
		//	or sparse mode. If you don't, however, any data written to disk after
		//	you saved resume data and before the session closed is lost.
		//
		// It also means that if the resume data is out dated, libtorrent will
		// not re-check the files, but assume that it is fairly recent. The
		// assumption is that it's better to loose a little bit than to re-check
		// the entire file.
		//
		// It is still a good idea to save resume data periodically during
		// download as well as when closing down.
		//
		// Example code to pause and save resume data for all torrents and wait
		// for the alerts:
		//
		// .. code:: c++
		//
		//	extern int outstanding_resume_data; // global counter of outstanding resume data
		//	std::vector<torrent_handle> handles = ses.get_torrents();
		//	ses.pause();
		//	for (torrent_handle const& h : handles) try
		//	{
		//		torrent_status s = h.status();
		//		if (!s.has_metadata || !s.need_save_resume_data()) continue;
		//
		//		h.save_resume_data();
		//		++outstanding_resume_data;
		//	}
		//	catch (lt::system_error const& e)
		//	{
		//		// the handle was invalid, ignore this one and move to the next
		//	}
		//
		//	while (outstanding_resume_data > 0)
		//	{
		//		alert const* a = ses.wait_for_alert(seconds(10));
		//
		//		// if we don't get an alert within 10 seconds, abort
		//		if (a == nullptr) break;
		//
		//		std::vector<alert*> alerts;
		//		ses.pop_alerts(&alerts);
		//
		//		for (alert* i : alerts)
		//		{
		//			if (alert_cast<save_resume_data_failed_alert>(i))
		//			{
		//				process_alert(i);
		//				--outstanding_resume_data;
		//				continue;
		//			}
		//
		//			save_resume_data_alert const* rd = alert_cast<save_resume_data_alert>(i);
		//			if (rd == nullptr)
		//			{
		//				process_alert(i);
		//				continue;
		//			}
		//
		//			torrent_handle h = rd->handle;
		//			torrent_status st = h.status(torrent_handle::query_save_path
		//				| torrent_handle::query_name);
		//			std::ofstream out((st.save_path
		//				+ "/" + st.name + ".fastresume").c_str()
		//				, std::ios_base::binary);
		//			std::vector<char> buf = write_resume_data_buf(rd->params);
		//			out.write(buf.data(), buf.size());
		//			--outstanding_resume_data;
		//		}
		//	}
		//
		//.. note::
		//	Note how ``outstanding_resume_data`` is a global counter in this
		//	example. This is deliberate, otherwise there is a race condition for
		//	torrents that was just asked to save their resume data, they posted
		//	the alert, but it has not been received yet. Those torrents would
		//	report that they don't need to save resume data again, and skipped by
		//	the initial loop, and thwart the counter otherwise.
		void save_resume_data(resume_data_flags_t flags = {}) const;

		// This function returns true if any whole chunk has been downloaded
		// since the torrent was first loaded or since the last time the resume
		// data was saved. When saving resume data periodically, it makes sense
		// to skip any torrent which hasn't downloaded anything since the last
		// time.
		//
		//.. note::
		//	A torrent's resume data is considered saved as soon as the
		//	save_resume_data_alert is posted. It is important to make sure this
		//	alert is received and handled in order for this function to be
		//	meaningful.
		bool need_save_resume_data() const;

		// Every torrent that is added is assigned a queue position exactly one
		// greater than the greatest queue position of all existing torrents.
		// Torrents that are being seeded have -1 as their queue position, since
		// they're no longer in line to be downloaded.
		//
		// When a torrent is removed or turns into a seed, all torrents with
		// greater queue positions have their positions decreased to fill in the
		// space in the sequence.
		//
		// ``queue_position()`` returns the torrent's position in the download
		// queue. The torrents with the smallest numbers are the ones that are
		// being downloaded. The smaller number, the closer the torrent is to the
		// front of the line to be started.
		//
		// The queue position is also available in the torrent_status.
		//
		// The ``queue_position_*()`` functions adjust the torrents position in
		// the queue. Up means closer to the front and down means closer to the
		// back of the queue. Top and bottom refers to the front and the back of
		// the queue respectively.
		queue_position_t queue_position() const;
		void queue_position_up() const;
		void queue_position_down() const;
		void queue_position_top() const;
		void queue_position_bottom() const;

		// updates the position in the queue for this torrent. The relative order
		// of all other torrents remain intact but their numerical queue position
		// shifts to make space for this torrent's new position
		void queue_position_set(queue_position_t p) const;

		// For SSL torrents, use this to specify a path to a .pem file to use as
		// this client's certificate. The certificate must be signed by the
		// certificate in the .torrent file to be valid.
		//
		// The set_ssl_certificate_buffer() overload takes the actual certificate,
		// private key and DH params as strings, rather than paths to files.
		//
		// ``cert`` is a path to the (signed) certificate in .pem format
		// corresponding to this torrent.
		//
		// ``private_key`` is a path to the private key for the specified
		// certificate. This must be in .pem format.
		//
		// ``dh_params`` is a path to the Diffie-Hellman parameter file, which
		// needs to be in .pem format. You can generate this file using the
		// openssl command like this: ``openssl dhparam -outform PEM -out
		// dhparams.pem 512``.
		//
		// ``passphrase`` may be specified if the private key is encrypted and
		// requires a passphrase to be decrypted.
		//
		// Note that when a torrent first starts up, and it needs a certificate,
		// it will suspend connecting to any peers until it has one. It's
		// typically desirable to resume the torrent after setting the SSL
		// certificate.
		//
		// If you receive a torrent_need_cert_alert, you need to call this to
		// provide a valid cert. If you don't have a cert you won't be allowed to
		// connect to any peers.
		void set_ssl_certificate(std::string const& certificate
			, std::string const& private_key
			, std::string const& dh_params
			, std::string const& passphrase = "");
		void set_ssl_certificate_buffer(std::string const& certificate
			, std::string const& private_key
			, std::string const& dh_params);

		// torrent_file() returns a pointer to the torrent_info object
		// associated with this torrent. The torrent_info object may be a copy
		// of the internal object. If the torrent doesn't have metadata, the
		// pointer will not be initialized (i.e. a nullptr). The torrent may be
		// in a state without metadata only if it was started without a .torrent
		// file, e.g. by being added by magnet link.
		//
		// Note that the torrent_info object returned here may be a different
		// instance than the one added to the session, with different attributes
		// like piece layers, dht nodes and trackers. A torrent_info object does
		// not round-trip cleanly when added to a session.
		//
		// This means if you want to create a .torrent file by passing the
		// torrent_info object into create_torrent, you need to use
		// torrent_file_with_hashes() instead.
		//
		// torrent_file_with_hashes() returns a *copy* of the internal
		// torrent_info and piece layer hashes (if it's a v2 torrent). The piece
		// layers will only be included if they are available. If this torrent
		// was added from a .torrent file with piece layers or if it's seeding,
		// the piece layers are available. This function is more expensive than
		// torrent_file() since it needs to make copies of this information.
		//
		// When constructing a create_torrent object from a torrent_info that's
		// in a session, you need to use this function.
		//
		// Note that a torrent added from a magnet link may not have the full
		// merkle trees for all files, and hence not have the complete piece
		// layers. In that state, you cannot create a .torrent file even from
		// the torrent_info returned from torrent_file_with_hashes(). Once the
		// torrent completes downloading all files, becoming a seed, you can
		// make a .torrent file from it.
		std::shared_ptr<const torrent_info> torrent_file() const;
		std::shared_ptr<torrent_info> torrent_file_with_hashes() const;

		// returns the piece layers for all files in the torrent. If this is a
		// v1 torrent (and doesn't have any piece layers) it returns an empty
		// vector. This is a blocking call that will synchronize with the
		// libtorrent network thread.
		std::vector<std::vector<sha256_hash>> piece_layers() const;

#if TORRENT_ABI_VERSION == 1

		// ================ start deprecation ============

		// deprecated in 1.2
		// use set_flags() and unset_flags() instead
		TORRENT_DEPRECATED
		void stop_when_ready(bool b) const;
		TORRENT_DEPRECATED
		void set_upload_mode(bool b) const;
		TORRENT_DEPRECATED
		void set_share_mode(bool b) const;
		TORRENT_DEPRECATED
		void apply_ip_filter(bool b) const;
		TORRENT_DEPRECATED
		void auto_managed(bool m) const;
		TORRENT_DEPRECATED
		void set_pinned(bool p) const;
		TORRENT_DEPRECATED
		void set_sequential_download(bool sd) const;


		// deprecated in 1.0
		// use status() instead (with query_save_path)
		TORRENT_DEPRECATED
		std::string save_path() const;

		// deprecated in 1.0
		// use status() instead (with query_name)
		// returns the name of this torrent, in case it doesn't
		// have metadata it returns the name assigned to it
		// when it was added.
		TORRENT_DEPRECATED
		std::string name() const;

		// use torrent_file() instead
		TORRENT_DEPRECATED
		const torrent_info& get_torrent_info() const;

		// deprecated in 0.16, feature will be removed
		TORRENT_DEPRECATED
		int get_peer_upload_limit(tcp::endpoint ip) const;
		TORRENT_DEPRECATED
		int get_peer_download_limit(tcp::endpoint ip) const;
		TORRENT_DEPRECATED
		void set_peer_upload_limit(tcp::endpoint ip, int limit) const;
		TORRENT_DEPRECATED
		void set_peer_download_limit(tcp::endpoint ip, int limit) const;

		// deprecated in 0.16, feature will be removed
		TORRENT_DEPRECATED
		void set_ratio(float up_down_ratio) const;

		// deprecated in 0.16. use flags() instead
		TORRENT_DEPRECATED
		bool is_seed() const;
		TORRENT_DEPRECATED
		bool is_finished() const;
		TORRENT_DEPRECATED
		bool is_paused() const;
		TORRENT_DEPRECATED
		bool is_auto_managed() const;
		TORRENT_DEPRECATED
		bool is_sequential_download() const;
		TORRENT_DEPRECATED
		bool has_metadata() const;
		TORRENT_DEPRECATED
		bool super_seeding() const;

		// deprecated in 0.14
		// use save_resume_data() instead. It is async. and
		// will return the resume data in an alert
		TORRENT_DEPRECATED
		entry write_resume_data() const;

		// ``use_interface()`` sets the network interface this torrent will use
		// when it opens outgoing connections. By default, it uses the same
		// interface as the session uses to listen on. The parameter must be a
		// string containing one or more, comma separated, ip-address (either an
		// IPv4 or IPv6 address). When specifying multiple interfaces, the
		// torrent will round-robin which interface to use for each outgoing
		// connection. This is useful for clients that are multi-homed.
		TORRENT_DEPRECATED
		void use_interface(const char* net_interface) const;
		// ================ end deprecation ============
#endif

		// Fills the specified ``std::vector<int>`` with the availability for
		// each piece in this torrent. libtorrent does not keep track of
		// availability for seeds, so if the torrent is seeding the availability
		// for all pieces is reported as 0.
		//
		// The piece availability is the number of peers that we are connected
		// that has advertised having a particular piece. This is the information
		// that libtorrent uses in order to prefer picking rare pieces.
		void piece_availability(std::vector<int>& avail) const;

		// These functions are used to set and get the priority of individual
		// pieces. By default all pieces have priority 4. That means that the
		// random rarest first algorithm is effectively active for all pieces.
		// You may however change the priority of individual pieces. There are 8
		// priority levels. 0 means not to download the piece at all. Otherwise,
		// lower priority values means less likely to be picked. Piece priority
		// takes precedence over piece availability. Every piece with priority 7
		// will be attempted to be picked before a priority 6 piece and so on.
		//
		// The default priority of pieces is 4.
		//
		// Piece priorities can not be changed for torrents that have not
		// downloaded the metadata yet. Magnet links won't have metadata
		// immediately. see the metadata_received_alert.
		//
		// ``piece_priority`` sets or gets the priority for an individual piece,
		// specified by ``index``.
		//
		// ``prioritize_pieces`` takes a vector of integers, one integer per
		// piece in the torrent. All the piece priorities will be updated with
		// the priorities in the vector.
		// The second overload of ``prioritize_pieces`` that takes a vector of pairs
		// will update the priorities of only select pieces, and leave all other
		// unaffected. Each pair is (piece, priority). That is, the first item is
		// the piece index and the second item is the priority of that piece.
		// Invalid entries, where the piece index or priority is out of range, are
		// not allowed.
		//
		// ``get_piece_priorities`` returns a vector with one element for each piece
		// in the torrent. Each element is the current priority of that piece.
		//
		// It's possible to cancel the effect of *file* priorities by setting the
		// priorities for the affected pieces. Care has to be taken when mixing
		// usage of file- and piece priorities.
		void piece_priority(piece_index_t index, download_priority_t priority) const;
		download_priority_t piece_priority(piece_index_t index) const;
		void prioritize_pieces(std::vector<download_priority_t> const& pieces) const;
		void prioritize_pieces(std::vector<std::pair<piece_index_t, download_priority_t>> const& pieces) const;
		std::vector<download_priority_t> get_piece_priorities() const;

#if TORRENT_ABI_VERSION == 1
		TORRENT_DEPRECATED
		void prioritize_pieces(std::vector<int> const& pieces) const;
		TORRENT_DEPRECATED
		void prioritize_pieces(std::vector<std::pair<piece_index_t, int>> const& pieces) const;
		TORRENT_DEPRECATED
		std::vector<int> piece_priorities() const;
#endif

		// ``index`` must be in the range [0, number_of_files).
		//
		// ``file_priority()`` queries or sets the priority of file ``index``.
		//
		// ``prioritize_files()`` takes a vector that has at as many elements as
		// there are files in the torrent. Each entry is the priority of that
		// file. The function sets the priorities of all the pieces in the
		// torrent based on the vector.
		//
		// ``get_file_priorities()`` returns a vector with the priorities of all
		// files.
		//
		// The priority values are the same as for piece_priority(). See
		// download_priority_t.
		//
		// Whenever a file priority is changed, all other piece priorities are
		// reset to match the file priorities. In order to maintain special
		// priorities for particular pieces, piece_priority() has to be called
		// again for those pieces.
		//
		// You cannot set the file priorities on a torrent that does not yet have
		// metadata or a torrent that is a seed. ``file_priority(int, int)`` and
		// prioritize_files() are both no-ops for such torrents.
		//
		// Since changing file priorities may involve disk operations (of moving
		// files in- and out of the part file), the internal accounting of file
		// priorities happen asynchronously. i.e. setting file priorities and then
		// immediately querying them may not yield the same priorities just set.
		// To synchronize with the priorities taking effect, wait for the
		// file_prio_alert.
		//
		// When combining file- and piece priorities, the resume file will record
		// both. When loading the resume data, the file priorities will be applied
		// first, then the piece priorities.
		//
		// Moving data from a file into the part file is currently not
		// supported. If a file has its priority set to 0 *after* it has already
		// been created, it will not be moved into the partfile.
		void file_priority(file_index_t index, download_priority_t priority) const;
		download_priority_t file_priority(file_index_t index) const;
		void prioritize_files(std::vector<download_priority_t> const& files) const;
		std::vector<download_priority_t> get_file_priorities() const;

#if TORRENT_ABI_VERSION == 1
		TORRENT_DEPRECATED
		void prioritize_files(std::vector<int> const& files) const;
		TORRENT_DEPRECATED
		std::vector<int> file_priorities() const;
#endif

		// by default, force-reannounce will still honor the min-interval
		// published by the tracker. If this flag is set, it will be ignored
		// and the tracker is announced immediately.
		static inline constexpr reannounce_flags_t ignore_min_interval = 0_bit;

		// ``force_reannounce()`` will force this torrent to do another tracker
		// request, to receive new peers. The ``seconds`` argument specifies how
		// many seconds from now to issue the tracker announces.
		//
		// If the tracker's ``min_interval`` has not passed since the last
		// announce, the forced announce will be scheduled to happen immediately
		// as the ``min_interval`` expires. This is to honor trackers minimum
		// re-announce interval settings.
		//
		// The ``tracker_index`` argument specifies which tracker to re-announce.
		// If set to -1 (which is the default), all trackers are re-announce.
		//
		// The ``flags`` argument can be used to affect the re-announce. See
		// ignore_min_interval.
		//
		// ``force_dht_announce`` will announce the torrent to the DHT
		// immediately.
		//
		// ``force_lsd_announce`` will announce the torrent on LSD
		// immediately.
		void force_reannounce(int seconds, int idx, reannounce_flags_t = {}) const;
		void force_reannounce(int seconds, std::string const& url, reannounce_flags_t = {}) const;
		void force_reannounce(int seconds = 0, reannounce_flags_t = {}) const;
		void force_dht_announce() const;
		void force_lsd_announce() const;

#if TORRENT_ABI_VERSION == 1
		// forces a reannounce in the specified amount of time.
		// This overrides the default announce interval, and no
		// announce will take place until the given time has
		// timed out.
		TORRENT_DEPRECATED
		void force_reannounce(boost::posix_time::time_duration) const;
#endif

		// ``scrape_tracker()`` will send a scrape request to a tracker. By
		// default (``idx`` = -1) it will scrape the last working tracker. If
		// ``idx`` is >= 0, the tracker with the specified index will scraped.
		//
		// A scrape request queries the tracker for statistics such as total
		// number of incomplete peers, complete peers, number of downloads etc.
		//
		// This request will specifically update the ``num_complete`` and
		// ``num_incomplete`` fields in the torrent_status struct once it
		// completes. When it completes, it will generate a scrape_reply_alert.
		// If it fails, it will generate a scrape_failed_alert.
		void scrape_tracker(int idx) const;
		void scrape_tracker() const;
		void scrape_tracker(std::string url) const;

		// ``set_upload_limit`` will limit the upload bandwidth used by this
		// particular torrent to the limit you set. It is given as the number of
		// bytes per second the torrent is allowed to upload.
		// ``set_download_limit`` works the same way but for download bandwidth
		// instead of upload bandwidth. Note that setting a higher limit on a
		// torrent then the global limit
		// (``settings_pack::upload_rate_limit``) will not override the global
		// rate limit. The torrent can never upload more than the global rate
		// limit.
		//
		// ``upload_limit`` and ``download_limit`` will return the current limit
		// setting, for upload and download, respectively.
		//
		// Local peers are not rate limited by default. see peer-classes_.
		void set_upload_limit(int limit) const;
		int upload_limit() const;
		void set_download_limit(int limit) const;
		int download_limit() const;

		// ``connect_peer()`` is a way to manually connect to peers that one
		// believe is a part of the torrent. If the peer does not respond, or is
		// not a member of this torrent, it will simply be disconnected. No harm
		// can be done by using this other than an unnecessary connection attempt
		// is made. If the torrent is uninitialized or in queued or checking
		// mode, this will throw system_error. The second (optional)
		// argument will be bitwise ORed into the source mask of this peer.
		// Typically this is one of the source flags in peer_info. i.e.
		// ``tracker``, ``pex``, ``dht`` etc.
		//
		// For possible values of ``flags``, see pex_flags_t.
		void connect_peer(tcp::endpoint const& adr, peer_source_flags_t source = {}
			, pex_flags_t flags = pex_encryption | pex_utp | pex_holepunch) const;

		// This will disconnect all peers and clear the peer list for this
		// torrent. New peers will have to be acquired before resuming, from
		// trackers, DHT or local service discovery, for example.
		void clear_peers();

		// ``set_max_uploads()`` sets the maximum number of peers that's unchoked
		// at the same time on this torrent. If you set this to -1, there will be
		// no limit. This defaults to infinite. The primary setting controlling
		// this is the global unchoke slots limit, set by unchoke_slots_limit in
		// settings_pack.
		//
		// ``max_uploads()`` returns the current settings.
		void set_max_uploads(int max_uploads) const;
		int max_uploads() const;

		// ``set_max_connections()`` sets the maximum number of connection this
		// torrent will open. If all connections are used up, incoming
		// connections may be refused or poor connections may be closed. This
		// must be at least 2. The default is unlimited number of connections. If
		// -1 is given to the function, it means unlimited. There is also a
		// global limit of the number of connections, set by
		// ``connections_limit`` in settings_pack.
		//
		// ``max_connections()`` returns the current settings.
		void set_max_connections(int max_connections) const;
		int max_connections() const;

#if TORRENT_ABI_VERSION == 1
		// sets a username and password that will be sent along in the HTTP-request
		// of the tracker announce. Set this if the tracker requires authorization.
		TORRENT_DEPRECATED
		void set_tracker_login(std::string const& name
			, std::string const& password) const;
#endif

		// Moves the file(s) that this torrent are currently seeding from or
		// downloading to. If the given ``save_path`` is not located on the same
		// drive as the original save path, the files will be copied to the new
		// drive and removed from their original location. This will block all
		// other disk IO, and other torrents download and upload rates may drop
		// while copying the file.
		//
		// Since disk IO is performed in a separate thread, this operation is
		// also asynchronous. Once the operation completes, the
		// ``storage_moved_alert`` is generated, with the new path as the
		// message. If the move fails for some reason,
		// ``storage_moved_failed_alert`` is generated instead, containing the
		// error message.
		//
		// The ``flags`` argument determines the behavior of the copying/moving
		// of the files in the torrent. see move_flags_t.
		//
		// ``always_replace_files`` is the default and replaces any file that
		// exist in both the source directory and the target directory.
		//
		// ``fail_if_exist`` first check to see that none of the copy operations
		// would cause an overwrite. If it would, it will fail. Otherwise it will
		// proceed as if it was in ``always_replace_files`` mode. Note that there
		// is an inherent race condition here. If the files in the target
		// directory appear after the check but before the copy or move
		// completes, they will be overwritten. When failing because of files
		// already existing in the target path, the ``error`` of
		// ``move_storage_failed_alert`` is set to
		// ``boost::system::errc::file_exists``.
		//
		// The intention is that a client may use this as a probe, and if it
		// fails, ask the user which mode to use. The client may then re-issue
		// the ``move_storage`` call with one of the other modes.
		//
		// ``dont_replace`` always keeps the existing file in the target
		// directory, if there is one. The source files will still be removed in
		// that case. Note that it won't automatically re-check files. If an
		// incomplete torrent is moved into a directory with the complete files,
		// pause, move, force-recheck and resume. Without the re-checking, the
		// torrent will keep downloading and files in the new download directory
		// will be overwritten.
		//
		// Files that have been renamed to have absolute paths are not moved by
		// this function. Keep in mind that files that don't belong to the
		// torrent but are stored in the torrent's directory may be moved as
		// well. This goes for files that have been renamed to absolute paths
		// that still end up inside the save path.
		//
		// When copying files, sparse regions are not likely to be preserved.
		// This makes it proportionally more expensive to move a large torrent
		// when only few pieces have been downloaded, since the files are then
		// allocated with zeros in the destination directory.
		void move_storage(std::string const& save_path
			, move_flags_t flags = move_flags_t::always_replace_files
			) const;

#if TORRENT_ABI_VERSION == 1
		// deprecated in 1.2
		TORRENT_DEPRECATED
		void move_storage(std::string const& save_path, int flags) const;
#endif

		// Renames the file with the given index asynchronously. The rename
		// operation is complete when either a file_renamed_alert or
		// file_rename_failed_alert is posted.
		void rename_file(file_index_t index, std::string const& new_name) const;

#if TORRENT_ABI_VERSION == 1
		// Enables or disabled super seeding/initial seeding for this torrent.
		// The torrent needs to be a seed for this to take effect.
		TORRENT_DEPRECATED
		void super_seeding(bool on) const;
#endif // TORRENT_ABI_VERSION

		// returns the info-hash(es) of the torrent. If this handle is to a
		// torrent that hasn't loaded yet (for instance by being added) by a
		// URL, the returned value is undefined.
		// The ``info_hash()`` returns the SHA-1 info-hash for v1 torrents and a
		// truncated hash for v2 torrents. For the full v2 info-hash, use
		// ``info_hashes()`` instead.
		sha1_hash info_hash() const;
		info_hash_t info_hashes() const;

		// comparison operators. The order of the torrents is unspecified
		// but stable.
		bool operator==(const torrent_handle& h) const
		{ return !m_torrent.owner_before(h.m_torrent) && !h.m_torrent.owner_before(m_torrent); }
		bool operator!=(const torrent_handle& h) const
		{ return m_torrent.owner_before(h.m_torrent) || h.m_torrent.owner_before(m_torrent); }
		bool operator<(const torrent_handle& h) const
		{ return m_torrent.owner_before(h.m_torrent); }

		// returns a unique identifier for this torrent. It's not a dense index.
		// It's not preserved across sessions.
		std::uint32_t id() const
		{
			uintptr_t ret = reinterpret_cast<uintptr_t>(m_torrent.lock().get());
			// a torrent object is about 1024 (2^10) bytes, so
			// it's safe to shift 10 bits
			return std::uint32_t(ret >> 10);
		}

		// This function is intended only for use by plugins and the alert
		// dispatch function. This type does not have a stable ABI and should
		// be relied on as little as possible. Accessing the handle returned by
		// this function is not thread safe outside of libtorrent's internal
		// thread (which is used to invoke plugin callbacks).
		//
		// The ``aux::torrent`` class is not only eligible for changing ABI across
		// minor versions of libtorrent, its layout is also dependent on build
		// configuration. This adds additional requirements on a client to be
		// built with the exact same build configuration as libtorrent itself.
		// i.e. the ``TORRENT_`` macros must match between libtorrent and the
		// client builds.
		std::shared_ptr<aux::torrent> native_handle() const;

		// returns the userdata pointer as set in add_torrent_params
		client_data_t userdata() const;

		// Returns true if the torrent is in the session. It returns true before
		// session::remove_torrent() is called, and false afterward.
		//
		// Note that this is a blocking function, unlike torrent_handle::is_valid()
		// which returns immediately.
		bool in_session() const;

	private:

		template<typename Fun, typename... Args>
		void async_call(Fun f, Args&&... a) const;

		template<typename Fun, typename... Args>
		void sync_call(Fun f, Args&&... a) const;

		template<typename Ret, typename Fun, typename... Args>
		Ret sync_call_ret(Ret def, Fun f, Args&&... a) const;

		explicit torrent_handle(std::weak_ptr<aux::torrent> const& t)
		{ if (!t.expired()) m_torrent = t; }

		std::weak_ptr<aux::torrent> m_torrent;
	};
}

namespace std {
	template <>
	struct hash<libtorrent::torrent_handle>
	{
		std::size_t operator()(libtorrent::torrent_handle const& th) const
		{
			return libtorrent::hash_value(th);
		}
	};
}

#endif // TORRENT_TORRENT_HANDLE_HPP_INCLUDED<|MERGE_RESOLUTION|>--- conflicted
+++ resolved
@@ -568,15 +568,10 @@
 		// transferring the blocks that were requested from it, it is
 		// disconnected. This is a graceful shut down of the torrent in the sense
 		// that no downloaded bytes are wasted.
-<<<<<<< HEAD
 		static inline constexpr pause_flags_t graceful_pause = 0_bit;
-		static inline constexpr pause_flags_t clear_disk_cache = 1_bit;
-=======
-		static constexpr pause_flags_t graceful_pause = 0_bit;
 
 		// hidden
-		TORRENT_DEPRECATED static constexpr pause_flags_t clear_disk_cache = 1_bit;
->>>>>>> 12185881
+		TORRENT_DEPRECATED static inline constexpr pause_flags_t clear_disk_cache = 1_bit;
 
 		// ``pause()``, and ``resume()`` will disconnect all peers and reconnect
 		// all peers respectively. When a torrent is paused, it will however
