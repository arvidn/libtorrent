--- conflicted
+++ resolved
@@ -9,11 +9,8 @@
 Copyright (c) 2017, Falcosc
 Copyright (c) 2019, Andrei Kurushin
 Copyright (c) 2019, ghbplayer
-<<<<<<< HEAD
+Copyright (c) 2025, Vladimir Golovnev (glassez)
 Copyright (c) 2021, Mark Scott
-=======
-Copyright (c) 2025, Vladimir Golovnev (glassez)
->>>>>>> 98e02bf5
 All rights reserved.
 
 You may use, distribute and modify this code under the terms of the BSD license,
