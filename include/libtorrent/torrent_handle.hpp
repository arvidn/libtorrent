--- conflicted
+++ resolved
@@ -989,17 +989,11 @@
 		// You may however change the priority of individual pieces. There are 8
 		// priority levels. 0 means not to download the piece at all. Otherwise,
 		// lower priority values means less likely to be picked. Piece priority
-<<<<<<< HEAD
-		// takes precedence over piece availability. Every priority-7 piece will
-		// be attempted to be picked before a priority 6 piece and so on.
-		//
-=======
 		// takes precedence over piece availability. Every piece with priority 7
 		// will be attempted to be picked before a priority 6 piece and so on.
-		// 
+		//
 		// The default priority of pieces is 4.
-		// 
->>>>>>> c1224f72
+		//
 		// Piece priorities can not be changed for torrents that have not
 		// downloaded the metadata yet. For instance, magnet links and torrents
 		// added by URL won't have metadata immediately. see the
