/*

Copyright (c) 2008-2011, 2013-2021, Arvid Norberg
Copyright (c) 2016-2017, 2019, Steven Siloti
Copyright (c) 2018, Alden Torres
All rights reserved.

You may use, distribute and modify this code under the terms of the BSD license,
see LICENSE file.
*/

#ifndef TORRENT_ERROR_CODE_HPP_INCLUDED
#define TORRENT_ERROR_CODE_HPP_INCLUDED

#include "libtorrent/config.hpp"

#include "libtorrent/aux_/disable_warnings_push.hpp"
#include <boost/system/error_code.hpp>
#include <boost/system/system_error.hpp>
#include "libtorrent/aux_/disable_warnings_pop.hpp"
#include "libtorrent/units.hpp"
#include "libtorrent/operations.hpp"

namespace libtorrent {

namespace errors {
	// libtorrent uses boost.system's ``error_code`` class to represent
	// errors. libtorrent has its own error category
	// libtorrent_category() with the error codes defined by
	// error_code_enum.
	enum error_code_enum
	{
		// Not an error
		no_error = 0,
		// Two torrents has files which end up overwriting each other
		file_collision,
		// A piece did not match its piece hash
		failed_hash_check,
		// The .torrent file does not contain a bencoded dictionary at
		// its top level
		torrent_is_no_dict,
		// The .torrent file does not have an ``info`` dictionary
		torrent_missing_info,
		// The .torrent file's ``info`` entry is not a dictionary
		torrent_info_no_dict,
		// The .torrent file does not have a ``piece length`` entry
		torrent_missing_piece_length,
		// The .torrent file does not have a ``name`` entry
		torrent_missing_name,
		// The .torrent file's name entry is invalid
		torrent_invalid_name,
		// The length of a file, or of the whole .torrent file is invalid.
		// Either negative or not an integer
		torrent_invalid_length,
		// Failed to parse a file entry in the .torrent
		torrent_file_parse_failed,
		// The ``pieces`` field is missing or invalid in the .torrent file
		torrent_missing_pieces,
		// The ``pieces`` string has incorrect length
		torrent_invalid_hashes,
		// The .torrent file has more pieces than is supported by libtorrent
		too_many_pieces_in_torrent,
		// The metadata (.torrent file) that was received from the swarm
		// matched the info-hash, but failed to be parsed
		invalid_swarm_metadata,
		// The file or buffer is not correctly bencoded
		invalid_bencoding,
		// The .torrent file does not contain any files
		no_files_in_torrent,
		// The string was not properly url-encoded as expected
		invalid_escaped_string,
		// Operation is not permitted since the session is shutting down
		session_is_closing,
		// There's already a torrent with that info-hash added to the
		// session
		duplicate_torrent,
		// The supplied torrent_handle is not referring to a valid torrent
		invalid_torrent_handle,
		// The type requested from the entry did not match its type
		invalid_entry_type,
		// The specified URI does not contain a valid info-hash
		missing_info_hash_in_uri,
		// One of the files in the torrent was unexpectedly small. This
		// might be caused by files being changed by an external process
		file_too_short,
		// The URL used an unknown protocol. Currently ``http`` and
		// ``https`` (if built with openssl support) are recognized. For
		// trackers ``udp`` is recognized as well.
		unsupported_url_protocol,
		// The URL did not conform to URL syntax and failed to be parsed
		url_parse_error,
		// The peer sent a piece message of length 0
		peer_sent_empty_piece,
		// A bencoded structure was corrupt and failed to be parsed
		parse_failed,
		// The fast resume file was missing or had an invalid file version
		// tag
		invalid_file_tag,
		// The fast resume file was missing or had an invalid info-hash
		missing_info_hash,
		// The info-hash did not match the torrent
		mismatching_info_hash,
		// The URL contained an invalid hostname
		invalid_hostname,
		// The URL had an invalid port
		invalid_port,
		// The port is blocked by the port-filter, and prevented the
		// connection
		port_blocked,
		// The IPv6 address was expected to end with "]"
		expected_close_bracket_in_address,
		// The torrent is being destructed, preventing the operation to
		// succeed
		destructing_torrent,
		// The connection timed out
		timed_out,
		// The peer is upload only, and we are upload only. There's no point
		// in keeping the connection
		upload_upload_connection,
		// The peer is upload only, and we're not interested in it. There's
		// no point in keeping the connection
		uninteresting_upload_peer,
		// The peer sent an unknown info-hash
		invalid_info_hash,
		// The torrent is paused, preventing the operation from succeeding
		torrent_paused,
		// The peer sent an invalid have message, either wrong size or
		// referring to a piece that doesn't exist in the torrent
		invalid_have,
		// The bitfield message had the incorrect size
		invalid_bitfield_size,
		// The peer kept requesting pieces after it was choked, possible
		// abuse attempt.
		too_many_requests_when_choked,
		// The peer sent a piece message that does not correspond to a
		// piece request sent by the client
		invalid_piece,
		// memory allocation failed
		no_memory,
		// The torrent is aborted, preventing the operation to succeed
		torrent_aborted,
		// The peer is a connection to ourself, no point in keeping it
		self_connection,
		// The peer sent a piece message with invalid size, either negative
		// or greater than one block
		invalid_piece_size,
		// The peer has not been interesting or interested in us for too
		// long, no point in keeping it around
		timed_out_no_interest,
		// The peer has not said anything in a long time, possibly dead
		timed_out_inactivity,
		// The peer did not send a handshake within a reasonable amount of
		// time, it might not be a bittorrent peer
		timed_out_no_handshake,
		// The peer has been unchoked for too long without requesting any
		// data. It might be lying about its interest in us
		timed_out_no_request,
		// The peer sent an invalid choke message
		invalid_choke,
		// The peer send an invalid unchoke message
		invalid_unchoke,
		// The peer sent an invalid interested message
		invalid_interested,
		// The peer sent an invalid not-interested message
		invalid_not_interested,
		// The peer sent an invalid piece request message
		invalid_request,
		// The peer sent an invalid hash-list message (this is part of the
		// merkle-torrent extension)
		invalid_hash_list,
		// The peer sent an invalid hash-piece message (this is part of the
		// merkle-torrent extension)
		invalid_hash_piece,
		// The peer sent an invalid cancel message
		invalid_cancel,
		// The peer sent an invalid DHT port-message
		invalid_dht_port,
		// The peer sent an invalid suggest piece-message
		invalid_suggest,
		// The peer sent an invalid have all-message
		invalid_have_all,
		// The peer sent an invalid have none-message
		invalid_have_none,
		// The peer sent an invalid reject message
		invalid_reject,
		// The peer sent an invalid allow fast-message
		invalid_allow_fast,
		// The peer sent an invalid extension message ID
		invalid_extended,
		// The peer sent an invalid message ID
		invalid_message,
		// The synchronization hash was not found in the encrypted handshake
		sync_hash_not_found,
		// The encryption constant in the handshake is invalid
		invalid_encryption_constant,
		// The peer does not support plain text, which is the selected mode
		no_plaintext_mode,
		// The peer does not support RC4, which is the selected mode
		no_rc4_mode,
		// The peer does not support any of the encryption modes that the
		// client supports
		unsupported_encryption_mode,
		// The peer selected an encryption mode that the client did not
		// advertise and does not support
		unsupported_encryption_mode_selected,
		// The pad size used in the encryption handshake is of invalid size
		invalid_pad_size,
		// The encryption handshake is invalid
		invalid_encrypt_handshake,
		// The client is set to not support incoming encrypted connections
		// and this is an encrypted connection
		no_incoming_encrypted,
		// The client is set to not support incoming regular bittorrent
		// connections, and this is a regular connection
		no_incoming_regular,
		// The client is already connected to this peer-ID
		duplicate_peer_id,
		// Torrent was removed
		torrent_removed,
		// The packet size exceeded the upper sanity check-limit
		packet_too_large,

		reserved,

		// The web server responded with an error
		http_error,
		// The web server response is missing a location header
		missing_location,
		// The web seed redirected to a path that no longer matches the
		// .torrent directory structure
		invalid_redirection,
		// The connection was closed because it redirected to a different
		// URL
		redirecting,
		// The HTTP range header is invalid
		invalid_range,
		// The HTTP response did not have a content length
		no_content_length,
		// The IP is blocked by the IP filter
		banned_by_ip_filter,
		// At the connection limit
		too_many_connections,
		// The peer is marked as banned
		peer_banned,
		// The torrent is stopping, causing the operation to fail
		stopping_torrent,
		// The peer has sent too many corrupt pieces and is banned
		too_many_corrupt_pieces,
		// The torrent is not ready to receive peers
		torrent_not_ready,
		// The peer is not completely constructed yet
		peer_not_constructed,
		// The session is closing, causing the operation to fail
		session_closing,
		// The peer was disconnected in order to leave room for a
		// potentially better peer
		optimistic_disconnect,
		// The torrent is finished
		torrent_finished,
		// No UPnP router found
		no_router,
		// The metadata message says the metadata exceeds the limit
		metadata_too_large,
		// The peer sent an invalid metadata request message
		invalid_metadata_request,
		// The peer advertised an invalid metadata size
		invalid_metadata_size,
		// The peer sent a message with an invalid metadata offset
		invalid_metadata_offset,
		// The peer sent an invalid metadata message
		invalid_metadata_message,
		// The peer sent a peer exchange message that was too large
		pex_message_too_large,
		// The peer sent an invalid peer exchange message
		invalid_pex_message,
		// The peer sent an invalid tracker exchange message
		invalid_lt_tracker_message,
		// The peer sent an pex messages too often. This is a possible
		// attempt of and attack
		too_frequent_pex,
		// The operation failed because it requires the torrent to have
		// the metadata (.torrent file) and it doesn't have it yet.
		// This happens for magnet links before they have downloaded the
		// metadata, and also torrents added by URL.
		no_metadata,
		// The peer sent an invalid ``dont_have`` message. The don't have
		// message is an extension to allow peers to advertise that the
		// no longer has a piece they previously had.
		invalid_dont_have,
		// The peer tried to connect to an SSL torrent without connecting
		// over SSL.
		requires_ssl_connection,
		// The peer tried to connect to a torrent with a certificate
		// for a different torrent.
		invalid_ssl_cert,
		// the torrent is not an SSL torrent, and the operation requires
		// an SSL torrent
		not_an_ssl_torrent,
		// peer was banned because its listen port is within a banned port
		// range, as specified by the port_filter.
		banned_by_port_filter,
		// The session_handle is not referring to a valid session_impl
		invalid_session_handle,
		// the listen socket associated with this request was closed
		invalid_listen_socket,
		invalid_hash_request,
		invalid_hashes,
		invalid_hash_reject,

#if TORRENT_ABI_VERSION == 1
		// these error codes are deprecated, NAT-PMP/PCP error codes have
		// been moved to their own category

		// The NAT-PMP router responded with an unsupported protocol version
		unsupported_protocol_version TORRENT_DEPRECATED_ENUM = 120,
		// You are not authorized to map ports on this NAT-PMP router
		natpmp_not_authorized TORRENT_DEPRECATED_ENUM,
		// The NAT-PMP router failed because of a network failure
		network_failure TORRENT_DEPRECATED_ENUM,
		// The NAT-PMP router failed because of lack of resources
		no_resources TORRENT_DEPRECATED_ENUM,
		// The NAT-PMP router failed because an unsupported opcode was sent
		unsupported_opcode TORRENT_DEPRECATED_ENUM,
#else
		deprecated_120 = 120,
		deprecated_121,
		deprecated_122,
		deprecated_123,
		deprecated_124,
#endif

		// The resume data file is missing the ``file sizes`` entry
		missing_file_sizes = 130,
		// The resume data file ``file sizes`` entry is empty
		no_files_in_resume_data,
		// The resume data file is missing the ``pieces`` and ``slots`` entry
		missing_pieces,
		// The number of files in the resume data does not match the number
		// of files in the torrent
		mismatching_number_of_files,
		// One of the files on disk has a different size than in the fast
		// resume file
		mismatching_file_size,
		// One of the files on disk has a different timestamp than in the
		// fast resume file
		mismatching_file_timestamp,
		// The resume data file is not a dictionary
		not_a_dictionary,
		// The ``blocks per piece`` entry is invalid in the resume data file
		invalid_blocks_per_piece,
		// The resume file is missing the ``slots`` entry, which is required
		// for torrents with compact allocation. *DEPRECATED*
		missing_slots,
		// The resume file contains more slots than the torrent
		too_many_slots,
		// The ``slot`` entry is invalid in the resume data
		invalid_slot_list,
		// One index in the ``slot`` list is invalid
		invalid_piece_index,
		// The pieces on disk needs to be re-ordered for the specified
		// allocation mode. This happens if you specify sparse allocation
		// and the files on disk are using compact storage. The pieces needs
		// to be moved to their right position. *DEPRECATED*
		pieces_need_reorder,
		// this error is returned when asking to save resume data and
		// specifying the flag to only save when there's anything new to save
		// (torrent_handle::only_if_modified) and there wasn't anything changed.
		resume_data_not_modified,
<<<<<<< HEAD
		// The torrent contained too many duplicate filenames, exceeding the
		// configured limit.
		too_many_duplicate_filenames,
=======
		// the save_path in add_torrent_params is not valid
		invalid_save_path,
>>>>>>> 9d7443f4


		// The HTTP header was not correctly formatted
		http_parse_error = 150,
		// The HTTP response was in the 300-399 range but lacked a location
		// header
		http_missing_location,
		// The HTTP response was encoded with gzip or deflate but
		// decompressing it failed
		http_failed_decompress,



		// The URL specified an i2p address, but no i2p router is configured
		no_i2p_router = 160,
		// i2p acceptor is not available yet, can't announce without endpoint
		no_i2p_endpoint = 161,


		// The tracker URL doesn't support transforming it into a scrape
		// URL. i.e. it doesn't contain "announce.
		scrape_not_available = 170,
		// invalid tracker response
		invalid_tracker_response,
		// invalid peer dictionary entry. Not a dictionary
		invalid_peer_dict,
		// tracker sent a failure message
		tracker_failure,
		// missing or invalid ``files`` entry
		invalid_files_entry,
		// missing or invalid ``hash`` entry
		invalid_hash_entry,
		// missing or invalid ``peers`` and ``peers6`` entry
		invalid_peers_entry,
		// UDP tracker response packet has invalid size
		invalid_tracker_response_length,
		// invalid transaction id in UDP tracker response
		invalid_tracker_transaction_id,
		// invalid action field in UDP tracker response
		invalid_tracker_action,
		// skipped announce (because it's assumed to be unreachable over the
		// given source network interface)
		announce_skipped,

#if TORRENT_ABI_VERSION == 1
		// expected string in bencoded string
		expected_string = 190,
		// expected colon in bencoded string
		expected_colon,
		// unexpected end of file in bencoded string
		unexpected_eof,
		// expected value (list, dict, int or string) in bencoded string
		expected_value,
		// bencoded recursion depth limit exceeded
		depth_exceeded,
		// bencoded item count limit exceeded
		limit_exceeded,
		// integer overflow
		overflow,
#endif

		// random number generation failed
		no_entropy = 200,
		// blocked by SSRF mitigation
		ssrf_mitigation,
		// blocked because IDNA host names are banned
		blocked_by_idna,

		// the torrent file has an unknown meta version
		torrent_unknown_version = 210,
		// the v2 torrent file has no file tree
		torrent_missing_file_tree,
		// the torrent contains v2 keys but does not specify meta version 2
		torrent_missing_meta_version,
		// the v1 and v2 file metadata does not match
		torrent_inconsistent_files,
		// one or more files are missing piece layer hashes
		torrent_missing_piece_layer,
		// a piece layer has the wrong size or failed hash check
		torrent_invalid_piece_layer,
		// a v2 file entry has no root hash
		torrent_missing_pieces_root,
		// the v1 and v2 hashes do not describe the same data
		torrent_inconsistent_hashes,
		// a file in the v2 metadata has the pad attribute set
		torrent_invalid_pad_file,

		// the number of error codes
		error_code_max
	};

	// HTTP errors are reported in the libtorrent::http_category, with error code enums in
	// the ``libtorrent::errors`` namespace.
	enum http_errors
	{
		cont = 100,
		ok = 200,
		created = 201,
		accepted = 202,
		no_content = 204,
		multiple_choices = 300,
		moved_permanently = 301,
		moved_temporarily = 302,
		not_modified = 304,
		bad_request = 400,
		unauthorized = 401,
		forbidden = 403,
		not_found = 404,
		internal_server_error = 500,
		not_implemented = 501,
		bad_gateway = 502,
		service_unavailable = 503
	};

	// hidden
	TORRENT_EXPORT boost::system::error_code make_error_code(error_code_enum e);

} // namespace errors

	// return the instance of the libtorrent_error_category which
	// maps libtorrent error codes to human readable error messages.
	TORRENT_EXPORT boost::system::error_category& libtorrent_category();

	// returns the error_category for HTTP errors
	TORRENT_EXPORT boost::system::error_category& http_category();

	using error_code = boost::system::error_code;
	using error_condition = boost::system::error_condition;

	// internal
	using boost::system::generic_category;
	using boost::system::system_category;

	using system_error = boost::system::system_error;

#ifndef BOOST_NO_EXCEPTIONS
#if TORRENT_ABI_VERSION == 1
	TORRENT_DEPRECATED
	inline boost::system::error_category& get_libtorrent_category()
	{ return libtorrent_category(); }

	TORRENT_DEPRECATED
	inline boost::system::error_category& get_http_category()
	{ return http_category(); }
#endif
#endif

	// used by storage to return errors
	// also includes which underlying file the
	// error happened on
	struct TORRENT_EXPORT storage_error
	{
		// hidden
		storage_error(): file_idx(-1), operation(operation_t::unknown) {}
		explicit storage_error(error_code e): ec(e), file_idx(-1), operation(operation_t::unknown) {}
		storage_error(error_code e, operation_t const op)
			: ec(e), file_idx(-1), operation(op) {}
		storage_error(error_code e, file_index_t f, operation_t const op)
			: ec(e), file_idx(f), operation(op) {}

		// explicitly converts to true if this object represents an error, and
		// false if it does not.
		explicit operator bool() const { return ec.value() != 0; }

		// the error that occurred
		error_code ec;

		// set and query the index (in the torrent) of the file this error
		// occurred on. This may also have special values defined in
		// torrent_status.
		file_index_t file() const { return file_index_t(file_idx); }
		void file(file_index_t f) { file_idx = static_cast<int>(f); }

	private:
		// internal
		std::int32_t file_idx:24;

	public:

		// A code from operation_t enum, indicating what
		// kind of operation failed.
		operation_t operation;

#if TORRENT_ABI_VERSION == 1
		// Returns a string literal representing the file operation
		// that failed. If there were no failure, it returns
		// an empty string.
		TORRENT_DEPRECATED
		char const* operation_str() const
		{ return operation_name(operation); }
#endif
	};

	// internal
	std::string print_error(error_code const&);
} // namespace libtorrent

namespace boost {
namespace system {

	template<> struct is_error_code_enum<libtorrent::errors::error_code_enum>
	{ static const bool value = true; };

	template<> struct is_error_code_enum<libtorrent::errors::http_errors>
	{ static const bool value = true; };
}
}

#endif<|MERGE_RESOLUTION|>--- conflicted
+++ resolved
@@ -366,14 +366,13 @@
 		// specifying the flag to only save when there's anything new to save
 		// (torrent_handle::only_if_modified) and there wasn't anything changed.
 		resume_data_not_modified,
-<<<<<<< HEAD
+
+		// the save_path in add_torrent_params is not valid
+		invalid_save_path,
+
 		// The torrent contained too many duplicate filenames, exceeding the
 		// configured limit.
 		too_many_duplicate_filenames,
-=======
-		// the save_path in add_torrent_params is not valid
-		invalid_save_path,
->>>>>>> 9d7443f4
 
 
 		// The HTTP header was not correctly formatted
