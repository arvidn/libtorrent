/*

Copyright (c) 2017, toinetoine
Copyright (c) 2004-2019, Arvid Norberg
Copyright (c) 2008, Andrew Resch
Copyright (c) 2014-2018, Steven Siloti
Copyright (c) 2015, Thomas
Copyright (c) 2015-2018, Alden Torres
Copyright (c) 2017, Antoine Dahan
Copyright (c) 2018, d-komarov
All rights reserved.

Redistribution and use in source and binary forms, with or without
modification, are permitted provided that the following conditions
are met:

    * Redistributions of source code must retain the above copyright
      notice, this list of conditions and the following disclaimer.
    * Redistributions in binary form must reproduce the above copyright
      notice, this list of conditions and the following disclaimer in
      the documentation and/or other materials provided with the distribution.
    * Neither the name of the author nor the names of its
      contributors may be used to endorse or promote products derived
      from this software without specific prior written permission.

THIS SOFTWARE IS PROVIDED BY THE COPYRIGHT HOLDERS AND CONTRIBUTORS "AS IS"
AND ANY EXPRESS OR IMPLIED WARRANTIES, INCLUDING, BUT NOT LIMITED TO, THE
IMPLIED WARRANTIES OF MERCHANTABILITY AND FITNESS FOR A PARTICULAR PURPOSE
ARE DISCLAIMED. IN NO EVENT SHALL THE COPYRIGHT OWNER OR CONTRIBUTORS BE
LIABLE FOR ANY DIRECT, INDIRECT, INCIDENTAL, SPECIAL, EXEMPLARY, OR
CONSEQUENTIAL DAMAGES (INCLUDING, BUT NOT LIMITED TO, PROCUREMENT OF
SUBSTITUTE GOODS OR SERVICES; LOSS OF USE, DATA, OR PROFITS; OR BUSINESS
INTERRUPTION) HOWEVER CAUSED AND ON ANY THEORY OF LIABILITY, WHETHER IN
CONTRACT, STRICT LIABILITY, OR TORT (INCLUDING NEGLIGENCE OR OTHERWISE)
ARISING IN ANY WAY OUT OF THE USE OF THIS SOFTWARE, EVEN IF ADVISED OF THE
POSSIBILITY OF SUCH DAMAGE.

*/

#ifndef TORRENT_ALERT_TYPES_HPP_INCLUDED
#define TORRENT_ALERT_TYPES_HPP_INCLUDED

#include "libtorrent/config.hpp"
#include "libtorrent/alert.hpp"
#include "libtorrent/torrent_handle.hpp"
#include "libtorrent/socket.hpp"
#include "libtorrent/assert.hpp"
#include "libtorrent/identify_client.hpp"
#include "libtorrent/address.hpp"
#include "libtorrent/stat.hpp"
#include "libtorrent/add_torrent_params.hpp"
#include "libtorrent/torrent_status.hpp"
#include "libtorrent/entry.hpp"
#include "libtorrent/peer_request.hpp"
#include "libtorrent/performance_counters.hpp"
#include "libtorrent/operations.hpp" // for operation_t enum
#include "libtorrent/close_reason.hpp"
#include "libtorrent/piece_block.hpp"
#include "libtorrent/aux_/escape_string.hpp" // for convert_from_native
#include "libtorrent/string_view.hpp"
#include "libtorrent/stack_allocator.hpp"
#include "libtorrent/aux_/noexcept_movable.hpp"
#include "libtorrent/portmap.hpp" // for portmap_transport
#include "libtorrent/tracker_manager.hpp" // for event_t
#include "libtorrent/socket_type.hpp"
#include "libtorrent/aux_/deprecated.hpp"

#include "libtorrent/aux_/disable_warnings_push.hpp"
#include <boost/shared_array.hpp>
#include "libtorrent/aux_/disable_warnings_pop.hpp"

#include <bitset>
#include <cstdarg> // for va_list

#if TORRENT_ABI_VERSION == 1
#define PROGRESS_NOTIFICATION | alert::progress_notification
#else
#define PROGRESS_NOTIFICATION
#endif


namespace libtorrent {

#if TORRENT_ABI_VERSION == 1
	TORRENT_DEPRECATED_EXPORT char const* operation_name(int op);
#endif

	// internal
	TORRENT_EXTRA_EXPORT char const* alert_name(int alert_type);

	// user defined alerts should use IDs greater than this
	constexpr int user_alert_id = 10000;

	// this constant represents "max_alert_index" + 1
	constexpr int num_alert_types = 96;

	// internal
	enum class alert_priority : std::uint8_t
	{
		// the order matters here. Lower value means lower priority, and will
		// start getting dropped earlier when the alert queue is filling up
		normal = 0,
		high,
		critical,
		meta
	};

	// struct to hold information about a single DHT routing table bucket
	struct TORRENT_EXPORT dht_routing_bucket
	{
		// the total number of nodes and replacement nodes
		// in the routing table
		int num_nodes;
		int num_replacements;

		// number of seconds since last activity
		int last_active;
	};

TORRENT_VERSION_NAMESPACE_2

	// This is a base class for alerts that are associated with a
	// specific torrent. It contains a handle to the torrent.
	struct TORRENT_EXPORT torrent_alert : alert
	{
		// internal
		TORRENT_UNEXPORT torrent_alert(aux::stack_allocator& alloc, torrent_handle const& h);
		TORRENT_UNEXPORT torrent_alert(torrent_alert&&) noexcept = default;

#if TORRENT_ABI_VERSION == 1
		static int const TORRENT_DEPRECATED_MEMBER alert_type = 0;
#endif

		// returns the message associated with this alert
		std::string message() const override;

		// The torrent_handle pointing to the torrent this
		// alert is associated with.
		torrent_handle handle;

		char const* torrent_name() const;

	protected:
		std::reference_wrapper<aux::stack_allocator const> m_alloc;
	private:
		aux::allocation_slot m_name_idx;
#if TORRENT_ABI_VERSION == 1
	public:
		std::string TORRENT_DEPRECATED_MEMBER name;
#endif
	};

	// The peer alert is a base class for alerts that refer to a specific peer. It includes all
	// the information to identify the peer. i.e. ``ip`` and ``peer-id``.
	struct TORRENT_EXPORT peer_alert : torrent_alert
	{
		// internal
		TORRENT_UNEXPORT peer_alert(aux::stack_allocator& alloc, torrent_handle const& h,
			tcp::endpoint const& i, peer_id const& pi);
		TORRENT_UNEXPORT peer_alert(peer_alert&& rhs) noexcept = default;

#if TORRENT_ABI_VERSION == 1
		static const int TORRENT_DEPRECATED_MEMBER alert_type = 1;
#endif

		std::string message() const override;

		// The peer's IP address and port.
		aux::noexcept_movable<tcp::endpoint> endpoint;

		// the peer ID, if known.
		peer_id pid;

#if TORRENT_ABI_VERSION == 1
		// The peer's IP address and port.
		aux::noexcept_movable<tcp::endpoint> TORRENT_DEPRECATED_MEMBER ip;
#endif
	};

	// This is a base class used for alerts that are associated with a
	// specific tracker. It derives from torrent_alert since a tracker
	// is also associated with a specific torrent.
	struct TORRENT_EXPORT tracker_alert : torrent_alert
	{
		// internal
		TORRENT_UNEXPORT tracker_alert(aux::stack_allocator& alloc, torrent_handle const& h
			, tcp::endpoint const& ep, string_view u);

#if TORRENT_ABI_VERSION == 1
		static const int TORRENT_DEPRECATED_MEMBER alert_type = 2;
#endif

		std::string message() const override;

		// endpoint of the listen interface being announced
		aux::noexcept_movable<tcp::endpoint> local_endpoint;

		// returns a 0-terminated string of the tracker's URL
		char const* tracker_url() const;

	private:
		aux::allocation_slot m_url_idx;
#if TORRENT_ABI_VERSION == 1
	public:
		// The tracker URL
		std::string TORRENT_DEPRECATED_MEMBER url;
#endif
	};

#define TORRENT_DEFINE_ALERT_IMPL(name, seq, prio) \
	name(name&&) noexcept = default; \
	static alert_priority const priority = prio; \
	static int const alert_type = seq; \
	virtual int type() const noexcept override { return alert_type; } \
	virtual alert_category_t category() const noexcept override { return static_category; } \
	virtual char const* what() const noexcept override { return alert_name(alert_type); }

#define TORRENT_DEFINE_ALERT(name, seq) \
	TORRENT_DEFINE_ALERT_IMPL(name, seq, alert_priority::normal)

#define TORRENT_DEFINE_ALERT_PRIO(name, seq, prio) \
	TORRENT_DEFINE_ALERT_IMPL(name, seq, prio)

#if TORRENT_ABI_VERSION == 1

#ifdef _MSC_VER
#pragma warning(push, 1)
// warning C4996: X: was declared deprecated
#pragma warning( disable : 4996 )
#endif
#if defined __GNUC__
#pragma GCC diagnostic push
#pragma GCC diagnostic ignored "-Wdeprecated-declarations"
#endif

	// The ``torrent_added_alert`` is posted once every time a torrent is successfully
	// added. It doesn't contain any members of its own, but inherits the torrent handle
	// from its base class.
	// It's posted when the ``status_notification`` bit is set in the alert_mask.
	// deprecated in 1.1.3
	// use add_torrent_alert instead
	struct TORRENT_DEPRECATED_EXPORT torrent_added_alert final : torrent_alert
	{
		// internal
		TORRENT_UNEXPORT torrent_added_alert(aux::stack_allocator& alloc, torrent_handle const& h);

		TORRENT_DEFINE_ALERT(torrent_added_alert, 3)
		static constexpr alert_category_t static_category = alert::status_notification;
		std::string message() const override;
	};

#if defined __GNUC__
#pragma GCC diagnostic pop
#endif
#ifdef _MSC_VER
#pragma warning(pop)
#endif

#endif

	// The ``torrent_removed_alert`` is posted whenever a torrent is removed. Since
	// the torrent handle in its base class will always be invalid (since the torrent
	// is already removed) it has the info hash as a member, to identify it.
	// It's posted when the ``status_notification`` bit is set in the alert_mask.
	//
	// Even though the ``handle`` member doesn't point to an existing torrent anymore,
	// it is still useful for comparing to other handles, which may also no
	// longer point to existing torrents, but to the same non-existing torrents.
	//
	// The ``torrent_handle`` acts as a ``weak_ptr``, even though its object no
	// longer exists, it can still compare equal to another weak pointer which
	// points to the same non-existent object.
	struct TORRENT_EXPORT torrent_removed_alert final : torrent_alert
	{
		// internal
<<<<<<< HEAD
		TORRENT_UNEXPORT torrent_removed_alert(aux::stack_allocator& alloc
			, torrent_handle const& h, info_hash_t const& ih);
=======
		torrent_removed_alert(aux::stack_allocator& alloc
			, torrent_handle const& h, sha1_hash const& ih, void* clientdata);
>>>>>>> 79f85db8

		TORRENT_DEFINE_ALERT_PRIO(torrent_removed_alert, 4, alert_priority::critical)
		static constexpr alert_category_t static_category = alert::status_notification;
		std::string message() const override;
<<<<<<< HEAD
		info_hash_t info_hash;
=======
		sha1_hash info_hash;
		void* clientdata;	// largely redundant with info_hash
>>>>>>> 79f85db8
	};

	// This alert is posted when the asynchronous read operation initiated by
	// a call to torrent_handle::read_piece() is completed. If the read failed, the torrent
	// is paused and an error state is set and the buffer member of the alert
	// is 0. If successful, ``buffer`` points to a buffer containing all the data
	// of the piece. ``piece`` is the piece index that was read. ``size`` is the
	// number of bytes that was read.
	//
	// If the operation fails, ``error`` will indicate what went wrong.
	struct TORRENT_EXPORT read_piece_alert final : torrent_alert
	{
		// internal
		TORRENT_UNEXPORT read_piece_alert(aux::stack_allocator& alloc, torrent_handle const& h
			, piece_index_t p, boost::shared_array<char> d, int s);
		TORRENT_UNEXPORT read_piece_alert(aux::stack_allocator& alloc, torrent_handle h
			, piece_index_t p, error_code e);

		TORRENT_DEFINE_ALERT_PRIO(read_piece_alert, 5, alert_priority::critical)

		static constexpr alert_category_t static_category = alert::storage_notification;
		std::string message() const override;

		error_code const error;
		boost::shared_array<char> const buffer;
		piece_index_t const piece;
		int const size;

#if TORRENT_ABI_VERSION == 1
		error_code TORRENT_DEPRECATED_MEMBER ec;
#endif
	};

	// This is posted whenever an individual file completes its download. i.e.
	// All pieces overlapping this file have passed their hash check.
	struct TORRENT_EXPORT file_completed_alert final : torrent_alert
	{
		// internal
		TORRENT_UNEXPORT file_completed_alert(aux::stack_allocator& alloc, torrent_handle const& h
			, file_index_t idx);

		TORRENT_DEFINE_ALERT_PRIO(file_completed_alert, 6, alert_priority::normal)

#ifdef __GNUC__
#pragma GCC diagnostic push
#pragma GCC diagnostic ignored "-Wdeprecated-declarations"
#endif
		static constexpr alert_category_t static_category =
			alert::file_progress_notification
			PROGRESS_NOTIFICATION
		;
#ifdef __GNUC__
#pragma GCC diagnostic pop
#endif
		std::string message() const override;

		// refers to the index of the file that completed.
		file_index_t const index;
	};

	// This is posted as a response to a torrent_handle::rename_file() call, if the rename
	// operation succeeds.
	struct TORRENT_EXPORT file_renamed_alert final : torrent_alert
	{
		// internal
		TORRENT_UNEXPORT file_renamed_alert(aux::stack_allocator& alloc, torrent_handle const& h
			, string_view n, string_view old, file_index_t idx);

		TORRENT_DEFINE_ALERT_PRIO(file_renamed_alert, 7, alert_priority::critical)

		static constexpr alert_category_t static_category = alert::storage_notification;
		std::string message() const override;

		// returns the new and previous file name, respectively.
		char const* new_name() const;
		char const* old_name() const;

		// refers to the index of the file that was renamed,
		file_index_t const index;
	private:
		aux::allocation_slot m_name_idx;
		aux::allocation_slot m_old_name_idx;
#if TORRENT_ABI_VERSION == 1

#if defined __clang__
#pragma clang diagnostic push
#pragma clang diagnostic ignored "-Weverything"
#endif

	public:
		std::string TORRENT_DEPRECATED_MEMBER name;

#if defined __clang__
#pragma clang diagnostic pop
#endif
#endif
	};

	// This is posted as a response to a torrent_handle::rename_file() call, if the rename
	// operation failed.
	struct TORRENT_EXPORT file_rename_failed_alert final : torrent_alert
	{
		// internal
		TORRENT_UNEXPORT file_rename_failed_alert(aux::stack_allocator& alloc
			, torrent_handle const& h, file_index_t idx
			, error_code ec);

		TORRENT_DEFINE_ALERT_PRIO(file_rename_failed_alert, 8, alert_priority::critical)

		static constexpr alert_category_t static_category = alert::storage_notification;

		std::string message() const override;

		// refers to the index of the file that was supposed to be renamed,
		// ``error`` is the error code returned from the filesystem.
		file_index_t const index;
		error_code const error;
	};

	// This alert is generated when a limit is reached that might have a negative impact on
	// upload or download rate performance.
	struct TORRENT_EXPORT performance_alert final : torrent_alert
	{
		enum performance_warning_t
		{

			// This warning means that the number of bytes queued to be written to disk
			// exceeds the max disk byte queue setting (``settings_pack::max_queued_disk_bytes``).
			// This might restrict the download rate, by not queuing up enough write jobs
			// to the disk I/O thread. When this alert is posted, peer connections are
			// temporarily stopped from downloading, until the queued disk bytes have fallen
			// below the limit again. Unless your ``max_queued_disk_bytes`` setting is already
			// high, you might want to increase it to get better performance.
			outstanding_disk_buffer_limit_reached,

			// This is posted when libtorrent would like to send more requests to a peer,
			// but it's limited by ``settings_pack::max_out_request_queue``. The queue length
			// libtorrent is trying to achieve is determined by the download rate and the
			// assumed round-trip-time (``settings_pack::request_queue_time``). The assumed
			// round-trip-time is not limited to just the network RTT, but also the remote disk
			// access time and message handling time. It defaults to 3 seconds. The target number
			// of outstanding requests is set to fill the bandwidth-delay product (assumed RTT
			// times download rate divided by number of bytes per request). When this alert
			// is posted, there is a risk that the number of outstanding requests is too low
			// and limits the download rate. You might want to increase the ``max_out_request_queue``
			// setting.
			outstanding_request_limit_reached,

			// This warning is posted when the amount of TCP/IP overhead is greater than the
			// upload rate limit. When this happens, the TCP/IP overhead is caused by a much
			// faster download rate, triggering TCP ACK packets. These packets eat into the
			// rate limit specified to libtorrent. When the overhead traffic is greater than
			// the rate limit, libtorrent will not be able to send any actual payload, such
			// as piece requests. This means the download rate will suffer, and new requests
			// can be sent again. There will be an equilibrium where the download rate, on
			// average, is about 20 times the upload rate limit. If you want to maximize the
			// download rate, increase the upload rate limit above 5% of your download capacity.
			upload_limit_too_low,

			// This is the same warning as ``upload_limit_too_low`` but referring to the download
			// limit instead of upload. This suggests that your download rate limit is much lower
			// than your upload capacity. Your upload rate will suffer. To maximize upload rate,
			// make sure your download rate limit is above 5% of your upload capacity.
			download_limit_too_low,

			// We're stalled on the disk. We want to write to the socket, and we can write
			// but our send buffer is empty, waiting to be refilled from the disk.
			// This either means the disk is slower than the network connection
			// or that our send buffer watermark is too small, because we can
			// send it all before the disk gets back to us.
			// The number of bytes that we keep outstanding, requested from the disk, is calculated
			// as follows::
			//
			//   min(512, max(upload_rate * send_buffer_watermark_factor / 100, send_buffer_watermark))
			//
			// If you receive this alert, you might want to either increase your ``send_buffer_watermark``
			// or ``send_buffer_watermark_factor``.
			send_buffer_watermark_too_low,

			// If the half (or more) of all upload slots are set as optimistic unchoke slots, this
			// warning is issued. You probably want more regular (rate based) unchoke slots.
			too_many_optimistic_unchoke_slots,

			// If the disk write queue ever grows larger than half of the cache size, this warning
			// is posted. The disk write queue eats into the total disk cache and leaves very little
			// left for the actual cache. This causes the disk cache to oscillate in evicting large
			// portions of the cache before allowing peers to download any more, onto the disk write
			// queue. Either lower ``max_queued_disk_bytes`` or increase ``cache_size``.
			too_high_disk_queue_limit,

			aio_limit_reached,
			bittyrant_with_no_uplimit,

			// This is generated if outgoing peer connections are failing because of *address in use*
			// errors, indicating that ``settings_pack::outgoing_ports`` is set and is too small of
			// a range. Consider not using the ``outgoing_ports`` setting at all, or widen the range to
			// include more ports.
			too_few_outgoing_ports,

			too_few_file_descriptors,

			num_warnings
		};

		// internal
		TORRENT_UNEXPORT performance_alert(aux::stack_allocator& alloc, torrent_handle const& h
			, performance_warning_t w);

		TORRENT_DEFINE_ALERT(performance_alert, 9)

		static constexpr alert_category_t static_category = alert::performance_warning;

		std::string message() const override;

		performance_warning_t const warning_code;
	};

	// Generated whenever a torrent changes its state.
	struct TORRENT_EXPORT state_changed_alert final : torrent_alert
	{
		// internal
		TORRENT_UNEXPORT state_changed_alert(aux::stack_allocator& alloc, torrent_handle const& h
			, torrent_status::state_t st
			, torrent_status::state_t prev_st);

		TORRENT_DEFINE_ALERT_PRIO(state_changed_alert, 10, alert_priority::high)

		static constexpr alert_category_t static_category = alert::status_notification;

		std::string message() const override;

		// the new state of the torrent.
		torrent_status::state_t const state;

		// the previous state.
		torrent_status::state_t const prev_state;
	};

	// This alert is generated on tracker time outs, premature disconnects,
	// invalid response or a HTTP response other than "200 OK". From the alert
	// you can get the handle to the torrent the tracker belongs to.
	//
	// The ``times_in_row`` member says how many times in a row this tracker has
	// failed. ``status_code`` is the code returned from the HTTP server. 401
	// means the tracker needs authentication, 404 means not found etc. If the
	// tracker timed out, the code will be set to 0.
	struct TORRENT_EXPORT tracker_error_alert final : tracker_alert
	{
		// internal
		TORRENT_UNEXPORT tracker_error_alert(aux::stack_allocator& alloc
			, torrent_handle const& h, tcp::endpoint const& ep
			, int times, string_view u
			, error_code const& e, string_view m);

		TORRENT_DEFINE_ALERT_PRIO(tracker_error_alert, 11, alert_priority::high)

		static constexpr alert_category_t static_category = alert::tracker_notification | alert::error_notification;
		std::string message() const override;

		int const times_in_row;
		error_code const error;

		// the message associated with this error
		char const* error_message() const;

	private:
		aux::allocation_slot m_msg_idx;
#if TORRENT_ABI_VERSION == 1
	public:
		int const TORRENT_DEPRECATED_MEMBER status_code;
		std::string TORRENT_DEPRECATED_MEMBER msg;
#endif
	};

	// This alert is triggered if the tracker reply contains a warning field.
	// Usually this means that the tracker announce was successful, but the
	// tracker has a message to the client.
	struct TORRENT_EXPORT tracker_warning_alert final : tracker_alert
	{
		// internal
		TORRENT_UNEXPORT tracker_warning_alert(aux::stack_allocator& alloc
			, torrent_handle const& h, tcp::endpoint const& ep
			, string_view u, string_view m);

		TORRENT_DEFINE_ALERT(tracker_warning_alert, 12)

		static constexpr alert_category_t static_category = alert::tracker_notification | alert::error_notification;
		std::string message() const override;

		// the message associated with this warning
		char const* warning_message() const;

	private:
		aux::allocation_slot m_msg_idx;
#if TORRENT_ABI_VERSION == 1
	public:
		// contains the warning message from the tracker.
		std::string TORRENT_DEPRECATED_MEMBER msg;
#endif
	};

	// This alert is generated when a scrape request succeeds.
	struct TORRENT_EXPORT scrape_reply_alert final : tracker_alert
	{
		// internal
		TORRENT_UNEXPORT scrape_reply_alert(aux::stack_allocator& alloc
			, torrent_handle const& h, tcp::endpoint const& ep
			, int incomp, int comp, string_view u);

		TORRENT_DEFINE_ALERT_PRIO(scrape_reply_alert, 13, alert_priority::critical)

		static constexpr alert_category_t static_category = alert::tracker_notification;
		std::string message() const override;

		// the data returned in the scrape response. These numbers
		// may be -1 if the response was malformed.
		int const incomplete;
		int const complete;
	};

	// If a scrape request fails, this alert is generated. This might be due
	// to the tracker timing out, refusing connection or returning an http response
	// code indicating an error.
	struct TORRENT_EXPORT scrape_failed_alert final : tracker_alert
	{
		// internal
		TORRENT_UNEXPORT scrape_failed_alert(aux::stack_allocator& alloc
			, torrent_handle const& h, tcp::endpoint const& ep
			, string_view u, error_code const& e);
		TORRENT_UNEXPORT scrape_failed_alert(aux::stack_allocator& alloc
			, torrent_handle const& h, tcp::endpoint const& ep
			, string_view u, string_view m);

		TORRENT_DEFINE_ALERT_PRIO(scrape_failed_alert, 14, alert_priority::critical)

		static constexpr alert_category_t static_category = alert::tracker_notification | alert::error_notification;
		std::string message() const override;

		// the error itself. This may indicate that the tracker sent an error
		// message (``error::tracker_failure``), in which case it can be
		// retrieved by calling ``error_message()``.
		error_code const error;

		// if the error indicates there is an associated message, this returns
		// that message. Otherwise and empty string.
		char const* error_message() const;

	private:
		aux::allocation_slot m_msg_idx;
#if TORRENT_ABI_VERSION == 1
	public:
		// contains a message describing the error.
		std::string TORRENT_DEPRECATED_MEMBER msg;
#endif
	};

	// This alert is only for informational purpose. It is generated when a tracker announce
	// succeeds. It is generated regardless what kind of tracker was used, be it UDP, HTTP or
	// the DHT.
	struct TORRENT_EXPORT tracker_reply_alert final : tracker_alert
	{
		// internal
		TORRENT_UNEXPORT tracker_reply_alert(aux::stack_allocator& alloc
			, torrent_handle const& h, tcp::endpoint const& ep
			, int np, string_view u);

		TORRENT_DEFINE_ALERT(tracker_reply_alert, 15)

		static constexpr alert_category_t static_category = alert::tracker_notification;
		std::string message() const override;

		// tells how many peers the tracker returned in this response. This is
		// not expected to be greater than the ``num_want`` settings. These are not necessarily
		// all new peers, some of them may already be connected.
		int const num_peers;
	};

	// This alert is generated each time the DHT receives peers from a node. ``num_peers``
	// is the number of peers we received in this packet. Typically these packets are
	// received from multiple DHT nodes, and so the alerts are typically generated
	// a few at a time.
	struct TORRENT_EXPORT dht_reply_alert final : tracker_alert
	{
		// internal
		TORRENT_UNEXPORT dht_reply_alert(aux::stack_allocator& alloc
			, torrent_handle const& h
			, int np);

		TORRENT_DEFINE_ALERT(dht_reply_alert, 16)

		static constexpr alert_category_t static_category = alert::dht_notification | alert::tracker_notification;
		std::string message() const override;

		int const num_peers;
	};

	// This alert is generated each time a tracker announce is sent (or attempted to be sent).
	// There are no extra data members in this alert. The url can be found in the base class
	// however.
	struct TORRENT_EXPORT tracker_announce_alert final : tracker_alert
	{
		// internal
		TORRENT_UNEXPORT tracker_announce_alert(aux::stack_allocator& alloc
			, torrent_handle const& h, tcp::endpoint const& ep
			, string_view u, event_t e);

		TORRENT_DEFINE_ALERT(tracker_announce_alert, 17)

		static constexpr alert_category_t static_category = alert::tracker_notification;
		std::string message() const override;

		// specifies what event was sent to the tracker. It is defined as:
		//
		// 0. None
		// 1. Completed
		// 2. Started
		// 3. Stopped
		// 4. Paused
		event_t const event;
	};

	// This alert is generated when a finished piece fails its hash check. You can get the handle
	// to the torrent which got the failed piece and the index of the piece itself from the alert.
	struct TORRENT_EXPORT hash_failed_alert final : torrent_alert
	{
		// internal
		TORRENT_UNEXPORT hash_failed_alert(aux::stack_allocator& alloc, torrent_handle const& h
			, piece_index_t index);

		TORRENT_DEFINE_ALERT(hash_failed_alert, 18)

		static constexpr alert_category_t static_category = alert::status_notification;
		std::string message() const override;

		piece_index_t const piece_index;
	};

	// This alert is generated when a peer is banned because it has sent too many corrupt pieces
	// to us. ``ip`` is the endpoint to the peer that was banned.
	struct TORRENT_EXPORT peer_ban_alert final : peer_alert
	{
		// internal
		TORRENT_UNEXPORT peer_ban_alert(aux::stack_allocator& alloc, torrent_handle h
			, tcp::endpoint const& ep, peer_id const& peer_id);

		TORRENT_DEFINE_ALERT(peer_ban_alert, 19)

		static constexpr alert_category_t static_category = alert::peer_notification;
		std::string message() const override;
	};

	// This alert is generated when a peer is unsnubbed. Essentially when it was snubbed for stalling
	// sending data, and now it started sending data again.
	struct TORRENT_EXPORT peer_unsnubbed_alert final : peer_alert
	{
		// internal
		TORRENT_UNEXPORT peer_unsnubbed_alert(aux::stack_allocator& alloc, torrent_handle h
			, tcp::endpoint const& ep, peer_id const& peer_id);

		TORRENT_DEFINE_ALERT(peer_unsnubbed_alert, 20)

		static constexpr alert_category_t static_category = alert::peer_notification;
		std::string message() const override;
	};

	// This alert is generated when a peer is snubbed, when it stops sending data when we request
	// it.
	struct TORRENT_EXPORT peer_snubbed_alert final : peer_alert
	{
		// internal
		TORRENT_UNEXPORT peer_snubbed_alert(aux::stack_allocator& alloc, torrent_handle h
			, tcp::endpoint const& ep, peer_id const& peer_id);

		TORRENT_DEFINE_ALERT(peer_snubbed_alert, 21)

		static constexpr alert_category_t static_category = alert::peer_notification;
		std::string message() const override;
	};

	// This alert is generated when a peer sends invalid data over the peer-peer protocol. The peer
	// will be disconnected, but you get its ip address from the alert, to identify it.
	struct TORRENT_EXPORT peer_error_alert final : peer_alert
	{
		// internal
		TORRENT_UNEXPORT peer_error_alert(aux::stack_allocator& alloc, torrent_handle const& h
			, tcp::endpoint const& ep, peer_id const& peer_id, operation_t op
			, error_code const& e);

		TORRENT_DEFINE_ALERT(peer_error_alert, 22)

		static constexpr alert_category_t static_category = alert::peer_notification;
		std::string message() const override;

		// a 0-terminated string of the low-level operation that failed, or nullptr if
		// there was no low level disk operation.
		operation_t op;

		// tells you what error caused this alert.
		error_code const error;

#if TORRENT_ABI_VERSION == 1
		int const TORRENT_DEPRECATED_MEMBER operation;
		std::string TORRENT_DEPRECATED_MEMBER msg;
#endif
	};

	// This alert is posted every time an outgoing peer connect attempts succeeds.
	struct TORRENT_EXPORT peer_connect_alert final : peer_alert
	{
		// internal
		TORRENT_UNEXPORT peer_connect_alert(aux::stack_allocator& alloc, torrent_handle h
			, tcp::endpoint const& ep, peer_id const& peer_id, socket_type_t type);

		TORRENT_DEFINE_ALERT(peer_connect_alert, 23)

		static constexpr alert_category_t static_category = alert::connect_notification;
		std::string message() const override;

		socket_type_t const socket_type;
	};

	// This alert is generated when a peer is disconnected for any reason (other than the ones
	// covered by peer_error_alert ).
	struct TORRENT_EXPORT peer_disconnected_alert final : peer_alert
	{
		// internal
		TORRENT_UNEXPORT peer_disconnected_alert(aux::stack_allocator& alloc
			, torrent_handle const& h, tcp::endpoint const& ep
			, peer_id const& peer_id, operation_t op, socket_type_t type, error_code const& e
			, close_reason_t r);

		TORRENT_DEFINE_ALERT(peer_disconnected_alert, 24)

		static constexpr alert_category_t static_category = alert::connect_notification;
		std::string message() const override;

		// the kind of socket this peer was connected over
		socket_type_t const socket_type;

		// the operation or level where the error occurred. Specified as an
		// value from the operation_t enum. Defined in operations.hpp.
		operation_t const op;

		// tells you what error caused peer to disconnect.
		error_code const error;

		// the reason the peer disconnected (if specified)
		close_reason_t const reason;

#if TORRENT_ABI_VERSION == 1
		int const TORRENT_DEPRECATED_MEMBER operation;
		std::string TORRENT_DEPRECATED_MEMBER msg;
#endif
	};

	// This is a debug alert that is generated by an incoming invalid piece request.
	// ``ip`` is the address of the peer and the ``request`` is the actual incoming
	// request from the peer. See peer_request for more info.
	struct TORRENT_EXPORT invalid_request_alert final : peer_alert
	{
		// internal
		TORRENT_UNEXPORT invalid_request_alert(aux::stack_allocator& alloc
			, torrent_handle const& h, tcp::endpoint const& ep
			, peer_id const& peer_id, peer_request const& r
			, bool we_have, bool peer_interested, bool withheld);

		TORRENT_DEFINE_ALERT(invalid_request_alert, 25)

		static constexpr alert_category_t static_category = alert::peer_notification;
		std::string message() const override;

		// the request we received from the peer
		peer_request const request;

		// true if we have this piece
		bool const we_have;

		// true if the peer indicated that it was interested to download before
		// sending the request
		bool const peer_interested;

		// if this is true, the peer is not allowed to download this piece because
		// of super-seeding rules.
		bool const withheld;
	};

	// This alert is generated when a torrent switches from being a downloader to a seed.
	// It will only be generated once per torrent. It contains a torrent_handle to the
	// torrent in question.
	struct TORRENT_EXPORT torrent_finished_alert final : torrent_alert
	{
		// internal
		TORRENT_UNEXPORT torrent_finished_alert(aux::stack_allocator& alloc,
			torrent_handle h);

		TORRENT_DEFINE_ALERT_PRIO(torrent_finished_alert, 26, alert_priority::high)

		static constexpr alert_category_t static_category = alert::status_notification;
		std::string message() const override;
	};

	// this alert is posted every time a piece completes downloading
	// and passes the hash check. This alert derives from torrent_alert
	// which contains the torrent_handle to the torrent the piece belongs to.
	// Note that being downloaded and passing the hash check may happen before
	// the piece is also fully flushed to disk. So torrent_handle::have_piece()
	// may still return false
	struct TORRENT_EXPORT piece_finished_alert final : torrent_alert
	{
		// internal
		TORRENT_UNEXPORT piece_finished_alert(aux::stack_allocator& alloc,
			torrent_handle const& h, piece_index_t piece_num);

		TORRENT_DEFINE_ALERT(piece_finished_alert, 27)

#ifdef __GNUC__
#pragma GCC diagnostic push
#pragma GCC diagnostic ignored "-Wdeprecated-declarations"
#endif
		static constexpr alert_category_t static_category =
			alert::piece_progress_notification
			PROGRESS_NOTIFICATION
		;
#ifdef __GNUC__
#pragma GCC diagnostic pop
#endif
		std::string message() const override;

		// the index of the piece that finished
		piece_index_t const piece_index;
	};

	// This alert is generated when a peer rejects or ignores a piece request.
	struct TORRENT_EXPORT request_dropped_alert final : peer_alert
	{
		// internal
		TORRENT_UNEXPORT request_dropped_alert(aux::stack_allocator& alloc, torrent_handle h
			, tcp::endpoint const& ep, peer_id const& peer_id, int block_num
			, piece_index_t piece_num);

		TORRENT_DEFINE_ALERT(request_dropped_alert, 28)

#ifdef __GNUC__
#pragma GCC diagnostic push
#pragma GCC diagnostic ignored "-Wdeprecated-declarations"
#endif
		static constexpr alert_category_t static_category =
			alert::block_progress_notification
			| alert::peer_notification
			PROGRESS_NOTIFICATION
		;
#ifdef __GNUC__
#pragma GCC diagnostic pop
#endif
		std::string message() const override;

		int const block_index;
		piece_index_t const piece_index;
	};

	// This alert is generated when a block request times out.
	struct TORRENT_EXPORT block_timeout_alert final : peer_alert
	{
		// internal
		TORRENT_UNEXPORT block_timeout_alert(aux::stack_allocator& alloc, torrent_handle h
			, tcp::endpoint const& ep, peer_id const& peer_id, int block_num
			, piece_index_t piece_num);

		TORRENT_DEFINE_ALERT(block_timeout_alert, 29)

#ifdef __GNUC__
#pragma GCC diagnostic push
#pragma GCC diagnostic ignored "-Wdeprecated-declarations"
#endif
		static constexpr alert_category_t static_category =
			alert::block_progress_notification
			| alert::peer_notification
			PROGRESS_NOTIFICATION
		;
#ifdef __GNUC__
#pragma GCC diagnostic pop
#endif
		std::string message() const override;

		int const block_index;
		piece_index_t const piece_index;
	};

	// This alert is generated when a block request receives a response.
	struct TORRENT_EXPORT block_finished_alert final : peer_alert
	{
		// internal
		TORRENT_UNEXPORT block_finished_alert(aux::stack_allocator& alloc, torrent_handle h
			, tcp::endpoint const& ep, peer_id const& peer_id, int block_num
			, piece_index_t piece_num);

		TORRENT_DEFINE_ALERT(block_finished_alert, 30)

#ifdef __GNUC__
#pragma GCC diagnostic push
#pragma GCC diagnostic ignored "-Wdeprecated-declarations"
#endif
		static constexpr alert_category_t static_category =
			alert::block_progress_notification
			PROGRESS_NOTIFICATION
		;
#ifdef __GNUC__
#pragma GCC diagnostic pop
#endif
		std::string message() const override;

		int const block_index;
		piece_index_t const piece_index;
	};

	// This alert is generated when a block request is sent to a peer.
	struct TORRENT_EXPORT block_downloading_alert final : peer_alert
	{
		// internal
		TORRENT_UNEXPORT block_downloading_alert(aux::stack_allocator& alloc, torrent_handle h
			, tcp::endpoint const& ep
			, peer_id const& peer_id, int block_num, piece_index_t piece_num);

		TORRENT_DEFINE_ALERT(block_downloading_alert, 31)

#ifdef __GNUC__
#pragma GCC diagnostic push
#pragma GCC diagnostic ignored "-Wdeprecated-declarations"
#endif
		static constexpr alert_category_t static_category =
			alert::block_progress_notification
			PROGRESS_NOTIFICATION
		;
#ifdef __GNUC__
#pragma GCC diagnostic pop
#endif
		std::string message() const override;

		int const block_index;
		piece_index_t const piece_index;
#if TORRENT_ABI_VERSION == 1
		char const* TORRENT_DEPRECATED_MEMBER peer_speedmsg;
#endif
	};

	// This alert is generated when a block is received that was not requested or
	// whose request timed out.
	struct TORRENT_EXPORT unwanted_block_alert final : peer_alert
	{
		// internal
		TORRENT_UNEXPORT unwanted_block_alert(aux::stack_allocator& alloc, torrent_handle h
			, tcp::endpoint const& ep
			, peer_id const& peer_id, int block_num, piece_index_t piece_num);

		TORRENT_DEFINE_ALERT(unwanted_block_alert, 32)

		static constexpr alert_category_t static_category = alert::peer_notification;
		std::string message() const override;

		int const block_index;
		piece_index_t const piece_index;
	};

	// The ``storage_moved_alert`` is generated when all the disk IO has
	// completed and the files have been moved, as an effect of a call to
	// ``torrent_handle::move_storage``. This is useful to synchronize with the
	// actual disk. The ``storage_path()`` member return the new path of the
	// storage.
	struct TORRENT_EXPORT storage_moved_alert final : torrent_alert
	{
		// internal
		TORRENT_UNEXPORT storage_moved_alert(aux::stack_allocator& alloc
			, torrent_handle const& h, string_view p, string_view old);

		TORRENT_DEFINE_ALERT_PRIO(storage_moved_alert, 33, alert_priority::critical)

		static constexpr alert_category_t static_category = alert::storage_notification;
		std::string message() const override;

		// the path the torrent was moved to and from, respectively.
		char const* storage_path() const;
		char const* old_path() const;

	private:
		aux::allocation_slot m_path_idx;
		aux::allocation_slot m_old_path_idx;
#if TORRENT_ABI_VERSION == 1
	public:
		std::string TORRENT_DEPRECATED_MEMBER path;
#endif
	};

	// The ``storage_moved_failed_alert`` is generated when an attempt to move the storage,
	// via torrent_handle::move_storage(), fails.
	struct TORRENT_EXPORT storage_moved_failed_alert final : torrent_alert
	{
		// internal
		TORRENT_UNEXPORT storage_moved_failed_alert(aux::stack_allocator& alloc
			, torrent_handle const& h, error_code const& e, string_view file
			, operation_t op);

		TORRENT_DEFINE_ALERT_PRIO(storage_moved_failed_alert, 34, alert_priority::critical)

		static constexpr alert_category_t static_category = alert::storage_notification;
		std::string message() const override;

		error_code const error;

		// If the error happened for a specific file, this returns its path.
		char const* file_path() const;

		// this indicates what underlying operation caused the error
		operation_t op;
	private:
		aux::allocation_slot m_file_idx;
#if TORRENT_ABI_VERSION == 1
	public:
		char const* TORRENT_DEPRECATED_MEMBER operation;
		// If the error happened for a specific file, ``file`` is its path.
		std::string TORRENT_DEPRECATED_MEMBER file;
#endif
	};

	// This alert is generated when a request to delete the files of a torrent complete.
	//
	// The ``info_hash`` is the info-hash of the torrent that was just deleted. Most of
	// the time the torrent_handle in the ``torrent_alert`` will be invalid by the time
	// this alert arrives, since the torrent is being deleted. The ``info_hash`` member
	// is hence the main way of identifying which torrent just completed the delete.
	//
	// This alert is posted in the ``storage_notification`` category, and that bit
	// needs to be set in the alert_mask.
	struct TORRENT_EXPORT torrent_deleted_alert final : torrent_alert
	{
		// internal
		TORRENT_UNEXPORT torrent_deleted_alert(aux::stack_allocator& alloc
			, torrent_handle const& h, info_hash_t const& ih);

		TORRENT_DEFINE_ALERT_PRIO(torrent_deleted_alert, 35, alert_priority::critical)

		static constexpr alert_category_t static_category = alert::storage_notification;
		std::string message() const override;

		info_hash_t info_hash;
	};

	// This alert is generated when a request to delete the files of a torrent fails.
	// Just removing a torrent from the session cannot fail
	struct TORRENT_EXPORT torrent_delete_failed_alert final : torrent_alert
	{
		// internal
		TORRENT_UNEXPORT torrent_delete_failed_alert(aux::stack_allocator& alloc
			, torrent_handle const& h, error_code const& e, info_hash_t const& ih);

		TORRENT_DEFINE_ALERT_PRIO(torrent_delete_failed_alert, 36, alert_priority::critical)

		static constexpr alert_category_t static_category = alert::storage_notification
			| alert::error_notification;
		std::string message() const override;

		// tells you why it failed.
		error_code const error;

		// the info hash of the torrent whose files failed to be deleted
		info_hash_t info_hash;

#if TORRENT_ABI_VERSION == 1
		std::string TORRENT_DEPRECATED_MEMBER msg;
#endif
	};

	// This alert is generated as a response to a ``torrent_handle::save_resume_data`` request.
	// It is generated once the disk IO thread is done writing the state for this torrent.
	struct TORRENT_EXPORT save_resume_data_alert final : torrent_alert
	{
		// internal
		TORRENT_UNEXPORT save_resume_data_alert(aux::stack_allocator& alloc
			, add_torrent_params&& params
			, torrent_handle const& h);
		TORRENT_UNEXPORT save_resume_data_alert(aux::stack_allocator& alloc
			, add_torrent_params const& params
			, torrent_handle const& h) = delete;

		TORRENT_DEFINE_ALERT_PRIO(save_resume_data_alert, 37, alert_priority::critical)

		static constexpr alert_category_t static_category = alert::storage_notification;
		std::string message() const override;

		// the ``params`` structure is populated with the fields to be passed to
		// add_torrent() or async_add_torrent() to resume the torrent. To
		// save the state to disk, you may pass it on to write_resume_data().
		add_torrent_params params;

#if TORRENT_ABI_VERSION == 1
		// points to the resume data.
		std::shared_ptr<entry> TORRENT_DEPRECATED_MEMBER resume_data;
#endif
	};

	// This alert is generated instead of ``save_resume_data_alert`` if there was an error
	// generating the resume data. ``error`` describes what went wrong.
	struct TORRENT_EXPORT save_resume_data_failed_alert final : torrent_alert
	{
		// internal
		TORRENT_UNEXPORT save_resume_data_failed_alert(aux::stack_allocator& alloc
			, torrent_handle const& h, error_code const& e);

		TORRENT_DEFINE_ALERT_PRIO(save_resume_data_failed_alert, 38, alert_priority::critical)

		static constexpr alert_category_t static_category = alert::storage_notification
			| alert::error_notification;
		std::string message() const override;

		// the error code from the resume_data failure
		error_code const error;

#if TORRENT_ABI_VERSION == 1
		std::string TORRENT_DEPRECATED_MEMBER msg;
#endif
	};

	// This alert is generated as a response to a ``torrent_handle::pause`` request. It is
	// generated once all disk IO is complete and the files in the torrent have been closed.
	// This is useful for synchronizing with the disk.
	struct TORRENT_EXPORT torrent_paused_alert final : torrent_alert
	{
		// internal
		TORRENT_UNEXPORT torrent_paused_alert(aux::stack_allocator& alloc, torrent_handle const& h);

		TORRENT_DEFINE_ALERT_PRIO(torrent_paused_alert, 39, alert_priority::high)

		static constexpr alert_category_t static_category = alert::status_notification;
		std::string message() const override;
	};

	// This alert is generated as a response to a torrent_handle::resume() request. It is
	// generated when a torrent goes from a paused state to an active state.
	struct TORRENT_EXPORT torrent_resumed_alert final : torrent_alert
	{
		// internal
		TORRENT_UNEXPORT torrent_resumed_alert(aux::stack_allocator& alloc, torrent_handle const& h);

		TORRENT_DEFINE_ALERT_PRIO(torrent_resumed_alert, 40, alert_priority::high)

		static constexpr alert_category_t static_category = alert::status_notification;
		std::string message() const override;
	};

	// This alert is posted when a torrent completes checking. i.e. when it transitions
	// out of the ``checking files`` state into a state where it is ready to start downloading
	struct TORRENT_EXPORT torrent_checked_alert final : torrent_alert
	{
		// internal
		TORRENT_UNEXPORT torrent_checked_alert(aux::stack_allocator& alloc, torrent_handle const& h);

		TORRENT_DEFINE_ALERT_PRIO(torrent_checked_alert, 41, alert_priority::high)

		static constexpr alert_category_t static_category = alert::status_notification;
		std::string message() const override;
	};

	// This alert is generated when a HTTP seed name lookup fails.
	struct TORRENT_EXPORT url_seed_alert final : torrent_alert
	{
		// internal
		TORRENT_UNEXPORT url_seed_alert(aux::stack_allocator& alloc, torrent_handle const& h
			, string_view u, error_code const& e);
		TORRENT_UNEXPORT url_seed_alert(aux::stack_allocator& alloc, torrent_handle const& h
			, string_view u, string_view m);

		TORRENT_DEFINE_ALERT(url_seed_alert, 42)

		static constexpr alert_category_t static_category = alert::peer_notification | alert::error_notification;
		std::string message() const override;

		// the error the web seed encountered. If this is not set, the server
		// sent an error message, call ``error_message()``.
		error_code const error;

		// the URL the error is associated with
		char const* server_url() const;

		// in case the web server sent an error message, this function returns
		// it.
		char const* error_message() const;

	private:
		aux::allocation_slot m_url_idx;
		aux::allocation_slot m_msg_idx;
#if TORRENT_ABI_VERSION == 1
	public:
		// the HTTP seed that failed
		std::string TORRENT_DEPRECATED_MEMBER url;

		// the error message, potentially from the server
		std::string TORRENT_DEPRECATED_MEMBER msg;
#endif

	};

	// If the storage fails to read or write files that it needs access to, this alert is
	// generated and the torrent is paused.
	struct TORRENT_EXPORT file_error_alert final : torrent_alert
	{
		// internal
		TORRENT_UNEXPORT file_error_alert(aux::stack_allocator& alloc, error_code const& ec
			, string_view file, operation_t op, torrent_handle const& h);

		TORRENT_DEFINE_ALERT_PRIO(file_error_alert, 43, alert_priority::high)

		static constexpr alert_category_t static_category = alert::status_notification
			| alert::error_notification
			| alert::storage_notification;
		std::string message() const override;

		// the error code describing the error.
		error_code const error;

		// indicates which underlying operation caused the error
		operation_t op;

		// the file that experienced the error
		char const* filename() const;

	private:
		aux::allocation_slot m_file_idx;
#if TORRENT_ABI_VERSION == 1
	public:
		char const* TORRENT_DEPRECATED_MEMBER operation;
		// the path to the file that was accessed when the error occurred.
		std::string TORRENT_DEPRECATED_MEMBER file;
		std::string TORRENT_DEPRECATED_MEMBER msg;
#endif
	};

	// This alert is generated when the metadata has been completely received and the info-hash
	// failed to match it. i.e. the metadata that was received was corrupt. libtorrent will
	// automatically retry to fetch it in this case. This is only relevant when running a
	// torrent-less download, with the metadata extension provided by libtorrent.
	struct TORRENT_EXPORT metadata_failed_alert final : torrent_alert
	{
		// internal
		TORRENT_UNEXPORT metadata_failed_alert(aux::stack_allocator& alloc
			, torrent_handle const& h, error_code const& ec);

		TORRENT_DEFINE_ALERT(metadata_failed_alert, 44)

		static constexpr alert_category_t static_category = alert::error_notification;
		std::string message() const override;

		// indicates what failed when parsing the metadata. This error is
		// what's returned from lazy_bdecode().
		error_code const error;
	};

	// This alert is generated when the metadata has been completely received and the torrent
	// can start downloading. It is not generated on torrents that are started with metadata, but
	// only those that needs to download it from peers (when utilizing the libtorrent extension).
	//
	// There are no additional data members in this alert.
	//
	// Typically, when receiving this alert, you would want to save the torrent file in order
	// to load it back up again when the session is restarted. Here's an example snippet of
	// code to do that::
	//
	//	torrent_handle h = alert->handle();
	//	if (h.is_valid()) {
	//		std::shared_ptr<torrent_info const> ti = h.torrent_file();
	//		create_torrent ct(*ti);
	//		entry te = ct.generate();
	//		std::vector<char> buffer;
	//		bencode(std::back_inserter(buffer), te);
	//		FILE* f = fopen((to_hex(ti->info_hash().to_string()) + ".torrent").c_str(), "wb+");
	//		if (f) {
	//			fwrite(&buffer[0], 1, buffer.size(), f);
	//			fclose(f);
	//		}
	//	}
	//
	struct TORRENT_EXPORT metadata_received_alert final : torrent_alert
	{
		// internal
		TORRENT_UNEXPORT metadata_received_alert(aux::stack_allocator& alloc
			, torrent_handle const& h);

		TORRENT_DEFINE_ALERT(metadata_received_alert, 45)

		static constexpr alert_category_t static_category = alert::status_notification;
		std::string message() const override;
	};

	// This alert is posted when there is an error on a UDP socket. The
	// UDP sockets are used for all uTP, DHT and UDP tracker traffic. They are
	// global to the session.
	struct TORRENT_EXPORT udp_error_alert final : alert
	{
		// internal
		TORRENT_UNEXPORT udp_error_alert(
			aux::stack_allocator& alloc
			, udp::endpoint const& ep
			, operation_t op
			, error_code const& ec);

		TORRENT_DEFINE_ALERT(udp_error_alert, 46)

		static constexpr alert_category_t static_category = alert::error_notification;
		std::string message() const override;

		// the source address associated with the error (if any)
		aux::noexcept_movable<udp::endpoint> endpoint;

		// the operation that failed
		operation_t operation;

		// the error code describing the error
		error_code const error;
	};

	// Whenever libtorrent learns about the machines external IP, this alert is
	// generated. The external IP address can be acquired from the tracker (if it
	// supports that) or from peers that supports the extension protocol.
	// The address can be accessed through the ``external_address`` member.
	struct TORRENT_EXPORT external_ip_alert final : alert
	{
		// internal
		TORRENT_UNEXPORT external_ip_alert(aux::stack_allocator& alloc, address const& ip);

		TORRENT_DEFINE_ALERT(external_ip_alert, 47)

		static constexpr alert_category_t static_category = alert::status_notification;
		std::string message() const override;

		// the IP address that is believed to be our external IP
		aux::noexcept_movable<address> external_address;
	};

	// This alert is generated when none of the ports, given in the port range, to
	// session can be opened for listening. The ``listen_interface`` member is the
	// interface that failed, ``error`` is the error code describing the failure.
	//
	// In the case an endpoint was created before generating the alert, it is
	// represented by ``address`` and ``port``. The combinations of socket type
	// and operation in which such address and port are not valid are:
	// accept  - i2p
	// accept  - socks5
	// enum_if - tcp
	//
	// libtorrent may sometimes try to listen on port 0, if all other ports failed.
	// Port 0 asks the operating system to pick a port that's free). If that fails
	// you may see a listen_failed_alert with port 0 even if you didn't ask to
	// listen on it.
	struct TORRENT_EXPORT listen_failed_alert final : alert
	{
#if TORRENT_ABI_VERSION == 1
		enum socket_type_t : std::uint8_t
		{
			tcp TORRENT_DEPRECATED_ENUM,
			tcp_ssl TORRENT_DEPRECATED_ENUM,
			udp TORRENT_DEPRECATED_ENUM,
			i2p TORRENT_DEPRECATED_ENUM,
			socks5 TORRENT_DEPRECATED_ENUM,
			utp_ssl TORRENT_DEPRECATED_ENUM
		};
#endif

		// internal
		TORRENT_UNEXPORT listen_failed_alert(aux::stack_allocator& alloc, string_view iface
			, lt::address const& listen_addr, int listen_port
			, operation_t op, error_code const& ec, lt::socket_type_t t);
		TORRENT_UNEXPORT listen_failed_alert(aux::stack_allocator& alloc, string_view iface
			, tcp::endpoint const& ep, operation_t op, error_code const& ec
			, lt::socket_type_t t);
		TORRENT_UNEXPORT listen_failed_alert(aux::stack_allocator& alloc, string_view iface
			, udp::endpoint const& ep, operation_t op, error_code const& ec
			, lt::socket_type_t t);
		TORRENT_UNEXPORT listen_failed_alert(aux::stack_allocator& alloc, string_view iface
			, operation_t op, error_code const& ec, lt::socket_type_t t);

		TORRENT_DEFINE_ALERT_PRIO(listen_failed_alert, 48, alert_priority::critical)

		static constexpr alert_category_t static_category = alert::status_notification | alert::error_notification;
		std::string message() const override;

		// the network device libtorrent attempted to listen on, or the IP address
		char const* listen_interface() const;

		// the error the system returned
		error_code const error;

		// the underlying operation that failed
		operation_t op;

		// the type of listen socket this alert refers to.
		lt::socket_type_t const socket_type;

		// the address libtorrent attempted to listen on
		// see alert documentation for validity of this value
		aux::noexcept_movable<lt::address> address;

		// the port libtorrent attempted to listen on
		// see alert documentation for validity of this value
		int const port;

	private:
		std::reference_wrapper<aux::stack_allocator const> m_alloc;
		aux::allocation_slot m_interface_idx;
#if TORRENT_ABI_VERSION == 1
	public:
		enum TORRENT_DEPRECATED_ENUM op_t
		{
			parse_addr TORRENT_DEPRECATED_ENUM,
			open TORRENT_DEPRECATED_ENUM,
			bind TORRENT_DEPRECATED_ENUM,
			listen TORRENT_DEPRECATED_ENUM,
			get_socket_name TORRENT_DEPRECATED_ENUM,
			accept TORRENT_DEPRECATED_ENUM,
			enum_if TORRENT_DEPRECATED_ENUM,
			bind_to_device TORRENT_DEPRECATED_ENUM
		};

		// the specific low level operation that failed. See op_t.
		int const TORRENT_DEPRECATED_MEMBER operation;

		// the address and port libtorrent attempted to listen on
		aux::noexcept_movable<tcp::endpoint> TORRENT_DEPRECATED_MEMBER endpoint;

		// the type of listen socket this alert refers to.
		socket_type_t TORRENT_DEPRECATED_MEMBER sock_type;
#endif
	};

	// This alert is posted when the listen port succeeds to be opened on a
	// particular interface. ``address`` and ``port`` is the endpoint that
	// successfully was opened for listening.
	struct TORRENT_EXPORT listen_succeeded_alert final : alert
	{
#if TORRENT_ABI_VERSION == 1
		enum socket_type_t : std::uint8_t
		{
			tcp TORRENT_DEPRECATED_ENUM,
			tcp_ssl TORRENT_DEPRECATED_ENUM,
			udp TORRENT_DEPRECATED_ENUM,
			i2p TORRENT_DEPRECATED_ENUM,
			socks5 TORRENT_DEPRECATED_ENUM,
			utp_ssl TORRENT_DEPRECATED_ENUM
		};
#endif

		// internal
		TORRENT_UNEXPORT listen_succeeded_alert(aux::stack_allocator& alloc
			, lt::address const& listen_addr
			, int listen_port
			, lt::socket_type_t t);
		TORRENT_UNEXPORT listen_succeeded_alert(aux::stack_allocator& alloc
			, tcp::endpoint const& ep
			, lt::socket_type_t t);
		TORRENT_UNEXPORT listen_succeeded_alert(aux::stack_allocator& alloc
			, udp::endpoint const& ep
			, lt::socket_type_t t);

		TORRENT_DEFINE_ALERT_PRIO(listen_succeeded_alert, 49, alert_priority::critical)

		static constexpr alert_category_t static_category = alert::status_notification;
		std::string message() const override;

		// the address libtorrent ended up listening on. This address
		// refers to the local interface.
		aux::noexcept_movable<lt::address> address;

		// the port libtorrent ended up listening on.
		int const port;

		// the type of listen socket this alert refers to.
		lt::socket_type_t const socket_type;

#if TORRENT_ABI_VERSION == 1
		// the endpoint libtorrent ended up listening on. The address
		// refers to the local interface and the port is the listen port.
		aux::noexcept_movable<tcp::endpoint> TORRENT_DEPRECATED_MEMBER endpoint;

		// the type of listen socket this alert refers to.
		socket_type_t TORRENT_DEPRECATED_MEMBER sock_type;
#endif
	};

	// This alert is generated when a NAT router was successfully found but some
	// part of the port mapping request failed. It contains a text message that
	// may help the user figure out what is wrong. This alert is not generated in
	// case it appears the client is not running on a NAT:ed network or if it
	// appears there is no NAT router that can be remote controlled to add port
	// mappings.
	struct TORRENT_EXPORT portmap_error_alert final : alert
	{
		// internal
		TORRENT_UNEXPORT portmap_error_alert(aux::stack_allocator& alloc, port_mapping_t i
			, portmap_transport t
			, error_code const& e);

		TORRENT_DEFINE_ALERT(portmap_error_alert, 50)

		static constexpr alert_category_t static_category = alert::port_mapping_notification
			| alert::error_notification;
		std::string message() const override;

		// refers to the mapping index of the port map that failed, i.e.
		// the index returned from add_mapping().
		port_mapping_t const mapping;

		// UPnP or NAT-PMP
		portmap_transport map_transport;

		// tells you what failed.
		error_code const error;
#if TORRENT_ABI_VERSION == 1
		// is 0 for NAT-PMP and 1 for UPnP.
		int const TORRENT_DEPRECATED_MEMBER map_type;

		std::string TORRENT_DEPRECATED_MEMBER msg;
#endif
	};

	// This alert is generated when a NAT router was successfully found and
	// a port was successfully mapped on it. On a NAT:ed network with a NAT-PMP
	// capable router, this is typically generated once when mapping the TCP
	// port and, if DHT is enabled, when the UDP port is mapped.
	struct TORRENT_EXPORT portmap_alert final : alert
	{
		// internal
		TORRENT_UNEXPORT portmap_alert(aux::stack_allocator& alloc, port_mapping_t i, int port
			, portmap_transport t, portmap_protocol protocol);

		TORRENT_DEFINE_ALERT(portmap_alert, 51)

		static constexpr alert_category_t static_category = alert::port_mapping_notification;
		std::string message() const override;

		// refers to the mapping index of the port map that failed, i.e.
		// the index returned from add_mapping().
		port_mapping_t const mapping;

		// the external port allocated for the mapping.
		int const external_port;

		portmap_protocol const map_protocol;

		portmap_transport const map_transport;

#if TORRENT_ABI_VERSION == 1
		enum TORRENT_DEPRECATED_ENUM protocol_t
		{
			tcp,
			udp
		};

		// the protocol this mapping was for. one of protocol_t enums
		int const TORRENT_DEPRECATED_MEMBER protocol;

		// 0 for NAT-PMP and 1 for UPnP.
		int const TORRENT_DEPRECATED_MEMBER map_type;
#endif
	};

	// This alert is generated to log informational events related to either
	// UPnP or NAT-PMP. They contain a log line and the type (0 = NAT-PMP
	// and 1 = UPnP). Displaying these messages to an end user is only useful
	// for debugging the UPnP or NAT-PMP implementation. This alert is only
	// posted if the alert::port_mapping_log_notification flag is enabled in
	// the alert mask.
	struct TORRENT_EXPORT portmap_log_alert final : alert
	{
		// internal
		TORRENT_UNEXPORT portmap_log_alert(aux::stack_allocator& alloc, portmap_transport t, const char* m);

		TORRENT_DEFINE_ALERT(portmap_log_alert, 52)

		static constexpr alert_category_t static_category = alert::port_mapping_log_notification;
		std::string message() const override;

		portmap_transport const map_transport;

		// the message associated with this log line
		char const* log_message() const;

	private:

		std::reference_wrapper<aux::stack_allocator const> m_alloc;

		aux::allocation_slot m_log_idx;
#if TORRENT_ABI_VERSION == 1
	public:
		int const TORRENT_DEPRECATED_MEMBER map_type;
		std::string TORRENT_DEPRECATED_MEMBER msg;
#endif

	};

	// This alert is generated when a fastresume file has been passed to
	// add_torrent() but the files on disk did not match the fastresume file.
	// The error_code explains the reason why the resume file was rejected.
	struct TORRENT_EXPORT fastresume_rejected_alert final : torrent_alert
	{
		// internal
		TORRENT_UNEXPORT fastresume_rejected_alert(aux::stack_allocator& alloc
			, torrent_handle const& h, error_code const& ec, string_view file
			, operation_t op);

		TORRENT_DEFINE_ALERT_PRIO(fastresume_rejected_alert, 53, alert_priority::critical)

		static constexpr alert_category_t static_category = alert::status_notification
			| alert::error_notification;
		std::string message() const override;

		error_code error;

		// If the error happened to a specific file, this returns the path to it.
		char const* file_path() const;

		// the underlying operation that failed
		operation_t op;

	private:
		aux::allocation_slot m_path_idx;
#if TORRENT_ABI_VERSION == 1
	public:
		// If the error happened in a disk operation. a 0-terminated string of
		// the name of that operation. ``operation`` is nullptr otherwise.
		char const* TORRENT_DEPRECATED_MEMBER operation;

		// If the error happened to a specific file, ``file`` is the path to it.
		std::string TORRENT_DEPRECATED_MEMBER file;
		std::string TORRENT_DEPRECATED_MEMBER msg;
#endif
	};

	// This alert is posted when an incoming peer connection, or a peer that's about to be added
	// to our peer list, is blocked for some reason. This could be any of:
	//
	// * the IP filter
	// * i2p mixed mode restrictions (a normal peer is not allowed on an i2p swarm)
	// * the port filter
	// * the peer has a low port and ``no_connect_privileged_ports`` is enabled
	// * the protocol of the peer is blocked (uTP/TCP blocking)
	struct TORRENT_EXPORT peer_blocked_alert final : peer_alert
	{
		// internal
		TORRENT_UNEXPORT peer_blocked_alert(aux::stack_allocator& alloc, torrent_handle const& h
			, tcp::endpoint const& ep, int r);

		TORRENT_DEFINE_ALERT(peer_blocked_alert, 54)

		static constexpr alert_category_t static_category = alert::ip_block_notification;
		std::string message() const override;

		enum reason_t
		{
			ip_filter,
			port_filter,
			i2p_mixed,
			privileged_ports,
			utp_disabled,
			tcp_disabled,
			invalid_local_interface
		};

		// the reason for the peer being blocked. Is one of the values from the
		// reason_t enum.
		int const reason;
	};

	// This alert is generated when a DHT node announces to an info-hash on our
	// DHT node. It belongs to the ``dht_notification`` category.
	struct TORRENT_EXPORT dht_announce_alert final : alert
	{
		// internal
		TORRENT_UNEXPORT dht_announce_alert(aux::stack_allocator& alloc, address const& i, int p
			, sha1_hash const& ih);

		TORRENT_DEFINE_ALERT(dht_announce_alert, 55)

		static constexpr alert_category_t static_category = alert::dht_notification;
		std::string message() const override;

		aux::noexcept_movable<address> ip;
		int port;
		sha1_hash info_hash;
	};

	// This alert is generated when a DHT node sends a ``get_peers`` message to
	// our DHT node. It belongs to the ``dht_notification`` category.
	struct TORRENT_EXPORT dht_get_peers_alert final : alert
	{
		// internal
		TORRENT_UNEXPORT dht_get_peers_alert(aux::stack_allocator& alloc, sha1_hash const& ih);

		TORRENT_DEFINE_ALERT(dht_get_peers_alert, 56)

		static constexpr alert_category_t static_category = alert::dht_notification;
		std::string message() const override;

		sha1_hash info_hash;
	};

	// This alert is posted approximately once every second, and it contains
	// byte counters of most statistics that's tracked for torrents. Each active
	// torrent posts these alerts regularly.
	// This alert has been superseded by calling ``post_torrent_updates()``
	// regularly on the session object. This alert will be removed
	struct TORRENT_EXPORT stats_alert final : torrent_alert
	{
		// internal
		TORRENT_UNEXPORT stats_alert(aux::stack_allocator& alloc, torrent_handle const& h, int interval
			, stat const& s);

		TORRENT_DEFINE_ALERT(stats_alert, 57)

		static constexpr alert_category_t static_category = alert::stats_notification;
		std::string message() const override;

		enum stats_channel
		{
			upload_payload,
			upload_protocol,
			download_payload,
			download_protocol,
			upload_ip_protocol,
#if TORRENT_ABI_VERSION == 1
			upload_dht_protocol TORRENT_DEPRECATED_ENUM,
			upload_tracker_protocol TORRENT_DEPRECATED_ENUM,
#else
			deprecated1,
			deprecated2,
#endif
			download_ip_protocol,
#if TORRENT_ABI_VERSION == 1
			download_dht_protocol TORRENT_DEPRECATED_ENUM,
			download_tracker_protocol TORRENT_DEPRECATED_ENUM,
#else
			deprecated3,
			deprecated4,
#endif
			num_channels
		};

		// an array of samples. The enum describes what each sample is a
		// measurement of. All of these are raw, and not smoothing is performed.
		std::array<int, num_channels> const transferred;

		// the number of milliseconds during which these stats were collected.
		// This is typically just above 1000, but if CPU is limited, it may be
		// higher than that.
		int const interval;
	};

	// This alert is posted when the disk cache has been flushed for a specific
	// torrent as a result of a call to torrent_handle::flush_cache(). This
	// alert belongs to the ``storage_notification`` category, which must be
	// enabled to let this alert through. The alert is also posted when removing
	// a torrent from the session, once the outstanding cache flush is complete
	// and the torrent does no longer have any files open.
	struct TORRENT_EXPORT cache_flushed_alert final : torrent_alert
	{
		// internal
		TORRENT_UNEXPORT cache_flushed_alert(aux::stack_allocator& alloc, torrent_handle const& h);

		TORRENT_DEFINE_ALERT_PRIO(cache_flushed_alert, 58, alert_priority::high)

		static constexpr alert_category_t static_category = alert::storage_notification;
	};

#if TORRENT_ABI_VERSION == 1

#ifdef _MSC_VER
#pragma warning(push, 1)
// warning C4996: X: was declared deprecated
#pragma warning( disable : 4996 )
#endif
#if defined __GNUC__
#pragma GCC diagnostic push
#pragma GCC diagnostic ignored "-Wdeprecated-declarations"
#endif

	// This alert is posted when a bittorrent feature is blocked because of the
	// anonymous mode. For instance, if the tracker proxy is not set up, no
	// trackers will be used, because trackers can only be used through proxies
	// when in anonymous mode.
	struct TORRENT_DEPRECATED_EXPORT anonymous_mode_alert final : torrent_alert
	{
		// internal
		TORRENT_UNEXPORT anonymous_mode_alert(aux::stack_allocator& alloc, torrent_handle const& h
			, int k, string_view s);

		TORRENT_DEFINE_ALERT(anonymous_mode_alert, 59)

		static constexpr alert_category_t static_category = alert::error_notification;
		std::string message() const override;

		enum kind_t
		{
			// means that there's no proxy set up for tracker
			// communication and the tracker will not be contacted.
			// The tracker which this failed for is specified in the ``str`` member.
			tracker_not_anonymous = 0
		};

		// specifies what error this is, see kind_t.
		int kind;
		std::string str;
	};

#if defined __GNUC__
#pragma GCC diagnostic pop
#endif
#ifdef _MSC_VER
#pragma warning(pop)
#endif

#endif // TORRENT_ABI_VERSION

	// This alert is generated when we receive a local service discovery message
	// from a peer for a torrent we're currently participating in.
	struct TORRENT_EXPORT lsd_peer_alert final : peer_alert
	{
		// internal
		TORRENT_UNEXPORT lsd_peer_alert(aux::stack_allocator& alloc, torrent_handle const& h
			, tcp::endpoint const& i);

		TORRENT_DEFINE_ALERT(lsd_peer_alert, 60)

		static constexpr alert_category_t static_category = alert::peer_notification;
		std::string message() const override;
	};

	// This alert is posted whenever a tracker responds with a ``trackerid``.
	// The tracker ID is like a cookie. libtorrent will store the tracker ID
	// for this tracker and repeat it in subsequent announces.
	struct TORRENT_EXPORT trackerid_alert final : tracker_alert
	{
		// internal
		TORRENT_UNEXPORT trackerid_alert(aux::stack_allocator& alloc, torrent_handle const& h
			, tcp::endpoint const& ep , string_view u, const std::string& id);

		TORRENT_DEFINE_ALERT(trackerid_alert, 61)

		static constexpr alert_category_t static_category = alert::status_notification;
		std::string message() const override;

		// The tracker ID returned by the tracker
		char const* tracker_id() const;

	private:
		aux::allocation_slot m_tracker_idx;
#if TORRENT_ABI_VERSION == 1
	public:
		// The tracker ID returned by the tracker
		std::string TORRENT_DEPRECATED_MEMBER trackerid;
#endif
	};

	// This alert is posted when the initial DHT bootstrap is done.
	struct TORRENT_EXPORT dht_bootstrap_alert final : alert
	{
		// internal
		explicit TORRENT_UNEXPORT dht_bootstrap_alert(aux::stack_allocator& alloc);

		TORRENT_DEFINE_ALERT(dht_bootstrap_alert, 62)

		static constexpr alert_category_t static_category = alert::dht_notification;
		std::string message() const override;
	};

	// This is posted whenever a torrent is transitioned into the error state.
	struct TORRENT_EXPORT torrent_error_alert final : torrent_alert
	{
		// internal
		TORRENT_UNEXPORT torrent_error_alert(aux::stack_allocator& alloc, torrent_handle const& h
			, error_code const& e, string_view f);

		TORRENT_DEFINE_ALERT_PRIO(torrent_error_alert, 64, alert_priority::high)

		static constexpr alert_category_t static_category = alert::error_notification | alert::status_notification;
		std::string message() const override;

		// specifies which error the torrent encountered.
		error_code const error;

		// the filename (or object) the error occurred on.
		char const* filename() const;

	private:
		aux::allocation_slot m_file_idx;
#if TORRENT_ABI_VERSION == 1
	public:
		// the filename (or object) the error occurred on.
		std::string TORRENT_DEPRECATED_MEMBER error_file;
#endif

	};

	// This is always posted for SSL torrents. This is a reminder to the client that
	// the torrent won't work unless torrent_handle::set_ssl_certificate() is called with
	// a valid certificate. Valid certificates MUST be signed by the SSL certificate
	// in the .torrent file.
	struct TORRENT_EXPORT torrent_need_cert_alert final : torrent_alert
	{
		// internal
		TORRENT_UNEXPORT torrent_need_cert_alert(aux::stack_allocator& alloc
			, torrent_handle const& h);

		TORRENT_DEFINE_ALERT_PRIO(torrent_need_cert_alert, 65, alert_priority::critical)

		static constexpr alert_category_t static_category = alert::status_notification;
		std::string message() const override;
#if TORRENT_ABI_VERSION == 1
		error_code const TORRENT_DEPRECATED_MEMBER error;
#endif
	};

	// The incoming connection alert is posted every time we successfully accept
	// an incoming connection, through any mean. The most straight-forward ways
	// of accepting incoming connections are through the TCP listen socket and
	// the UDP listen socket for uTP sockets. However, connections may also be
	// accepted through a Socks5 or i2p listen socket, or via an SSL listen
	// socket.
	struct TORRENT_EXPORT incoming_connection_alert final : alert
	{
		// internal
		TORRENT_UNEXPORT incoming_connection_alert(aux::stack_allocator& alloc
			, socket_type_t t, tcp::endpoint const& i);

		TORRENT_DEFINE_ALERT(incoming_connection_alert, 66)

		static constexpr alert_category_t static_category = alert::peer_notification;
		std::string message() const override;

		// tells you what kind of socket the connection was accepted
		socket_type_t socket_type;

		// is the IP address and port the connection came from.
		aux::noexcept_movable<tcp::endpoint> endpoint;

#if TORRENT_ABI_VERSION == 1
		// is the IP address and port the connection came from.
		aux::noexcept_movable<tcp::endpoint> TORRENT_DEPRECATED_MEMBER ip;
#endif
	};

	// This alert is always posted when a torrent was attempted to be added
	// and contains the return status of the add operation. The torrent handle of the new
	// torrent can be found in the base class' ``handle`` member. If adding
	// the torrent failed, ``error`` contains the error code.
	struct TORRENT_EXPORT add_torrent_alert final : torrent_alert
	{
		// internal
		TORRENT_UNEXPORT add_torrent_alert(aux::stack_allocator& alloc, torrent_handle const& h
			, add_torrent_params p, error_code const& ec);

		TORRENT_DEFINE_ALERT_PRIO(add_torrent_alert, 67, alert_priority::critical)

		static constexpr alert_category_t static_category = alert::status_notification;
		std::string message() const override;

		// a copy of the parameters used when adding the torrent, it can be used
		// to identify which invocation to ``async_add_torrent()`` caused this alert.
		add_torrent_params params;

		// set to the error, if one occurred while adding the torrent.
		error_code error;
	};

	// This alert is only posted when requested by the user, by calling
	// session::post_torrent_updates() on the session. It contains the torrent
	// status of all torrents that changed since last time this message was
	// posted. Its category is ``status_notification``, but it's not subject to
	// filtering, since it's only manually posted anyway.
	struct TORRENT_EXPORT state_update_alert final : alert
	{
		// internal
		TORRENT_UNEXPORT state_update_alert(aux::stack_allocator& alloc
			, std::vector<torrent_status> st);

		TORRENT_DEFINE_ALERT_PRIO(state_update_alert, 68, alert_priority::high)

		static constexpr alert_category_t static_category = alert::status_notification;
		std::string message() const override;

		// contains the torrent status of all torrents that changed since last
		// time this message was posted. Note that you can map a torrent status
		// to a specific torrent via its ``handle`` member. The receiving end is
		// suggested to have all torrents sorted by the torrent_handle or hashed
		// by it, for efficient updates.
		std::vector<torrent_status> status;
	};

#if TORRENT_ABI_VERSION == 1
#ifdef _MSC_VER
#pragma warning(push, 1)
// warning C4996: X: was declared deprecated
#pragma warning( disable : 4996 )
#endif
#ifdef __GNUC__
#pragma GCC diagnostic push
#pragma GCC diagnostic ignored "-Wdeprecated-declarations"
#endif
	struct TORRENT_DEPRECATED_EXPORT mmap_cache_alert final : alert
	{
		mmap_cache_alert(aux::stack_allocator& alloc
			, error_code const& ec);
		TORRENT_DEFINE_ALERT(mmap_cache_alert, 69)

		static constexpr alert_category_t static_category = alert::error_notification;
		std::string message() const override;

		error_code const error;
	};
#ifdef __GNUC__
#pragma GCC diagnostic pop
#endif
#ifdef _MSC_VER
#pragma warning(pop)
#endif
#endif // TORRENT_ABI_VERSION

	// The session_stats_alert is posted when the user requests session statistics by
	// calling post_session_stats() on the session object. Its category is
	// ``status_notification``, but it is not subject to filtering, since it's only
	// manually posted anyway.
	//
	// the ``message()`` member function returns a string representation of the values that
	// properly match the line returned in ``session_stats_header_alert::message()``.
	//
	// this specific output is parsed by tools/parse_session_stats.py
	// if this is changed, that parser should also be changed
	struct TORRENT_EXPORT session_stats_alert final : alert
	{
		// internal
		TORRENT_UNEXPORT session_stats_alert(aux::stack_allocator& alloc, counters const& cnt);

#if TORRENT_ABI_VERSION == 1
#ifdef __GNUC__
#pragma GCC diagnostic push
#pragma GCC diagnostic ignored "-Wdeprecated-declarations"
#endif
#ifdef __clang__
#pragma clang diagnostic push
#pragma clang diagnostic ignored "-Wdeprecated-declarations"
#endif
#endif
		TORRENT_DEFINE_ALERT_PRIO(session_stats_alert, 70, alert_priority::critical)
#if TORRENT_ABI_VERSION == 1
#ifdef __GNUC__
#pragma GCC diagnostic pop
#endif
#ifdef __clang__
#pragma clang diagnostic pop
#endif
#endif

		static constexpr alert_category_t static_category = alert::stats_notification;
		std::string message() const override;

		// An array are a mix of *counters* and *gauges*, which meanings can be
		// queries via the session_stats_metrics() function on the session. The
		// mapping from a specific metric to an index into this array is constant
		// for a specific version of libtorrent, but may differ for other
		// versions. The intended usage is to request the mapping, i.e. call
		// session_stats_metrics(), once on startup, and then use that mapping to
		// interpret these values throughout the process' runtime.
		//
		// For more information, see the session-statistics_ section.
		span<std::int64_t const> counters() const;

#if TORRENT_ABI_VERSION == 1
		std::array<std::int64_t, counters::num_counters> const TORRENT_DEPRECATED_MEMBER values;
#else
	private:
		std::reference_wrapper<aux::stack_allocator const> m_alloc;
		aux::allocation_slot m_counters_idx;
#endif
	};

	// posted when something fails in the DHT. This is not necessarily a fatal
	// error, but it could prevent proper operation
	struct TORRENT_EXPORT dht_error_alert final : alert
	{
		// internal
		TORRENT_UNEXPORT dht_error_alert(aux::stack_allocator& alloc, operation_t op
			, error_code const& ec);

		TORRENT_DEFINE_ALERT(dht_error_alert, 73)

		static constexpr alert_category_t static_category = alert::error_notification | alert::dht_notification;
		std::string message() const override;

		// the error code
		error_code error;

		// the operation that failed
		operation_t op;

#if TORRENT_ABI_VERSION == 1
		enum op_t
		{
			unknown TORRENT_DEPRECATED_ENUM,
			hostname_lookup TORRENT_DEPRECATED_ENUM
		};

		// the operation that failed
		op_t const TORRENT_DEPRECATED_MEMBER operation;
#endif
	};

	// this alert is posted as a response to a call to session::get_item(),
	// specifically the overload for looking up immutable items in the DHT.
	struct TORRENT_EXPORT dht_immutable_item_alert final : alert
	{
		// internal
		TORRENT_UNEXPORT dht_immutable_item_alert(aux::stack_allocator& alloc, sha1_hash const& t
			, entry i);

		TORRENT_DEFINE_ALERT_PRIO(dht_immutable_item_alert, 74, alert_priority::critical)

		static constexpr alert_category_t static_category = alert::dht_notification;

		std::string message() const override;

		// the target hash of the immutable item. This must
		// match the SHA-1 hash of the bencoded form of ``item``.
		sha1_hash target;

		// the data for this item
		entry item;
	};

	// this alert is posted as a response to a call to session::get_item(),
	// specifically the overload for looking up mutable items in the DHT.
	struct TORRENT_EXPORT dht_mutable_item_alert final : alert
	{
		// internal
		TORRENT_UNEXPORT dht_mutable_item_alert(aux::stack_allocator& alloc
			, std::array<char, 32> const& k, std::array<char, 64> const& sig
			, std::int64_t sequence, string_view s, entry i, bool a);

		TORRENT_DEFINE_ALERT_PRIO(dht_mutable_item_alert, 75, alert_priority::critical)

		static constexpr alert_category_t static_category = alert::dht_notification;
		std::string message() const override;

		// the public key that was looked up
		std::array<char, 32> key;

		// the signature of the data. This is not the signature of the
		// plain encoded form of the item, but it includes the sequence number
		// and possibly the hash as well. See the dht_store document for more
		// information. This is primarily useful for echoing back in a store
		// request.
		std::array<char, 64> signature;

		// the sequence number of this item
		std::int64_t seq;

		// the salt, if any, used to lookup and store this item. If no
		// salt was used, this is an empty string
		std::string salt;

		// the data for this item
		entry item;

		// the last response for mutable data is authoritative.
		bool authoritative;
	};

	// this is posted when a DHT put operation completes. This is useful if the
	// client is waiting for a put to complete before shutting down for instance.
	struct TORRENT_EXPORT dht_put_alert final : alert
	{
		// internal
		TORRENT_UNEXPORT dht_put_alert(aux::stack_allocator& alloc, sha1_hash const& t, int n);
		TORRENT_UNEXPORT dht_put_alert(aux::stack_allocator& alloc, std::array<char, 32> const& key
			, std::array<char, 64> const& sig
			, std::string s
			, std::int64_t sequence_number
			, int n);

		TORRENT_DEFINE_ALERT(dht_put_alert, 76)

		static constexpr alert_category_t static_category = alert::dht_notification;
		std::string message() const override;

		// the target hash the item was stored under if this was an *immutable*
		// item.
		sha1_hash target;

		// if a mutable item was stored, these are the public key, signature,
		// salt and sequence number the item was stored under.
		std::array<char, 32> public_key;
		std::array<char, 64> signature;
		std::string salt;
		std::int64_t seq;

		// DHT put operation usually writes item to k nodes, maybe the node
		// is stale so no response, or the node doesn't support 'put', or the
		// token for write is out of date, etc. num_success is the number of
		// successful responses we got from the puts.
		int num_success;
	};

	// this alert is used to report errors in the i2p SAM connection
	struct TORRENT_EXPORT i2p_alert final : alert
	{
		// internal
		TORRENT_UNEXPORT i2p_alert(aux::stack_allocator& alloc, error_code const& ec);

		TORRENT_DEFINE_ALERT(i2p_alert, 77)

		static constexpr alert_category_t static_category = alert::error_notification;
		std::string message() const override;

		// the error that occurred in the i2p SAM connection
		error_code error;
	};

	// This alert is generated when we send a get_peers request
	// It belongs to the ``dht_notification`` category.
	struct TORRENT_EXPORT dht_outgoing_get_peers_alert final : alert
	{
		// internal
		TORRENT_UNEXPORT dht_outgoing_get_peers_alert(aux::stack_allocator& alloc
			, sha1_hash const& ih, sha1_hash const& obfih
			, udp::endpoint ep);

		TORRENT_DEFINE_ALERT(dht_outgoing_get_peers_alert, 78)

		static constexpr alert_category_t static_category = alert::dht_notification;
		std::string message() const override;

		// the info_hash of the torrent we're looking for peers for.
		sha1_hash info_hash;

		// if this was an obfuscated lookup, this is the info-hash target
		// actually sent to the node.
		sha1_hash obfuscated_info_hash;

		// the endpoint we're sending this query to
		aux::noexcept_movable<udp::endpoint> endpoint;

#if TORRENT_ABI_VERSION == 1
		// the endpoint we're sending this query to
		aux::noexcept_movable<udp::endpoint> TORRENT_DEPRECATED_MEMBER ip;
#endif
	};

	// This alert is posted by some session wide event. Its main purpose is
	// trouble shooting and debugging. It's not enabled by the default alert
	// mask and is enabled by the ``alert::session_log_notification`` bit.
	// Furthermore, it's by default disabled as a build configuration.
	struct TORRENT_EXPORT log_alert final : alert
	{
		// internal
		TORRENT_UNEXPORT log_alert(aux::stack_allocator& alloc, char const* log);
		TORRENT_UNEXPORT log_alert(aux::stack_allocator& alloc, char const* fmt, va_list v);

		TORRENT_DEFINE_ALERT(log_alert, 79)

		static constexpr alert_category_t static_category = alert::session_log_notification;
		std::string message() const override;

		// returns the log message
		char const* log_message() const;

#if TORRENT_ABI_VERSION == 1
		// returns the log message
		TORRENT_DEPRECATED
		char const* msg() const;
#endif

	private:
		std::reference_wrapper<aux::stack_allocator const> m_alloc;
		aux::allocation_slot m_str_idx;
	};

	// This alert is posted by torrent wide events. It's meant to be used for
	// trouble shooting and debugging. It's not enabled by the default alert
	// mask and is enabled by the ``alert::torrent_log_notification`` bit. By
	// default it is disabled as a build configuration.
	struct TORRENT_EXPORT torrent_log_alert final : torrent_alert
	{
		// internal
		TORRENT_UNEXPORT torrent_log_alert(aux::stack_allocator& alloc, torrent_handle const& h
			, char const* fmt, va_list v);

		TORRENT_DEFINE_ALERT(torrent_log_alert, 80)

		static constexpr alert_category_t static_category = alert::torrent_log_notification;
		std::string message() const override;

		// returns the log message
		char const* log_message() const;

#if TORRENT_ABI_VERSION == 1
		// returns the log message
		TORRENT_DEPRECATED
		char const* msg() const;
#endif

	private:
		aux::allocation_slot m_str_idx;
	};

	// This alert is posted by events specific to a peer. It's meant to be used
	// for trouble shooting and debugging. It's not enabled by the default alert
	// mask and is enabled by the ``alert::peer_log_notification`` bit. By
	// default it is disabled as a build configuration.
	struct TORRENT_EXPORT peer_log_alert final : peer_alert
	{
		// describes whether this log refers to in-flow or out-flow of the
		// peer. The exception is ``info`` which is neither incoming or outgoing.
		enum direction_t
		{
			incoming_message,
			outgoing_message,
			incoming,
			outgoing,
			info
		};

		// internal
		TORRENT_UNEXPORT peer_log_alert(aux::stack_allocator& alloc, torrent_handle const& h
			, tcp::endpoint const& i, peer_id const& pi
			, peer_log_alert::direction_t dir
			, char const* event, char const* fmt, va_list v);

		TORRENT_DEFINE_ALERT(peer_log_alert, 81)

		static constexpr alert_category_t static_category = alert::peer_log_notification;
		std::string message() const override;

		// string literal indicating the kind of event. For messages, this is the
		// message name.
		char const* event_type;

		direction_t direction;

		// returns the log message
		char const* log_message() const;

#if TORRENT_ABI_VERSION == 1
		// returns the log message
		TORRENT_DEPRECATED
		char const* msg() const;
#endif

	private:
		aux::allocation_slot m_str_idx;
	};

	// posted if the local service discovery socket fails to start properly.
	// it's categorized as ``error_notification``.
	struct TORRENT_EXPORT lsd_error_alert final : alert
	{
		// internal
		TORRENT_UNEXPORT lsd_error_alert(aux::stack_allocator& alloc, error_code const& ec);

		TORRENT_DEFINE_ALERT(lsd_error_alert, 82)

		static constexpr alert_category_t static_category = alert::error_notification;
		std::string message() const override;

		// The error code
		error_code error;
	};

	// holds statistics about a current dht_lookup operation.
	// a DHT lookup is the traversal of nodes, looking up a
	// set of target nodes in the DHT for retrieving and possibly
	// storing information in the DHT
	struct TORRENT_EXPORT dht_lookup
	{
		// string literal indicating which kind of lookup this is
		char const* type;

		// the number of outstanding request to individual nodes
		// this lookup has right now
		int outstanding_requests;

		// the total number of requests that have timed out so far
		// for this lookup
		int timeouts;

		// the total number of responses we have received for this
		// lookup so far for this lookup
		int responses;

		// the branch factor for this lookup. This is the number of
		// nodes we keep outstanding requests to in parallel by default.
		// when nodes time out we may increase this.
		int branch_factor;

		// the number of nodes left that could be queries for this
		// lookup. Many of these are likely to be part of the trail
		// while performing the lookup and would never end up actually
		// being queried.
		int nodes_left;

		// the number of seconds ago the
		// last message was sent that's still
		// outstanding
		int last_sent;

		// the number of outstanding requests
		// that have exceeded the short timeout
		// and are considered timed out in the
		// sense that they increased the branch
		// factor
		int first_timeout;

		// the node-id or info-hash target for this lookup
		sha1_hash target;
	};

	// contains current DHT state. Posted in response to session::post_dht_stats().
	struct TORRENT_EXPORT dht_stats_alert final : alert
	{
		// internal
		TORRENT_UNEXPORT dht_stats_alert(aux::stack_allocator& alloc
			, std::vector<dht_routing_bucket> table
			, std::vector<dht_lookup> requests
			, sha1_hash id, udp::endpoint ep);

		TORRENT_DEFINE_ALERT(dht_stats_alert, 83)

		static constexpr alert_category_t static_category = alert::stats_notification;
		std::string message() const override;

		// a vector of the currently running DHT lookups.
		std::vector<dht_lookup> active_requests;

		// contains information about every bucket in the DHT routing
		// table.
		std::vector<dht_routing_bucket> routing_table;

		// the node ID of the DHT node instance
		sha1_hash nid;

		// the local socket this DHT node is running on
		aux::noexcept_movable<udp::endpoint> local_endpoint;
	};

	// posted every time an incoming request from a peer is accepted and queued
	// up for being serviced. This alert is only posted if
	// the alert::incoming_request_notification flag is enabled in the alert
	// mask.
	struct TORRENT_EXPORT incoming_request_alert final : peer_alert
	{
		// internal
		TORRENT_UNEXPORT incoming_request_alert(aux::stack_allocator& alloc
			, peer_request r, torrent_handle h
			, tcp::endpoint const& ep, peer_id const& peer_id);

		static constexpr alert_category_t static_category = alert::incoming_request_notification;
		TORRENT_DEFINE_ALERT(incoming_request_alert, 84)

		std::string message() const override;

		// the request this peer sent to us
		peer_request req;
	};

	// debug logging of the DHT when dht_log_notification is set in the alert
	// mask.
	struct TORRENT_EXPORT dht_log_alert final : alert
	{
		enum dht_module_t
		{
			tracker,
			node,
			routing_table,
			rpc_manager,
			traversal
		};

		// internal
		TORRENT_UNEXPORT dht_log_alert(aux::stack_allocator& alloc
			, dht_module_t m, char const* fmt, va_list v);

		static constexpr alert_category_t static_category = alert::dht_log_notification;
		TORRENT_DEFINE_ALERT(dht_log_alert, 85)

		std::string message() const override;

		// the log message
		char const* log_message() const;

		// the module, or part, of the DHT that produced this log message.
		dht_module_t module;

	private:
		std::reference_wrapper<aux::stack_allocator const> m_alloc;
		aux::allocation_slot m_msg_idx;
	};

	// This alert is posted every time a DHT message is sent or received. It is
	// only posted if the ``alert::dht_log_notification`` alert category is
	// enabled. It contains a verbatim copy of the message.
	struct TORRENT_EXPORT dht_pkt_alert final : alert
	{
		enum direction_t
		{ incoming, outgoing };

		// internal
		TORRENT_UNEXPORT dht_pkt_alert(aux::stack_allocator& alloc, span<char const> buf
			, dht_pkt_alert::direction_t d, udp::endpoint const& ep);

		static constexpr alert_category_t static_category = alert::dht_log_notification;
		TORRENT_DEFINE_ALERT(dht_pkt_alert, 86)

		std::string message() const override;

		// returns a pointer to the packet buffer and size of the packet,
		// respectively. This buffer is only valid for as long as the alert itself
		// is valid, which is owned by libtorrent and reclaimed whenever
		// pop_alerts() is called on the session.
		span<char const> pkt_buf() const;

		// whether this is an incoming or outgoing packet.
		direction_t direction;

		// the DHT node we received this packet from, or sent this packet to
		// (depending on ``direction``).
		aux::noexcept_movable<udp::endpoint> node;

	private:
		std::reference_wrapper<aux::stack_allocator> m_alloc;
		aux::allocation_slot m_msg_idx;
		int const m_size;
#if TORRENT_ABI_VERSION == 1
	public:
		direction_t TORRENT_DEPRECATED_MEMBER dir;
#endif

	};

	// Posted when we receive a response to a DHT get_peers request.
	struct TORRENT_EXPORT dht_get_peers_reply_alert final : alert
	{
		// internal
		TORRENT_UNEXPORT dht_get_peers_reply_alert(aux::stack_allocator& alloc
			, sha1_hash const& ih
			, std::vector<tcp::endpoint> const& peers);

		static constexpr alert_category_t static_category = alert::dht_operation_notification;
		TORRENT_DEFINE_ALERT(dht_get_peers_reply_alert, 87)

		std::string message() const override;

		sha1_hash info_hash;

		int num_peers() const;

#if TORRENT_ABI_VERSION == 1
		TORRENT_DEPRECATED
		void peers(std::vector<tcp::endpoint>& v) const;
#endif
		std::vector<tcp::endpoint> peers() const;

	private:
		std::reference_wrapper<aux::stack_allocator> m_alloc;
		int m_v4_num_peers = 0;
		int m_v6_num_peers = 0;
		aux::allocation_slot m_v4_peers_idx;
		aux::allocation_slot m_v6_peers_idx;
	};

	// This is posted exactly once for every call to session_handle::dht_direct_request.
	// If the request failed, response() will return a default constructed bdecode_node.
	struct TORRENT_EXPORT dht_direct_response_alert final : alert
	{
		// internal
		TORRENT_UNEXPORT dht_direct_response_alert(aux::stack_allocator& alloc, void* userdata
			, udp::endpoint const& addr, bdecode_node const& response);

		// internal
		// for when there was a timeout so we don't have a response
		TORRENT_UNEXPORT dht_direct_response_alert(aux::stack_allocator& alloc, void* userdata
			, udp::endpoint const& addr);

		TORRENT_DEFINE_ALERT_PRIO(dht_direct_response_alert, 88, alert_priority::critical)

		static constexpr alert_category_t static_category = alert::dht_notification;
		std::string message() const override;

		void const* userdata;
		aux::noexcept_movable<udp::endpoint> endpoint;

		bdecode_node response() const;

	private:
		std::reference_wrapper<aux::stack_allocator> m_alloc;
		aux::allocation_slot m_response_idx;
		int const m_response_size;
#if TORRENT_ABI_VERSION == 1
	public:
		aux::noexcept_movable<udp::endpoint> TORRENT_DEPRECATED_MEMBER addr;
#endif
	};

	// hidden
	using picker_flags_t = flags::bitfield_flag<std::uint32_t, struct picker_flags_tag>;

	// this is posted when one or more blocks are picked by the piece picker,
	// assuming the verbose piece picker logging is enabled (see
	// picker_log_notification).
	struct TORRENT_EXPORT picker_log_alert final : peer_alert
	{
		// internal
		TORRENT_UNEXPORT picker_log_alert(aux::stack_allocator& alloc, torrent_handle const& h
			, tcp::endpoint const& ep, peer_id const& peer_id, picker_flags_t flags
			, span<piece_block const> blocks);

		TORRENT_DEFINE_ALERT(picker_log_alert, 89)

		static constexpr alert_category_t static_category = alert::picker_log_notification;
		std::string message() const override;

		static constexpr picker_flags_t partial_ratio = 0_bit;
		static constexpr picker_flags_t prioritize_partials = 1_bit;
		static constexpr picker_flags_t rarest_first_partials = 2_bit;
		static constexpr picker_flags_t rarest_first = 3_bit;
		static constexpr picker_flags_t reverse_rarest_first = 4_bit;
		static constexpr picker_flags_t suggested_pieces = 5_bit;
		static constexpr picker_flags_t prio_sequential_pieces = 6_bit;
		static constexpr picker_flags_t sequential_pieces = 7_bit;
		static constexpr picker_flags_t reverse_pieces = 8_bit;
		static constexpr picker_flags_t time_critical = 9_bit;
		static constexpr picker_flags_t random_pieces = 10_bit;
		static constexpr picker_flags_t prefer_contiguous = 11_bit;
		static constexpr picker_flags_t reverse_sequential = 12_bit;
		static constexpr picker_flags_t backup1 = 13_bit;
		static constexpr picker_flags_t backup2 = 14_bit;
		static constexpr picker_flags_t end_game = 15_bit;
		static constexpr picker_flags_t extent_affinity = 16_bit;

		// this is a bitmask of which features were enabled for this particular
		// pick. The bits are defined in the picker_flags_t enum.
		picker_flags_t const picker_flags;

		std::vector<piece_block> blocks() const;

	private:
		aux::allocation_slot m_array_idx;
		int const m_num_blocks;
	};

	// this alert is posted when the session encounters a serious error,
	// potentially fatal
	struct TORRENT_EXPORT session_error_alert final : alert
	{
		// internal
		TORRENT_UNEXPORT session_error_alert(aux::stack_allocator& alloc, error_code err
			, string_view error_str);

		TORRENT_DEFINE_ALERT(session_error_alert, 90)

		static constexpr alert_category_t static_category = alert::error_notification;
		std::string message() const override;

		// The error code, if one is associated with this error
		error_code const error;

	private:
		std::reference_wrapper<aux::stack_allocator> m_alloc;
		aux::allocation_slot m_msg_idx;
	};

	// posted in response to a call to session::dht_live_nodes(). It contains the
	// live nodes from the DHT routing table of one of the DHT nodes running
	// locally.
	struct TORRENT_EXPORT dht_live_nodes_alert final : alert
	{
		// internal
		TORRENT_UNEXPORT dht_live_nodes_alert(aux::stack_allocator& alloc
			, sha1_hash const& nid
			, std::vector<std::pair<sha1_hash, udp::endpoint>> const& nodes);

		TORRENT_DEFINE_ALERT(dht_live_nodes_alert, 91)

		static constexpr alert_category_t static_category = alert::dht_notification;
		std::string message() const override;

		// the local DHT node's node-ID this routing table belongs to
		sha1_hash node_id;

		// the number of nodes in the routing table and the actual nodes.
		int num_nodes() const;
		std::vector<std::pair<sha1_hash, udp::endpoint>> nodes() const;

	private:
		std::reference_wrapper<aux::stack_allocator> m_alloc;
		int m_v4_num_nodes = 0;
		int m_v6_num_nodes = 0;
		aux::allocation_slot m_v4_nodes_idx;
		aux::allocation_slot m_v6_nodes_idx;
	};

	// The session_stats_header alert is posted the first time
	// post_session_stats() is called
	//
	// the ``message()`` member function returns a string representation of the
	// header that properly match the stats values string returned in
	// ``session_stats_alert::message()``.
	//
	// this specific output is parsed by tools/parse_session_stats.py
	// if this is changed, that parser should also be changed
	struct TORRENT_EXPORT session_stats_header_alert final : alert
	{
		// internal
		explicit TORRENT_UNEXPORT session_stats_header_alert(aux::stack_allocator& alloc);
		TORRENT_DEFINE_ALERT(session_stats_header_alert, 92)

		static constexpr alert_category_t static_category = alert::stats_notification;
		std::string message() const override;
	};

	// posted as a response to a call to session::dht_sample_infohashes() with
	// the information from the DHT response message.
	struct TORRENT_EXPORT dht_sample_infohashes_alert final : alert
	{
		// internal
		TORRENT_UNEXPORT dht_sample_infohashes_alert(aux::stack_allocator& alloc
			, udp::endpoint const& endp
			, time_duration interval
			, int num
			, std::vector<sha1_hash> const& samples
			, std::vector<std::pair<sha1_hash, udp::endpoint>> const& nodes);

		static constexpr alert_category_t static_category = alert::dht_operation_notification;
		TORRENT_DEFINE_ALERT(dht_sample_infohashes_alert, 93)

		std::string message() const override;

		// the node the request was sent to (and this response was received from)
		aux::noexcept_movable<udp::endpoint> endpoint;

		// the interval to wait before making another request to this node
		time_duration const interval;

		// This field indicates how many info-hash keys are currently in the node's storage.
		// If the value is larger than the number of returned samples it indicates that the
		// indexer may obtain additional samples after waiting out the interval.
		int const num_infohashes;

		// returns the number of info-hashes returned by the node, as well as the
		// actual info-hashes. ``num_samples()`` is more efficient than
		// ``samples().size()``.
		int num_samples() const;
		std::vector<sha1_hash> samples() const;

		// The total number of nodes returned by ``nodes()``.
		int num_nodes() const;

		// This is the set of more DHT nodes returned by the request.
		//
		// The information is included so that indexing nodes can perform a key
		// space traversal with a single RPC per node by adjusting the target
		// value for each RPC.
		std::vector<std::pair<sha1_hash, udp::endpoint>> nodes() const;

	private:
		std::reference_wrapper<aux::stack_allocator> m_alloc;
		int const m_num_samples;
		aux::allocation_slot m_samples_idx;
		int m_v4_num_nodes = 0;
		int m_v6_num_nodes = 0;
		aux::allocation_slot m_v4_nodes_idx;
		aux::allocation_slot m_v6_nodes_idx;
	};

	// This alert is posted when a block intended to be sent to a peer is placed in the
	// send buffer. Note that if the connection is closed before the send buffer is sent,
	// the alert may be posted without the bytes having been sent to the peer.
	// It belongs to the ``upload_notification`` category.
	struct TORRENT_EXPORT block_uploaded_alert final : peer_alert
	{
		// internal
		TORRENT_UNEXPORT block_uploaded_alert(aux::stack_allocator& alloc, torrent_handle h
			, tcp::endpoint const& ep, peer_id const& peer_id, int block_num
			, piece_index_t piece_num);

		TORRENT_DEFINE_ALERT(block_uploaded_alert, 94)

#ifdef __GNUC__
#pragma GCC diagnostic push
#pragma GCC diagnostic ignored "-Wdeprecated-declarations"
#endif
		static constexpr alert_category_t static_category =
			alert::upload_notification
			PROGRESS_NOTIFICATION
		;
#ifdef __GNUC__
#pragma GCC diagnostic pop
#endif
		std::string message() const override;

		int const block_index;
		piece_index_t const piece_index;
	};

	// this alert is posted to indicate to the client that some alerts were
	// dropped. Dropped meaning that the alert failed to be delivered to the
	// client. The most common cause of such failure is that the internal alert
	// queue grew too big (controlled by alert_queue_size).
	struct TORRENT_EXPORT alerts_dropped_alert final : alert
	{
		// internal
		explicit TORRENT_UNEXPORT alerts_dropped_alert(aux::stack_allocator& alloc
			, std::bitset<num_alert_types> const&);
		TORRENT_DEFINE_ALERT_PRIO(alerts_dropped_alert, 95, alert_priority::meta)

		static constexpr alert_category_t static_category = alert::error_notification;
		std::string message() const override;

		// a bitmask indicating which alerts were dropped. Each bit represents the
		// alert type ID, where bit 0 represents whether any alert of type 0 has
		// been dropped, and so on.
		std::bitset<num_alert_types> dropped_alerts;
	};

TORRENT_VERSION_NAMESPACE_2_END

#undef TORRENT_DEFINE_ALERT_IMPL
#undef TORRENT_DEFINE_ALERT
#undef TORRENT_DEFINE_ALERT_PRIO
#undef PROGRESS_NOTIFICATION

} // namespace libtorrent

#endif<|MERGE_RESOLUTION|>--- conflicted
+++ resolved
@@ -273,23 +273,15 @@
 	struct TORRENT_EXPORT torrent_removed_alert final : torrent_alert
 	{
 		// internal
-<<<<<<< HEAD
 		TORRENT_UNEXPORT torrent_removed_alert(aux::stack_allocator& alloc
-			, torrent_handle const& h, info_hash_t const& ih);
-=======
-		torrent_removed_alert(aux::stack_allocator& alloc
 			, torrent_handle const& h, sha1_hash const& ih, void* clientdata);
->>>>>>> 79f85db8
 
 		TORRENT_DEFINE_ALERT_PRIO(torrent_removed_alert, 4, alert_priority::critical)
 		static constexpr alert_category_t static_category = alert::status_notification;
 		std::string message() const override;
-<<<<<<< HEAD
+
 		info_hash_t info_hash;
-=======
-		sha1_hash info_hash;
 		void* clientdata;	// largely redundant with info_hash
->>>>>>> 79f85db8
 	};
 
 	// This alert is posted when the asynchronous read operation initiated by
