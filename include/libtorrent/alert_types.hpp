/*

Copyright (c) 2017, toinetoine
Copyright (c) 2004-2019, Arvid Norberg
Copyright (c) 2008, Andrew Resch
Copyright (c) 2014-2018, Steven Siloti
Copyright (c) 2015, Thomas
Copyright (c) 2015-2018, Alden Torres
Copyright (c) 2017, Antoine Dahan
Copyright (c) 2018, d-komarov
All rights reserved.

Redistribution and use in source and binary forms, with or without
modification, are permitted provided that the following conditions
are met:

    * Redistributions of source code must retain the above copyright
      notice, this list of conditions and the following disclaimer.
    * Redistributions in binary form must reproduce the above copyright
      notice, this list of conditions and the following disclaimer in
      the documentation and/or other materials provided with the distribution.
    * Neither the name of the author nor the names of its
      contributors may be used to endorse or promote products derived
      from this software without specific prior written permission.

THIS SOFTWARE IS PROVIDED BY THE COPYRIGHT HOLDERS AND CONTRIBUTORS "AS IS"
AND ANY EXPRESS OR IMPLIED WARRANTIES, INCLUDING, BUT NOT LIMITED TO, THE
IMPLIED WARRANTIES OF MERCHANTABILITY AND FITNESS FOR A PARTICULAR PURPOSE
ARE DISCLAIMED. IN NO EVENT SHALL THE COPYRIGHT OWNER OR CONTRIBUTORS BE
LIABLE FOR ANY DIRECT, INDIRECT, INCIDENTAL, SPECIAL, EXEMPLARY, OR
CONSEQUENTIAL DAMAGES (INCLUDING, BUT NOT LIMITED TO, PROCUREMENT OF
SUBSTITUTE GOODS OR SERVICES; LOSS OF USE, DATA, OR PROFITS; OR BUSINESS
INTERRUPTION) HOWEVER CAUSED AND ON ANY THEORY OF LIABILITY, WHETHER IN
CONTRACT, STRICT LIABILITY, OR TORT (INCLUDING NEGLIGENCE OR OTHERWISE)
ARISING IN ANY WAY OUT OF THE USE OF THIS SOFTWARE, EVEN IF ADVISED OF THE
POSSIBILITY OF SUCH DAMAGE.

*/

#ifndef TORRENT_ALERT_TYPES_HPP_INCLUDED
#define TORRENT_ALERT_TYPES_HPP_INCLUDED

#include "libtorrent/config.hpp"
#include "libtorrent/alert.hpp"
#include "libtorrent/torrent_handle.hpp"
#include "libtorrent/socket.hpp"
#include "libtorrent/assert.hpp"
#include "libtorrent/identify_client.hpp"
#include "libtorrent/address.hpp"
#include "libtorrent/stat.hpp"
#include "libtorrent/add_torrent_params.hpp"
#include "libtorrent/torrent_status.hpp"
#include "libtorrent/entry.hpp"
#include "libtorrent/peer_request.hpp"
#include "libtorrent/performance_counters.hpp"
#include "libtorrent/operations.hpp" // for operation_t enum
#include "libtorrent/close_reason.hpp"
#include "libtorrent/piece_block.hpp"
#include "libtorrent/aux_/escape_string.hpp" // for convert_from_native
#include "libtorrent/string_view.hpp"
#include "libtorrent/stack_allocator.hpp"
#include "libtorrent/aux_/noexcept_movable.hpp"
#include "libtorrent/portmap.hpp" // for portmap_transport
#include "libtorrent/tracker_manager.hpp" // for event_t
#include "libtorrent/socket_type.hpp"
#include "libtorrent/aux_/deprecated.hpp"

#include "libtorrent/aux_/disable_warnings_push.hpp"
#include <boost/shared_array.hpp>
#include "libtorrent/aux_/disable_warnings_pop.hpp"

#include <bitset>
#include <cstdarg> // for va_list

#if TORRENT_ABI_VERSION == 1
#define PROGRESS_NOTIFICATION | alert::progress_notification
#else
#define PROGRESS_NOTIFICATION
#endif


namespace libtorrent {

#if TORRENT_ABI_VERSION == 1
	TORRENT_DEPRECATED_EXPORT char const* operation_name(int op);
#endif

	// internal
	TORRENT_EXTRA_EXPORT char const* alert_name(int alert_type);

	// user defined alerts should use IDs greater than this
	constexpr int user_alert_id = 10000;

	// this constant represents "max_alert_index" + 1
	constexpr int num_alert_types = 96;

	// internal
	enum class alert_priority : std::uint8_t
	{
		// the order matters here. Lower value means lower priority, and will
		// start getting dropped earlier when the alert queue is filling up
		normal = 0,
		high,
		critical,
		meta
	};

	// struct to hold information about a single DHT routing table bucket
	struct TORRENT_EXPORT dht_routing_bucket
	{
		// the total number of nodes and replacement nodes
		// in the routing table
		int num_nodes;
		int num_replacements;

		// number of seconds since last activity
		int last_active;
	};

TORRENT_VERSION_NAMESPACE_2

	// This is a base class for alerts that are associated with a
	// specific torrent. It contains a handle to the torrent.
	struct TORRENT_EXPORT torrent_alert : alert
	{
		// internal
		TORRENT_UNEXPORT torrent_alert(aux::stack_allocator& alloc, torrent_handle const& h);
		TORRENT_UNEXPORT torrent_alert(torrent_alert&&) noexcept = default;

#if TORRENT_ABI_VERSION == 1
		static int const TORRENT_DEPRECATED_MEMBER alert_type = 0;
#endif

		// returns the message associated with this alert
		std::string message() const override;

		// The torrent_handle pointing to the torrent this
		// alert is associated with.
		torrent_handle handle;

		char const* torrent_name() const;

	protected:
		std::reference_wrapper<aux::stack_allocator const> m_alloc;
	private:
		aux::allocation_slot m_name_idx;
#if TORRENT_ABI_VERSION == 1
	public:
		std::string TORRENT_DEPRECATED_MEMBER name;
#endif
	};

	// The peer alert is a base class for alerts that refer to a specific peer. It includes all
	// the information to identify the peer. i.e. ``ip`` and ``peer-id``.
	struct TORRENT_EXPORT peer_alert : torrent_alert
	{
		// internal
		TORRENT_UNEXPORT peer_alert(aux::stack_allocator& alloc, torrent_handle const& h,
			tcp::endpoint const& i, peer_id const& pi);
		TORRENT_UNEXPORT peer_alert(peer_alert&& rhs) noexcept = default;

#if TORRENT_ABI_VERSION == 1
		static const int TORRENT_DEPRECATED_MEMBER alert_type = 1;
#endif

		std::string message() const override;

		// The peer's IP address and port.
		aux::noexcept_movable<tcp::endpoint> endpoint;

		// the peer ID, if known.
		peer_id pid;

#if TORRENT_ABI_VERSION == 1
		// The peer's IP address and port.
		aux::noexcept_movable<tcp::endpoint> TORRENT_DEPRECATED_MEMBER ip;
#endif
	};

	// This is a base class used for alerts that are associated with a
	// specific tracker. It derives from torrent_alert since a tracker
	// is also associated with a specific torrent.
	struct TORRENT_EXPORT tracker_alert : torrent_alert
	{
		// internal
		TORRENT_UNEXPORT tracker_alert(aux::stack_allocator& alloc, torrent_handle const& h
			, tcp::endpoint const& ep, string_view u);

#if TORRENT_ABI_VERSION == 1
		static const int TORRENT_DEPRECATED_MEMBER alert_type = 2;
#endif

		std::string message() const override;

		// endpoint of the listen interface being announced
		aux::noexcept_movable<tcp::endpoint> local_endpoint;

		// returns a 0-terminated string of the tracker's URL
		char const* tracker_url() const;

	private:
		aux::allocation_slot m_url_idx;
#if TORRENT_ABI_VERSION == 1
	public:
		// The tracker URL
		std::string TORRENT_DEPRECATED_MEMBER url;
#endif
	};

#define TORRENT_DEFINE_ALERT_IMPL(name, seq, prio) \
	name(name&&) noexcept = default; \
	static alert_priority const priority = prio; \
	static int const alert_type = seq; \
	virtual int type() const noexcept override { return alert_type; } \
	virtual alert_category_t category() const noexcept override { return static_category; } \
	virtual char const* what() const noexcept override { return alert_name(alert_type); }

#define TORRENT_DEFINE_ALERT(name, seq) \
	TORRENT_DEFINE_ALERT_IMPL(name, seq, alert_priority::normal)

#define TORRENT_DEFINE_ALERT_PRIO(name, seq, prio) \
	TORRENT_DEFINE_ALERT_IMPL(name, seq, prio)

#if TORRENT_ABI_VERSION == 1

#ifdef _MSC_VER
#pragma warning(push, 1)
// warning C4996: X: was declared deprecated
#pragma warning( disable : 4996 )
#endif
#if defined __GNUC__
#pragma GCC diagnostic push
#pragma GCC diagnostic ignored "-Wdeprecated-declarations"
#endif

	// The ``torrent_added_alert`` is posted once every time a torrent is successfully
	// added. It doesn't contain any members of its own, but inherits the torrent handle
	// from its base class.
	// It's posted when the ``status_notification`` bit is set in the alert_mask.
	// deprecated in 1.1.3
	// use add_torrent_alert instead
	struct TORRENT_DEPRECATED_EXPORT torrent_added_alert final : torrent_alert
	{
		// internal
		TORRENT_UNEXPORT torrent_added_alert(aux::stack_allocator& alloc, torrent_handle const& h);

		TORRENT_DEFINE_ALERT(torrent_added_alert, 3)
		static constexpr alert_category_t static_category = alert::status_notification;
		std::string message() const override;
	};

#if defined __GNUC__
#pragma GCC diagnostic pop
#endif
#ifdef _MSC_VER
#pragma warning(pop)
#endif

#endif

	// The ``torrent_removed_alert`` is posted whenever a torrent is removed. Since
	// the torrent handle in its base class will always be invalid (since the torrent
	// is already removed) it has the info hash as a member, to identify it.
	// It's posted when the ``status_notification`` bit is set in the alert_mask.
	//
	// Even though the ``handle`` member doesn't point to an existing torrent anymore,
	// it is still useful for comparing to other handles, which may also no
	// longer point to existing torrents, but to the same non-existing torrents.
	//
	// The ``torrent_handle`` acts as a ``weak_ptr``, even though its object no
	// longer exists, it can still compare equal to another weak pointer which
	// points to the same non-existent object.
	struct TORRENT_EXPORT torrent_removed_alert final : torrent_alert
	{
		// internal
		TORRENT_UNEXPORT torrent_removed_alert(aux::stack_allocator& alloc
			, torrent_handle const& h, info_hash_t const& ih, void* clientdata);

		TORRENT_DEFINE_ALERT_PRIO(torrent_removed_alert, 4, alert_priority::critical)
		static constexpr alert_category_t static_category = alert::status_notification;
		std::string message() const override;
<<<<<<< HEAD

		info_hash_t info_hash;
		void* clientdata;	// largely redundant with info_hash
=======
		sha1_hash info_hash;

		// `clientdata` as set in `add_torrent_params` at torrent creation.
		// This can be used to associate this torrent with related data
		// in the client application more efficiently than info_hash.
		void* clientdata;
>>>>>>> 54e748fa
	};

	// This alert is posted when the asynchronous read operation initiated by
	// a call to torrent_handle::read_piece() is completed. If the read failed, the torrent
	// is paused and an error state is set and the buffer member of the alert
	// is 0. If successful, ``buffer`` points to a buffer containing all the data
	// of the piece. ``piece`` is the piece index that was read. ``size`` is the
	// number of bytes that was read.
	//
	// If the operation fails, ``error`` will indicate what went wrong.
	struct TORRENT_EXPORT read_piece_alert final : torrent_alert
	{
		// internal
		TORRENT_UNEXPORT read_piece_alert(aux::stack_allocator& alloc, torrent_handle const& h
			, piece_index_t p, boost::shared_array<char> d, int s);
		TORRENT_UNEXPORT read_piece_alert(aux::stack_allocator& alloc, torrent_handle h
			, piece_index_t p, error_code e);

		TORRENT_DEFINE_ALERT_PRIO(read_piece_alert, 5, alert_priority::critical)

		static constexpr alert_category_t static_category = alert::storage_notification;
		std::string message() const override;

		error_code const error;
		boost::shared_array<char> const buffer;
		piece_index_t const piece;
		int const size;

#if TORRENT_ABI_VERSION == 1
		error_code TORRENT_DEPRECATED_MEMBER ec;
#endif
	};

	// This is posted whenever an individual file completes its download. i.e.
	// All pieces overlapping this file have passed their hash check.
	struct TORRENT_EXPORT file_completed_alert final : torrent_alert
	{
		// internal
		TORRENT_UNEXPORT file_completed_alert(aux::stack_allocator& alloc, torrent_handle const& h
			, file_index_t idx);

		TORRENT_DEFINE_ALERT_PRIO(file_completed_alert, 6, alert_priority::normal)

#ifdef __GNUC__
#pragma GCC diagnostic push
#pragma GCC diagnostic ignored "-Wdeprecated-declarations"
#endif
		static constexpr alert_category_t static_category =
			alert::file_progress_notification
			PROGRESS_NOTIFICATION
		;
#ifdef __GNUC__
#pragma GCC diagnostic pop
#endif
		std::string message() const override;

		// refers to the index of the file that completed.
		file_index_t const index;
	};

	// This is posted as a response to a torrent_handle::rename_file() call, if the rename
	// operation succeeds.
	struct TORRENT_EXPORT file_renamed_alert final : torrent_alert
	{
		// internal
		TORRENT_UNEXPORT file_renamed_alert(aux::stack_allocator& alloc, torrent_handle const& h
			, string_view n, string_view old, file_index_t idx);

		TORRENT_DEFINE_ALERT_PRIO(file_renamed_alert, 7, alert_priority::critical)

		static constexpr alert_category_t static_category = alert::storage_notification;
		std::string message() const override;

		// returns the new and previous file name, respectively.
		char const* new_name() const;
		char const* old_name() const;

		// refers to the index of the file that was renamed,
		file_index_t const index;
	private:
		aux::allocation_slot m_name_idx;
		aux::allocation_slot m_old_name_idx;
#if TORRENT_ABI_VERSION == 1

#if defined __clang__
#pragma clang diagnostic push
#pragma clang diagnostic ignored "-Weverything"
#endif

	public:
		std::string TORRENT_DEPRECATED_MEMBER name;

#if defined __clang__
#pragma clang diagnostic pop
#endif
#endif
	};

	// This is posted as a response to a torrent_handle::rename_file() call, if the rename
	// operation failed.
	struct TORRENT_EXPORT file_rename_failed_alert final : torrent_alert
	{
		// internal
		TORRENT_UNEXPORT file_rename_failed_alert(aux::stack_allocator& alloc
			, torrent_handle const& h, file_index_t idx
			, error_code ec);

		TORRENT_DEFINE_ALERT_PRIO(file_rename_failed_alert, 8, alert_priority::critical)

		static constexpr alert_category_t static_category = alert::storage_notification;

		std::string message() const override;

		// refers to the index of the file that was supposed to be renamed,
		// ``error`` is the error code returned from the filesystem.
		file_index_t const index;
		error_code const error;
	};

	// This alert is generated when a limit is reached that might have a negative impact on
	// upload or download rate performance.
	struct TORRENT_EXPORT performance_alert final : torrent_alert
	{
		enum performance_warning_t
		{

			// This warning means that the number of bytes queued to be written to disk
			// exceeds the max disk byte queue setting (``settings_pack::max_queued_disk_bytes``).
			// This might restrict the download rate, by not queuing up enough write jobs
			// to the disk I/O thread. When this alert is posted, peer connections are
			// temporarily stopped from downloading, until the queued disk bytes have fallen
			// below the limit again. Unless your ``max_queued_disk_bytes`` setting is already
			// high, you might want to increase it to get better performance.
			outstanding_disk_buffer_limit_reached,

			// This is posted when libtorrent would like to send more requests to a peer,
			// but it's limited by ``settings_pack::max_out_request_queue``. The queue length
			// libtorrent is trying to achieve is determined by the download rate and the
			// assumed round-trip-time (``settings_pack::request_queue_time``). The assumed
			// round-trip-time is not limited to just the network RTT, but also the remote disk
			// access time and message handling time. It defaults to 3 seconds. The target number
			// of outstanding requests is set to fill the bandwidth-delay product (assumed RTT
			// times download rate divided by number of bytes per request). When this alert
			// is posted, there is a risk that the number of outstanding requests is too low
			// and limits the download rate. You might want to increase the ``max_out_request_queue``
			// setting.
			outstanding_request_limit_reached,

			// This warning is posted when the amount of TCP/IP overhead is greater than the
			// upload rate limit. When this happens, the TCP/IP overhead is caused by a much
			// faster download rate, triggering TCP ACK packets. These packets eat into the
			// rate limit specified to libtorrent. When the overhead traffic is greater than
			// the rate limit, libtorrent will not be able to send any actual payload, such
			// as piece requests. This means the download rate will suffer, and new requests
			// can be sent again. There will be an equilibrium where the download rate, on
			// average, is about 20 times the upload rate limit. If you want to maximize the
			// download rate, increase the upload rate limit above 5% of your download capacity.
			upload_limit_too_low,

			// This is the same warning as ``upload_limit_too_low`` but referring to the download
			// limit instead of upload. This suggests that your download rate limit is much lower
			// than your upload capacity. Your upload rate will suffer. To maximize upload rate,
			// make sure your download rate limit is above 5% of your upload capacity.
			download_limit_too_low,

			// We're stalled on the disk. We want to write to the socket, and we can write
			// but our send buffer is empty, waiting to be refilled from the disk.
			// This either means the disk is slower than the network connection
			// or that our send buffer watermark is too small, because we can
			// send it all before the disk gets back to us.
			// The number of bytes that we keep outstanding, requested from the disk, is calculated
			// as follows::
			//
			//   min(512, max(upload_rate * send_buffer_watermark_factor / 100, send_buffer_watermark))
			//
			// If you receive this alert, you might want to either increase your ``send_buffer_watermark``
			// or ``send_buffer_watermark_factor``.
			send_buffer_watermark_too_low,

			// If the half (or more) of all upload slots are set as optimistic unchoke slots, this
			// warning is issued. You probably want more regular (rate based) unchoke slots.
			too_many_optimistic_unchoke_slots,

			// If the disk write queue ever grows larger than half of the cache size, this warning
			// is posted. The disk write queue eats into the total disk cache and leaves very little
			// left for the actual cache. This causes the disk cache to oscillate in evicting large
			// portions of the cache before allowing peers to download any more, onto the disk write
			// queue. Either lower ``max_queued_disk_bytes`` or increase ``cache_size``.
			too_high_disk_queue_limit,

			aio_limit_reached,
			bittyrant_with_no_uplimit,

			// This is generated if outgoing peer connections are failing because of *address in use*
			// errors, indicating that ``settings_pack::outgoing_ports`` is set and is too small of
			// a range. Consider not using the ``outgoing_ports`` setting at all, or widen the range to
			// include more ports.
			too_few_outgoing_ports,

			too_few_file_descriptors,

			num_warnings
		};

		// internal
		TORRENT_UNEXPORT performance_alert(aux::stack_allocator& alloc, torrent_handle const& h
			, performance_warning_t w);

		TORRENT_DEFINE_ALERT(performance_alert, 9)

		static constexpr alert_category_t static_category = alert::performance_warning;

		std::string message() const override;

		performance_warning_t const warning_code;
	};

	// Generated whenever a torrent changes its state.
	struct TORRENT_EXPORT state_changed_alert final : torrent_alert
	{
		// internal
		TORRENT_UNEXPORT state_changed_alert(aux::stack_allocator& alloc, torrent_handle const& h
			, torrent_status::state_t st
			, torrent_status::state_t prev_st);

		TORRENT_DEFINE_ALERT_PRIO(state_changed_alert, 10, alert_priority::high)

		static constexpr alert_category_t static_category = alert::status_notification;

		std::string message() const override;

		// the new state of the torrent.
		torrent_status::state_t const state;

		// the previous state.
		torrent_status::state_t const prev_state;
	};

	// This alert is generated on tracker time outs, premature disconnects,
	// invalid response or a HTTP response other than "200 OK". From the alert
	// you can get the handle to the torrent the tracker belongs to.
	//
	// The ``times_in_row`` member says how many times in a row this tracker has
	// failed. ``status_code`` is the code returned from the HTTP server. 401
	// means the tracker needs authentication, 404 means not found etc. If the
	// tracker timed out, the code will be set to 0.
	struct TORRENT_EXPORT tracker_error_alert final : tracker_alert
	{
		// internal
		TORRENT_UNEXPORT tracker_error_alert(aux::stack_allocator& alloc
			, torrent_handle const& h, tcp::endpoint const& ep
			, int times, string_view u
			, error_code const& e, string_view m);

		TORRENT_DEFINE_ALERT_PRIO(tracker_error_alert, 11, alert_priority::high)

		static constexpr alert_category_t static_category = alert::tracker_notification | alert::error_notification;
		std::string message() const override;

		int const times_in_row;
		error_code const error;

		// the message associated with this error
		char const* error_message() const;

	private:
		aux::allocation_slot m_msg_idx;
#if TORRENT_ABI_VERSION == 1
	public:
		int const TORRENT_DEPRECATED_MEMBER status_code;
		std::string TORRENT_DEPRECATED_MEMBER msg;
#endif
	};

	// This alert is triggered if the tracker reply contains a warning field.
	// Usually this means that the tracker announce was successful, but the
	// tracker has a message to the client.
	struct TORRENT_EXPORT tracker_warning_alert final : tracker_alert
	{
		// internal
		TORRENT_UNEXPORT tracker_warning_alert(aux::stack_allocator& alloc
			, torrent_handle const& h, tcp::endpoint const& ep
			, string_view u, string_view m);

		TORRENT_DEFINE_ALERT(tracker_warning_alert, 12)

		static constexpr alert_category_t static_category = alert::tracker_notification | alert::error_notification;
		std::string message() const override;

		// the message associated with this warning
		char const* warning_message() const;

	private:
		aux::allocation_slot m_msg_idx;
#if TORRENT_ABI_VERSION == 1
	public:
		// contains the warning message from the tracker.
		std::string TORRENT_DEPRECATED_MEMBER msg;
#endif
	};

	// This alert is generated when a scrape request succeeds.
	struct TORRENT_EXPORT scrape_reply_alert final : tracker_alert
	{
		// internal
		TORRENT_UNEXPORT scrape_reply_alert(aux::stack_allocator& alloc
			, torrent_handle const& h, tcp::endpoint const& ep
			, int incomp, int comp, string_view u);

		TORRENT_DEFINE_ALERT_PRIO(scrape_reply_alert, 13, alert_priority::critical)

		static constexpr alert_category_t static_category = alert::tracker_notification;
		std::string message() const override;

		// the data returned in the scrape response. These numbers
		// may be -1 if the response was malformed.
		int const incomplete;
		int const complete;
	};

	// If a scrape request fails, this alert is generated. This might be due
	// to the tracker timing out, refusing connection or returning an http response
	// code indicating an error.
	struct TORRENT_EXPORT scrape_failed_alert final : tracker_alert
	{
		// internal
		TORRENT_UNEXPORT scrape_failed_alert(aux::stack_allocator& alloc
			, torrent_handle const& h, tcp::endpoint const& ep
			, string_view u, error_code const& e);
		TORRENT_UNEXPORT scrape_failed_alert(aux::stack_allocator& alloc
			, torrent_handle const& h, tcp::endpoint const& ep
			, string_view u, string_view m);

		TORRENT_DEFINE_ALERT_PRIO(scrape_failed_alert, 14, alert_priority::critical)

		static constexpr alert_category_t static_category = alert::tracker_notification | alert::error_notification;
		std::string message() const override;

		// the error itself. This may indicate that the tracker sent an error
		// message (``error::tracker_failure``), in which case it can be
		// retrieved by calling ``error_message()``.
		error_code const error;

		// if the error indicates there is an associated message, this returns
		// that message. Otherwise and empty string.
		char const* error_message() const;

	private:
		aux::allocation_slot m_msg_idx;
#if TORRENT_ABI_VERSION == 1
	public:
		// contains a message describing the error.
		std::string TORRENT_DEPRECATED_MEMBER msg;
#endif
	};

	// This alert is only for informational purpose. It is generated when a tracker announce
	// succeeds. It is generated regardless what kind of tracker was used, be it UDP, HTTP or
	// the DHT.
	struct TORRENT_EXPORT tracker_reply_alert final : tracker_alert
	{
		// internal
		TORRENT_UNEXPORT tracker_reply_alert(aux::stack_allocator& alloc
			, torrent_handle const& h, tcp::endpoint const& ep
			, int np, string_view u);

		TORRENT_DEFINE_ALERT(tracker_reply_alert, 15)

		static constexpr alert_category_t static_category = alert::tracker_notification;
		std::string message() const override;

		// tells how many peers the tracker returned in this response. This is
		// not expected to be greater than the ``num_want`` settings. These are not necessarily
		// all new peers, some of them may already be connected.
		int const num_peers;
	};

	// This alert is generated each time the DHT receives peers from a node. ``num_peers``
	// is the number of peers we received in this packet. Typically these packets are
	// received from multiple DHT nodes, and so the alerts are typically generated
	// a few at a time.
	struct TORRENT_EXPORT dht_reply_alert final : tracker_alert
	{
		// internal
		TORRENT_UNEXPORT dht_reply_alert(aux::stack_allocator& alloc
			, torrent_handle const& h
			, int np);

		TORRENT_DEFINE_ALERT(dht_reply_alert, 16)

		static constexpr alert_category_t static_category = alert::dht_notification | alert::tracker_notification;
		std::string message() const override;

		int const num_peers;
	};

	// This alert is generated each time a tracker announce is sent (or attempted to be sent).
	// There are no extra data members in this alert. The url can be found in the base class
	// however.
	struct TORRENT_EXPORT tracker_announce_alert final : tracker_alert
	{
		// internal
		TORRENT_UNEXPORT tracker_announce_alert(aux::stack_allocator& alloc
			, torrent_handle const& h, tcp::endpoint const& ep
			, string_view u, event_t e);

		TORRENT_DEFINE_ALERT(tracker_announce_alert, 17)

		static constexpr alert_category_t static_category = alert::tracker_notification;
		std::string message() const override;

		// specifies what event was sent to the tracker. It is defined as:
		//
		// 0. None
		// 1. Completed
		// 2. Started
		// 3. Stopped
		// 4. Paused
		event_t const event;
	};

	// This alert is generated when a finished piece fails its hash check. You can get the handle
	// to the torrent which got the failed piece and the index of the piece itself from the alert.
	struct TORRENT_EXPORT hash_failed_alert final : torrent_alert
	{
		// internal
		TORRENT_UNEXPORT hash_failed_alert(aux::stack_allocator& alloc, torrent_handle const& h
			, piece_index_t index);

		TORRENT_DEFINE_ALERT(hash_failed_alert, 18)

		static constexpr alert_category_t static_category = alert::status_notification;
		std::string message() const override;

		piece_index_t const piece_index;
	};

	// This alert is generated when a peer is banned because it has sent too many corrupt pieces
	// to us. ``ip`` is the endpoint to the peer that was banned.
	struct TORRENT_EXPORT peer_ban_alert final : peer_alert
	{
		// internal
		TORRENT_UNEXPORT peer_ban_alert(aux::stack_allocator& alloc, torrent_handle h
			, tcp::endpoint const& ep, peer_id const& peer_id);

		TORRENT_DEFINE_ALERT(peer_ban_alert, 19)

		static constexpr alert_category_t static_category = alert::peer_notification;
		std::string message() const override;
	};

	// This alert is generated when a peer is unsnubbed. Essentially when it was snubbed for stalling
	// sending data, and now it started sending data again.
	struct TORRENT_EXPORT peer_unsnubbed_alert final : peer_alert
	{
		// internal
		TORRENT_UNEXPORT peer_unsnubbed_alert(aux::stack_allocator& alloc, torrent_handle h
			, tcp::endpoint const& ep, peer_id const& peer_id);

		TORRENT_DEFINE_ALERT(peer_unsnubbed_alert, 20)

		static constexpr alert_category_t static_category = alert::peer_notification;
		std::string message() const override;
	};

	// This alert is generated when a peer is snubbed, when it stops sending data when we request
	// it.
	struct TORRENT_EXPORT peer_snubbed_alert final : peer_alert
	{
		// internal
		TORRENT_UNEXPORT peer_snubbed_alert(aux::stack_allocator& alloc, torrent_handle h
			, tcp::endpoint const& ep, peer_id const& peer_id);

		TORRENT_DEFINE_ALERT(peer_snubbed_alert, 21)

		static constexpr alert_category_t static_category = alert::peer_notification;
		std::string message() const override;
	};

	// This alert is generated when a peer sends invalid data over the peer-peer protocol. The peer
	// will be disconnected, but you get its ip address from the alert, to identify it.
	struct TORRENT_EXPORT peer_error_alert final : peer_alert
	{
		// internal
		TORRENT_UNEXPORT peer_error_alert(aux::stack_allocator& alloc, torrent_handle const& h
			, tcp::endpoint const& ep, peer_id const& peer_id, operation_t op
			, error_code const& e);

		TORRENT_DEFINE_ALERT(peer_error_alert, 22)

		static constexpr alert_category_t static_category = alert::peer_notification;
		std::string message() const override;

		// a 0-terminated string of the low-level operation that failed, or nullptr if
		// there was no low level disk operation.
		operation_t op;

		// tells you what error caused this alert.
		error_code const error;

#if TORRENT_ABI_VERSION == 1
		int const TORRENT_DEPRECATED_MEMBER operation;
		std::string TORRENT_DEPRECATED_MEMBER msg;
#endif
	};

	// This alert is posted every time an outgoing peer connect attempts succeeds.
	struct TORRENT_EXPORT peer_connect_alert final : peer_alert
	{
		// internal
		TORRENT_UNEXPORT peer_connect_alert(aux::stack_allocator& alloc, torrent_handle h
			, tcp::endpoint const& ep, peer_id const& peer_id, socket_type_t type);

		TORRENT_DEFINE_ALERT(peer_connect_alert, 23)

		static constexpr alert_category_t static_category = alert::connect_notification;
		std::string message() const override;

		socket_type_t const socket_type;
	};

	// This alert is generated when a peer is disconnected for any reason (other than the ones
	// covered by peer_error_alert ).
	struct TORRENT_EXPORT peer_disconnected_alert final : peer_alert
	{
		// internal
		TORRENT_UNEXPORT peer_disconnected_alert(aux::stack_allocator& alloc
			, torrent_handle const& h, tcp::endpoint const& ep
			, peer_id const& peer_id, operation_t op, socket_type_t type, error_code const& e
			, close_reason_t r);

		TORRENT_DEFINE_ALERT(peer_disconnected_alert, 24)

		static constexpr alert_category_t static_category = alert::connect_notification;
		std::string message() const override;

		// the kind of socket this peer was connected over
		socket_type_t const socket_type;

		// the operation or level where the error occurred. Specified as an
		// value from the operation_t enum. Defined in operations.hpp.
		operation_t const op;

		// tells you what error caused peer to disconnect.
		error_code const error;

		// the reason the peer disconnected (if specified)
		close_reason_t const reason;

#if TORRENT_ABI_VERSION == 1
		int const TORRENT_DEPRECATED_MEMBER operation;
		std::string TORRENT_DEPRECATED_MEMBER msg;
#endif
	};

	// This is a debug alert that is generated by an incoming invalid piece request.
	// ``ip`` is the address of the peer and the ``request`` is the actual incoming
	// request from the peer. See peer_request for more info.
	struct TORRENT_EXPORT invalid_request_alert final : peer_alert
	{
		// internal
		TORRENT_UNEXPORT invalid_request_alert(aux::stack_allocator& alloc
			, torrent_handle const& h, tcp::endpoint const& ep
			, peer_id const& peer_id, peer_request const& r
			, bool we_have, bool peer_interested, bool withheld);

		TORRENT_DEFINE_ALERT(invalid_request_alert, 25)

		static constexpr alert_category_t static_category = alert::peer_notification;
		std::string message() const override;

		// the request we received from the peer
		peer_request const request;

		// true if we have this piece
		bool const we_have;

		// true if the peer indicated that it was interested to download before
		// sending the request
		bool const peer_interested;

		// if this is true, the peer is not allowed to download this piece because
		// of super-seeding rules.
		bool const withheld;
	};

	// This alert is generated when a torrent switches from being a downloader to a seed.
	// It will only be generated once per torrent. It contains a torrent_handle to the
	// torrent in question.
	struct TORRENT_EXPORT torrent_finished_alert final : torrent_alert
	{
		// internal
		TORRENT_UNEXPORT torrent_finished_alert(aux::stack_allocator& alloc,
			torrent_handle h);

		TORRENT_DEFINE_ALERT_PRIO(torrent_finished_alert, 26, alert_priority::high)

		static constexpr alert_category_t static_category = alert::status_notification;
		std::string message() const override;
	};

	// this alert is posted every time a piece completes downloading
	// and passes the hash check. This alert derives from torrent_alert
	// which contains the torrent_handle to the torrent the piece belongs to.
	// Note that being downloaded and passing the hash check may happen before
	// the piece is also fully flushed to disk. So torrent_handle::have_piece()
	// may still return false
	struct TORRENT_EXPORT piece_finished_alert final : torrent_alert
	{
		// internal
		TORRENT_UNEXPORT piece_finished_alert(aux::stack_allocator& alloc,
			torrent_handle const& h, piece_index_t piece_num);

		TORRENT_DEFINE_ALERT(piece_finished_alert, 27)

#ifdef __GNUC__
#pragma GCC diagnostic push
#pragma GCC diagnostic ignored "-Wdeprecated-declarations"
#endif
		static constexpr alert_category_t static_category =
			alert::piece_progress_notification
			PROGRESS_NOTIFICATION
		;
#ifdef __GNUC__
#pragma GCC diagnostic pop
#endif
		std::string message() const override;

		// the index of the piece that finished
		piece_index_t const piece_index;
	};

	// This alert is generated when a peer rejects or ignores a piece request.
	struct TORRENT_EXPORT request_dropped_alert final : peer_alert
	{
		// internal
		TORRENT_UNEXPORT request_dropped_alert(aux::stack_allocator& alloc, torrent_handle h
			, tcp::endpoint const& ep, peer_id const& peer_id, int block_num
			, piece_index_t piece_num);

		TORRENT_DEFINE_ALERT(request_dropped_alert, 28)

#ifdef __GNUC__
#pragma GCC diagnostic push
#pragma GCC diagnostic ignored "-Wdeprecated-declarations"
#endif
		static constexpr alert_category_t static_category =
			alert::block_progress_notification
			| alert::peer_notification
			PROGRESS_NOTIFICATION
		;
#ifdef __GNUC__
#pragma GCC diagnostic pop
#endif
		std::string message() const override;

		int const block_index;
		piece_index_t const piece_index;
	};

	// This alert is generated when a block request times out.
	struct TORRENT_EXPORT block_timeout_alert final : peer_alert
	{
		// internal
		TORRENT_UNEXPORT block_timeout_alert(aux::stack_allocator& alloc, torrent_handle h
			, tcp::endpoint const& ep, peer_id const& peer_id, int block_num
			, piece_index_t piece_num);

		TORRENT_DEFINE_ALERT(block_timeout_alert, 29)

#ifdef __GNUC__
#pragma GCC diagnostic push
#pragma GCC diagnostic ignored "-Wdeprecated-declarations"
#endif
		static constexpr alert_category_t static_category =
			alert::block_progress_notification
			| alert::peer_notification
			PROGRESS_NOTIFICATION
		;
#ifdef __GNUC__
#pragma GCC diagnostic pop
#endif
		std::string message() const override;

		int const block_index;
		piece_index_t const piece_index;
	};

	// This alert is generated when a block request receives a response.
	struct TORRENT_EXPORT block_finished_alert final : peer_alert
	{
		// internal
		TORRENT_UNEXPORT block_finished_alert(aux::stack_allocator& alloc, torrent_handle h
			, tcp::endpoint const& ep, peer_id const& peer_id, int block_num
			, piece_index_t piece_num);

		TORRENT_DEFINE_ALERT(block_finished_alert, 30)

#ifdef __GNUC__
#pragma GCC diagnostic push
#pragma GCC diagnostic ignored "-Wdeprecated-declarations"
#endif
		static constexpr alert_category_t static_category =
			alert::block_progress_notification
			PROGRESS_NOTIFICATION
		;
#ifdef __GNUC__
#pragma GCC diagnostic pop
#endif
		std::string message() const override;

		int const block_index;
		piece_index_t const piece_index;
	};

	// This alert is generated when a block request is sent to a peer.
	struct TORRENT_EXPORT block_downloading_alert final : peer_alert
	{
		// internal
		TORRENT_UNEXPORT block_downloading_alert(aux::stack_allocator& alloc, torrent_handle h
			, tcp::endpoint const& ep
			, peer_id const& peer_id, int block_num, piece_index_t piece_num);

		TORRENT_DEFINE_ALERT(block_downloading_alert, 31)

#ifdef __GNUC__
#pragma GCC diagnostic push
#pragma GCC diagnostic ignored "-Wdeprecated-declarations"
#endif
		static constexpr alert_category_t static_category =
			alert::block_progress_notification
			PROGRESS_NOTIFICATION
		;
#ifdef __GNUC__
#pragma GCC diagnostic pop
#endif
		std::string message() const override;

		int const block_index;
		piece_index_t const piece_index;
#if TORRENT_ABI_VERSION == 1
		char const* TORRENT_DEPRECATED_MEMBER peer_speedmsg;
#endif
	};

	// This alert is generated when a block is received that was not requested or
	// whose request timed out.
	struct TORRENT_EXPORT unwanted_block_alert final : peer_alert
	{
		// internal
		TORRENT_UNEXPORT unwanted_block_alert(aux::stack_allocator& alloc, torrent_handle h
			, tcp::endpoint const& ep
			, peer_id const& peer_id, int block_num, piece_index_t piece_num);

		TORRENT_DEFINE_ALERT(unwanted_block_alert, 32)

		static constexpr alert_category_t static_category = alert::peer_notification;
		std::string message() const override;

		int const block_index;
		piece_index_t const piece_index;
	};

	// The ``storage_moved_alert`` is generated when all the disk IO has
	// completed and the files have been moved, as an effect of a call to
	// ``torrent_handle::move_storage``. This is useful to synchronize with the
	// actual disk. The ``storage_path()`` member return the new path of the
	// storage.
	struct TORRENT_EXPORT storage_moved_alert final : torrent_alert
	{
		// internal
		TORRENT_UNEXPORT storage_moved_alert(aux::stack_allocator& alloc
			, torrent_handle const& h, string_view p, string_view old);

		TORRENT_DEFINE_ALERT_PRIO(storage_moved_alert, 33, alert_priority::critical)

		static constexpr alert_category_t static_category = alert::storage_notification;
		std::string message() const override;

		// the path the torrent was moved to and from, respectively.
		char const* storage_path() const;
		char const* old_path() const;

	private:
		aux::allocation_slot m_path_idx;
		aux::allocation_slot m_old_path_idx;
#if TORRENT_ABI_VERSION == 1
	public:
		std::string TORRENT_DEPRECATED_MEMBER path;
#endif
	};

	// The ``storage_moved_failed_alert`` is generated when an attempt to move the storage,
	// via torrent_handle::move_storage(), fails.
	struct TORRENT_EXPORT storage_moved_failed_alert final : torrent_alert
	{
		// internal
		TORRENT_UNEXPORT storage_moved_failed_alert(aux::stack_allocator& alloc
			, torrent_handle const& h, error_code const& e, string_view file
			, operation_t op);

		TORRENT_DEFINE_ALERT_PRIO(storage_moved_failed_alert, 34, alert_priority::critical)

		static constexpr alert_category_t static_category = alert::storage_notification;
		std::string message() const override;

		error_code const error;

		// If the error happened for a specific file, this returns its path.
		char const* file_path() const;

		// this indicates what underlying operation caused the error
		operation_t op;
	private:
		aux::allocation_slot m_file_idx;
#if TORRENT_ABI_VERSION == 1
	public:
		char const* TORRENT_DEPRECATED_MEMBER operation;
		// If the error happened for a specific file, ``file`` is its path.
		std::string TORRENT_DEPRECATED_MEMBER file;
#endif
	};

	// This alert is generated when a request to delete the files of a torrent complete.
	//
	// The ``info_hash`` is the info-hash of the torrent that was just deleted. Most of
	// the time the torrent_handle in the ``torrent_alert`` will be invalid by the time
	// this alert arrives, since the torrent is being deleted. The ``info_hash`` member
	// is hence the main way of identifying which torrent just completed the delete.
	//
	// This alert is posted in the ``storage_notification`` category, and that bit
	// needs to be set in the alert_mask.
	struct TORRENT_EXPORT torrent_deleted_alert final : torrent_alert
	{
		// internal
		TORRENT_UNEXPORT torrent_deleted_alert(aux::stack_allocator& alloc
			, torrent_handle const& h, info_hash_t const& ih);

		TORRENT_DEFINE_ALERT_PRIO(torrent_deleted_alert, 35, alert_priority::critical)

		static constexpr alert_category_t static_category = alert::storage_notification;
		std::string message() const override;

		info_hash_t info_hash;
	};

	// This alert is generated when a request to delete the files of a torrent fails.
	// Just removing a torrent from the session cannot fail
	struct TORRENT_EXPORT torrent_delete_failed_alert final : torrent_alert
	{
		// internal
		TORRENT_UNEXPORT torrent_delete_failed_alert(aux::stack_allocator& alloc
			, torrent_handle const& h, error_code const& e, info_hash_t const& ih);

		TORRENT_DEFINE_ALERT_PRIO(torrent_delete_failed_alert, 36, alert_priority::critical)

		static constexpr alert_category_t static_category = alert::storage_notification
			| alert::error_notification;
		std::string message() const override;

		// tells you why it failed.
		error_code const error;

		// the info hash of the torrent whose files failed to be deleted
		info_hash_t info_hash;

#if TORRENT_ABI_VERSION == 1
		std::string TORRENT_DEPRECATED_MEMBER msg;
#endif
	};

	// This alert is generated as a response to a ``torrent_handle::save_resume_data`` request.
	// It is generated once the disk IO thread is done writing the state for this torrent.
	struct TORRENT_EXPORT save_resume_data_alert final : torrent_alert
	{
		// internal
		TORRENT_UNEXPORT save_resume_data_alert(aux::stack_allocator& alloc
			, add_torrent_params&& params
			, torrent_handle const& h);
		TORRENT_UNEXPORT save_resume_data_alert(aux::stack_allocator& alloc
			, add_torrent_params const& params
			, torrent_handle const& h) = delete;

		TORRENT_DEFINE_ALERT_PRIO(save_resume_data_alert, 37, alert_priority::critical)

		static constexpr alert_category_t static_category = alert::storage_notification;
		std::string message() const override;

		// the ``params`` structure is populated with the fields to be passed to
		// add_torrent() or async_add_torrent() to resume the torrent. To
		// save the state to disk, you may pass it on to write_resume_data().
		add_torrent_params params;

#if TORRENT_ABI_VERSION == 1
		// points to the resume data.
		std::shared_ptr<entry> TORRENT_DEPRECATED_MEMBER resume_data;
#endif
	};

	// This alert is generated instead of ``save_resume_data_alert`` if there was an error
	// generating the resume data. ``error`` describes what went wrong.
	struct TORRENT_EXPORT save_resume_data_failed_alert final : torrent_alert
	{
		// internal
		TORRENT_UNEXPORT save_resume_data_failed_alert(aux::stack_allocator& alloc
			, torrent_handle const& h, error_code const& e);

		TORRENT_DEFINE_ALERT_PRIO(save_resume_data_failed_alert, 38, alert_priority::critical)

		static constexpr alert_category_t static_category = alert::storage_notification
			| alert::error_notification;
		std::string message() const override;

		// the error code from the resume_data failure
		error_code const error;

#if TORRENT_ABI_VERSION == 1
		std::string TORRENT_DEPRECATED_MEMBER msg;
#endif
	};

	// This alert is generated as a response to a ``torrent_handle::pause`` request. It is
	// generated once all disk IO is complete and the files in the torrent have been closed.
	// This is useful for synchronizing with the disk.
	struct TORRENT_EXPORT torrent_paused_alert final : torrent_alert
	{
		// internal
		TORRENT_UNEXPORT torrent_paused_alert(aux::stack_allocator& alloc, torrent_handle const& h);

		TORRENT_DEFINE_ALERT_PRIO(torrent_paused_alert, 39, alert_priority::high)

		static constexpr alert_category_t static_category = alert::status_notification;
		std::string message() const override;
	};

	// This alert is generated as a response to a torrent_handle::resume() request. It is
	// generated when a torrent goes from a paused state to an active state.
	struct TORRENT_EXPORT torrent_resumed_alert final : torrent_alert
	{
		// internal
		TORRENT_UNEXPORT torrent_resumed_alert(aux::stack_allocator& alloc, torrent_handle const& h);

		TORRENT_DEFINE_ALERT_PRIO(torrent_resumed_alert, 40, alert_priority::high)

		static constexpr alert_category_t static_category = alert::status_notification;
		std::string message() const override;
	};

	// This alert is posted when a torrent completes checking. i.e. when it transitions
	// out of the ``checking files`` state into a state where it is ready to start downloading
	struct TORRENT_EXPORT torrent_checked_alert final : torrent_alert
	{
		// internal
		TORRENT_UNEXPORT torrent_checked_alert(aux::stack_allocator& alloc, torrent_handle const& h);

		TORRENT_DEFINE_ALERT_PRIO(torrent_checked_alert, 41, alert_priority::high)

		static constexpr alert_category_t static_category = alert::status_notification;
		std::string message() const override;
	};

	// This alert is generated when a HTTP seed name lookup fails.
	struct TORRENT_EXPORT url_seed_alert final : torrent_alert
	{
		// internal
		TORRENT_UNEXPORT url_seed_alert(aux::stack_allocator& alloc, torrent_handle const& h
			, string_view u, error_code const& e);
		TORRENT_UNEXPORT url_seed_alert(aux::stack_allocator& alloc, torrent_handle const& h
			, string_view u, string_view m);

		TORRENT_DEFINE_ALERT(url_seed_alert, 42)

		static constexpr alert_category_t static_category = alert::peer_notification | alert::error_notification;
		std::string message() const override;

		// the error the web seed encountered. If this is not set, the server
		// sent an error message, call ``error_message()``.
		error_code const error;

		// the URL the error is associated with
		char const* server_url() const;

		// in case the web server sent an error message, this function returns
		// it.
		char const* error_message() const;

	private:
		aux::allocation_slot m_url_idx;
		aux::allocation_slot m_msg_idx;
#if TORRENT_ABI_VERSION == 1
	public:
		// the HTTP seed that failed
		std::string TORRENT_DEPRECATED_MEMBER url;

		// the error message, potentially from the server
		std::string TORRENT_DEPRECATED_MEMBER msg;
#endif

	};

	// If the storage fails to read or write files that it needs access to, this alert is
	// generated and the torrent is paused.
	struct TORRENT_EXPORT file_error_alert final : torrent_alert
	{
		// internal
		TORRENT_UNEXPORT file_error_alert(aux::stack_allocator& alloc, error_code const& ec
			, string_view file, operation_t op, torrent_handle const& h);

		TORRENT_DEFINE_ALERT_PRIO(file_error_alert, 43, alert_priority::high)

		static constexpr alert_category_t static_category = alert::status_notification
			| alert::error_notification
			| alert::storage_notification;
		std::string message() const override;

		// the error code describing the error.
		error_code const error;

		// indicates which underlying operation caused the error
		operation_t op;

		// the file that experienced the error
		char const* filename() const;

	private:
		aux::allocation_slot m_file_idx;
#if TORRENT_ABI_VERSION == 1
	public:
		char const* TORRENT_DEPRECATED_MEMBER operation;
		// the path to the file that was accessed when the error occurred.
		std::string TORRENT_DEPRECATED_MEMBER file;
		std::string TORRENT_DEPRECATED_MEMBER msg;
#endif
	};

	// This alert is generated when the metadata has been completely received and the info-hash
	// failed to match it. i.e. the metadata that was received was corrupt. libtorrent will
	// automatically retry to fetch it in this case. This is only relevant when running a
	// torrent-less download, with the metadata extension provided by libtorrent.
	struct TORRENT_EXPORT metadata_failed_alert final : torrent_alert
	{
		// internal
		TORRENT_UNEXPORT metadata_failed_alert(aux::stack_allocator& alloc
			, torrent_handle const& h, error_code const& ec);

		TORRENT_DEFINE_ALERT(metadata_failed_alert, 44)

		static constexpr alert_category_t static_category = alert::error_notification;
		std::string message() const override;

		// indicates what failed when parsing the metadata. This error is
		// what's returned from lazy_bdecode().
		error_code const error;
	};

	// This alert is generated when the metadata has been completely received and the torrent
	// can start downloading. It is not generated on torrents that are started with metadata, but
	// only those that needs to download it from peers (when utilizing the libtorrent extension).
	//
	// There are no additional data members in this alert.
	//
	// Typically, when receiving this alert, you would want to save the torrent file in order
	// to load it back up again when the session is restarted. Here's an example snippet of
	// code to do that::
	//
	//	torrent_handle h = alert->handle();
	//	if (h.is_valid()) {
	//		std::shared_ptr<torrent_info const> ti = h.torrent_file();
	//		create_torrent ct(*ti);
	//		entry te = ct.generate();
	//		std::vector<char> buffer;
	//		bencode(std::back_inserter(buffer), te);
	//		FILE* f = fopen((to_hex(ti->info_hash().to_string()) + ".torrent").c_str(), "wb+");
	//		if (f) {
	//			fwrite(&buffer[0], 1, buffer.size(), f);
	//			fclose(f);
	//		}
	//	}
	//
	struct TORRENT_EXPORT metadata_received_alert final : torrent_alert
	{
		// internal
		TORRENT_UNEXPORT metadata_received_alert(aux::stack_allocator& alloc
			, torrent_handle const& h);

		TORRENT_DEFINE_ALERT(metadata_received_alert, 45)

		static constexpr alert_category_t static_category = alert::status_notification;
		std::string message() const override;
	};

	// This alert is posted when there is an error on a UDP socket. The
	// UDP sockets are used for all uTP, DHT and UDP tracker traffic. They are
	// global to the session.
	struct TORRENT_EXPORT udp_error_alert final : alert
	{
		// internal
		TORRENT_UNEXPORT udp_error_alert(
			aux::stack_allocator& alloc
			, udp::endpoint const& ep
			, operation_t op
			, error_code const& ec);

		TORRENT_DEFINE_ALERT(udp_error_alert, 46)

		static constexpr alert_category_t static_category = alert::error_notification;
		std::string message() const override;

		// the source address associated with the error (if any)
		aux::noexcept_movable<udp::endpoint> endpoint;

		// the operation that failed
		operation_t operation;

		// the error code describing the error
		error_code const error;
	};

	// Whenever libtorrent learns about the machines external IP, this alert is
	// generated. The external IP address can be acquired from the tracker (if it
	// supports that) or from peers that supports the extension protocol.
	// The address can be accessed through the ``external_address`` member.
	struct TORRENT_EXPORT external_ip_alert final : alert
	{
		// internal
		TORRENT_UNEXPORT external_ip_alert(aux::stack_allocator& alloc, address const& ip);

		TORRENT_DEFINE_ALERT(external_ip_alert, 47)

		static constexpr alert_category_t static_category = alert::status_notification;
		std::string message() const override;

		// the IP address that is believed to be our external IP
		aux::noexcept_movable<address> external_address;
	};

	// This alert is generated when none of the ports, given in the port range, to
	// session can be opened for listening. The ``listen_interface`` member is the
	// interface that failed, ``error`` is the error code describing the failure.
	//
	// In the case an endpoint was created before generating the alert, it is
	// represented by ``address`` and ``port``. The combinations of socket type
	// and operation in which such address and port are not valid are:
	// accept  - i2p
	// accept  - socks5
	// enum_if - tcp
	//
	// libtorrent may sometimes try to listen on port 0, if all other ports failed.
	// Port 0 asks the operating system to pick a port that's free). If that fails
	// you may see a listen_failed_alert with port 0 even if you didn't ask to
	// listen on it.
	struct TORRENT_EXPORT listen_failed_alert final : alert
	{
#if TORRENT_ABI_VERSION == 1
		enum socket_type_t : std::uint8_t
		{
			tcp TORRENT_DEPRECATED_ENUM,
			tcp_ssl TORRENT_DEPRECATED_ENUM,
			udp TORRENT_DEPRECATED_ENUM,
			i2p TORRENT_DEPRECATED_ENUM,
			socks5 TORRENT_DEPRECATED_ENUM,
			utp_ssl TORRENT_DEPRECATED_ENUM
		};
#endif

		// internal
		TORRENT_UNEXPORT listen_failed_alert(aux::stack_allocator& alloc, string_view iface
			, lt::address const& listen_addr, int listen_port
			, operation_t op, error_code const& ec, lt::socket_type_t t);
		TORRENT_UNEXPORT listen_failed_alert(aux::stack_allocator& alloc, string_view iface
			, tcp::endpoint const& ep, operation_t op, error_code const& ec
			, lt::socket_type_t t);
		TORRENT_UNEXPORT listen_failed_alert(aux::stack_allocator& alloc, string_view iface
			, udp::endpoint const& ep, operation_t op, error_code const& ec
			, lt::socket_type_t t);
		TORRENT_UNEXPORT listen_failed_alert(aux::stack_allocator& alloc, string_view iface
			, operation_t op, error_code const& ec, lt::socket_type_t t);

		TORRENT_DEFINE_ALERT_PRIO(listen_failed_alert, 48, alert_priority::critical)

		static constexpr alert_category_t static_category = alert::status_notification | alert::error_notification;
		std::string message() const override;

		// the network device libtorrent attempted to listen on, or the IP address
		char const* listen_interface() const;

		// the error the system returned
		error_code const error;

		// the underlying operation that failed
		operation_t op;

		// the type of listen socket this alert refers to.
		lt::socket_type_t const socket_type;

		// the address libtorrent attempted to listen on
		// see alert documentation for validity of this value
		aux::noexcept_movable<lt::address> address;

		// the port libtorrent attempted to listen on
		// see alert documentation for validity of this value
		int const port;

	private:
		std::reference_wrapper<aux::stack_allocator const> m_alloc;
		aux::allocation_slot m_interface_idx;
#if TORRENT_ABI_VERSION == 1
	public:
		enum TORRENT_DEPRECATED_ENUM op_t
		{
			parse_addr TORRENT_DEPRECATED_ENUM,
			open TORRENT_DEPRECATED_ENUM,
			bind TORRENT_DEPRECATED_ENUM,
			listen TORRENT_DEPRECATED_ENUM,
			get_socket_name TORRENT_DEPRECATED_ENUM,
			accept TORRENT_DEPRECATED_ENUM,
			enum_if TORRENT_DEPRECATED_ENUM,
			bind_to_device TORRENT_DEPRECATED_ENUM
		};

		// the specific low level operation that failed. See op_t.
		int const TORRENT_DEPRECATED_MEMBER operation;

		// the address and port libtorrent attempted to listen on
		aux::noexcept_movable<tcp::endpoint> TORRENT_DEPRECATED_MEMBER endpoint;

		// the type of listen socket this alert refers to.
		socket_type_t TORRENT_DEPRECATED_MEMBER sock_type;
#endif
	};

	// This alert is posted when the listen port succeeds to be opened on a
	// particular interface. ``address`` and ``port`` is the endpoint that
	// successfully was opened for listening.
	struct TORRENT_EXPORT listen_succeeded_alert final : alert
	{
#if TORRENT_ABI_VERSION == 1
		enum socket_type_t : std::uint8_t
		{
			tcp TORRENT_DEPRECATED_ENUM,
			tcp_ssl TORRENT_DEPRECATED_ENUM,
			udp TORRENT_DEPRECATED_ENUM,
			i2p TORRENT_DEPRECATED_ENUM,
			socks5 TORRENT_DEPRECATED_ENUM,
			utp_ssl TORRENT_DEPRECATED_ENUM
		};
#endif

		// internal
		TORRENT_UNEXPORT listen_succeeded_alert(aux::stack_allocator& alloc
			, lt::address const& listen_addr
			, int listen_port
			, lt::socket_type_t t);
		TORRENT_UNEXPORT listen_succeeded_alert(aux::stack_allocator& alloc
			, tcp::endpoint const& ep
			, lt::socket_type_t t);
		TORRENT_UNEXPORT listen_succeeded_alert(aux::stack_allocator& alloc
			, udp::endpoint const& ep
			, lt::socket_type_t t);

		TORRENT_DEFINE_ALERT_PRIO(listen_succeeded_alert, 49, alert_priority::critical)

		static constexpr alert_category_t static_category = alert::status_notification;
		std::string message() const override;

		// the address libtorrent ended up listening on. This address
		// refers to the local interface.
		aux::noexcept_movable<lt::address> address;

		// the port libtorrent ended up listening on.
		int const port;

		// the type of listen socket this alert refers to.
		lt::socket_type_t const socket_type;

#if TORRENT_ABI_VERSION == 1
		// the endpoint libtorrent ended up listening on. The address
		// refers to the local interface and the port is the listen port.
		aux::noexcept_movable<tcp::endpoint> TORRENT_DEPRECATED_MEMBER endpoint;

		// the type of listen socket this alert refers to.
		socket_type_t TORRENT_DEPRECATED_MEMBER sock_type;
#endif
	};

	// This alert is generated when a NAT router was successfully found but some
	// part of the port mapping request failed. It contains a text message that
	// may help the user figure out what is wrong. This alert is not generated in
	// case it appears the client is not running on a NAT:ed network or if it
	// appears there is no NAT router that can be remote controlled to add port
	// mappings.
	struct TORRENT_EXPORT portmap_error_alert final : alert
	{
		// internal
		TORRENT_UNEXPORT portmap_error_alert(aux::stack_allocator& alloc, port_mapping_t i
			, portmap_transport t
			, error_code const& e);

		TORRENT_DEFINE_ALERT(portmap_error_alert, 50)

		static constexpr alert_category_t static_category = alert::port_mapping_notification
			| alert::error_notification;
		std::string message() const override;

		// refers to the mapping index of the port map that failed, i.e.
		// the index returned from add_mapping().
		port_mapping_t const mapping;

		// UPnP or NAT-PMP
		portmap_transport map_transport;

		// tells you what failed.
		error_code const error;
#if TORRENT_ABI_VERSION == 1
		// is 0 for NAT-PMP and 1 for UPnP.
		int const TORRENT_DEPRECATED_MEMBER map_type;

		std::string TORRENT_DEPRECATED_MEMBER msg;
#endif
	};

	// This alert is generated when a NAT router was successfully found and
	// a port was successfully mapped on it. On a NAT:ed network with a NAT-PMP
	// capable router, this is typically generated once when mapping the TCP
	// port and, if DHT is enabled, when the UDP port is mapped.
	struct TORRENT_EXPORT portmap_alert final : alert
	{
		// internal
		TORRENT_UNEXPORT portmap_alert(aux::stack_allocator& alloc, port_mapping_t i, int port
			, portmap_transport t, portmap_protocol protocol);

		TORRENT_DEFINE_ALERT(portmap_alert, 51)

		static constexpr alert_category_t static_category = alert::port_mapping_notification;
		std::string message() const override;

		// refers to the mapping index of the port map that failed, i.e.
		// the index returned from add_mapping().
		port_mapping_t const mapping;

		// the external port allocated for the mapping.
		int const external_port;

		portmap_protocol const map_protocol;

		portmap_transport const map_transport;

#if TORRENT_ABI_VERSION == 1
		enum TORRENT_DEPRECATED_ENUM protocol_t
		{
			tcp,
			udp
		};

		// the protocol this mapping was for. one of protocol_t enums
		int const TORRENT_DEPRECATED_MEMBER protocol;

		// 0 for NAT-PMP and 1 for UPnP.
		int const TORRENT_DEPRECATED_MEMBER map_type;
#endif
	};

	// This alert is generated to log informational events related to either
	// UPnP or NAT-PMP. They contain a log line and the type (0 = NAT-PMP
	// and 1 = UPnP). Displaying these messages to an end user is only useful
	// for debugging the UPnP or NAT-PMP implementation. This alert is only
	// posted if the alert::port_mapping_log_notification flag is enabled in
	// the alert mask.
	struct TORRENT_EXPORT portmap_log_alert final : alert
	{
		// internal
		TORRENT_UNEXPORT portmap_log_alert(aux::stack_allocator& alloc, portmap_transport t, const char* m);

		TORRENT_DEFINE_ALERT(portmap_log_alert, 52)

		static constexpr alert_category_t static_category = alert::port_mapping_log_notification;
		std::string message() const override;

		portmap_transport const map_transport;

		// the message associated with this log line
		char const* log_message() const;

	private:

		std::reference_wrapper<aux::stack_allocator const> m_alloc;

		aux::allocation_slot m_log_idx;
#if TORRENT_ABI_VERSION == 1
	public:
		int const TORRENT_DEPRECATED_MEMBER map_type;
		std::string TORRENT_DEPRECATED_MEMBER msg;
#endif

	};

	// This alert is generated when a fastresume file has been passed to
	// add_torrent() but the files on disk did not match the fastresume file.
	// The error_code explains the reason why the resume file was rejected.
	struct TORRENT_EXPORT fastresume_rejected_alert final : torrent_alert
	{
		// internal
		TORRENT_UNEXPORT fastresume_rejected_alert(aux::stack_allocator& alloc
			, torrent_handle const& h, error_code const& ec, string_view file
			, operation_t op);

		TORRENT_DEFINE_ALERT_PRIO(fastresume_rejected_alert, 53, alert_priority::critical)

		static constexpr alert_category_t static_category = alert::status_notification
			| alert::error_notification;
		std::string message() const override;

		error_code error;

		// If the error happened to a specific file, this returns the path to it.
		char const* file_path() const;

		// the underlying operation that failed
		operation_t op;

	private:
		aux::allocation_slot m_path_idx;
#if TORRENT_ABI_VERSION == 1
	public:
		// If the error happened in a disk operation. a 0-terminated string of
		// the name of that operation. ``operation`` is nullptr otherwise.
		char const* TORRENT_DEPRECATED_MEMBER operation;

		// If the error happened to a specific file, ``file`` is the path to it.
		std::string TORRENT_DEPRECATED_MEMBER file;
		std::string TORRENT_DEPRECATED_MEMBER msg;
#endif
	};

	// This alert is posted when an incoming peer connection, or a peer that's about to be added
	// to our peer list, is blocked for some reason. This could be any of:
	//
	// * the IP filter
	// * i2p mixed mode restrictions (a normal peer is not allowed on an i2p swarm)
	// * the port filter
	// * the peer has a low port and ``no_connect_privileged_ports`` is enabled
	// * the protocol of the peer is blocked (uTP/TCP blocking)
	struct TORRENT_EXPORT peer_blocked_alert final : peer_alert
	{
		// internal
		TORRENT_UNEXPORT peer_blocked_alert(aux::stack_allocator& alloc, torrent_handle const& h
			, tcp::endpoint const& ep, int r);

		TORRENT_DEFINE_ALERT(peer_blocked_alert, 54)

		static constexpr alert_category_t static_category = alert::ip_block_notification;
		std::string message() const override;

		enum reason_t
		{
			ip_filter,
			port_filter,
			i2p_mixed,
			privileged_ports,
			utp_disabled,
			tcp_disabled,
			invalid_local_interface
		};

		// the reason for the peer being blocked. Is one of the values from the
		// reason_t enum.
		int const reason;
	};

	// This alert is generated when a DHT node announces to an info-hash on our
	// DHT node. It belongs to the ``dht_notification`` category.
	struct TORRENT_EXPORT dht_announce_alert final : alert
	{
		// internal
		TORRENT_UNEXPORT dht_announce_alert(aux::stack_allocator& alloc, address const& i, int p
			, sha1_hash const& ih);

		TORRENT_DEFINE_ALERT(dht_announce_alert, 55)

		static constexpr alert_category_t static_category = alert::dht_notification;
		std::string message() const override;

		aux::noexcept_movable<address> ip;
		int port;
		sha1_hash info_hash;
	};

	// This alert is generated when a DHT node sends a ``get_peers`` message to
	// our DHT node. It belongs to the ``dht_notification`` category.
	struct TORRENT_EXPORT dht_get_peers_alert final : alert
	{
		// internal
		TORRENT_UNEXPORT dht_get_peers_alert(aux::stack_allocator& alloc, sha1_hash const& ih);

		TORRENT_DEFINE_ALERT(dht_get_peers_alert, 56)

		static constexpr alert_category_t static_category = alert::dht_notification;
		std::string message() const override;

		sha1_hash info_hash;
	};

	// This alert is posted approximately once every second, and it contains
	// byte counters of most statistics that's tracked for torrents. Each active
	// torrent posts these alerts regularly.
	// This alert has been superseded by calling ``post_torrent_updates()``
	// regularly on the session object. This alert will be removed
	struct TORRENT_EXPORT stats_alert final : torrent_alert
	{
		// internal
		TORRENT_UNEXPORT stats_alert(aux::stack_allocator& alloc, torrent_handle const& h, int interval
			, stat const& s);

		TORRENT_DEFINE_ALERT(stats_alert, 57)

		static constexpr alert_category_t static_category = alert::stats_notification;
		std::string message() const override;

		enum stats_channel
		{
			upload_payload,
			upload_protocol,
			download_payload,
			download_protocol,
			upload_ip_protocol,
#if TORRENT_ABI_VERSION == 1
			upload_dht_protocol TORRENT_DEPRECATED_ENUM,
			upload_tracker_protocol TORRENT_DEPRECATED_ENUM,
#else
			deprecated1,
			deprecated2,
#endif
			download_ip_protocol,
#if TORRENT_ABI_VERSION == 1
			download_dht_protocol TORRENT_DEPRECATED_ENUM,
			download_tracker_protocol TORRENT_DEPRECATED_ENUM,
#else
			deprecated3,
			deprecated4,
#endif
			num_channels
		};

		// an array of samples. The enum describes what each sample is a
		// measurement of. All of these are raw, and not smoothing is performed.
		std::array<int, num_channels> const transferred;

		// the number of milliseconds during which these stats were collected.
		// This is typically just above 1000, but if CPU is limited, it may be
		// higher than that.
		int const interval;
	};

	// This alert is posted when the disk cache has been flushed for a specific
	// torrent as a result of a call to torrent_handle::flush_cache(). This
	// alert belongs to the ``storage_notification`` category, which must be
	// enabled to let this alert through. The alert is also posted when removing
	// a torrent from the session, once the outstanding cache flush is complete
	// and the torrent does no longer have any files open.
	struct TORRENT_EXPORT cache_flushed_alert final : torrent_alert
	{
		// internal
		TORRENT_UNEXPORT cache_flushed_alert(aux::stack_allocator& alloc, torrent_handle const& h);

		TORRENT_DEFINE_ALERT_PRIO(cache_flushed_alert, 58, alert_priority::high)

		static constexpr alert_category_t static_category = alert::storage_notification;
	};

#if TORRENT_ABI_VERSION == 1

#ifdef _MSC_VER
#pragma warning(push, 1)
// warning C4996: X: was declared deprecated
#pragma warning( disable : 4996 )
#endif
#if defined __GNUC__
#pragma GCC diagnostic push
#pragma GCC diagnostic ignored "-Wdeprecated-declarations"
#endif

	// This alert is posted when a bittorrent feature is blocked because of the
	// anonymous mode. For instance, if the tracker proxy is not set up, no
	// trackers will be used, because trackers can only be used through proxies
	// when in anonymous mode.
	struct TORRENT_DEPRECATED_EXPORT anonymous_mode_alert final : torrent_alert
	{
		// internal
		TORRENT_UNEXPORT anonymous_mode_alert(aux::stack_allocator& alloc, torrent_handle const& h
			, int k, string_view s);

		TORRENT_DEFINE_ALERT(anonymous_mode_alert, 59)

		static constexpr alert_category_t static_category = alert::error_notification;
		std::string message() const override;

		enum kind_t
		{
			// means that there's no proxy set up for tracker
			// communication and the tracker will not be contacted.
			// The tracker which this failed for is specified in the ``str`` member.
			tracker_not_anonymous = 0
		};

		// specifies what error this is, see kind_t.
		int kind;
		std::string str;
	};

#if defined __GNUC__
#pragma GCC diagnostic pop
#endif
#ifdef _MSC_VER
#pragma warning(pop)
#endif

#endif // TORRENT_ABI_VERSION

	// This alert is generated when we receive a local service discovery message
	// from a peer for a torrent we're currently participating in.
	struct TORRENT_EXPORT lsd_peer_alert final : peer_alert
	{
		// internal
		TORRENT_UNEXPORT lsd_peer_alert(aux::stack_allocator& alloc, torrent_handle const& h
			, tcp::endpoint const& i);

		TORRENT_DEFINE_ALERT(lsd_peer_alert, 60)

		static constexpr alert_category_t static_category = alert::peer_notification;
		std::string message() const override;
	};

	// This alert is posted whenever a tracker responds with a ``trackerid``.
	// The tracker ID is like a cookie. libtorrent will store the tracker ID
	// for this tracker and repeat it in subsequent announces.
	struct TORRENT_EXPORT trackerid_alert final : tracker_alert
	{
		// internal
		TORRENT_UNEXPORT trackerid_alert(aux::stack_allocator& alloc, torrent_handle const& h
			, tcp::endpoint const& ep , string_view u, const std::string& id);

		TORRENT_DEFINE_ALERT(trackerid_alert, 61)

		static constexpr alert_category_t static_category = alert::status_notification;
		std::string message() const override;

		// The tracker ID returned by the tracker
		char const* tracker_id() const;

	private:
		aux::allocation_slot m_tracker_idx;
#if TORRENT_ABI_VERSION == 1
	public:
		// The tracker ID returned by the tracker
		std::string TORRENT_DEPRECATED_MEMBER trackerid;
#endif
	};

	// This alert is posted when the initial DHT bootstrap is done.
	struct TORRENT_EXPORT dht_bootstrap_alert final : alert
	{
		// internal
		explicit TORRENT_UNEXPORT dht_bootstrap_alert(aux::stack_allocator& alloc);

		TORRENT_DEFINE_ALERT(dht_bootstrap_alert, 62)

		static constexpr alert_category_t static_category = alert::dht_notification;
		std::string message() const override;
	};

	// This is posted whenever a torrent is transitioned into the error state.
	struct TORRENT_EXPORT torrent_error_alert final : torrent_alert
	{
		// internal
		TORRENT_UNEXPORT torrent_error_alert(aux::stack_allocator& alloc, torrent_handle const& h
			, error_code const& e, string_view f);

		TORRENT_DEFINE_ALERT_PRIO(torrent_error_alert, 64, alert_priority::high)

		static constexpr alert_category_t static_category = alert::error_notification | alert::status_notification;
		std::string message() const override;

		// specifies which error the torrent encountered.
		error_code const error;

		// the filename (or object) the error occurred on.
		char const* filename() const;

	private:
		aux::allocation_slot m_file_idx;
#if TORRENT_ABI_VERSION == 1
	public:
		// the filename (or object) the error occurred on.
		std::string TORRENT_DEPRECATED_MEMBER error_file;
#endif

	};

	// This is always posted for SSL torrents. This is a reminder to the client that
	// the torrent won't work unless torrent_handle::set_ssl_certificate() is called with
	// a valid certificate. Valid certificates MUST be signed by the SSL certificate
	// in the .torrent file.
	struct TORRENT_EXPORT torrent_need_cert_alert final : torrent_alert
	{
		// internal
		TORRENT_UNEXPORT torrent_need_cert_alert(aux::stack_allocator& alloc
			, torrent_handle const& h);

		TORRENT_DEFINE_ALERT_PRIO(torrent_need_cert_alert, 65, alert_priority::critical)

		static constexpr alert_category_t static_category = alert::status_notification;
		std::string message() const override;
#if TORRENT_ABI_VERSION == 1
		error_code const TORRENT_DEPRECATED_MEMBER error;
#endif
	};

	// The incoming connection alert is posted every time we successfully accept
	// an incoming connection, through any mean. The most straight-forward ways
	// of accepting incoming connections are through the TCP listen socket and
	// the UDP listen socket for uTP sockets. However, connections may also be
	// accepted through a Socks5 or i2p listen socket, or via an SSL listen
	// socket.
	struct TORRENT_EXPORT incoming_connection_alert final : alert
	{
		// internal
		TORRENT_UNEXPORT incoming_connection_alert(aux::stack_allocator& alloc
			, socket_type_t t, tcp::endpoint const& i);

		TORRENT_DEFINE_ALERT(incoming_connection_alert, 66)

		static constexpr alert_category_t static_category = alert::peer_notification;
		std::string message() const override;

		// tells you what kind of socket the connection was accepted
		socket_type_t socket_type;

		// is the IP address and port the connection came from.
		aux::noexcept_movable<tcp::endpoint> endpoint;

#if TORRENT_ABI_VERSION == 1
		// is the IP address and port the connection came from.
		aux::noexcept_movable<tcp::endpoint> TORRENT_DEPRECATED_MEMBER ip;
#endif
	};

	// This alert is always posted when a torrent was attempted to be added
	// and contains the return status of the add operation. The torrent handle of the new
	// torrent can be found in the base class' ``handle`` member. If adding
	// the torrent failed, ``error`` contains the error code.
	struct TORRENT_EXPORT add_torrent_alert final : torrent_alert
	{
		// internal
		TORRENT_UNEXPORT add_torrent_alert(aux::stack_allocator& alloc, torrent_handle const& h
			, add_torrent_params p, error_code const& ec);

		TORRENT_DEFINE_ALERT_PRIO(add_torrent_alert, 67, alert_priority::critical)

		static constexpr alert_category_t static_category = alert::status_notification;
		std::string message() const override;

		// a copy of the parameters used when adding the torrent, it can be used
		// to identify which invocation to ``async_add_torrent()`` caused this alert.
		add_torrent_params params;

		// set to the error, if one occurred while adding the torrent.
		error_code error;
	};

	// This alert is only posted when requested by the user, by calling
	// session::post_torrent_updates() on the session. It contains the torrent
	// status of all torrents that changed since last time this message was
	// posted. Its category is ``status_notification``, but it's not subject to
	// filtering, since it's only manually posted anyway.
	struct TORRENT_EXPORT state_update_alert final : alert
	{
		// internal
		TORRENT_UNEXPORT state_update_alert(aux::stack_allocator& alloc
			, std::vector<torrent_status> st);

		TORRENT_DEFINE_ALERT_PRIO(state_update_alert, 68, alert_priority::high)

		static constexpr alert_category_t static_category = alert::status_notification;
		std::string message() const override;

		// contains the torrent status of all torrents that changed since last
		// time this message was posted. Note that you can map a torrent status
		// to a specific torrent via its ``handle`` member. The receiving end is
		// suggested to have all torrents sorted by the torrent_handle or hashed
		// by it, for efficient updates.
		std::vector<torrent_status> status;
	};

#if TORRENT_ABI_VERSION == 1
#ifdef _MSC_VER
#pragma warning(push, 1)
// warning C4996: X: was declared deprecated
#pragma warning( disable : 4996 )
#endif
#ifdef __GNUC__
#pragma GCC diagnostic push
#pragma GCC diagnostic ignored "-Wdeprecated-declarations"
#endif
	struct TORRENT_DEPRECATED_EXPORT mmap_cache_alert final : alert
	{
		mmap_cache_alert(aux::stack_allocator& alloc
			, error_code const& ec);
		TORRENT_DEFINE_ALERT(mmap_cache_alert, 69)

		static constexpr alert_category_t static_category = alert::error_notification;
		std::string message() const override;

		error_code const error;
	};
#ifdef __GNUC__
#pragma GCC diagnostic pop
#endif
#ifdef _MSC_VER
#pragma warning(pop)
#endif
#endif // TORRENT_ABI_VERSION

	// The session_stats_alert is posted when the user requests session statistics by
	// calling post_session_stats() on the session object. Its category is
	// ``status_notification``, but it is not subject to filtering, since it's only
	// manually posted anyway.
	//
	// the ``message()`` member function returns a string representation of the values that
	// properly match the line returned in ``session_stats_header_alert::message()``.
	//
	// this specific output is parsed by tools/parse_session_stats.py
	// if this is changed, that parser should also be changed
	struct TORRENT_EXPORT session_stats_alert final : alert
	{
		// internal
		TORRENT_UNEXPORT session_stats_alert(aux::stack_allocator& alloc, counters const& cnt);

#if TORRENT_ABI_VERSION == 1
#ifdef __GNUC__
#pragma GCC diagnostic push
#pragma GCC diagnostic ignored "-Wdeprecated-declarations"
#endif
#ifdef __clang__
#pragma clang diagnostic push
#pragma clang diagnostic ignored "-Wdeprecated-declarations"
#endif
#endif
		TORRENT_DEFINE_ALERT_PRIO(session_stats_alert, 70, alert_priority::critical)
#if TORRENT_ABI_VERSION == 1
#ifdef __GNUC__
#pragma GCC diagnostic pop
#endif
#ifdef __clang__
#pragma clang diagnostic pop
#endif
#endif

		static constexpr alert_category_t static_category = alert::stats_notification;
		std::string message() const override;

		// An array are a mix of *counters* and *gauges*, which meanings can be
		// queries via the session_stats_metrics() function on the session. The
		// mapping from a specific metric to an index into this array is constant
		// for a specific version of libtorrent, but may differ for other
		// versions. The intended usage is to request the mapping, i.e. call
		// session_stats_metrics(), once on startup, and then use that mapping to
		// interpret these values throughout the process' runtime.
		//
		// For more information, see the session-statistics_ section.
		span<std::int64_t const> counters() const;

#if TORRENT_ABI_VERSION == 1
		std::array<std::int64_t, counters::num_counters> const TORRENT_DEPRECATED_MEMBER values;
#else
	private:
		std::reference_wrapper<aux::stack_allocator const> m_alloc;
		aux::allocation_slot m_counters_idx;
#endif
	};

	// posted when something fails in the DHT. This is not necessarily a fatal
	// error, but it could prevent proper operation
	struct TORRENT_EXPORT dht_error_alert final : alert
	{
		// internal
		TORRENT_UNEXPORT dht_error_alert(aux::stack_allocator& alloc, operation_t op
			, error_code const& ec);

		TORRENT_DEFINE_ALERT(dht_error_alert, 73)

		static constexpr alert_category_t static_category = alert::error_notification | alert::dht_notification;
		std::string message() const override;

		// the error code
		error_code error;

		// the operation that failed
		operation_t op;

#if TORRENT_ABI_VERSION == 1
		enum op_t
		{
			unknown TORRENT_DEPRECATED_ENUM,
			hostname_lookup TORRENT_DEPRECATED_ENUM
		};

		// the operation that failed
		op_t const TORRENT_DEPRECATED_MEMBER operation;
#endif
	};

	// this alert is posted as a response to a call to session::get_item(),
	// specifically the overload for looking up immutable items in the DHT.
	struct TORRENT_EXPORT dht_immutable_item_alert final : alert
	{
		// internal
		TORRENT_UNEXPORT dht_immutable_item_alert(aux::stack_allocator& alloc, sha1_hash const& t
			, entry i);

		TORRENT_DEFINE_ALERT_PRIO(dht_immutable_item_alert, 74, alert_priority::critical)

		static constexpr alert_category_t static_category = alert::dht_notification;

		std::string message() const override;

		// the target hash of the immutable item. This must
		// match the SHA-1 hash of the bencoded form of ``item``.
		sha1_hash target;

		// the data for this item
		entry item;
	};

	// this alert is posted as a response to a call to session::get_item(),
	// specifically the overload for looking up mutable items in the DHT.
	struct TORRENT_EXPORT dht_mutable_item_alert final : alert
	{
		// internal
		TORRENT_UNEXPORT dht_mutable_item_alert(aux::stack_allocator& alloc
			, std::array<char, 32> const& k, std::array<char, 64> const& sig
			, std::int64_t sequence, string_view s, entry i, bool a);

		TORRENT_DEFINE_ALERT_PRIO(dht_mutable_item_alert, 75, alert_priority::critical)

		static constexpr alert_category_t static_category = alert::dht_notification;
		std::string message() const override;

		// the public key that was looked up
		std::array<char, 32> key;

		// the signature of the data. This is not the signature of the
		// plain encoded form of the item, but it includes the sequence number
		// and possibly the hash as well. See the dht_store document for more
		// information. This is primarily useful for echoing back in a store
		// request.
		std::array<char, 64> signature;

		// the sequence number of this item
		std::int64_t seq;

		// the salt, if any, used to lookup and store this item. If no
		// salt was used, this is an empty string
		std::string salt;

		// the data for this item
		entry item;

		// the last response for mutable data is authoritative.
		bool authoritative;
	};

	// this is posted when a DHT put operation completes. This is useful if the
	// client is waiting for a put to complete before shutting down for instance.
	struct TORRENT_EXPORT dht_put_alert final : alert
	{
		// internal
		TORRENT_UNEXPORT dht_put_alert(aux::stack_allocator& alloc, sha1_hash const& t, int n);
		TORRENT_UNEXPORT dht_put_alert(aux::stack_allocator& alloc, std::array<char, 32> const& key
			, std::array<char, 64> const& sig
			, std::string s
			, std::int64_t sequence_number
			, int n);

		TORRENT_DEFINE_ALERT(dht_put_alert, 76)

		static constexpr alert_category_t static_category = alert::dht_notification;
		std::string message() const override;

		// the target hash the item was stored under if this was an *immutable*
		// item.
		sha1_hash target;

		// if a mutable item was stored, these are the public key, signature,
		// salt and sequence number the item was stored under.
		std::array<char, 32> public_key;
		std::array<char, 64> signature;
		std::string salt;
		std::int64_t seq;

		// DHT put operation usually writes item to k nodes, maybe the node
		// is stale so no response, or the node doesn't support 'put', or the
		// token for write is out of date, etc. num_success is the number of
		// successful responses we got from the puts.
		int num_success;
	};

	// this alert is used to report errors in the i2p SAM connection
	struct TORRENT_EXPORT i2p_alert final : alert
	{
		// internal
		TORRENT_UNEXPORT i2p_alert(aux::stack_allocator& alloc, error_code const& ec);

		TORRENT_DEFINE_ALERT(i2p_alert, 77)

		static constexpr alert_category_t static_category = alert::error_notification;
		std::string message() const override;

		// the error that occurred in the i2p SAM connection
		error_code error;
	};

	// This alert is generated when we send a get_peers request
	// It belongs to the ``dht_notification`` category.
	struct TORRENT_EXPORT dht_outgoing_get_peers_alert final : alert
	{
		// internal
		TORRENT_UNEXPORT dht_outgoing_get_peers_alert(aux::stack_allocator& alloc
			, sha1_hash const& ih, sha1_hash const& obfih
			, udp::endpoint ep);

		TORRENT_DEFINE_ALERT(dht_outgoing_get_peers_alert, 78)

		static constexpr alert_category_t static_category = alert::dht_notification;
		std::string message() const override;

		// the info_hash of the torrent we're looking for peers for.
		sha1_hash info_hash;

		// if this was an obfuscated lookup, this is the info-hash target
		// actually sent to the node.
		sha1_hash obfuscated_info_hash;

		// the endpoint we're sending this query to
		aux::noexcept_movable<udp::endpoint> endpoint;

#if TORRENT_ABI_VERSION == 1
		// the endpoint we're sending this query to
		aux::noexcept_movable<udp::endpoint> TORRENT_DEPRECATED_MEMBER ip;
#endif
	};

	// This alert is posted by some session wide event. Its main purpose is
	// trouble shooting and debugging. It's not enabled by the default alert
	// mask and is enabled by the ``alert::session_log_notification`` bit.
	// Furthermore, it's by default disabled as a build configuration.
	struct TORRENT_EXPORT log_alert final : alert
	{
		// internal
		TORRENT_UNEXPORT log_alert(aux::stack_allocator& alloc, char const* log);
		TORRENT_UNEXPORT log_alert(aux::stack_allocator& alloc, char const* fmt, va_list v);

		TORRENT_DEFINE_ALERT(log_alert, 79)

		static constexpr alert_category_t static_category = alert::session_log_notification;
		std::string message() const override;

		// returns the log message
		char const* log_message() const;

#if TORRENT_ABI_VERSION == 1
		// returns the log message
		TORRENT_DEPRECATED
		char const* msg() const;
#endif

	private:
		std::reference_wrapper<aux::stack_allocator const> m_alloc;
		aux::allocation_slot m_str_idx;
	};

	// This alert is posted by torrent wide events. It's meant to be used for
	// trouble shooting and debugging. It's not enabled by the default alert
	// mask and is enabled by the ``alert::torrent_log_notification`` bit. By
	// default it is disabled as a build configuration.
	struct TORRENT_EXPORT torrent_log_alert final : torrent_alert
	{
		// internal
		TORRENT_UNEXPORT torrent_log_alert(aux::stack_allocator& alloc, torrent_handle const& h
			, char const* fmt, va_list v);

		TORRENT_DEFINE_ALERT(torrent_log_alert, 80)

		static constexpr alert_category_t static_category = alert::torrent_log_notification;
		std::string message() const override;

		// returns the log message
		char const* log_message() const;

#if TORRENT_ABI_VERSION == 1
		// returns the log message
		TORRENT_DEPRECATED
		char const* msg() const;
#endif

	private:
		aux::allocation_slot m_str_idx;
	};

	// This alert is posted by events specific to a peer. It's meant to be used
	// for trouble shooting and debugging. It's not enabled by the default alert
	// mask and is enabled by the ``alert::peer_log_notification`` bit. By
	// default it is disabled as a build configuration.
	struct TORRENT_EXPORT peer_log_alert final : peer_alert
	{
		// describes whether this log refers to in-flow or out-flow of the
		// peer. The exception is ``info`` which is neither incoming or outgoing.
		enum direction_t
		{
			incoming_message,
			outgoing_message,
			incoming,
			outgoing,
			info
		};

		// internal
		TORRENT_UNEXPORT peer_log_alert(aux::stack_allocator& alloc, torrent_handle const& h
			, tcp::endpoint const& i, peer_id const& pi
			, peer_log_alert::direction_t dir
			, char const* event, char const* fmt, va_list v);

		TORRENT_DEFINE_ALERT(peer_log_alert, 81)

		static constexpr alert_category_t static_category = alert::peer_log_notification;
		std::string message() const override;

		// string literal indicating the kind of event. For messages, this is the
		// message name.
		char const* event_type;

		direction_t direction;

		// returns the log message
		char const* log_message() const;

#if TORRENT_ABI_VERSION == 1
		// returns the log message
		TORRENT_DEPRECATED
		char const* msg() const;
#endif

	private:
		aux::allocation_slot m_str_idx;
	};

	// posted if the local service discovery socket fails to start properly.
	// it's categorized as ``error_notification``.
	struct TORRENT_EXPORT lsd_error_alert final : alert
	{
		// internal
		TORRENT_UNEXPORT lsd_error_alert(aux::stack_allocator& alloc, error_code const& ec);

		TORRENT_DEFINE_ALERT(lsd_error_alert, 82)

		static constexpr alert_category_t static_category = alert::error_notification;
		std::string message() const override;

		// The error code
		error_code error;
	};

	// holds statistics about a current dht_lookup operation.
	// a DHT lookup is the traversal of nodes, looking up a
	// set of target nodes in the DHT for retrieving and possibly
	// storing information in the DHT
	struct TORRENT_EXPORT dht_lookup
	{
		// string literal indicating which kind of lookup this is
		char const* type;

		// the number of outstanding request to individual nodes
		// this lookup has right now
		int outstanding_requests;

		// the total number of requests that have timed out so far
		// for this lookup
		int timeouts;

		// the total number of responses we have received for this
		// lookup so far for this lookup
		int responses;

		// the branch factor for this lookup. This is the number of
		// nodes we keep outstanding requests to in parallel by default.
		// when nodes time out we may increase this.
		int branch_factor;

		// the number of nodes left that could be queries for this
		// lookup. Many of these are likely to be part of the trail
		// while performing the lookup and would never end up actually
		// being queried.
		int nodes_left;

		// the number of seconds ago the
		// last message was sent that's still
		// outstanding
		int last_sent;

		// the number of outstanding requests
		// that have exceeded the short timeout
		// and are considered timed out in the
		// sense that they increased the branch
		// factor
		int first_timeout;

		// the node-id or info-hash target for this lookup
		sha1_hash target;
	};

	// contains current DHT state. Posted in response to session::post_dht_stats().
	struct TORRENT_EXPORT dht_stats_alert final : alert
	{
		// internal
		TORRENT_UNEXPORT dht_stats_alert(aux::stack_allocator& alloc
			, std::vector<dht_routing_bucket> table
			, std::vector<dht_lookup> requests
			, sha1_hash id, udp::endpoint ep);

		TORRENT_DEFINE_ALERT(dht_stats_alert, 83)

		static constexpr alert_category_t static_category = alert::stats_notification;
		std::string message() const override;

		// a vector of the currently running DHT lookups.
		std::vector<dht_lookup> active_requests;

		// contains information about every bucket in the DHT routing
		// table.
		std::vector<dht_routing_bucket> routing_table;

		// the node ID of the DHT node instance
		sha1_hash nid;

		// the local socket this DHT node is running on
		aux::noexcept_movable<udp::endpoint> local_endpoint;
	};

	// posted every time an incoming request from a peer is accepted and queued
	// up for being serviced. This alert is only posted if
	// the alert::incoming_request_notification flag is enabled in the alert
	// mask.
	struct TORRENT_EXPORT incoming_request_alert final : peer_alert
	{
		// internal
		TORRENT_UNEXPORT incoming_request_alert(aux::stack_allocator& alloc
			, peer_request r, torrent_handle h
			, tcp::endpoint const& ep, peer_id const& peer_id);

		static constexpr alert_category_t static_category = alert::incoming_request_notification;
		TORRENT_DEFINE_ALERT(incoming_request_alert, 84)

		std::string message() const override;

		// the request this peer sent to us
		peer_request req;
	};

	// debug logging of the DHT when dht_log_notification is set in the alert
	// mask.
	struct TORRENT_EXPORT dht_log_alert final : alert
	{
		enum dht_module_t
		{
			tracker,
			node,
			routing_table,
			rpc_manager,
			traversal
		};

		// internal
		TORRENT_UNEXPORT dht_log_alert(aux::stack_allocator& alloc
			, dht_module_t m, char const* fmt, va_list v);

		static constexpr alert_category_t static_category = alert::dht_log_notification;
		TORRENT_DEFINE_ALERT(dht_log_alert, 85)

		std::string message() const override;

		// the log message
		char const* log_message() const;

		// the module, or part, of the DHT that produced this log message.
		dht_module_t module;

	private:
		std::reference_wrapper<aux::stack_allocator const> m_alloc;
		aux::allocation_slot m_msg_idx;
	};

	// This alert is posted every time a DHT message is sent or received. It is
	// only posted if the ``alert::dht_log_notification`` alert category is
	// enabled. It contains a verbatim copy of the message.
	struct TORRENT_EXPORT dht_pkt_alert final : alert
	{
		enum direction_t
		{ incoming, outgoing };

		// internal
		TORRENT_UNEXPORT dht_pkt_alert(aux::stack_allocator& alloc, span<char const> buf
			, dht_pkt_alert::direction_t d, udp::endpoint const& ep);

		static constexpr alert_category_t static_category = alert::dht_log_notification;
		TORRENT_DEFINE_ALERT(dht_pkt_alert, 86)

		std::string message() const override;

		// returns a pointer to the packet buffer and size of the packet,
		// respectively. This buffer is only valid for as long as the alert itself
		// is valid, which is owned by libtorrent and reclaimed whenever
		// pop_alerts() is called on the session.
		span<char const> pkt_buf() const;

		// whether this is an incoming or outgoing packet.
		direction_t direction;

		// the DHT node we received this packet from, or sent this packet to
		// (depending on ``direction``).
		aux::noexcept_movable<udp::endpoint> node;

	private:
		std::reference_wrapper<aux::stack_allocator> m_alloc;
		aux::allocation_slot m_msg_idx;
		int const m_size;
#if TORRENT_ABI_VERSION == 1
	public:
		direction_t TORRENT_DEPRECATED_MEMBER dir;
#endif

	};

	// Posted when we receive a response to a DHT get_peers request.
	struct TORRENT_EXPORT dht_get_peers_reply_alert final : alert
	{
		// internal
		TORRENT_UNEXPORT dht_get_peers_reply_alert(aux::stack_allocator& alloc
			, sha1_hash const& ih
			, std::vector<tcp::endpoint> const& peers);

		static constexpr alert_category_t static_category = alert::dht_operation_notification;
		TORRENT_DEFINE_ALERT(dht_get_peers_reply_alert, 87)

		std::string message() const override;

		sha1_hash info_hash;

		int num_peers() const;

#if TORRENT_ABI_VERSION == 1
		TORRENT_DEPRECATED
		void peers(std::vector<tcp::endpoint>& v) const;
#endif
		std::vector<tcp::endpoint> peers() const;

	private:
		std::reference_wrapper<aux::stack_allocator> m_alloc;
		int m_v4_num_peers = 0;
		int m_v6_num_peers = 0;
		aux::allocation_slot m_v4_peers_idx;
		aux::allocation_slot m_v6_peers_idx;
	};

	// This is posted exactly once for every call to session_handle::dht_direct_request.
	// If the request failed, response() will return a default constructed bdecode_node.
	struct TORRENT_EXPORT dht_direct_response_alert final : alert
	{
		// internal
		TORRENT_UNEXPORT dht_direct_response_alert(aux::stack_allocator& alloc, void* userdata
			, udp::endpoint const& addr, bdecode_node const& response);

		// internal
		// for when there was a timeout so we don't have a response
		TORRENT_UNEXPORT dht_direct_response_alert(aux::stack_allocator& alloc, void* userdata
			, udp::endpoint const& addr);

		TORRENT_DEFINE_ALERT_PRIO(dht_direct_response_alert, 88, alert_priority::critical)

		static constexpr alert_category_t static_category = alert::dht_notification;
		std::string message() const override;

		void const* userdata;
		aux::noexcept_movable<udp::endpoint> endpoint;

		bdecode_node response() const;

	private:
		std::reference_wrapper<aux::stack_allocator> m_alloc;
		aux::allocation_slot m_response_idx;
		int const m_response_size;
#if TORRENT_ABI_VERSION == 1
	public:
		aux::noexcept_movable<udp::endpoint> TORRENT_DEPRECATED_MEMBER addr;
#endif
	};

	// hidden
	using picker_flags_t = flags::bitfield_flag<std::uint32_t, struct picker_flags_tag>;

	// this is posted when one or more blocks are picked by the piece picker,
	// assuming the verbose piece picker logging is enabled (see
	// picker_log_notification).
	struct TORRENT_EXPORT picker_log_alert final : peer_alert
	{
		// internal
		TORRENT_UNEXPORT picker_log_alert(aux::stack_allocator& alloc, torrent_handle const& h
			, tcp::endpoint const& ep, peer_id const& peer_id, picker_flags_t flags
			, span<piece_block const> blocks);

		TORRENT_DEFINE_ALERT(picker_log_alert, 89)

		static constexpr alert_category_t static_category = alert::picker_log_notification;
		std::string message() const override;

		static constexpr picker_flags_t partial_ratio = 0_bit;
		static constexpr picker_flags_t prioritize_partials = 1_bit;
		static constexpr picker_flags_t rarest_first_partials = 2_bit;
		static constexpr picker_flags_t rarest_first = 3_bit;
		static constexpr picker_flags_t reverse_rarest_first = 4_bit;
		static constexpr picker_flags_t suggested_pieces = 5_bit;
		static constexpr picker_flags_t prio_sequential_pieces = 6_bit;
		static constexpr picker_flags_t sequential_pieces = 7_bit;
		static constexpr picker_flags_t reverse_pieces = 8_bit;
		static constexpr picker_flags_t time_critical = 9_bit;
		static constexpr picker_flags_t random_pieces = 10_bit;
		static constexpr picker_flags_t prefer_contiguous = 11_bit;
		static constexpr picker_flags_t reverse_sequential = 12_bit;
		static constexpr picker_flags_t backup1 = 13_bit;
		static constexpr picker_flags_t backup2 = 14_bit;
		static constexpr picker_flags_t end_game = 15_bit;
		static constexpr picker_flags_t extent_affinity = 16_bit;

		// this is a bitmask of which features were enabled for this particular
		// pick. The bits are defined in the picker_flags_t enum.
		picker_flags_t const picker_flags;

		std::vector<piece_block> blocks() const;

	private:
		aux::allocation_slot m_array_idx;
		int const m_num_blocks;
	};

	// this alert is posted when the session encounters a serious error,
	// potentially fatal
	struct TORRENT_EXPORT session_error_alert final : alert
	{
		// internal
		TORRENT_UNEXPORT session_error_alert(aux::stack_allocator& alloc, error_code err
			, string_view error_str);

		TORRENT_DEFINE_ALERT(session_error_alert, 90)

		static constexpr alert_category_t static_category = alert::error_notification;
		std::string message() const override;

		// The error code, if one is associated with this error
		error_code const error;

	private:
		std::reference_wrapper<aux::stack_allocator> m_alloc;
		aux::allocation_slot m_msg_idx;
	};

	// posted in response to a call to session::dht_live_nodes(). It contains the
	// live nodes from the DHT routing table of one of the DHT nodes running
	// locally.
	struct TORRENT_EXPORT dht_live_nodes_alert final : alert
	{
		// internal
		TORRENT_UNEXPORT dht_live_nodes_alert(aux::stack_allocator& alloc
			, sha1_hash const& nid
			, std::vector<std::pair<sha1_hash, udp::endpoint>> const& nodes);

		TORRENT_DEFINE_ALERT(dht_live_nodes_alert, 91)

		static constexpr alert_category_t static_category = alert::dht_notification;
		std::string message() const override;

		// the local DHT node's node-ID this routing table belongs to
		sha1_hash node_id;

		// the number of nodes in the routing table and the actual nodes.
		int num_nodes() const;
		std::vector<std::pair<sha1_hash, udp::endpoint>> nodes() const;

	private:
		std::reference_wrapper<aux::stack_allocator> m_alloc;
		int m_v4_num_nodes = 0;
		int m_v6_num_nodes = 0;
		aux::allocation_slot m_v4_nodes_idx;
		aux::allocation_slot m_v6_nodes_idx;
	};

	// The session_stats_header alert is posted the first time
	// post_session_stats() is called
	//
	// the ``message()`` member function returns a string representation of the
	// header that properly match the stats values string returned in
	// ``session_stats_alert::message()``.
	//
	// this specific output is parsed by tools/parse_session_stats.py
	// if this is changed, that parser should also be changed
	struct TORRENT_EXPORT session_stats_header_alert final : alert
	{
		// internal
		explicit TORRENT_UNEXPORT session_stats_header_alert(aux::stack_allocator& alloc);
		TORRENT_DEFINE_ALERT(session_stats_header_alert, 92)

		static constexpr alert_category_t static_category = alert::stats_notification;
		std::string message() const override;
	};

	// posted as a response to a call to session::dht_sample_infohashes() with
	// the information from the DHT response message.
	struct TORRENT_EXPORT dht_sample_infohashes_alert final : alert
	{
		// internal
		TORRENT_UNEXPORT dht_sample_infohashes_alert(aux::stack_allocator& alloc
			, udp::endpoint const& endp
			, time_duration interval
			, int num
			, std::vector<sha1_hash> const& samples
			, std::vector<std::pair<sha1_hash, udp::endpoint>> const& nodes);

		static constexpr alert_category_t static_category = alert::dht_operation_notification;
		TORRENT_DEFINE_ALERT(dht_sample_infohashes_alert, 93)

		std::string message() const override;

		// the node the request was sent to (and this response was received from)
		aux::noexcept_movable<udp::endpoint> endpoint;

		// the interval to wait before making another request to this node
		time_duration const interval;

		// This field indicates how many info-hash keys are currently in the node's storage.
		// If the value is larger than the number of returned samples it indicates that the
		// indexer may obtain additional samples after waiting out the interval.
		int const num_infohashes;

		// returns the number of info-hashes returned by the node, as well as the
		// actual info-hashes. ``num_samples()`` is more efficient than
		// ``samples().size()``.
		int num_samples() const;
		std::vector<sha1_hash> samples() const;

		// The total number of nodes returned by ``nodes()``.
		int num_nodes() const;

		// This is the set of more DHT nodes returned by the request.
		//
		// The information is included so that indexing nodes can perform a key
		// space traversal with a single RPC per node by adjusting the target
		// value for each RPC.
		std::vector<std::pair<sha1_hash, udp::endpoint>> nodes() const;

	private:
		std::reference_wrapper<aux::stack_allocator> m_alloc;
		int const m_num_samples;
		aux::allocation_slot m_samples_idx;
		int m_v4_num_nodes = 0;
		int m_v6_num_nodes = 0;
		aux::allocation_slot m_v4_nodes_idx;
		aux::allocation_slot m_v6_nodes_idx;
	};

	// This alert is posted when a block intended to be sent to a peer is placed in the
	// send buffer. Note that if the connection is closed before the send buffer is sent,
	// the alert may be posted without the bytes having been sent to the peer.
	// It belongs to the ``upload_notification`` category.
	struct TORRENT_EXPORT block_uploaded_alert final : peer_alert
	{
		// internal
		TORRENT_UNEXPORT block_uploaded_alert(aux::stack_allocator& alloc, torrent_handle h
			, tcp::endpoint const& ep, peer_id const& peer_id, int block_num
			, piece_index_t piece_num);

		TORRENT_DEFINE_ALERT(block_uploaded_alert, 94)

#ifdef __GNUC__
#pragma GCC diagnostic push
#pragma GCC diagnostic ignored "-Wdeprecated-declarations"
#endif
		static constexpr alert_category_t static_category =
			alert::upload_notification
			PROGRESS_NOTIFICATION
		;
#ifdef __GNUC__
#pragma GCC diagnostic pop
#endif
		std::string message() const override;

		int const block_index;
		piece_index_t const piece_index;
	};

	// this alert is posted to indicate to the client that some alerts were
	// dropped. Dropped meaning that the alert failed to be delivered to the
	// client. The most common cause of such failure is that the internal alert
	// queue grew too big (controlled by alert_queue_size).
	struct TORRENT_EXPORT alerts_dropped_alert final : alert
	{
		// internal
		explicit TORRENT_UNEXPORT alerts_dropped_alert(aux::stack_allocator& alloc
			, std::bitset<num_alert_types> const&);
		TORRENT_DEFINE_ALERT_PRIO(alerts_dropped_alert, 95, alert_priority::meta)

		static constexpr alert_category_t static_category = alert::error_notification;
		std::string message() const override;

		// a bitmask indicating which alerts were dropped. Each bit represents the
		// alert type ID, where bit 0 represents whether any alert of type 0 has
		// been dropped, and so on.
		std::bitset<num_alert_types> dropped_alerts;
	};

TORRENT_VERSION_NAMESPACE_2_END

#undef TORRENT_DEFINE_ALERT_IMPL
#undef TORRENT_DEFINE_ALERT
#undef TORRENT_DEFINE_ALERT_PRIO
#undef PROGRESS_NOTIFICATION

} // namespace libtorrent

#endif<|MERGE_RESOLUTION|>--- conflicted
+++ resolved
@@ -279,18 +279,12 @@
 		TORRENT_DEFINE_ALERT_PRIO(torrent_removed_alert, 4, alert_priority::critical)
 		static constexpr alert_category_t static_category = alert::status_notification;
 		std::string message() const override;
-<<<<<<< HEAD
-
 		info_hash_t info_hash;
-		void* clientdata;	// largely redundant with info_hash
-=======
-		sha1_hash info_hash;
 
 		// `clientdata` as set in `add_torrent_params` at torrent creation.
 		// This can be used to associate this torrent with related data
 		// in the client application more efficiently than info_hash.
 		void* clientdata;
->>>>>>> 54e748fa
 	};
 
 	// This alert is posted when the asynchronous read operation initiated by
