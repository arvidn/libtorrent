--- conflicted
+++ resolved
@@ -442,12 +442,8 @@
 		// whose bit is 0, we set the file size, to make the file allocated
 		// on disk (in full allocation mode) and just sparsely allocated in
 		// case of sparse allocation mode
-<<<<<<< HEAD
+		mutable std::mutex m_file_created_mutex;
 		mutable typed_bitfield<file_index_t> m_file_created;
-=======
-		mutable mutex m_file_created_mutex;
-		mutable bitfield m_file_created;
->>>>>>> 14dbd1c9
 
 		bool m_allocate_files;
 	};
