--- conflicted
+++ resolved
@@ -232,11 +232,7 @@
 		// change the priorities of files. This is a fenced job and is
 		// guaranteed to be the only running function on this storage
 		// when called
-<<<<<<< HEAD
-		virtual void set_file_priority(aux::vector<download_priority_t, file_index_t> const& prio
-=======
-		virtual void set_file_priority(std::vector<boost::uint8_t>& prio
->>>>>>> c55bc7dd
+		virtual void set_file_priority(aux::vector<download_priority_t, file_index_t>& prio
 			, storage_error& ec) = 0;
 
 		// This function should move all the files belonging to the storage to
@@ -391,11 +387,10 @@
 		explicit default_storage(storage_params const& params, file_pool&);
 
 		// hidden
-<<<<<<< HEAD
 		~default_storage() override;
 
 		bool has_any_file(storage_error& ec) override;
-		void set_file_priority(aux::vector<download_priority_t, file_index_t> const& prio
+		void set_file_priority(aux::vector<download_priority_t, file_index_t>& prio
 			, storage_error& ec) override;
 		void rename_file(file_index_t index, std::string const& new_filename
 			, storage_error& ec) override;
@@ -413,33 +408,6 @@
 			, piece_index_t piece, int offset, open_mode_t flags, storage_error& ec) override;
 		int writev(span<iovec_t const> bufs
 			, piece_index_t piece, int offset, open_mode_t flags, storage_error& ec) override;
-=======
-		~default_storage();
-
-#ifndef TORRENT_NO_DEPRECATE
-		void finalize_file(int file, storage_error& ec) TORRENT_OVERRIDE;
-#endif
-		virtual bool has_any_file(storage_error& ec) TORRENT_OVERRIDE;
-		virtual void set_file_priority(std::vector<boost::uint8_t>& prio
-			, storage_error& ec) TORRENT_OVERRIDE;
-		virtual void rename_file(int index, std::string const& new_filename
-			, storage_error& ec) TORRENT_OVERRIDE;
-		virtual void release_files(storage_error& ec) TORRENT_OVERRIDE;
-		virtual void delete_files(int options, storage_error& ec) TORRENT_OVERRIDE;
-		virtual void initialize(storage_error& ec) TORRENT_OVERRIDE;
-		virtual int move_storage(std::string const& save_path, int flags
-			, storage_error& ec) TORRENT_OVERRIDE;
-		virtual bool verify_resume_data(bdecode_node const& rd
-			, std::vector<std::string> const* links
-			, storage_error& error) TORRENT_OVERRIDE;
-		virtual void write_resume_data(entry& rd, storage_error& ec) const TORRENT_OVERRIDE;
-		virtual bool tick() TORRENT_OVERRIDE;
-
-		int readv(file::iovec_t const* bufs, int num_bufs
-			, int piece, int offset, int flags, storage_error& ec) TORRENT_OVERRIDE;
-		int writev(file::iovec_t const* bufs, int num_bufs
-			, int piece, int offset, int flags, storage_error& ec) TORRENT_OVERRIDE;
->>>>>>> c55bc7dd
 
 		// if the files in this storage are mapped, returns the mapped
 		// file_storage, otherwise returns the original file_storage object.
@@ -500,234 +468,6 @@
 		bool m_allocate_files;
 	};
 
-<<<<<<< HEAD
-=======
-	// this storage implementation does not write anything to disk
-	// and it pretends to read, and just leaves garbage in the buffers
-	// this is useful when simulating many clients on the same machine
-	// or when running stress tests and want to take the cost of the
-	// disk I/O out of the picture. This cannot be used for any kind
-	// of normal bittorrent operation, since it will just send garbage
-	// to peers and throw away all the data it downloads. It would end
-	// up being banned immediately
-	class disabled_storage TORRENT_FINAL : public storage_interface, boost::noncopyable
-	{
-	public:
-		virtual bool has_any_file(storage_error&) TORRENT_OVERRIDE { return false; }
-		virtual void set_file_priority(std::vector<boost::uint8_t>&
-			, storage_error&) TORRENT_OVERRIDE {}
-		virtual void rename_file(int, std::string const&, storage_error&) TORRENT_OVERRIDE {}
-		virtual void release_files(storage_error&) TORRENT_OVERRIDE {}
-		virtual void delete_files(int, storage_error&) TORRENT_OVERRIDE {}
-		virtual void initialize(storage_error&) TORRENT_OVERRIDE {}
-		virtual int move_storage(std::string const&, int, storage_error&) TORRENT_OVERRIDE { return 0; }
-
-		virtual int readv(file::iovec_t const* bufs, int num_bufs, int piece
-			, int offset, int flags, storage_error& ec) TORRENT_OVERRIDE;
-		virtual int writev(file::iovec_t const* bufs, int num_bufs, int piece
-			, int offset, int flags, storage_error& ec) TORRENT_OVERRIDE;
-
-		virtual bool verify_resume_data(bdecode_node const&
-			, std::vector<std::string> const*
-			, storage_error&) TORRENT_OVERRIDE { return false; }
-		virtual void write_resume_data(entry&, storage_error&) const TORRENT_OVERRIDE {}
-	};
-
-	// this storage implementation always reads zeros, and always discards
-	// anything written to it
-	struct zero_storage TORRENT_FINAL : storage_interface
-	{
-		virtual void initialize(storage_error&) TORRENT_OVERRIDE {}
-
-		virtual int readv(file::iovec_t const* bufs, int num_bufs
-			, int piece, int offset, int flags, storage_error& ec) TORRENT_OVERRIDE;
-		virtual int writev(file::iovec_t const* bufs, int num_bufs
-			, int piece, int offset, int flags, storage_error& ec) TORRENT_OVERRIDE;
-
-		virtual bool has_any_file(storage_error&) TORRENT_OVERRIDE { return false; }
-		virtual void set_file_priority(std::vector<boost::uint8_t>& /* prio */
-			, storage_error&) TORRENT_OVERRIDE {}
-		virtual int move_storage(std::string const& /* save_path */
-			, int /* flags */, storage_error&) TORRENT_OVERRIDE { return 0; }
-		virtual bool verify_resume_data(bdecode_node const& /* rd */
-			, std::vector<std::string> const* /* links */
-			, storage_error&) TORRENT_OVERRIDE
-			{ return false; }
-		virtual void write_resume_data(entry&, storage_error&) const TORRENT_OVERRIDE {}
-		virtual void release_files(storage_error&) TORRENT_OVERRIDE {}
-		virtual void rename_file(int /* index */
-			, std::string const& /* new_filenamem */, storage_error&) TORRENT_OVERRIDE {}
-		virtual void delete_files(int, storage_error&) TORRENT_OVERRIDE {}
-	};
-
-	struct disk_io_thread;
-
-	// implements the disk I/O job fence used by the piece_manager
-	// to provide to the disk thread. Whenever a disk job needs
-	// exclusive access to the storage for that torrent, it raises
-	// the fence, blocking all new jobs, until there are no longer
-	// any outstanding jobs on the torrent, then the fence is lowered
-	// and it can be performed, along with the backlog of jobs that
-	// accrued while the fence was up
-	struct TORRENT_EXTRA_EXPORT disk_job_fence
-	{
-		disk_job_fence();
-		~disk_job_fence()
-		{
-			TORRENT_ASSERT(int(m_outstanding_jobs) == 0);
-			TORRENT_ASSERT(m_blocked_jobs.size() == 0);
-		}
-
-		// returns one of the fence_* enums.
-		// if there are no outstanding jobs on the
-		// storage, fence_post_fence is returned, the flush job is expected
-		// to be discarded by the caller.
-		// fence_post_flush is returned if the fence job was blocked and queued,
-		// but the flush job should be posted (i.e. put on the job queue)
-		// fence_post_none if both the fence and the flush jobs were queued.
-		enum { fence_post_fence = 0, fence_post_flush = 1, fence_post_none = 2 };
-		int raise_fence(disk_io_job* fence_job, disk_io_job* flush_job
-			, counters& cnt);
-		bool has_fence() const;
-
-		// called whenever a job completes and is posted back to the
-		// main network thread. the tailqueue of jobs will have the
-		// backed-up jobs prepended to it in case this resulted in the
-		// fence being lowered.
-		int job_complete(disk_io_job* j, tailqueue<disk_io_job>& job_queue);
-		int num_outstanding_jobs() const { return m_outstanding_jobs; }
-
-		// if there is a fence up, returns true and adds the job
-		// to the queue of blocked jobs
-		bool is_blocked(disk_io_job* j);
-
-		// the number of blocked jobs
-		int num_blocked() const;
-
-	private:
-		// when > 0, this storage is blocked for new async
-		// operations until all outstanding jobs have completed.
-		// at that point, the m_blocked_jobs are issued
-		// the count is the number of fence job currently in the queue
-		int m_has_fence;
-
-		// when there's a fence up, jobs are queued up in here
-		// until the fence is lowered
-		tailqueue<disk_io_job> m_blocked_jobs;
-
-		// the number of disk_io_job objects there are, belonging
-		// to this torrent, currently pending, hanging off of
-		// cached_piece_entry objects. This is used to determine
-		// when the fence can be lowered
-		boost::atomic<int> m_outstanding_jobs;
-
-		// must be held when accessing m_has_fence and
-		// m_blocked_jobs
-		mutable mutex m_mutex;
-	};
-
-	// this class keeps track of which pieces, belonging to
-	// a specific storage, are in the cache right now. It's
-	// used for quickly being able to evict all pieces for a
-	// specific torrent
-	struct TORRENT_EXTRA_EXPORT storage_piece_set
-	{
-		void add_piece(cached_piece_entry* p);
-		void remove_piece(cached_piece_entry* p);
-		bool has_piece(cached_piece_entry const* p) const;
-		int num_pieces() const { return int(m_cached_pieces.size()); }
-		boost::unordered_set<cached_piece_entry*> const& cached_pieces() const
-		{ return m_cached_pieces; }
-	private:
-		// these are cached pieces belonging to this storage
-		boost::unordered_set<cached_piece_entry*> m_cached_pieces;
-	};
-
-	class TORRENT_EXTRA_EXPORT piece_manager
-		: public boost::enable_shared_from_this<piece_manager>
-		, public disk_job_fence
-		, public storage_piece_set
-		, boost::noncopyable
-	{
-	friend struct disk_io_thread;
-	public:
-
-		piece_manager(
-			storage_interface* storage_impl
-			, boost::shared_ptr<void> const& torrent
-			, file_storage* files);
-
-		~piece_manager();
-
-		file_storage const* files() const { return &m_files; }
-
-		enum return_t
-		{
-			// return values from check_fastresume, and move_storage
-			no_error = 0,
-			fatal_disk_error = -1,
-			need_full_check = -2,
-			disk_check_aborted = -3,
-			file_exist = -4
-		};
-
-		storage_interface* get_storage_impl() { return m_storage.get(); }
-
-		void write_resume_data(entry& rd, storage_error& ec) const;
-
-#ifdef TORRENT_DEBUG
-		void assert_torrent_refcount() const;
-#endif
-	private:
-
-		// if error is set and return value is 'no_error' or 'need_full_check'
-		// the error message indicates that the fast resume data was rejected
-		// if 'fatal_disk_error' is returned, the error message indicates what
-		// when wrong in the disk access
-		int check_fastresume(bdecode_node const& rd
-			, std::vector<std::string> const* links
-			, storage_error& error);
-
-		// helper functions for check_fastresume
-		int check_no_fastresume(storage_error& error);
-		int check_init_storage(storage_error& error);
-
-#ifdef TORRENT_DEBUG
-		std::string name() const { return m_files.name(); }
-#endif
-
-#if TORRENT_USE_INVARIANT_CHECKS
-		void check_invariant() const;
-#endif
-		file_storage const& m_files;
-
-		boost::scoped_ptr<storage_interface> m_storage;
-
-		// the reason for this to be a void pointer
-		// is to avoid creating a dependency on the
-		// torrent. This shared_ptr is here only
-		// to keep the torrent object alive until
-		// the piece_manager destructs. This is because
-		// the torrent_info object is owned by the torrent.
-		boost::shared_ptr<void> m_torrent;
-	};
-
-	// this identifies a read or write operation so that readwritev() knows
-	// what to do when it's actually touching the file
-	struct fileop
-	{
-		virtual int file_op(int file_index, boost::int64_t file_offset, int size
-			, file::iovec_t const* bufs, storage_error& ec) = 0;
-	};
-
-	// this function is responsible for turning read and write operations in the
-	// torrent space (pieces) into read and write operations in the filesystem
-	// space (files on disk).
-	TORRENT_EXTRA_EXPORT int readwritev(file_storage const& files
-		, file::iovec_t const* bufs, int piece, int offset, int num_bufs
-		, fileop& op, storage_error& ec);
-
->>>>>>> c55bc7dd
 }
 
 #endif // TORRENT_STORAGE_HPP_INCLUDED