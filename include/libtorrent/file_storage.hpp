/*

Copyright (c) 2008-2020, Arvid Norberg
Copyright (c) 2016, 2020, Alden Torres
Copyright (c) 2017, 2019, Steven Siloti
All rights reserved.

Redistribution and use in source and binary forms, with or without
modification, are permitted provided that the following conditions
are met:

    * Redistributions of source code must retain the above copyright
      notice, this list of conditions and the following disclaimer.
    * Redistributions in binary form must reproduce the above copyright
      notice, this list of conditions and the following disclaimer in
      the documentation and/or other materials provided with the distribution.
    * Neither the name of the author nor the names of its
      contributors may be used to endorse or promote products derived
      from this software without specific prior written permission.

THIS SOFTWARE IS PROVIDED BY THE COPYRIGHT HOLDERS AND CONTRIBUTORS "AS IS"
AND ANY EXPRESS OR IMPLIED WARRANTIES, INCLUDING, BUT NOT LIMITED TO, THE
IMPLIED WARRANTIES OF MERCHANTABILITY AND FITNESS FOR A PARTICULAR PURPOSE
ARE DISCLAIMED. IN NO EVENT SHALL THE COPYRIGHT OWNER OR CONTRIBUTORS BE
LIABLE FOR ANY DIRECT, INDIRECT, INCIDENTAL, SPECIAL, EXEMPLARY, OR
CONSEQUENTIAL DAMAGES (INCLUDING, BUT NOT LIMITED TO, PROCUREMENT OF
SUBSTITUTE GOODS OR SERVICES; LOSS OF USE, DATA, OR PROFITS; OR BUSINESS
INTERRUPTION) HOWEVER CAUSED AND ON ANY THEORY OF LIABILITY, WHETHER IN
CONTRACT, STRICT LIABILITY, OR TORT (INCLUDING NEGLIGENCE OR OTHERWISE)
ARISING IN ANY WAY OUT OF THE USE OF THIS SOFTWARE, EVEN IF ADVISED OF THE
POSSIBILITY OF SUCH DAMAGE.

*/

#ifndef TORRENT_FILE_STORAGE_HPP_INCLUDED
#define TORRENT_FILE_STORAGE_HPP_INCLUDED


#include <string>
#include <vector>
#include <unordered_set>
#include <unordered_map>
#include <ctime>
#include <cstdint>

#include "libtorrent/assert.hpp"
#include "libtorrent/peer_request.hpp"
#include "libtorrent/sha1_hash.hpp"
#include "libtorrent/string_view.hpp"
#include "libtorrent/aux_/vector.hpp"
#include "libtorrent/index_range.hpp"
#include "libtorrent/flags.hpp"
#include "libtorrent/error_code.hpp"
#include "libtorrent/units.hpp"
#include "libtorrent/fwd.hpp"

namespace libtorrent {

#if TORRENT_ABI_VERSION == 1
	// information about a file in a file_storage
	struct TORRENT_DEPRECATED_EXPORT file_entry
	{
#include "libtorrent/aux_/disable_deprecation_warnings_push.hpp"
		// hidden
		file_entry();
		// hidden
		~file_entry();
		file_entry(file_entry const&) = default;
		file_entry& operator=(file_entry const&) & = default;
		file_entry(file_entry&&) noexcept = default;
		file_entry& operator=(file_entry&&) & = default;

#include "libtorrent/aux_/disable_warnings_pop.hpp"

		// the full path of this file. The paths are unicode strings
		// encoded in UTF-8.
		std::string path;

		// the path which this is a symlink to, or empty if this is
		// not a symlink. This field is only used if the ``symlink_attribute`` is set.
		std::string symlink_path;

		// the offset of this file inside the torrent
		std::int64_t offset;

		// the size of the file (in bytes) and ``offset`` is the byte offset
		// of the file within the torrent. i.e. the sum of all the sizes of the files
		// before it in the list.
		std::int64_t size;

		// the modification time of this file specified in posix time.
		std::time_t mtime;

		// a SHA-1 hash of the content of the file, or zeros, if no
		// file hash was present in the torrent file. It can be used to potentially
		// find alternative sources for the file.
		sha1_hash filehash;

		// set to true for files that are not part of the data of the torrent.
		// They are just there to make sure the next file is aligned to a particular byte offset
		// or piece boundary. These files should typically be hidden from an end user. They are
		// not written to disk.
		bool pad_file:1;

		// true if the file was marked as hidden (on windows).
		bool hidden_attribute:1;

		// true if the file was marked as executable (posix)
		bool executable_attribute:1;

		// true if the file was a symlink. If this is the case
		// the ``symlink_index`` refers to a string which specifies the original location
		// where the data for this file was found.
		bool symlink_attribute:1;
	};

#endif // TORRENT_ABI_VERSION

namespace aux {
	struct path_index_tag;
	using path_index_t = aux::strong_typedef<std::uint32_t, path_index_tag>;

	// internal
	struct file_entry
	{
		friend class ::lt::file_storage;
		file_entry();
		file_entry(file_entry const& fe);
		file_entry& operator=(file_entry const& fe) &;
		file_entry(file_entry&& fe) noexcept;
		file_entry& operator=(file_entry&& fe) & noexcept;
		~file_entry();

		void set_name(string_view n, bool borrow_string = false);
		string_view filename() const;

		enum {
			name_is_owned = (1 << 12) - 1,
			not_a_symlink = (1 << 15) - 1,
		};

		static constexpr aux::path_index_t no_path{(1 << 30) - 1};
		static constexpr aux::path_index_t path_is_absolute{(1 << 30) - 2};

		// the offset of this file inside the torrent
		std::uint64_t offset:48;

		// index into file_storage::m_symlinks or not_a_symlink
		// if this is not a symlink
		std::uint64_t symlink_index:15;

		// if this is true, don't include m_name as part of the
		// path to this file
		std::uint64_t no_root_dir:1;

		// the size of this file
		std::uint64_t size:48;

		// the number of characters in the name. If this is
		// name_is_owned, name is 0-terminated and owned by this object
		// (i.e. it should be freed in the destructor). If
		// the len is not name_is_owned, the name pointer does not belong
		// to this object, and it's not 0-terminated
		std::uint64_t name_len:12;
		std::uint64_t pad_file:1;
		std::uint64_t hidden_attribute:1;
		std::uint64_t executable_attribute:1;
		std::uint64_t symlink_attribute:1;

		// make it available for logging
	private:
		// This string is not necessarily 0-terminated!
		// that's why it's private, to keep people away from it
		char const* name = nullptr;
	public:
		// the SHA-256 root of the merkle tree for this file
		// this is a pointer into the .torrent file
		char const* root = nullptr;

		// the index into file_storage::m_paths. To get
		// the full path to this file, concatenate the path
		// from that array with the 'name' field in
		// this struct
		// values for path_index include:
		// no_path means no path (i.e. single file torrent)
		// path_is_absolute means the filename
		// in this field contains the full, absolute path
		// to the file
		aux::path_index_t path_index = file_entry::no_path;
	};

} // aux namespace

	// represents a window of a file in a torrent.
	//
	// The ``file_index`` refers to the index of the file (in the torrent_info).
	// To get the path and filename, use ``file_path()`` and give the ``file_index``
	// as argument. The ``offset`` is the byte offset in the file where the range
	// starts, and ``size`` is the number of bytes this range is. The size + offset
	// will never be greater than the file size.
	struct TORRENT_EXPORT file_slice
	{
		// the index of the file
		file_index_t file_index;

		// the offset from the start of the file, in bytes
		std::int64_t offset;

		// the size of the window, in bytes
		std::int64_t size;
	};

	// hidden
	using file_flags_t = flags::bitfield_flag<std::uint8_t, struct file_flags_tag>;

	// The ``file_storage`` class represents a file list and the piece
	// size. Everything necessary to interpret a regular bittorrent storage
	// file structure.
	class TORRENT_EXPORT file_storage
	{
	public:
		// hidden
		file_storage();
		// hidden
		~file_storage();
		file_storage(file_storage const&);
		file_storage& operator=(file_storage const&) &;
		file_storage(file_storage&&) noexcept;
		file_storage& operator=(file_storage&&) &;

		// internal limitations restrict file sizes to not be larger than this
		static constexpr std::int64_t max_file_size = (std::int64_t(1) << 48) - 1;
		static constexpr std::int64_t max_file_offset = (std::int64_t(1) << 48) - 1;

		// returns true if the piece length has been initialized
		// on the file_storage. This is typically taken as a proxy
		// of whether the file_storage as a whole is initialized or
		// not.
		bool is_valid() const { return m_piece_length > 0; }

#if TORRENT_ABI_VERSION == 1
		using flags_t = file_flags_t;
		TORRENT_DEPRECATED static constexpr file_flags_t pad_file = 0_bit;
		TORRENT_DEPRECATED static constexpr file_flags_t attribute_hidden = 1_bit;
		TORRENT_DEPRECATED static constexpr file_flags_t attribute_executable = 2_bit;
		TORRENT_DEPRECATED static constexpr file_flags_t attribute_symlink = 3_bit;
#endif

		// allocates space for ``num_files`` in the internal file list. This can
		// be used to avoid reallocating the internal file list when the number
		// of files to be added is known up-front.
		void reserve(int num_files);

		// Adds a file to the file storage. The ``add_file_borrow`` version
		// expects that ``filename`` is the file name (without a path) of
		// the file that's being added.
		// This memory is *borrowed*, i.e. it is the caller's
		// responsibility to make sure it stays valid throughout the lifetime
		// of this file_storage object or any copy of it. The same thing applies
		// to ``filehash``, which is an optional pointer to a 20 byte binary
		// SHA-1 hash of the file.
		//
		// if ``filename`` is empty, the filename from ``path`` is used and not
		// borrowed.
		//
		// The ``path`` argument is the full path (in the torrent file) to
		// the file to add. Note that this is not supposed to be an absolute
		// path, but it is expected to include the name of the torrent as the
		// first path element.
		//
		// ``file_size`` is the size of the file in bytes.
		//
		// The ``file_flags`` argument sets attributes on the file. The file
		// attributes is an extension and may not work in all bittorrent clients.
		//
		// For possible file attributes, see file_storage::flags_t.
		//
		// The ``mtime`` argument is optional and can be set to 0. If non-zero,
		// it is the posix time of the last modification time of this file.
		//
		// ``symlink_path`` is the path the file is a symlink to. To make this a
		// symlink you also need to set the file_storage::flag_symlink file flag.
		//
		// If more files than one are added, certain restrictions to their paths
		// apply. In a multi-file file storage (torrent), all files must share
		// the same root directory.
		//
		// That is, the first path element of all files must be the same.
		// This shared path element is also set to the name of the torrent. It
		// can be changed by calling ``set_name``.
		//
		// The overloads that take an `error_code` reference will report failures
		// via that variable, otherwise `system_error` is thrown.
#ifndef BOOST_NO_EXCEPTIONS
		void add_file_borrow(string_view filename
			, std::string const& path, std::int64_t file_size
			, file_flags_t file_flags = {}, char const* filehash = nullptr
			, std::int64_t mtime = 0, string_view symlink_path = string_view()
			, char const* root_hash = nullptr);
		void add_file(std::string const& path, std::int64_t file_size
			, file_flags_t file_flags = {}
			, std::time_t mtime = 0, string_view symlink_path = string_view()
			, char const* root_hash = nullptr);
#endif // BOOST_NO_EXCEPTIONS
		void add_file_borrow(error_code& ec, string_view filename
			, std::string const& path, std::int64_t file_size
			, file_flags_t file_flags = {}, char const* filehash = nullptr
			, std::int64_t mtime = 0, string_view symlink_path = string_view()
			, char const* root_hash = nullptr);
		void add_file(error_code& ec, std::string const& path, std::int64_t file_size
			, file_flags_t file_flags = {}
			, std::time_t mtime = 0, string_view symlink_path = string_view()
			, char const* root_hash = nullptr);

		// renames the file at ``index`` to ``new_filename``. Keep in mind
		// that filenames are expected to be UTF-8 encoded.
		void rename_file(file_index_t index, std::string const& new_filename);

#if TORRENT_ABI_VERSION == 1
#include "libtorrent/aux_/disable_deprecation_warnings_push.hpp"

		TORRENT_DEPRECATED
		void add_file_borrow(char const* filename, int filename_len
			, std::string const& path, std::int64_t file_size
			, file_flags_t file_flags = {}, char const* filehash = nullptr
			, std::int64_t mtime = 0, string_view symlink_path = string_view());
		TORRENT_DEPRECATED
		void add_file(file_entry const& fe, char const* filehash = nullptr);

		// all functions depending on aux::file_entry
		// were deprecated in 1.0. Use the variants that take an
		// index instead
		using iterator = std::vector<aux::file_entry>::const_iterator;
		using reverse_iterator = std::vector<aux::file_entry>::const_reverse_iterator;

		TORRENT_DEPRECATED
		iterator file_at_offset(std::int64_t offset) const;
		TORRENT_DEPRECATED
		iterator begin() const { return m_files.begin(); }
		TORRENT_DEPRECATED
		iterator end() const { return m_files.end(); }
		TORRENT_DEPRECATED
		reverse_iterator rbegin() const { return m_files.rbegin(); }
		TORRENT_DEPRECATED
		reverse_iterator rend() const { return m_files.rend(); }
		TORRENT_DEPRECATED
		aux::file_entry const& internal_at(int const index) const;
		TORRENT_DEPRECATED
		file_entry at(iterator i) const;

		// returns a file_entry with information about the file
		// at ``index``. Index must be in the range [0, ``num_files()`` ).
		TORRENT_DEPRECATED
		file_entry at(int index) const;

		iterator begin_deprecated() const { return m_files.begin(); }
		iterator end_deprecated() const { return m_files.end(); }
		reverse_iterator rbegin_deprecated() const { return m_files.rbegin(); }
		reverse_iterator rend_deprecated() const { return m_files.rend(); }
		iterator file_at_offset_deprecated(std::int64_t offset) const;
		file_entry at_deprecated(int index) const;

#include "libtorrent/aux_/disable_warnings_pop.hpp"
#endif // TORRENT_ABI_VERSION

		// returns a list of file_slice objects representing the portions of
		// files the specified piece index, byte offset and size range overlaps.
		// this is the inverse mapping of map_file().
		//
		// Preconditions of this function is that the input range is within the
		// torrents address space. ``piece`` may not be negative and
		//
		// 	``piece`` * piece_size + ``offset`` + ``size``
		//
		// may not exceed the total size of the torrent.
		std::vector<file_slice> map_block(piece_index_t piece, std::int64_t offset
			, std::int64_t size) const;

		// returns a peer_request representing the piece index, byte offset
		// and size the specified file range overlaps. This is the inverse
		// mapping over map_block(). Note that the ``peer_request`` return type
		// is meant to hold bittorrent block requests, which may not be larger
		// than 16 kiB. Mapping a range larger than that may return an overflown
		// integer.
		peer_request map_file(file_index_t file, std::int64_t offset, int size) const;

		// returns the number of files in the file_storage
		int num_files() const noexcept;

		// returns the index of the one-past-end file in the file storage
		file_index_t end_file() const noexcept;

		// returns an implementation-defined type that can be used as the
		// container in a range-for loop. Where the values are the indices of all
		// files in the file_storage.
		index_range<file_index_t> file_range() const noexcept;

		// returns the total number of bytes all the files in this torrent spans
		std::int64_t total_size() const { return m_total_size; }

		// set and get the number of pieces in the torrent
		void set_num_pieces(int n) { m_num_pieces = n; }
		int num_pieces() const { TORRENT_ASSERT(m_piece_length > 0); return m_num_pieces; }

		// returns the index of the one-past-end piece in the file storage
		piece_index_t end_piece() const
		{ return piece_index_t(m_num_pieces); }

		// returns the index of the last piece in the torrent. The last piece is
		// special in that it may be smaller than the other pieces (and the other
		// pieces are all the same size).
		piece_index_t last_piece() const
		{ return piece_index_t(m_num_pieces - 1); }

		// returns an implementation-defined type that can be used as the
		// container in a range-for loop. Where the values are the indices of all
		// pieces in the file_storage.
		index_range<piece_index_t> piece_range() const noexcept;

		// set and get the size of each piece in this torrent. It must be a power of two
		// and at least 16 kiB.
		void set_piece_length(int l)  { m_piece_length = l; }
		int piece_length() const { TORRENT_ASSERT(m_piece_length > 0); return m_piece_length; }

		// returns the piece size of ``index``. This will be the same as piece_length(), except
		// for the last piece, which may be shorter.
		int piece_size(piece_index_t index) const;

		// Returns the size of the given piece. If the piece spans multiple files,
		// only the first file is considered part of the piece. This is used for
		// v2 torrents, where all files are piece aligned and padded. i.e. The pad
		// files are not considered part of the piece for this purpose.
		int piece_size2(piece_index_t index) const;

		// returns the number of blocks in the specified piece, for v2 torrents.
		int blocks_in_piece2(piece_index_t index) const;

		// set and get the name of this torrent. For multi-file torrents, this is also
		// the name of the root directory all the files are stored in.
		void set_name(std::string const& n) { m_name = n; }
		std::string const& name() const { return m_name; }

		// swap all content of *this* with *ti*.
		void swap(file_storage& ti) noexcept;

		// arrange files and padding to match the canonical form required
		// by BEP 52
		void canonicalize();

		// These functions are used to query attributes of files at
		// a given index.
		//
		// The ``hash()`` is a SHA-1 hash of the file, or 0 if none was
		// provided in the torrent file. This can potentially be used to
		// join a bittorrent network with other file sharing networks.
		//
		// ``root()`` returns the SHA-256 merkle tree root of the specified file,
		// in case this is a v2 torrent. Otherwise returns zeros.
		// ``root_ptr()`` returns a pointer to the SHA-256 merkle tree root hash
		// for the specified file. The pointer points into storage referred to
		// when the file was added, it is not owned by this object. Torrents
		// that are not v2 torrents return nullptr.
		//
		// The ``mtime()`` is the modification time is the posix
		// time when a file was last modified when the torrent
		// was created, or 0 if it was not included in the torrent file.
		//
		// ``file_path()`` returns the full path to a file.
		//
		// ``file_size()`` returns the size of a file.
		//
		// ``pad_file_at()`` returns true if the file at the given
		// index is a pad-file.
		//
		// ``file_name()`` returns *just* the name of the file, whereas
		// ``file_path()`` returns the path (inside the torrent file) with
		// the filename appended.
		//
		// ``file_offset()`` returns the byte offset within the torrent file
		// where this file starts. It can be used to map the file to a piece
		// index (given the piece size).
		sha1_hash hash(file_index_t index) const;
		sha256_hash root(file_index_t index) const;
		char const* root_ptr(file_index_t const index) const;
		std::string symlink(file_index_t index) const;
		std::time_t mtime(file_index_t index) const;
		std::string file_path(file_index_t index, std::string const& save_path = "") const;
		string_view file_name(file_index_t index) const;
		std::int64_t file_size(file_index_t index) const;
		bool pad_file_at(file_index_t index) const;
		std::int64_t file_offset(file_index_t index) const;

		// Returns the number of pieces or blocks the file at `index` spans,
		// under the assumption that the file is aligned to the start of a piece.
		// This is only meaningful for v2 torrents, where files are guaranteed
		// such alignment.
		// These numbers are used to size and navigate the merkle hash tree for
		// each file.
		int file_num_pieces(file_index_t index) const;
		int file_num_blocks(file_index_t index) const;
		index_range<piece_index_t::diff_type> file_piece_range(file_index_t) const;

		// index of first piece node in the merkle tree
		int file_first_piece_node(file_index_t index) const;
		int file_first_block_node(file_index_t index) const;

		// returns the crc32 hash of file_path(index)
		std::uint32_t file_path_hash(file_index_t index, std::string const& save_path) const;

		// this will add the CRC32 hash of all directory entries to the table. No
		// filename will be included, just directories. Every depth of directories
		// are added separately to allow test for collisions with files at all
		// levels. i.e. if one path in the torrent is ``foo/bar/baz``, the CRC32
		// hashes for ``foo``, ``foo/bar`` and ``foo/bar/baz`` will be added to
		// the set.
		void all_path_hashes(std::unordered_set<std::uint32_t>& table) const;

		// the file is a pad file. It's required to contain zeros
		// at it will not be saved to disk. Its purpose is to make
		// the following file start on a piece boundary.
		static constexpr file_flags_t flag_pad_file = 0_bit;

		// this file has the hidden attribute set. This is primarily
		// a windows attribute
		static constexpr file_flags_t flag_hidden = 1_bit;

		// this file has the executable attribute set.
		static constexpr file_flags_t flag_executable = 2_bit;

		// this file is a symbolic link. It should have a link
		// target string associated with it.
		static constexpr file_flags_t flag_symlink = 3_bit;

		// internal
		// returns all directories used in the torrent. Files in the torrent are
		// located in one of these directories. This is not a tree, it's a flat
		// list of all *leaf* directories. i.e. the union of the parent paths of
		// all files.
		aux::vector<std::string, aux::path_index_t> const& paths() const { return m_paths; }

		// returns a bitmask of flags from file_flags_t that apply
		// to file at ``index``.
		file_flags_t file_flags(file_index_t index) const;

		// returns true if the file at the specified index has been renamed to
		// have an absolute path, i.e. is not anchored in the save path of the
		// torrent.
		bool file_absolute_path(file_index_t index) const;

		// returns the index of the file at the given offset in the torrent
		file_index_t file_index_at_offset(std::int64_t offset) const;
		file_index_t file_index_at_piece(piece_index_t piece) const;

		// finds the file with the given root hash and returns its index
		// if there is no file with the root hash, file_index_t{-1} is returned
		file_index_t file_index_for_root(sha256_hash const& root_hash) const;

		// returns the piece index the given file starts at
		piece_index_t piece_index_at_file(file_index_t f) const;

#if TORRENT_USE_INVARIANT_CHECKS
		// internal
		bool owns_name(file_index_t const f) const
		{ return m_files[f].name_len == aux::file_entry::name_is_owned; }
#endif

#if TORRENT_ABI_VERSION <= 2
		// low-level function. returns a pointer to the internal storage for
		// the filename. This string may not be 0-terminated!
		// the ``file_name_len()`` function returns the length of the filename.
		// prefer to use ``file_name()`` instead, which returns a ``string_view``.
		TORRENT_DEPRECATED
		char const* file_name_ptr(file_index_t index) const;
		TORRENT_DEPRECATED
		int file_name_len(file_index_t index) const;
#endif

#if TORRENT_ABI_VERSION == 1
		// these were deprecated in 1.0. Use the versions that take an index instead
		TORRENT_DEPRECATED
		sha1_hash hash(aux::file_entry const& fe) const;
		TORRENT_DEPRECATED
		std::string symlink(aux::file_entry const& fe) const;
		TORRENT_DEPRECATED
		std::time_t mtime(aux::file_entry const& fe) const;
		TORRENT_DEPRECATED
		int file_index(aux::file_entry const& fe) const;
		TORRENT_DEPRECATED
		std::string file_path(aux::file_entry const& fe, std::string const& save_path = "") const;
		TORRENT_DEPRECATED
		std::string file_name(aux::file_entry const& fe) const;
		TORRENT_DEPRECATED
		std::int64_t file_size(aux::file_entry const& fe) const;
		TORRENT_DEPRECATED
		bool pad_file_at(aux::file_entry const& fe) const;
		TORRENT_DEPRECATED
		std::int64_t file_offset(aux::file_entry const& fe) const;
#endif

		// validate any symlinks, to ensure they all point to
		// other files or directories inside this storage. Any invalid symlinks
		// are updated to point to themselves.
		void sanitize_symlinks();

<<<<<<< HEAD
		// returns true if this torrent contains v2 metadata.
		bool v2() const { return m_v2; }
=======
		// internal
		// this is an optimization for create_torrent
		std::string const& internal_symlink(file_index_t index) const;

>>>>>>> 678a610f
	private:

		std::string internal_file_path(file_index_t index) const;
		file_index_t last_file() const noexcept;

		aux::path_index_t get_or_add_path(string_view path);

		// the number of bytes in a regular piece
		// (i.e. not the potentially truncated last piece)
		int m_piece_length = 0;

		// the number of pieces in the torrent
		int m_num_pieces = 0;

		// whether this is a v2 torrent or not. Additional requirements apply to
		// v2 torrents
		bool m_v2 = false;

		void update_path_index(aux::file_entry& e, std::string const& path
			, bool set_name = true);

		// the list of files that this torrent consists of
		aux::vector<aux::file_entry, file_index_t> m_files;

		// if there are sha1 hashes for each individual file there are as many
		// entries in this array as the m_files array. Each entry in m_files has
		// a corresponding hash pointer in this array. The reason to split it up
		// in separate arrays is to save memory in case the torrent doesn't have
		// file hashes
		// the pointers in this vector are pointing into the .torrent file in
		// memory which is _not_ owned by this file_storage object. It's simply
		// a non-owning pointer. It is the user's responsibility that the hash
		// stays valid throughout the lifetime of this file_storage object.
		aux::vector<char const*, file_index_t> m_file_hashes;

		// for files that are symlinks, the symlink
		// path_index in the aux::file_entry indexes
		// this vector of strings
		std::vector<std::string> m_symlinks;

		// the modification times of each file. This vector
		// is empty if no file have a modification time.
		// each element corresponds to the file with the same
		// index in m_files
		aux::vector<std::time_t, file_index_t> m_mtime;

		// all unique paths files have. The aux::file_entry::path_index
		// points into this array. The paths don't include the root directory
		// name for multi-file torrents. The m_name field need to be
		// prepended to these paths, and the filename of a specific file
		// entry appended, to form full file paths
		aux::vector<std::string, aux::path_index_t> m_paths;

		// name of torrent. For multi-file torrents
		// this is always the root directory
		std::string m_name;

		// the sum of all file sizes
		std::int64_t m_total_size = 0;
	};

namespace aux {

	TORRENT_EXTRA_EXPORT
	int calc_num_pieces(file_storage const& fs);

	// this is used when loading v2 torrents that are backwards compatible with
	// v1 torrents. Both v1 and v2 structures must describe the same file layout,
	// this compares the two.
	TORRENT_EXTRA_EXPORT
	bool files_equal(file_storage const& lhs, file_storage const& rhs);

	// returns the piece range that entirely falls within the specified file. the
	// end piece is one-past the last piece that entirely falls within the file.
	// i.e. They can conveniently be used as loop boundaries. No edge partial
	// pieces will be included.
	TORRENT_EXTRA_EXPORT std::tuple<piece_index_t, piece_index_t>
	file_piece_range_exclusive(file_storage const& fs, file_index_t file);

	// returns the piece range of pieces that overlaps with the specified file.
	// the end piece is one-past the last piece. i.e. They can conveniently be
	// used as loop boundaries.
	TORRENT_EXTRA_EXPORT std::tuple<piece_index_t, piece_index_t>
	file_piece_range_inclusive(file_storage const& fs, file_index_t file);

} // namespace aux
} // namespace libtorrent

#endif // TORRENT_FILE_STORAGE_HPP_INCLUDED<|MERGE_RESOLUTION|>--- conflicted
+++ resolved
@@ -602,15 +602,13 @@
 		// are updated to point to themselves.
 		void sanitize_symlinks();
 
-<<<<<<< HEAD
 		// returns true if this torrent contains v2 metadata.
 		bool v2() const { return m_v2; }
-=======
+
 		// internal
 		// this is an optimization for create_torrent
 		std::string const& internal_symlink(file_index_t index) const;
 
->>>>>>> 678a610f
 	private:
 
 		std::string internal_file_path(file_index_t index) const;
