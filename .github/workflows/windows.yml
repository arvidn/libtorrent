name: Windows

on:
   push:
      branches: [ RC_1_2 RC_2_0 master ]
      paths-ignore:
         - bindings/python/**
   pull_request:
      paths-ignore:
         - bindings/python/**

defaults:
   run:
      shell: cmd

concurrency:
   group: ${{ github.ref }}-${{ github.workflow }}-${{ github.event_name }}
   cancel-in-progress: true

jobs:

   tests:
      name: Test
      runs-on: windows-latest
      continue-on-error: true

      strategy:
         matrix:
           include:
             - config: address-model=32 crypto=built-in
             - config: address-model=64
             - config: release

      steps:
      - name: checkout
        uses: actions/checkout@v4
        with:
           submodules: true

<<<<<<< HEAD
=======
      - name: install openssl (64 bit)
        uses: nick-fields/retry@v3
        with:
          timeout_minutes: 30
          retry_wait_seconds: 4
          max_attempts: 3
          command: choco install openssl --limitoutput --no-progress

>>>>>>> 15078572
      - name: install boost
        run: |
          git clone --depth=1 --recurse-submodules -j10 --branch=boost-1.78.0 https://github.com/boostorg/boost.git
          cd boost
          bootstrap.bat

      - name: boost headers
        run: |
          cd boost
          .\b2 headers

      - name: tests (deterministic)
        run: |
          set BOOST_ROOT=%CD%\boost
          set PATH=%BOOST_ROOT%;%PATH%
          set PYTHON_INTERPRETER=python
          cd test
          b2 -l400 warnings=all warnings-as-errors=on ${{ matrix.config }} deterministic-tests


      - name: tests (flaky)
        run: |
          set BOOST_ROOT=%CD%\boost
          set PATH=%BOOST_ROOT%;%PATH%
          set PYTHON_INTERPRETER=python
          cd test
          set c=3
          :retry
          if %c%==0 exit /B 1
          set /a c = %c% -1
          b2 -l400 warnings=all warnings-as-errors=on ${{ matrix.config }}
          if %errorlevel%==0 exit /B 0
          if %c% gtr 0 goto retry
          exit /B 1

   simulations:
      name: Simulations
      runs-on: windows-2022

      steps:
      - name: checkout
        uses: actions/checkout@v4
        with:
           submodules: true

      - name: install boost
        run: |
          git clone --depth=1 --recurse-submodules -j10 --branch=boost-1.78.0 https://github.com/boostorg/boost.git
          cd boost
          bootstrap.bat

      - name: boost headers
        run: |
          cd boost
          .\b2 headers

      - shell: pwsh
        run: |
          echo "BOOST_ROOT=$(pwd)/boost" >> $env:GITHUB_ENV
          echo "$(pwd)/boost" >> $env:GITHUB_PATH

  # debug iterators are turned off here because msvc has issues with noexcept
  # specifiers when debug iterators are enabled. Specifically, constructors that
  # allocate memory are still marked as noexcept. That results in program
  # termination
  # the IOCP backend in asio appears to have an issue where it hangs under
  # certain unexpected terminations (through exceptions)
      - name: build sims
        run: |
          echo %BOOST_ROOT%
          echo %PATH%
          cd simulation
          b2 --hash release address-model=64 link=static debug-iterators=off invariant-checks=on define=BOOST_ASIO_DISABLE_IOCP asserts=on testing.execute=off

      - name: run sims
        uses: nick-fields/retry@v3
        with:
          max_attempts: 3
          timeout_minutes: 120
          command: |
            cd simulation
            b2 --hash -l800 release address-model=64 link=static debug-iterators=off invariant-checks=on define=BOOST_ASIO_DISABLE_IOCP asserts=on

   build:
      name: Build
      runs-on: windows-2022
      continue-on-error: true

      strategy:
         matrix:
           include:
             - config: asio-debugging=on picker-debugging=on windows-version=vista
             # the Windows Store API build is disabled because boost.container
             # contains a .c file that cannot be built with /ZW in msvc
             #- config: windows-api=store windows-version=win10
             - config: deprecated-functions=off

      steps:
      - name: checkout
        uses: actions/checkout@v4
        with:
           submodules: true

      - name: install boost
        run: |
          git clone --depth=1 --recurse-submodules -j10 --branch=boost-1.78.0 https://github.com/boostorg/boost.git
          cd boost
          bootstrap.bat

      - name: install openssl (64 bit)
        uses: nick-fields/retry@v3
        with:
          timeout_minutes: 30
          retry_wait_seconds: 4
          max_attempts: 3
          command: choco install openssl --limitoutput --no-progress

      - name: boost headers
        run: |
          cd boost
          .\b2 headers

      - name: build library
        run: |
          set BOOST_ROOT=%CD%\boost
          set PATH=%BOOST_ROOT%;%PATH%
          b2 ${{ matrix.config }} address-model=64 warnings=all warnings-as-errors=on

      - name: build examples
        if: ${{ ! contains(matrix.config, 'windows-api=store') }}
        run: |
          set BOOST_ROOT=%CD%\boost
          set PATH=%BOOST_ROOT%;%PATH%
          cd examples
          b2 ${{ matrix.config }} address-model=64 warnings=all warnings-as-errors=on

      - name: build tools
        if: ${{ ! contains(matrix.config, 'windows-api=store') }}
        run: |
          set BOOST_ROOT=%CD%\boost
          set PATH=%BOOST_ROOT%;%PATH%
          cd tools
          b2 ${{ matrix.config }} address-model=64 warnings=all warnings-as-errors=on

   mingw:
      name: MingW
      runs-on: windows-latest
      continue-on-error: true

      strategy:
         matrix:
           include:
             - config: address-model=64

      steps:
      - name: checkout
        uses: actions/checkout@v4
        with:
           submodules: true

      - name: install openssl (64 bit)
        uses: nick-fields/retry@v3
        with:
          timeout_minutes: 30
          retry_wait_seconds: 4
          max_attempts: 3
          command: choco install openssl --limitoutput --no-progress

      - name: install boost
        run: |
          git clone --depth=1 --recurse-submodules -j10 --branch=boost-1.78.0 https://github.com/boostorg/boost.git
          cd boost
          bootstrap.bat

      - name: boost headers
        run: |
          cd boost
          .\b2 headers

      - name: Set up MinGW
        uses: egor-tensin/setup-mingw@v2
        with:
          static: 0
          platform: x64

      - name: tests (deterministic)
        run: |
          set BOOST_ROOT=%CD%\boost
          set PATH=%BOOST_ROOT%;%PATH%
          set PYTHON_INTERPRETER=python
          cd test
          b2 toolset=gcc link=static asserts=on release target-os=windows -l400 warnings=all warnings-as-errors=on ${{ matrix.config }} cxxflags=-Wno-error=array-bounds cxxflags=-Wno-error=stringop-overflow deterministic-tests testing.execute=off<|MERGE_RESOLUTION|>--- conflicted
+++ resolved
@@ -37,17 +37,6 @@
         with:
            submodules: true
 
-<<<<<<< HEAD
-=======
-      - name: install openssl (64 bit)
-        uses: nick-fields/retry@v3
-        with:
-          timeout_minutes: 30
-          retry_wait_seconds: 4
-          max_attempts: 3
-          command: choco install openssl --limitoutput --no-progress
-
->>>>>>> 15078572
       - name: install boost
         run: |
           git clone --depth=1 --recurse-submodules -j10 --branch=boost-1.78.0 https://github.com/boostorg/boost.git
