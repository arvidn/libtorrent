--- conflicted
+++ resolved
@@ -195,11 +195,7 @@
       - name: install boost
         run: |
           sudo apt install libboost-tools-dev libboost-dev
-<<<<<<< HEAD
-          echo "using clang_tidy : : clang-tidy \"-checks=-clang-analyzer-core.*,-clang-analyzer-unix.*\" : <cxxflags>-I/usr/local/clang-7.0.0/include/c++/v1 <cxxflags>-stdlib=libc++ <cxxflags>-Wno-unknown-warning-option <linkflags>-stdlib=libc++ ;" >> ~/user-config.jam;
-=======
-          echo "using clang_tidy : : clang-tidy \"-checks=-clang-analyzer-core.*,-clang-analyzer-optin.core.EnumCastOutOfRange,-clang-analyzer-unix.*\" : <cxxflags>-std=c++14 <cxxflags>-I/usr/local/clang-7.0.0/include/c++/v1 <cxxflags>-stdlib=libc++ <cxxflags>-Wno-unknown-warning-option <linkflags>-stdlib=libc++ ;" >> ~/user-config.jam;
->>>>>>> 06be134b
+          echo "using clang_tidy : : clang-tidy \"-checks=-clang-analyzer-core.*,-clang-analyzer-optin.core.EnumCastOutOfRange,-clang-analyzer-unix.*\" : <cxxflags>-I/usr/local/clang-7.0.0/include/c++/v1 <cxxflags>-stdlib=libc++ <cxxflags>-Wno-unknown-warning-option <linkflags>-stdlib=libc++ ;" >> ~/user-config.jam;
 
       - name: analyze
         run: |
