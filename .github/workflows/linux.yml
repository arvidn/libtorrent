--- conflicted
+++ resolved
@@ -195,11 +195,7 @@
       - name: install boost
         run: |
           sudo apt install libboost-tools-dev libboost-dev
-<<<<<<< HEAD
-          echo "using clang_tidy : : clang-tidy \"-checks=-clang-analyzer-core.*,-clang-analyzer-optin.core.EnumCastOutOfRange,-clang-analyzer-unix.*\" : <cxxflags>-I/usr/local/clang-7.0.0/include/c++/v1 <cxxflags>-stdlib=libc++ <cxxflags>-Wno-unknown-warning-option <linkflags>-stdlib=libc++ ;" >> ~/user-config.jam;
-=======
-          echo "using clang_tidy : : clang-tidy \"-checks=-clang-analyzer-core.*,-clang-analyzer-optin.core.EnumCastOutOfRange,-clang-analyzer-unix.*,+android.cloexec.*\" : <cxxflags>-std=c++14 <cxxflags>-I/usr/local/clang-7.0.0/include/c++/v1 <cxxflags>-stdlib=libc++ <cxxflags>-Wno-unknown-warning-option <linkflags>-stdlib=libc++ ;" >> ~/user-config.jam;
->>>>>>> a005bdea
+          echo "using clang_tidy : : clang-tidy \"-checks=-clang-analyzer-core.*,-clang-analyzer-optin.core.EnumCastOutOfRange,-clang-analyzer-unix.*,+android.cloexec.*\" : <cxxflags>-std=c++17 <cxxflags>-I/usr/local/clang-7.0.0/include/c++/v1 <cxxflags>-stdlib=libc++ <cxxflags>-Wno-unknown-warning-option <linkflags>-stdlib=libc++ ;" >> ~/user-config.jam;
 
       - name: analyze
         run: |
@@ -246,17 +242,10 @@
         run: |
           sudo apt install libgnutls28-dev
 
-<<<<<<< HEAD
       - name: install clang-16
         continue-on-error: true
         run: |
           sudo apt install clang-16
-=======
-      - name: install clang-15
-        continue-on-error: true
-        run: |
-          sudo apt install clang-15
->>>>>>> a005bdea
 
       - name: install GCC-14
         continue-on-error: true
@@ -266,14 +255,9 @@
       - name: install boost
         run: |
           sudo apt install libboost-tools-dev libboost-dev libboost-system-dev
-<<<<<<< HEAD
           pip install websockets
           echo "using gcc : 14 : g++-14 ;" >>~/user-config.jam
           echo "using clang : 16 : clang++-16 ;" >>~/user-config.jam
-=======
-          echo "using gcc : 12 : g++-12 ;" >>~/user-config.jam
-          echo "using clang : 15 : clang++-15 ;" >>~/user-config.jam
->>>>>>> a005bdea
 
       - name: build and run tests
         run: |
