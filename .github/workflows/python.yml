name: Python bindings

on:
   push:
      branches: [ RC_1_2 RC_2_0 master ]
      paths:
      - src/**
      - include/**
      - deps/**
      - Jamfile
      - Jamroot.jam
      - bindings/python/**
      - setup.py
      - setup.cfg
      - tox.ini
      - pyproject.toml
   pull_request:
      paths:
      - src/**
      - include/**
      - deps/**
      - Jamfile
      - Jamroot.jam
      - bindings/python/**
      - setup.py
      - setup.cfg
      - tox.ini
      - pyproject.toml

concurrency:
   group: ${{ github.ref }}-${{ github.workflow }}-${{ github.event_name }}
   cancel-in-progress: true

jobs:

  test:
    name: build
    runs-on: ${{ matrix.os }}

    strategy:
      # on linux and mac, the boost libraries are fixed to a python version.
      # since we install boost from repos on those systems, we must use the
      # matching python versions
      matrix:
        include:
          - os: ubuntu-20.04
            python-version: 3.8
          - os: macos-latest
            python-version: "3.10"
          - os: windows-2019
            python-version: 3.6

    steps:
    - uses: actions/checkout@v2
      with:
        submodules: true

    # Note:
    #  - on mac and linux images, 'python' is python2 and 'python3' is
    #    python3
    #  - on windows, neither 'python' nor 'python3' is in PATH by default
    #  - setup-python sets up PATH so 'python' and 'python3' point to the
    #    requested version on mac and linux, but on windows it only sets up
    #    'python'.
    - uses: actions/setup-python@v2
      with:
         python-version: ${{ matrix.python-version }}

    - name: install tox
      run: |
        python3 -m pip install --upgrade pip
        python3 -m pip install --upgrade tox

    - name: dependencies (MacOS)
      if: runner.os == 'macOS'
      run: |
        brew update
        brew install boost-build boost boost-python3 python@3.11 openssl@1.1
        export PATH=$(brew --prefix)/opt/python@3.11/bin:$PATH

    - name: update package lists (linux)
      if: runner.os == 'Linux'
      continue-on-error: true
      run: |
        sudo apt update

    - uses: Chocobo1/setup-ccache-action@v1
      if: runner.os != 'Windows'
      with:
        update_packager_index: false
        override_cache_key: ccache-python-${{ matrix.os }}-${{ github.base_ref }}
        ccache_options: |
          max_size=500M

    - name: dependencies (linux)
      if: runner.os == 'Linux'
      run: |
        sudo apt install libboost-tools-dev libboost-python-dev libboost-dev libboost-system-dev python3 python3-setuptools libssl-dev

    - name: install boost (windows)
      if: runner.os == 'Windows'
      shell: cmd
      run: |
        git clone --depth=1 --recurse-submodules -j10 --branch=boost-1.78.0 https://github.com/boostorg/boost.git
        cd boost
        bootstrap.bat

    - name: boost headers (windows)
      if: runner.os == 'Windows'
      shell: cmd
      run: |
        cd boost
        .\b2 headers

    - name: install openssl (windows)
      if: runner.os == 'Windows'
      uses: nick-invision/retry@v2
      with:
        shell: cmd
        timeout_minutes: 5
        retry_wait_seconds: 4
        max_attempts: 3
        command: choco install openssl --limitoutput --no-progress

    - name: build/test with tox (windows)
      if: runner.os == 'Windows'
      shell: cmd
      run: |
        set BOOST_ROOT=%CD%\boost
        set PATH=%BOOST_ROOT%;%PATH%
        set PYTHON_INTERPRETER=python
        tox -e py

    - name: build no-deprecated (Linux)
      if: runner.os == 'Linux'
      run: |
        cd bindings/python
        python3 setup.py build_ext --b2-args "deprecated-functions=off"

<<<<<<< HEAD
=======
    - name: build/install (Linux)
      if: runner.os == 'Linux'
      run: |
        cd bindings/python
        python3 setup.py build_ext install --user --prefix=

    - name: build/install (MacOS)
      if: runner.os == 'macOS'
      run: |
        # Install to Homebrew's python site-packages. no need for --user and --prefix
        cd bindings/python
        export PATH=$(brew --prefix)/opt/python@3.11/bin:$PATH
        python3.11 setup.py build_ext install --install-lib $(brew --prefix)/lib/python3.11/site-packages

>>>>>>> 61ad52ae
    - name: tests (Linux)
      if: runner.os == 'Linux'
      run: |
        # Exporting SYSTEM_VERSION_COMPAT=0 helps pip allow install macos 11 tagged wheels. Ref https://github.com/pypa/packaging/issues/497
        export SYSTEM_VERSION_COMPAT=0
        tox -e py

    - name: tests (MacOS)
      if: runner.os == 'macOS'
      run: |
<<<<<<< HEAD
        # Exporting SYSTEM_VERSION_COMPAT=0 helps pip allow install macos 11 tagged wheels. Ref https://github.com/pypa/packaging/issues/497
        export SYSTEM_VERSION_COMPAT=0
        export PYTHON_INTERPRETER=$(brew --prefix)/opt/python@3.10/bin/python3
        tox -e py
=======
        cd bindings/python
        export PATH=$(brew --prefix)/opt/python@3.11/bin:$PATH
        python3.11 test.py
>>>>>>> 61ad52ae
<|MERGE_RESOLUTION|>--- conflicted
+++ resolved
@@ -137,23 +137,6 @@
         cd bindings/python
         python3 setup.py build_ext --b2-args "deprecated-functions=off"
 
-<<<<<<< HEAD
-=======
-    - name: build/install (Linux)
-      if: runner.os == 'Linux'
-      run: |
-        cd bindings/python
-        python3 setup.py build_ext install --user --prefix=
-
-    - name: build/install (MacOS)
-      if: runner.os == 'macOS'
-      run: |
-        # Install to Homebrew's python site-packages. no need for --user and --prefix
-        cd bindings/python
-        export PATH=$(brew --prefix)/opt/python@3.11/bin:$PATH
-        python3.11 setup.py build_ext install --install-lib $(brew --prefix)/lib/python3.11/site-packages
-
->>>>>>> 61ad52ae
     - name: tests (Linux)
       if: runner.os == 'Linux'
       run: |
@@ -164,13 +147,7 @@
     - name: tests (MacOS)
       if: runner.os == 'macOS'
       run: |
-<<<<<<< HEAD
         # Exporting SYSTEM_VERSION_COMPAT=0 helps pip allow install macos 11 tagged wheels. Ref https://github.com/pypa/packaging/issues/497
         export SYSTEM_VERSION_COMPAT=0
-        export PYTHON_INTERPRETER=$(brew --prefix)/opt/python@3.10/bin/python3
-        tox -e py
-=======
-        cd bindings/python
-        export PATH=$(brew --prefix)/opt/python@3.11/bin:$PATH
-        python3.11 test.py
->>>>>>> 61ad52ae
+        export PYTHON_INTERPRETER=$(brew --prefix)/opt/python@3.11/bin/python3
+        tox -e py