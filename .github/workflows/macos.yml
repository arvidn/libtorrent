name: MacOS

on:
   push:
      branches: [ RC_1_2 RC_2_0 master ]
      paths-ignore:
         - bindings/python/**
   pull_request:
      paths-ignore:
         - bindings/python/**

concurrency:
   group: ${{ github.ref }}-${{ github.workflow }}-${{ github.event_name }}
   cancel-in-progress: true

env:
   HOMEBREW_NO_INSTALLED_DEPENDENTS_CHECK: 1
   HOMEBREW_NO_AUTO_UPDATE: 1

jobs:

   test:
      name: Tests
      runs-on: macos-latest
      continue-on-error: true

      strategy:
         matrix:
            config: [ crypto=built-in, webtorrent=on deprecated-functions=off ]

      steps:
      - name: checkout
        uses: actions/checkout@v4
        with:
           submodules: recursive
           fetch-depth: 1
           filter: tree:0

      - uses: Chocobo1/setup-ccache-action@v1
        with:
          override_cache_key: ccache-macos-test-${{ matrix.config }}-${{ github.base_ref }}
          ccache_options: |
            max_size=1G

      - name: install boost
        run: |
<<<<<<< HEAD
          brew install boost-build boost openssl@1.1
          pip3 install websockets --break-system-packages
=======
          brew install boost-build boost openssl@3
>>>>>>> 07b2574c
          echo "using darwin ;" >>~/user-config.jam

      - name: build and run tests
        run: (cd test; b2 ${{ matrix.config }} -l400 warnings-as-errors=on debug-iterators=on invariant-checks=full asserts=on deterministic-tests)

      - name: run tests (flaky)
        uses: nick-fields/retry@v3
        with:
          timeout_minutes: 30
          retry_wait_seconds: 1
          max_attempts: 3
          command: (cd test; b2 ${{ matrix.config }} -l400 warnings-as-errors=on debug-iterators=on invariant-checks=full asserts=on)


   sim:
      name: Simulations
      runs-on: macos-latest

      steps:
      - name: checkout
        uses: actions/checkout@v4
        with:
           submodules: true
           fetch-depth: 1
           filter: tree:0

      - uses: Chocobo1/setup-ccache-action@v1
        with:
          override_cache_key: ccache-macos-sim-${{ github.base_ref }}
          ccache_options: |
            max_size=1G

      - name: install boost
        run: |
          brew install boost-build boost openssl@3
          echo "using darwin ;" >>~/user-config.jam

      - name: build and run simulations
        run: |
          cd simulation
          b2 -l400 debug-iterators=on invariant-checks=full asserts=on


   build:
      name: Build
      runs-on: macos-latest
      continue-on-error: true

      strategy:
         matrix:
            config: [ crypto=built-in, release ]

      steps:
      - name: checkout
        uses: actions/checkout@v4
        with:
           submodules: true
           fetch-depth: 1
           filter: tree:0

      - uses: Chocobo1/setup-ccache-action@v1
        with:
          override_cache_key: ccache-macos-build-${{ matrix.config }}-${{ github.base_ref }}
          ccache_options: |
            max_size=1G

      - name: install boost
        run: |
          brew install boost-build boost openssl@3
          echo "using darwin ;" >>~/user-config.jam

      - name: build library
        run: |
          b2 ${{ matrix.config }} -l400 warnings-as-errors=on


   ios_build:
      name: Build iOS
      runs-on: macos-latest
      continue-on-error: true

      steps:
      - name: checkout
        uses: actions/checkout@v4
        with:
           submodules: true
           fetch-depth: 1
           filter: tree:0

      - name: install boost
        run: |
          git clone --depth=1 --recurse-submodules -j10 --branch=boost-1.78.0 https://github.com/boostorg/boost.git
          cd boost
          ./bootstrap.sh

      - name: boost headers
        run: |
          cd boost
          ./b2 headers
          cp b2 ..

      - name: user-config
        run: |
          echo "using darwin : ios_sim : clang++ : <compileflags>-Wno-deprecated-declarations
          <compileflags>\"-isysroot /Applications/Xcode.app/Contents/Developer/Platforms/iPhoneSimulator.platform/Developer/SDKs/iPhoneSimulator.sdk\"
          <compileflags>-mios-simulator-version-min=12
          <compileflags>-fobjc-abi-version=2
          <linkflags>\"-isysroot /Applications/Xcode.app/Contents/Developer/Platforms/iPhoneSimulator.platform/Developer/SDKs/iPhoneSimulator.sdk\"
          <linkflags>-mios-simulator-version-min=12
          <linkflags>-fobjc-abi-version=2 ;" >>~/user-config.jam;

          echo "using darwin : ios : clang++ : <compileflags>-Wno-deprecated-declarations
          <compileflags>\"-isysroot /Applications/Xcode.app/Contents/Developer/Platforms/iPhoneOS.platform/Developer/SDKs/iPhoneOS.sdk\"
          <compileflags>-mios-version-min=12
          <compileflags>\"-arch arm64\"
          <compileflags>-fobjc-abi-version=2
          <linkflags>\"-isysroot /Applications/Xcode.app/Contents/Developer/Platforms/iPhoneOS.platform/Developer/SDKs/iPhoneOS.sdk\"
          <linkflags>-mios-version-min=12
          <linkflags>\"-arch arm64\"
          <linkflags>-fobjc-abi-version=2 ;" >>~/user-config.jam;

      - name: build library
        run: |
          BOOST_ROOT=boost ./b2 -l400 cxxstd=14 target-os=iphone crypto=built-in darwin-ios darwin-ios_sim address-model=64 link=static<|MERGE_RESOLUTION|>--- conflicted
+++ resolved
@@ -44,12 +44,8 @@
 
       - name: install boost
         run: |
-<<<<<<< HEAD
-          brew install boost-build boost openssl@1.1
+          brew install boost-build boost openssl@3
           pip3 install websockets --break-system-packages
-=======
-          brew install boost-build boost openssl@3
->>>>>>> 07b2574c
           echo "using darwin ;" >>~/user-config.jam
 
       - name: build and run tests
