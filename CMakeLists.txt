cmake_minimum_required(VERSION 3.12.0 FATAL_ERROR)

list(APPEND CMAKE_MODULE_PATH ${CMAKE_CURRENT_SOURCE_DIR}/cmake/Modules)
include(LibtorrentMacros)

read_version("${CMAKE_CURRENT_SOURCE_DIR}/include/libtorrent/version.hpp" VER_MAJOR VER_MINOR VER_TINY)

project(libtorrent
	DESCRIPTION "Bittorrent library"
	VERSION ${VER_MAJOR}.${VER_MINOR}.${VER_TINY}
)
set (SOVERSION "${VER_MAJOR}.${VER_MINOR}")

include(GNUInstallDirs)
include(GeneratePkgConfig)

set(libtorrent_include_files
	add_torrent_params
	address
	alert
	alert_types
	announce_entry
	assert
	bdecode
	bencode
	bitfield
	bloom_filter
	bt_peer_connection
	choker
	client_data
	close_reason
	config
	copy_ptr
	crc32c
	create_torrent
	deadline_timer
	debug
	disk_buffer_holder
	disk_interface
	disk_observer
	download_priority
	entry
	enum_net
	error
	error_code
	extensions
	file
	file_storage
	fingerprint
	flags
	fwd
	gzip
	hash_picker
	hasher
	hex
	http_connection
	http_parser
	http_seed_connection
	http_stream
	http_tracker_connection
	i2p_stream
	identify_client
	index_range
	io
	io_service
	ip_filter
	ip_voter
	link
	lsd
	magnet_uri
	mmap_disk_io
	mmap_storage
	natpmp
	netlink
	operations
	optional
	parse_url
	part_file
	pe_crypto
	peer
	peer_class
	peer_class_set
	peer_class_type_filter
	peer_connection
	peer_connection_handle
	peer_connection_interface
	peer_id
	peer_info
	peer_list
	peer_request
	performance_counters
	pex_flags
	piece_block
	piece_block_progress
	piece_picker
	platform_util
	portmap
	proxy_base
	puff
	random
	read_resume_data
	request_blocks
	resolve_links
	session
	session_handle
	session_params
	session_settings
	session_stats
	session_status
	session_types
	settings_pack
	sha1
	sha1_hash
	sha256
	sliding_average
	socket
	socket_io
	socket_type
	socks5_stream
	span
	ssl_stream
	stack_allocator
	stat
	stat_cache
	storage_defs
	string_util
	string_view
	tailqueue
	time
	torrent
	torrent_flags
	torrent_handle
	torrent_info
	torrent_peer
	torrent_peer_allocator
	torrent_status
	tracker_manager
	udp_socket
	udp_tracker_connection
	union_endpoint
	units
	upnp
	utf8
	vector_utils
	version
	web_connection_base
	web_peer_connection
	write_resume_data
	xml_parse
	ssl)

set(libtorrent_kademlia_include_files
	announce_flags
	dht_observer
	dht_settings
	dht_state
	dht_storage
	dht_tracker
	direct_request
	dos_blocker
	ed25519
	find_data
	get_item
	get_peers
	io
	item
	msg
	node
	node_entry
	node_id
	observer
	put_data
	refresh
	routing_table
	rpc_manager
	sample_infohashes
	traversal_algorithm
	types)

set(libtorrent_extensions_include_files
	smart_ban
	ut_metadata
	ut_pex)

set(libtorrent_aux_include_files
	alert_manager
	aligned_storage
	aligned_union
	alloca
	allocating_handler
	array
	bandwidth_limit
	bandwidth_manager
	bandwidth_queue_entry
	bandwidth_socket
	bind_to_device
	buffer
	keepalive
	byteswap
	chained_buffer
	cpuid
	deferred_handler
	deprecated
	deque
	dev_random
	directory
	disable_warnings_pop
	disable_warnings_push
	disk_buffer_pool
	disk_io_job
	disk_io_thread_pool
	disk_job_fence
	disk_job_pool
	ed25519
	escape_string
	export
	ffs
	file_progress
	file_view_pool
	has_block
	heterogeneous_queue
	invariant_check
	instantiate_connection
	io
	ip_helpers
	ip_notifier
	listen_socket_handle
	lsd
	merkle
	merkle_tree
	noexcept_movable
	numeric_cast
	packet_buffer
	packet_pool
	path
	polymorphic_socket
	pool
	portmap
	posix_part_file
	proxy_settings
	range
	receive_buffer
	resolver
	resolver_interface
	route
	scope_end
	session_call
	session_impl
	session_interface
	session_settings
	session_udp_sockets
	set_socket_buffer
	socket_type
	storage_utils
	string_ptr
	strview_less
	suggest_piece
	throw
	time
	timestamp_history
	torrent_impl
	torrent_list
	unique_ptr
	utp_socket_manager
	utp_stream
	vector
	win_crypto_provider
	win_util)

set(try_signal_include_files
	try_signal
	signal_error_code
	try_signal_mingw
	try_signal_msvc
	try_signal_posix
)

set(sources
	web_connection_base
	alert
	alert_manager
	announce_entry
	assert
	bandwidth_limit
	bandwidth_manager
	bandwidth_queue_entry
	bdecode
	bitfield
	bloom_filter
	chained_buffer
	choker
	close_reason
	cpuid
	crc32c
	create_torrent
	directory
	disk_buffer_holder
	entry
	error_code
	file_view_pool
	file_storage
	file_progress
	generate_peer_id
	escape_string
	string_util
	file
	path
	fingerprint
	gzip
	hasher
	sha1
	sha256
	hash_picker
	hex
	http_connection
	http_parser
	i2p_stream
	identify_client
	ip_filter
	ip_helpers
	ip_notifier
	ip_voter
	listen_socket_handle
	performance_counters
	peer_class
	peer_class_set
	peer_connection
	bt_peer_connection
	web_peer_connection
	http_seed_connection
	peer_connection_handle
	instantiate_connection
	merkle
	merkle_tree
	natpmp
	part_file
	packet_buffer
	piece_picker
	platform_util
	proxy_base
	peer_list
	puff
	random
	receive_buffer
	read_resume_data
	write_resume_data
	request_blocks
	resolve_links
	resolver
	session
	session_params
	session_call
	session_handle
	session_impl
	session_settings
	proxy_settings
	session_stats
	settings_pack
	sha1_hash
	socket_io
	socket_type
	socks5_stream
	stat
	stat_cache
	storage_utils
	time
	timestamp_history
	torrent
	torrent_handle
	torrent_info
	torrent_peer
	torrent_peer_allocator
	torrent_status
	tracker_manager
	http_tracker_connection
	utf8
	udp_tracker_connection
	udp_socket
	upnp
	utp_socket_manager
	utp_stream
	lsd
	disk_io_job
	disk_job_fence
	disk_job_pool
	disk_buffer_pool
	disk_interface
	disk_io_thread_pool
	disabled_disk_io
	enum_net
	magnet_uri
	parse_url
	xml_parse
	version
	ffs
	add_torrent_params
	peer_info
	stack_allocator
	mmap
	mmap_disk_io
	mmap_storage
	posix_disk_io
	posix_part_file
	posix_storage
	ssl

# -- extensions --
	ut_pex
	ut_metadata
	smart_ban
)

# -- kademlia --
set(kademlia_sources
	dht_state
	dht_storage
	dos_blocker
	dht_tracker
	msg
	node
	node_entry
	refresh
	rpc_manager
	find_data
	put_data
	node_id
	routing_table
	traversal_algorithm
	item
	get_peers
	get_item
	ed25519
	sample_infohashes
	dht_settings
)

# -- ed25519 --
set(ed25519_sources
	add_scalar
	fe
	ge
	key_exchange
	keypair
	sc
	sign
	verify
	sha512
	hasher512
)

set(try_signal_sources
	try_signal
	signal_error_code
)

list(TRANSFORM sources PREPEND "src/")
list(TRANSFORM kademlia_sources PREPEND "src/kademlia/")
list(TRANSFORM ed25519_sources PREPEND "src/ed25519/")
list(TRANSFORM libtorrent_include_files PREPEND "include/libtorrent/")
list(TRANSFORM libtorrent_extensions_include_files PREPEND "include/libtorrent/extensions/")
list(TRANSFORM libtorrent_aux_include_files PREPEND "include/libtorrent/aux_/")
list(TRANSFORM libtorrent_kademlia_include_files PREPEND "include/libtorrent/kademlia/")
list(TRANSFORM try_signal_sources PREPEND "deps/try_signal/")

# these options control target creation and thus have to be declared before the add_library() call
feature_option(BUILD_SHARED_LIBS "build libtorrent as a shared library" ON)
feature_option(static_runtime "build libtorrent with static runtime" OFF)

find_public_dependency(Threads REQUIRED)

if(CMAKE_CXX_COMPILER_ID MATCHES Clang)
	add_compile_options(
		-Weverything
		-Wno-documentation
		-Wno-c++98-compat-pedantic
		-Wno-c++11-compat-pedantic
		-Wno-padded
		-Wno-global-constructors
		-Wno-exit-time-destructors
		-Wno-weak-vtables
		-Wno-return-std-move-in-c++11
		-Wno-unknown-warning-option)
elseif(CMAKE_CXX_COMPILER_ID MATCHES GNU)
	add_compile_options(
		-Wall
		-Wextra
		-Wpedantic
		-Wparentheses
		-Wvla
		-Wno-c++11-compat
		-Wno-format-zero-length
		-Wno-noexcept-type
		-ftemplate-depth=512)
elseif(MSVC)
	add_compile_options(
		/W4
		# C4251: 'identifier' : class 'type' needs to have dll-interface to be
		#        used by clients of class 'type2'
		/wd4251
		# C4275: non DLL-interface classkey 'identifier' used as base for
		#        DLL-interface classkey 'identifier'
		/wd4275
		# C4373: virtual function overrides, previous versions of the compiler
		#        did not override when parameters only differed by const/volatile qualifiers
		/wd4373
		# C4268: 'identifier' : 'const' static/global data initialized
		#        with compiler generated default constructor fills the object with zeros
		/wd4268
		# C4503: 'identifier': decorated name length exceeded, name was truncated
		/wd4503)
endif()

if(static_runtime)
	include(ucm_flags)
	ucm_set_runtime(STATIC)
	set(Boost_USE_MULTITHREADED ON)
	set(Boost_USE_STATIC_RUNTIME ON)
	set(OPENSSL_MSVC_STATIC_RT ON)
endif()

if (NOT BUILD_SHARED_LIBS)
	set(Boost_USE_STATIC_LIBS ON)
	set(OPENSSL_USE_STATIC_LIBS ON)
endif()

add_library(torrent-rasterbar
	${sources}
	${try_signal_sources}
	${libtorrent_include_files}
	${libtorrent_extensions_include_files}
	${libtorrent_aux_include_files}
)

# C++ 14 support is required
target_compile_features(torrent-rasterbar
	PUBLIC
		cxx_std_14
		cxx_contextual_conversions
		cxx_binary_literals
		cxx_decltype_auto
		cxx_lambda_init_captures
		cxx_generic_lambdas
		cxx_variable_templates
		cxx_relaxed_constexpr
		cxx_attribute_deprecated
		cxx_digit_separators
)

if (BUILD_SHARED_LIBS)
	target_compile_definitions(torrent-rasterbar
		PRIVATE TORRENT_BUILDING_SHARED
		INTERFACE TORRENT_LINKING_SHARED
	)
endif()

set_target_properties(torrent-rasterbar
	PROPERTIES
		CXX_VISIBILITY_PRESET "hidden"
		VISIBILITY_INLINES_HIDDEN "true"
		VERSION ${PROJECT_VERSION}
		SOVERSION ${SOVERSION}
)

target_include_directories(torrent-rasterbar PUBLIC
	$<BUILD_INTERFACE:${CMAKE_CURRENT_SOURCE_DIR}/include>
	$<INSTALL_INTERFACE:${CMAKE_INSTALL_INCLUDEDIR}>
	PRIVATE deps/try_signal
)

target_compile_definitions(torrent-rasterbar
	PUBLIC
		$<$<CONFIG:Debug>:TORRENT_USE_ASSERTS>
		BOOST_ASIO_ENABLE_CANCELIO
		BOOST_ASIO_NO_DEPRECATED
	PRIVATE
		TORRENT_BUILDING_LIBRARY
		_FILE_OFFSET_BITS=64
		BOOST_EXCEPTION_DISABLE
		BOOST_ASIO_HAS_STD_CHRONO
)

target_link_libraries(torrent-rasterbar
	PUBLIC
		Threads::Threads
)

# Unconditional platform-specific settings
if (WIN32)
	target_link_libraries(torrent-rasterbar
		PRIVATE
<<<<<<< HEAD
			bcrypt wsock32 ws2_32 Iphlpapi
			debug dbghelp
=======
			wsock32 ws2_32 Iphlpapi
			debug dbghelp crypt32
>>>>>>> 45921025
	)

	add_definitions(-D_WIN32_WINNT=0x0600) # target Windows Vista or later

	target_compile_definitions(torrent-rasterbar
		PUBLIC WIN32_LEAN_AND_MEAN # prevent winsock1 to be included
	)

	if (MSVC)
		target_compile_definitions(torrent-rasterbar
			PUBLIC
				BOOST_ALL_NO_LIB
				_SCL_SECURE_NO_DEPRECATE _CRT_SECURE_NO_DEPRECATE # disable bogus deprecation warnings on msvc8
		)
		target_compile_options(torrent-rasterbar
			PRIVATE
				/Zc:wchar_t /Zc:forScope # these compiler settings just make the compiler standard conforming
				/MP # for multi-core compilation
				/bigobj # increase the number of sections for obj files
		)
		set_target_properties(torrent-rasterbar PROPERTIES LINK_FLAGS_RELEASE "/OPT:ICF=5 /OPT:REF")
	endif()
endif()

if (ANDROID)
	target_link_libraries(torrent-rasterbar PRIVATE ${CMAKE_DL_LIBS})
endif()

if (APPLE)
	# for ip_notifier
	target_link_libraries(torrent-rasterbar PRIVATE "-framework CoreFoundation" "-framework SystemConfiguration")
endif()

feature_option(build_tests "build tests" OFF)
feature_option(build_examples "build examples" OFF)
feature_option(build_tools "build tools" OFF)
feature_option(python-bindings "build python bindings" OFF)
feature_option(python-egg-info "generate python egg info" OFF)
feature_option(python-install-system-dir "Install python bindings to the system installation directory rather than the CMake installation prefix" OFF)

# these options require existing target
feature_option(dht "enable support for Mainline DHT" ON)
target_optional_compile_definitions(torrent-rasterbar PUBLIC FEATURE NAME deprecated-functions DEFAULT ON
	DESCRIPTION "enable deprecated functions for backwards compatibility" DISABLED TORRENT_NO_DEPRECATE)
feature_option(encryption "Enables encryption in libtorrent" ON)
feature_option(exceptions "build with exception support" ON)
feature_option(gnutls "build using GnuTLS instead of OpenSSL" OFF)
target_optional_compile_definitions(torrent-rasterbar PUBLIC FEATURE NAME extensions DEFAULT ON
	DESCRIPTION "Enables protocol extensions" DISABLED TORRENT_DISABLE_EXTENSIONS)
target_optional_compile_definitions(torrent-rasterbar PUBLIC FEATURE NAME i2p DEFAULT ON
	DESCRIPTION "build with I2P support" DISABLED TORRENT_USE_I2P=0)
target_optional_compile_definitions(torrent-rasterbar PUBLIC FEATURE NAME logging DEFAULT ON
	DESCRIPTION "build with logging" DISABLED TORRENT_DISABLE_LOGGING)
target_optional_compile_definitions(torrent-rasterbar PUBLIC FEATURE NAME mutable-torrents DEFAULT ON
	DESCRIPTION "Enables mutable torrent support" DISABLED TORRENT_DISABLE_MUTABLE_TORRENTS)
target_optional_compile_definitions(torrent-rasterbar PUBLIC FEATURE NAME streaming DEFAULT ON
	DESCRIPTION "Enables support for piece deadline" DISABLED TORRENT_DISABLE_STREAMING)

if(NOT gnutls)
	find_public_dependency(OpenSSL)
	set_package_properties(OpenSSL
		PROPERTIES
			URL "https://www.openssl.org/"
			DESCRIPTION "Full-strength general purpose cryptography library"
			TYPE RECOMMENDED
			PURPOSE "Provides HTTPS support to libtorrent"
	)

	if(TARGET OpenSSL::SSL)
		# TODO: needed until https://gitlab.kitware.com/cmake/cmake/issues/19263 is fixed
		if(WIN32 AND OPENSSL_USE_STATIC_LIBS)
			target_link_libraries(torrent-rasterbar PRIVATE crypt32)
		endif()
		target_link_libraries(torrent-rasterbar PUBLIC OpenSSL::SSL)
		target_compile_definitions(torrent-rasterbar
			PUBLIC
				TORRENT_USE_OPENSSL
				TORRENT_USE_LIBCRYPTO
				TORRENT_SSL_PEERS
				OPENSSL_NO_SSL2)
	endif()
endif()

if(gnutls OR NOT TARGET OpenSSL::SSL)
	find_public_dependency(GnuTLS)
	set_package_properties(GnuTLS
		PROPERTIES
			URL "https://www.gnutls.org/"
			DESCRIPTION "GnuTLS is a free software implementation of the TLS and DTLS protocols"
			TYPE RECOMMENDED
			PURPOSE "Provides HTTPS support to libtorrent"
	)
	if(GNUTLS_FOUND)
		target_link_libraries(torrent-rasterbar PUBLIC GnuTLS::GnuTLS)
		target_compile_definitions(torrent-rasterbar
			PUBLIC
				TORRENT_USE_GNUTLS
				TORRENT_SSL_PEERS)
		target_include_directories(torrent-rasterbar PUBLIC
			$<BUILD_INTERFACE:${CMAKE_CURRENT_SOURCE_DIR}/deps/asio-gnutls/include>
            $<INSTALL_INTERFACE:${CMAKE_INSTALL_INCLUDEDIR}>)
		install(DIRECTORY deps/asio-gnutls/include/ DESTINATION ${CMAKE_INSTALL_INCLUDEDIR})
	elseif(gnutls)
		message(FATAL_ERROR "GnuTLS library not found")
	endif()
endif()

if (NOT GNUTLS_FOUND AND NOT TARGET OpenSSL::SSL)
	if(TARGET OpenSSL::Crypto)
		target_link_libraries(torrent-rasterbar PUBLIC OpenSSL::Crypto)
		target_compile_definitions(torrent-rasterbar PUBLIC TORRENT_USE_LIBCRYPTO)
	else()
		find_public_dependency(LibGcrypt)
		set_package_properties(LibGcrypt
			PROPERTIES
				URL "https://www.gnupg.org/software/libgcrypt/index.html"
				DESCRIPTION "A general purpose cryptographic library"
				TYPE RECOMMENDED
				PURPOSE "Use GCrypt instead of the built-in functions for RC4 and SHA1"
		)
		if (LibGcrypt_FOUND)
			target_compile_definitions(torrent-rasterbar PUBLIC TORRENT_USE_LIBGCRYPT)
			target_link_libraries(torrent-rasterbar PRIVATE LibGcrypt::LibGcrypt)
		endif()
	endif()
endif()

if (encryption)
	target_sources(torrent-rasterbar PRIVATE src/pe_crypto)
else()
	target_compile_definitions(torrent-rasterbar PUBLIC TORRENT_DISABLE_ENCRYPTION)
endif()

if (dht)
	target_sources(torrent-rasterbar PRIVATE
		${kademlia_sources}
		${ed25519_sources}
		${libtorrent_kademlia_include_files}
	)
else()
	target_compile_definitions(torrent-rasterbar PUBLIC TORRENT_DISABLE_DHT)
endif()

# Boost
find_public_dependency(Boost REQUIRED)
target_include_directories(torrent-rasterbar PUBLIC ${Boost_INCLUDE_DIRS})
if (Boost_MAJOR_VERSION LESS_EQUAL 1 AND Boost_MINOR_VERSION LESS 69)
	find_package(Boost REQUIRED COMPONENTS system)
	target_link_libraries(torrent-rasterbar PUBLIC ${Boost_SYSTEM_LIBRARY})
endif()

if (exceptions)
	if (MSVC)
		target_compile_options(torrent-rasterbar PUBLIC /EHsc)
	else (MSVC)
		target_compile_options(torrent-rasterbar PUBLIC -fexceptions)
	endif (MSVC)
else()
	if (MSVC)
		target_compile_definitions(torrent-rasterbar PUBLIC _HAS_EXCEPTIONS=0)
	else (MSVC)
		target_compile_options(torrent-rasterbar PUBLIC -fno-exceptions)
	endif (MSVC)
endif()

# developer options
option(developer-options "Activates options useful for a developer")
if(developer-options)
	set(asserts "auto" CACHE STRING "use assertions")
	set_property(CACHE asserts PROPERTY STRINGS auto on off production system)
	if ("${asserts}" MATCHES "on|production|system")
		target_compile_definitions(torrent-rasterbar PUBLIC TORRENT_USE_ASSERTS=1)
	endif()
	if ("${asserts}" STREQUAL "production")
		target_compile_definitions(torrent-rasterbar PUBLIC TORRENT_PRODUCTION_ASSERTS=1)
	elseif("${asserts}" STREQUAL "system")
		target_compile_definitions(torrent-rasterbar PUBLIC TORRENT_USE_SYSTEM_ASSERTS=1)
	endif()

	target_optional_compile_definitions(torrent-rasterbar PUBLIC NAME asio-debugging DEFAULT OFF
		ENABLED TORRENT_ASIO_DEBUGGING)
	target_optional_compile_definitions(torrent-rasterbar PUBLIC NAME picker-debugging DEFAULT OFF
		ENABLED TORRENT_DEBUG_REFCOUNTS)
	set(invariant-checks "off" CACHE STRING "")
	set_property(CACHE invariant-checks PROPERTY STRINGS off on full)
	if (invariant-checks MATCHES "on|full")
		target_compile_definitions(torrent-rasterbar PUBLIC TORRENT_USE_INVARIANT_CHECKS=1)
	endif()
	if (invariant-checks STREQUAL "full")
		target_compile_definitions(torrent-rasterbar PUBLIC TORRENT_EXPENSIVE_INVARIANT_CHECKS)
	endif()

	target_optional_compile_definitions(torrent-rasterbar PUBLIC NAME utp-log DEFAULT OFF
		ENABLED TORRENT_UTP_LOG_ENABLE)
	target_optional_compile_definitions(torrent-rasterbar PUBLIC NAME simulate-slow-read DEFAULT OFF
		ENABLED TORRENT_SIMULATE_SLOW_READ)
	option(debug-iterators "" OFF)
	if (debug-iterators)
		if (MSVC)
			target_compile_definitions(torrent-rasterbar PUBLIC _ITERATOR_DEBUG_LEVEL=2)
		endif()
		if(CMAKE_CXX_COMPILER_ID MATCHES "GNU")
			target_compile_definitions(torrent-rasterbar PUBLIC _GLIBCXX_DEBUG _GLIBCXX_DEBUG_PEDANTIC)
		endif()
	endif()
	target_optional_compile_definitions(torrent-rasterbar PUBLIC NAME profile-calls DEFAULT OFF
		ENABLED TORRENT_PROFILE_CALLS=1)
endif()

# This is best effort attempt to propagate whether the library was built with
# C++11 or not. It affects the ABI of entry. A client building with C++14 and
# linking against a libtorrent binary built with C++11 can still define
# TORRENT_CXX11_ABI
if ("${CMAKE_CXX_STANDARD}" STREQUAL "11")
	target_compile_definitions(torrent-rasterbar PUBLIC TORRENT_CXX11_ABI)
endif()

# There is little to none support for using pkg-config with MSVC and most users won't bother with it.
# However, msys is a linux-like platform on Windows that do support/prefer using pkg-config.
if (NOT MSVC)
	generate_and_install_pkg_config_file(torrent-rasterbar libtorrent-rasterbar)
endif()

include(CheckCXXCompilerFlag)

add_subdirectory(bindings)

if(IS_ABSOLUTE "${CMAKE_INSTALL_LIBDIR}")
	file(RELATIVE_PATH CMAKE_INSTALL_LIBDIR "${CMAKE_INSTALL_PREFIX}" "${CMAKE_INSTALL_LIBDIR}")
endif()

install(TARGETS torrent-rasterbar EXPORT LibtorrentRasterbarTargets
	LIBRARY DESTINATION ${CMAKE_INSTALL_LIBDIR}
	ARCHIVE DESTINATION ${CMAKE_INSTALL_LIBDIR}
	RUNTIME DESTINATION ${CMAKE_INSTALL_BINDIR}
)
install(DIRECTORY include/libtorrent DESTINATION ${CMAKE_INSTALL_INCLUDEDIR} FILES_MATCHING PATTERN "*.h*")

# === generate a CMake Config File ===
include(CMakePackageConfigHelpers)
set(ConfigPackageLocation ${CMAKE_INSTALL_LIBDIR}/cmake/LibtorrentRasterbar)
string(REGEX REPLACE "([^;]+)" "find_dependency(\\1)" _find_dependency_calls "${_package_dependencies}")
string(REPLACE ";" "\n" _find_dependency_calls "${_find_dependency_calls}")

write_basic_package_version_file(
	"${CMAKE_CURRENT_BINARY_DIR}/LibtorrentRasterbar/LibtorrentRasterbarConfigVersion.cmake"
	VERSION ${libtorrent_VERSION}
	COMPATIBILITY AnyNewerVersion
)

export(EXPORT LibtorrentRasterbarTargets
	FILE "${CMAKE_CURRENT_BINARY_DIR}/LibtorrentRasterbar/LibtorrentRasterbarTargets.cmake"
	NAMESPACE LibtorrentRasterbar::
)

configure_package_config_file(LibtorrentRasterbarConfig.cmake.in
	"${CMAKE_CURRENT_BINARY_DIR}/LibtorrentRasterbar/LibtorrentRasterbarConfig.cmake"
	INSTALL_DESTINATION "${ConfigPackageLocation}"
	NO_SET_AND_CHECK_MACRO
	NO_CHECK_REQUIRED_COMPONENTS_MACRO
)

install(EXPORT LibtorrentRasterbarTargets
	NAMESPACE
		LibtorrentRasterbar::
	DESTINATION
		${ConfigPackageLocation}
)
install(
	FILES
		"${CMAKE_CURRENT_BINARY_DIR}/LibtorrentRasterbar/LibtorrentRasterbarConfig.cmake"
		"${CMAKE_CURRENT_BINARY_DIR}/LibtorrentRasterbar/LibtorrentRasterbarConfigVersion.cmake"
	DESTINATION
		${ConfigPackageLocation}
)

install(
	FILES
		${CMAKE_CURRENT_SOURCE_DIR}/examples/cmake/FindLibtorrentRasterbar.cmake
	DESTINATION
		${CMAKE_INSTALL_DATADIR}/cmake/Modules
)

# === build tools ===
if (build_tools)
	add_subdirectory(tools)
endif()

# === build examples ===
if (build_examples)
	add_subdirectory(examples)
endif()

# === build tests ===
if(build_tests)
	enable_testing()
	# this will make some internal functions available in the DLL interface
	target_compile_definitions(torrent-rasterbar PUBLIC TORRENT_EXPORT_EXTRA)
	add_subdirectory(test)
endif()

feature_summary(DEFAULT_DESCRIPTION WHAT ALL)<|MERGE_RESOLUTION|>--- conflicted
+++ resolved
@@ -588,13 +588,8 @@
 if (WIN32)
 	target_link_libraries(torrent-rasterbar
 		PRIVATE
-<<<<<<< HEAD
 			bcrypt wsock32 ws2_32 Iphlpapi
-			debug dbghelp
-=======
-			wsock32 ws2_32 Iphlpapi
 			debug dbghelp crypt32
->>>>>>> 45921025
 	)
 
 	add_definitions(-D_WIN32_WINNT=0x0600) # target Windows Vista or later
