--- conflicted
+++ resolved
@@ -180,11 +180,7 @@
 	keepalive
 	byteswap
 	chained_buffer
-<<<<<<< HEAD
 	choker
-	cppint_import_export
-=======
->>>>>>> 67a142e7
 	cpuid
 	crc32c
 	deferred_handler
