cmake_minimum_required(VERSION 3.12.0 FATAL_ERROR)

list(APPEND CMAKE_MODULE_PATH ${CMAKE_CURRENT_SOURCE_DIR}/cmake/Modules)
include(LibtorrentMacros)

read_version("${CMAKE_CURRENT_SOURCE_DIR}/include/libtorrent/version.hpp" VER_MAJOR VER_MINOR VER_TINY)

project(libtorrent
	DESCRIPTION "Bittorrent library"
	VERSION ${VER_MAJOR}.${VER_MINOR}.${VER_TINY}
)
set (SOVERSION "${VER_MAJOR}.${VER_MINOR}")

include(GNUInstallDirs)
include(GeneratePkgConfig)

set(libtorrent_include_files
	add_torrent_params
	address
	alert
	alert_types
	announce_entry
	assert
	bdecode
	bencode
	bitfield
	client_data
	close_reason
	config
	copy_ptr
	create_torrent
	deadline_timer
	debug
	disk_buffer_holder
	disk_interface
	disk_observer
	download_priority
	entry
	enum_net
	error
	error_code
	extensions
	file
	file_storage
	fingerprint
	flags
	fwd
	gzip
	hasher
	hex
	http_stream
	http_tracker_connection
	i2p_stream
	identify_client
	index_range
	io_service
	ip_filter
	link
	lsd
	magnet_uri
	mmap_disk_io
	mmap_storage
	natpmp
	netlink
	operations
	optional
	parse_url
	part_file
	pe_crypto
	peer
	peer_class
	peer_class_set
	peer_class_type_filter
	peer_connection
	peer_connection_handle
	peer_connection_interface
	peer_id
	peer_info
	peer_request
	performance_counters
	pex_flags
	piece_block
	piece_block_progress
	piece_picker
	platform_util
	portmap
	proxy_base
	puff
	random
	read_resume_data
	request_blocks
	resolve_links
	session
	session_handle
	session_params
	session_settings
	session_stats
	session_status
	session_types
	settings_pack
	sha1
	sha1_hash
	sha256
	sliding_average
	socket
	socket_io
	socket_type
	socks5_stream
	span
	ssl_stream
	storage_defs
	string_util
	string_view
	tailqueue
	time
	torrent_flags
	torrent_handle
	torrent_info
	torrent_status
	tracker_manager
	udp_socket
	udp_tracker_connection
	union_endpoint
	units
	upnp
	utf8
	vector_utils
	version
	write_resume_data
	ssl)

set(libtorrent_kademlia_include_files
	announce_flags
	dht_observer
	dht_settings
	dht_state
	dht_storage
	dht_tracker
	direct_request
	dos_blocker
	ed25519
	find_data
	get_item
	get_peers
	io
	item
	msg
	node
	node_entry
	node_id
	observer
	put_data
	refresh
	routing_table
	rpc_manager
	sample_infohashes
	traversal_algorithm
	types)

set(libtorrent_extensions_include_files
	smart_ban
	ut_metadata
	ut_pex)

set(libtorrent_aux_include_files
	alert_manager
	aligned_storage
	aligned_union
	alloca
	allocating_handler
	array
	bandwidth_limit
	bandwidth_manager
	bandwidth_queue_entry
	bandwidth_socket
	bind_to_device
	buffer
	bloom_filter
	bt_peer_connection
	keepalive
	byteswap
	chained_buffer
<<<<<<< HEAD
	choker
	cppint_import_export
=======
>>>>>>> 6289f1f1
	cpuid
	crc32c
	deferred_handler
	deprecated
	deque
	dev_random
	disable_warnings_pop
	disable_warnings_push
	disk_buffer_pool
	disk_io_job
	disk_io_thread_pool
	disk_job_fence
	disk_job_pool
	ed25519
	escape_string
	export
	ffs
	file_progress
	file_view_pool
	has_block
	hash_picker
	heterogeneous_queue
	http_connection
	http_parser
	http_seed_connection
	invariant_check
	instantiate_connection
	io
	io_bytes
	ip_helpers
	ip_notifier
	ip_voter
	listen_socket_handle
	lsd
	merkle
	merkle_tree
	noexcept_movable
	numeric_cast
	packet_buffer
	packet_pool
	path
	peer_list
	polymorphic_socket
	portmap
	proxy_settings
	range
	receive_buffer
	resolver
	resolver_interface
	route
	scope_end
	session_call
	session_impl
	session_interface
	session_settings
	session_udp_sockets
	set_socket_buffer
	socket_type
	stack_allocator
	stat
	stat_cache
	storage_utils
	string_ptr
	strview_less
	suggest_piece
	throw
	time
	timestamp_history
	torrent
	torrent_impl
	torrent_list
	torrent_peer
	torrent_peer_allocator
	unique_ptr
	utp_socket_manager
	utp_stream
	vector
	web_connection_base
	web_peer_connection
	win_crypto_provider
	win_util
	rtc_signaling
	rtc_stream
	websocket_stream
	websocket_tracker_connection
	xml_parse)

set(try_signal_include_files
	try_signal
	signal_error_code
	try_signal_mingw
	try_signal_msvc
	try_signal_posix
)

set(sources
	web_connection_base
	alert
	alert_manager
	announce_entry
	assert
	bandwidth_limit
	bandwidth_manager
	bandwidth_queue_entry
	bdecode
	bitfield
	bloom_filter
	chained_buffer
	choker
	close_reason
	cpuid
	crc32c
	create_torrent
	disk_buffer_holder
	entry
	error_code
	file_view_pool
	file_storage
	file_progress
	generate_peer_id
	escape_string
	string_util
	file
	path
	fingerprint
	gzip
	hasher
	sha1
	sha256
	hash_picker
	hex
	http_connection
	http_parser
	i2p_stream
	identify_client
	ip_filter
	ip_helpers
	ip_notifier
	ip_voter
	listen_socket_handle
	performance_counters
	peer_class
	peer_class_set
	peer_connection
	bt_peer_connection
	web_peer_connection
	http_seed_connection
	peer_connection_handle
	instantiate_connection
	merkle
	merkle_tree
	natpmp
	part_file
	packet_buffer
	piece_picker
	platform_util
	proxy_base
	peer_list
	puff
	random
	receive_buffer
	read_resume_data
	write_resume_data
	request_blocks
	resolve_links
	resolver
	session
	session_params
	session_call
	session_handle
	session_impl
	session_settings
	proxy_settings
	session_stats
	settings_pack
	sha1_hash
	socket_io
	socket_type
	socks5_stream
	stat
	stat_cache
	storage_utils
	time
	timestamp_history
	torrent
	torrent_handle
	torrent_info
	torrent_peer
	torrent_peer_allocator
	torrent_status
	tracker_manager
	http_tracker_connection
	utf8
	udp_tracker_connection
	udp_socket
	upnp
	utp_socket_manager
	utp_stream
	lsd
	disk_io_job
	disk_job_fence
	disk_job_pool
	disk_buffer_pool
	disk_io_thread_pool
	disabled_disk_io
	enum_net
	magnet_uri
	parse_url
	xml_parse
	version
	ffs
	add_torrent_params
	peer_info
	stack_allocator
	mmap
	mmap_disk_io
	mmap_storage
	posix_disk_io
	posix_storage
	ssl
	rtc_signaling
	rtc_stream
	websocket_stream
	websocket_tracker_connection

# -- extensions --
	ut_pex
	ut_metadata
	smart_ban
)

# -- kademlia --
set(kademlia_sources
	dht_state
	dht_storage
	dos_blocker
	dht_tracker
	msg
	node
	node_entry
	refresh
	rpc_manager
	find_data
	put_data
	node_id
	routing_table
	traversal_algorithm
	item
	get_peers
	get_item
	ed25519
	sample_infohashes
	dht_settings
)

# -- ed25519 --
set(ed25519_sources
	add_scalar
	fe
	ge
	key_exchange
	keypair
	sc
	sign
	verify
	sha512
	hasher512
)

set(try_signal_sources
	try_signal
	signal_error_code
)

list(TRANSFORM sources PREPEND "src/")
list(TRANSFORM kademlia_sources PREPEND "src/kademlia/")
list(TRANSFORM ed25519_sources PREPEND "src/ed25519/")
list(TRANSFORM libtorrent_include_files PREPEND "include/libtorrent/")
list(TRANSFORM libtorrent_extensions_include_files PREPEND "include/libtorrent/extensions/")
list(TRANSFORM libtorrent_aux_include_files PREPEND "include/libtorrent/aux_/")
list(TRANSFORM libtorrent_kademlia_include_files PREPEND "include/libtorrent/kademlia/")
list(TRANSFORM try_signal_sources PREPEND "deps/try_signal/")

# these options control target creation and thus have to be declared before the add_library() call
feature_option(BUILD_SHARED_LIBS "build libtorrent as a shared library" ON)
feature_option(static_runtime "build libtorrent with static runtime" OFF)

find_public_dependency(Threads REQUIRED)

if(CMAKE_CXX_COMPILER_ID MATCHES Clang)
	set(CMAKE_CXX_FLAGS "${CMAKE_CXX_FLAGS} \
		-Weverything \
		-Wno-documentation \
		-Wno-c++98-compat-pedantic \
		-Wno-c++11-compat-pedantic \
		-Wno-padded \
		-Wno-global-constructors \
		-Wno-exit-time-destructors \
		-Wno-weak-vtables \
		-Wno-return-std-move-in-c++11 \
		-Wno-unknown-warning-option")
elseif(CMAKE_CXX_COMPILER_ID MATCHES GNU)
	set(CMAKE_CXX_FLAGS "${CMAKE_CXX_FLAGS} \
		-Wall \
		-Wextra \
		-Wpedantic \
		-Wparentheses \
		-Wvla \
		-Wno-c++11-compat \
		-Wno-format-zero-length \
		-Wno-noexcept-type \
		-ftemplate-depth=512")
elseif(MSVC)
	add_compile_options(
		/W4
		# C4251: 'identifier' : class 'type' needs to have dll-interface to be
		#        used by clients of class 'type2'
		/wd4251
		# C4275: non DLL-interface classkey 'identifier' used as base for
		#        DLL-interface classkey 'identifier'
		/wd4275
		# C4373: virtual function overrides, previous versions of the compiler
		#        did not override when parameters only differed by const/volatile qualifiers
		/wd4373
		# C4268: 'identifier' : 'const' static/global data initialized
		#        with compiler generated default constructor fills the object with zeros
		/wd4268
		# C4503: 'identifier': decorated name length exceeded, name was truncated
		/wd4503)
endif()

if(static_runtime)
	include(ucm_flags)
	ucm_set_runtime(STATIC)
	set(Boost_USE_MULTITHREADED ON)
	set(Boost_USE_STATIC_RUNTIME ON)
	set(OPENSSL_MSVC_STATIC_RT ON)
endif()

if (NOT BUILD_SHARED_LIBS)
	set(Boost_USE_STATIC_LIBS ON)
	set(OPENSSL_USE_STATIC_LIBS ON)
endif()

add_library(torrent-rasterbar
	${sources}
	${try_signal_sources}
	${libtorrent_include_files}
	${libtorrent_extensions_include_files}
	${libtorrent_aux_include_files}
)

# C++ 17 support is required
target_compile_features(torrent-rasterbar
	PUBLIC
		cxx_std_17
)

if (BUILD_SHARED_LIBS)
	target_compile_definitions(torrent-rasterbar
		PRIVATE TORRENT_BUILDING_SHARED
		INTERFACE TORRENT_LINKING_SHARED
	)
endif()

set_target_properties(torrent-rasterbar
	PROPERTIES
		CXX_VISIBILITY_PRESET "hidden"
		VISIBILITY_INLINES_HIDDEN "true"
		VERSION ${PROJECT_VERSION}
		SOVERSION ${SOVERSION}
)

target_include_directories(torrent-rasterbar PUBLIC
	$<BUILD_INTERFACE:${CMAKE_CURRENT_SOURCE_DIR}/include>
	$<INSTALL_INTERFACE:${CMAKE_INSTALL_INCLUDEDIR}>
	PRIVATE deps/try_signal
)

target_compile_definitions(torrent-rasterbar
	PUBLIC
		$<$<CONFIG:Debug>:TORRENT_USE_ASSERTS>
		BOOST_ASIO_ENABLE_CANCELIO
		BOOST_ASIO_NO_DEPRECATED
		_SILENCE_CXX17_ALLOCATOR_VOID_DEPRECATION_WARNING
	PRIVATE
		TORRENT_BUILDING_LIBRARY
		_FILE_OFFSET_BITS=64
		BOOST_EXCEPTION_DISABLE
		BOOST_ASIO_HAS_STD_CHRONO
)

target_link_libraries(torrent-rasterbar
	PUBLIC
		Threads::Threads
)

# Unconditional platform-specific settings
if (WIN32)
	target_link_libraries(torrent-rasterbar
		PRIVATE
			bcrypt wsock32 ws2_32 Iphlpapi
			debug dbghelp
	)

	add_definitions(-D_WIN32_WINNT=0x0600) # target Windows Vista or later

	target_compile_definitions(torrent-rasterbar
		PUBLIC WIN32_LEAN_AND_MEAN # prevent winsock1 to be included
	)

	if (MSVC)
		target_compile_definitions(torrent-rasterbar
			PUBLIC
				BOOST_ALL_NO_LIB
				_SCL_SECURE_NO_DEPRECATE _CRT_SECURE_NO_DEPRECATE # disable bogus deprecation warnings on msvc8
		)
		target_compile_options(torrent-rasterbar
			PRIVATE
				/Zc:wchar_t /Zc:forScope # these compiler settings just make the compiler standard conforming
				/MP # for multi-core compilation
				/bigobj # increase the number of sections for obj files
		)
		set_target_properties(torrent-rasterbar PROPERTIES LINK_FLAGS_RELEASE "/OPT:ICF=5 /OPT:REF")
	endif()
endif()

if (ANDROID)
	target_link_libraries(torrent-rasterbar PRIVATE ${CMAKE_DL_LIBS})
endif()

if (APPLE)
	# for ip_notifier
	target_link_libraries(torrent-rasterbar PRIVATE "-framework CoreFoundation" "-framework SystemConfiguration")
endif()

feature_option(build_tests "build tests" OFF)
feature_option(build_examples "build examples" OFF)
feature_option(build_tools "build tools" OFF)
feature_option(python-bindings "build python bindings" OFF)

# these options require existing target
feature_option(dht "enable support for Mainline DHT" ON)
if(NOT build_tests) # tests require deprecated symbols
	target_optional_compile_definitions(torrent-rasterbar PUBLIC FEATURE NAME deprecated-functions DEFAULT ON
		DESCRIPTION "enable deprecated functions for backwards compatibility" DISABLED TORRENT_NO_DEPRECATE)
endif()
feature_option(encryption "Enables encryption in libtorrent" ON)
feature_option(exceptions "build with exception support" ON)
feature_option(gnutls "build using GnuTLS instead of OpenSSL" OFF)
target_optional_compile_definitions(torrent-rasterbar PUBLIC FEATURE NAME extensions DEFAULT ON
	DESCRIPTION "Enables protocol extensions" DISABLED TORRENT_DISABLE_EXTENSIONS)
target_optional_compile_definitions(torrent-rasterbar PUBLIC FEATURE NAME i2p DEFAULT ON
	DESCRIPTION "build with I2P support" DISABLED TORRENT_USE_I2P=0)
target_optional_compile_definitions(torrent-rasterbar PUBLIC FEATURE NAME webtorrent DEFAULT OFF
	DESCRIPTION "build with WebTorrent support" DISABLED TORRENT_USE_RTC=0)
target_optional_compile_definitions(torrent-rasterbar PUBLIC FEATURE NAME logging DEFAULT ON
	DESCRIPTION "build with logging" DISABLED TORRENT_DISABLE_LOGGING)
target_optional_compile_definitions(torrent-rasterbar PUBLIC FEATURE NAME mutable-torrents DEFAULT ON
	DESCRIPTION "Enables mutable torrent support" DISABLED TORRENT_DISABLE_MUTABLE_TORRENTS)
target_optional_compile_definitions(torrent-rasterbar PUBLIC FEATURE NAME streaming DEFAULT ON
	DESCRIPTION "Enables support for piece deadline" DISABLED TORRENT_DISABLE_STREAMING)

if(NOT gnutls)
	find_public_dependency(OpenSSL)
	set_package_properties(OpenSSL
		PROPERTIES
			URL "https://www.openssl.org/"
			DESCRIPTION "Full-strength general purpose cryptography library"
			TYPE RECOMMENDED
			PURPOSE "Provides HTTPS support to libtorrent"
	)

	if(TARGET OpenSSL::SSL)
		# TODO: needed until https://gitlab.kitware.com/cmake/cmake/issues/19263 is fixed
		if(WIN32 AND OPENSSL_USE_STATIC_LIBS)
			target_link_libraries(torrent-rasterbar PRIVATE crypt32)
		endif()
		target_link_libraries(torrent-rasterbar PUBLIC OpenSSL::SSL)
		target_compile_definitions(torrent-rasterbar
			PUBLIC
				TORRENT_USE_OPENSSL
				TORRENT_USE_LIBCRYPTO
				TORRENT_SSL_PEERS
				OPENSSL_NO_SSL2)
	endif()
endif()

if(gnutls OR NOT TARGET OpenSSL::SSL)
	find_public_dependency(GnuTLS)
	set_package_properties(GnuTLS
		PROPERTIES
			URL "https://www.gnutls.org/"
			DESCRIPTION "GnuTLS is a free software implementation of the TLS and DTLS protocols"
			TYPE RECOMMENDED
			PURPOSE "Provides HTTPS support to libtorrent"
	)
	if(GNUTLS_FOUND)
		target_link_libraries(torrent-rasterbar PUBLIC GnuTLS::GnuTLS)
		target_compile_definitions(torrent-rasterbar
			PUBLIC
				TORRENT_USE_GNUTLS
				TORRENT_SSL_PEERS)
		target_include_directories(torrent-rasterbar PUBLIC
			$<BUILD_INTERFACE:${CMAKE_CURRENT_SOURCE_DIR}/deps/asio-gnutls/include>
            $<INSTALL_INTERFACE:${CMAKE_INSTALL_INCLUDEDIR}>)
		install(DIRECTORY deps/asio-gnutls/include/ DESTINATION ${CMAKE_INSTALL_INCLUDEDIR})
	elseif(gnutls)
		message(FATAL_ERROR "GnuTLS library not found")
	endif()
endif()

if (NOT GNUTLS_FOUND AND NOT TARGET OpenSSL::SSL)
	if(TARGET OpenSSL::Crypto)
		target_link_libraries(torrent-rasterbar PUBLIC OpenSSL::Crypto)
		target_compile_definitions(torrent-rasterbar PUBLIC TORRENT_USE_LIBCRYPTO)
	else()
		find_public_dependency(LibGcrypt)
		set_package_properties(LibGcrypt
			PROPERTIES
				URL "https://www.gnupg.org/software/libgcrypt/index.html"
				DESCRIPTION "A general purpose cryptographic library"
				TYPE RECOMMENDED
				PURPOSE "Use GCrypt instead of the built-in functions for RC4 and SHA1"
		)
		if (LibGcrypt_FOUND)
			target_compile_definitions(torrent-rasterbar PUBLIC TORRENT_USE_LIBGCRYPT)
			target_link_libraries(torrent-rasterbar PRIVATE LibGcrypt::LibGcrypt)
		endif()
	endif()
endif()

if (encryption)
	target_sources(torrent-rasterbar PRIVATE src/pe_crypto)
else()
	target_compile_definitions(torrent-rasterbar PUBLIC TORRENT_DISABLE_ENCRYPTION)
endif()

if (dht)
	target_sources(torrent-rasterbar PRIVATE
		${kademlia_sources}
		${ed25519_sources}
		${libtorrent_kademlia_include_files}
	)
else()
	target_compile_definitions(torrent-rasterbar PUBLIC TORRENT_DISABLE_DHT)
endif()

if (webtorrent)
	option(NO_WEBSOCKET "Disable WebSocket support in libdatachannel" ON)
	if(GNUTLS_FOUND)
		option(USE_GNUTLS "Use GnuTLS instead of OpenSSL for libdatachannel" ON)
	else()
		option(USE_GNUTLS "Use GnuTLS instead of OpenSSL for libdatachannel" OFF)
	endif()
	add_subdirectory(deps/libdatachannel EXCLUDE_FROM_ALL)
	if(CMAKE_CXX_COMPILER_ID MATCHES Clang|GNU)
		target_compile_options(datachannel-static PRIVATE
			-Wno-pedantic
			-Wno-unused-parameter
			-Wno-unused-variable
			-Wno-format-nonliteral)
	endif()
	if(CMAKE_CXX_COMPILER_ID MATCHES GNU)
		target_compile_options(usrsctp-static PRIVATE
			-Wno-format-truncation)
	endif()
endif()

# Boost
find_public_dependency(Boost REQUIRED COMPONENTS system)
target_include_directories(torrent-rasterbar PUBLIC ${Boost_INCLUDE_DIRS})
target_link_libraries(torrent-rasterbar PUBLIC ${Boost_SYSTEM_LIBRARY})

if (exceptions)
	if (MSVC)
		target_compile_options(torrent-rasterbar PUBLIC /EHsc)
	else (MSVC)
		target_compile_options(torrent-rasterbar PUBLIC -fexceptions)
	endif (MSVC)
else()
	if (MSVC)
		target_compile_definitions(torrent-rasterbar PUBLIC _HAS_EXCEPTIONS=0)
	else (MSVC)
		target_compile_options(torrent-rasterbar PUBLIC -fno-exceptions)
	endif (MSVC)
endif()

# developer options
option(developer-options "Activates options useful for a developer")
if(developer-options)
	set(asserts "auto" CACHE STRING "use assertions")
	set_property(CACHE asserts PROPERTY STRINGS auto on off production system)
	if ("${asserts}" MATCHES "on|production|system")
		target_compile_definitions(torrent-rasterbar PUBLIC TORRENT_USE_ASSERTS=1)
	endif()
	if ("${asserts}" STREQUAL "production")
		target_compile_definitions(torrent-rasterbar PUBLIC TORRENT_PRODUCTION_ASSERTS=1)
	elseif("${asserts}" STREQUAL "system")
		target_compile_definitions(torrent-rasterbar PUBLIC TORRENT_USE_SYSTEM_ASSERTS=1)
	endif()

	target_optional_compile_definitions(torrent-rasterbar PUBLIC NAME asio-debugging DEFAULT OFF
		ENABLED TORRENT_ASIO_DEBUGGING)
	target_optional_compile_definitions(torrent-rasterbar PUBLIC NAME picker-debugging DEFAULT OFF
		ENABLED TORRENT_DEBUG_REFCOUNTS)
	set(invariant-checks "off" CACHE STRING "")
	set_property(CACHE invariant-checks PROPERTY STRINGS off on full)
	if (invariant-checks MATCHES "on|full")
		target_compile_definitions(torrent-rasterbar PUBLIC TORRENT_USE_INVARIANT_CHECKS=1)
	endif()
	if (invariant-checks STREQUAL "full")
		target_compile_definitions(torrent-rasterbar PUBLIC TORRENT_EXPENSIVE_INVARIANT_CHECKS)
	endif()

	target_optional_compile_definitions(torrent-rasterbar PUBLIC NAME utp-log DEFAULT OFF
		ENABLED TORRENT_UTP_LOG_ENABLE)
	target_optional_compile_definitions(torrent-rasterbar PUBLIC NAME simulate-slow-read DEFAULT OFF
		ENABLED TORRENT_SIMULATE_SLOW_READ)
	option(debug-iterators "" OFF)
	if (debug-iterators)
		if (MSVC)
			target_compile_definitions(torrent-rasterbar PUBLIC _ITERATOR_DEBUG_LEVEL=2)
		endif()
		if(CMAKE_CXX_COMPILER_ID MATCHES "GNU")
			target_compile_definitions(torrent-rasterbar PUBLIC _GLIBCXX_DEBUG _GLIBCXX_DEBUG_PEDANTIC)
		endif()
	endif()
	target_optional_compile_definitions(torrent-rasterbar PUBLIC NAME profile-calls DEFAULT OFF
		ENABLED TORRENT_PROFILE_CALLS=1)
endif()

# This is best effort attempt to propagate whether the library was built with
# C++11 or not. It affects the ABI of entry. A client building with C++14 and
# linking against a libtorrent binary built with C++11 can still define
# TORRENT_CXX11_ABI
if ("${CMAKE_CXX_STANDARD}" STREQUAL "11")
	target_compile_definitions(torrent-rasterbar PUBLIC TORRENT_CXX11_ABI)
endif()

# There is little to none support for using pkg-config with MSVC and most users won't bother with it.
# However, msys is a linux-like platform on Windows that do support/prefer using pkg-config.
if (NOT MSVC)
	generate_and_install_pkg_config_file(torrent-rasterbar libtorrent-rasterbar)
endif()

include(CheckCXXCompilerFlag)

add_subdirectory(bindings)

if(webtorrent)
target_link_libraries(torrent-rasterbar PRIVATE LibDataChannel::LibDataChannelStatic)
target_include_directories(torrent-rasterbar PRIVATE deps/json/include)
target_compile_definitions(torrent-rasterbar PRIVATE BOOST_JSON_HEADER_ONLY)
endif()

install(TARGETS torrent-rasterbar EXPORT LibtorrentRasterbarTargets
	LIBRARY DESTINATION ${CMAKE_INSTALL_LIBDIR}
	ARCHIVE DESTINATION ${CMAKE_INSTALL_LIBDIR}
	RUNTIME DESTINATION ${CMAKE_INSTALL_BINDIR}
)
install(DIRECTORY include/libtorrent DESTINATION ${CMAKE_INSTALL_INCLUDEDIR} FILES_MATCHING PATTERN "*.h*")

# === generate a CMake Config File ===
include(CMakePackageConfigHelpers)
set(ConfigPackageLocation ${CMAKE_INSTALL_LIBDIR}/cmake/LibtorrentRasterbar)
string(REGEX REPLACE "([^;]+)" "find_dependency(\\1)" _find_dependency_calls "${_package_dependencies}")
string(REPLACE ";" "\n" _find_dependency_calls "${_find_dependency_calls}")

write_basic_package_version_file(
	"${CMAKE_CURRENT_BINARY_DIR}/LibtorrentRasterbar/LibtorrentRasterbarConfigVersion.cmake"
	VERSION ${libtorrent_VERSION}
	COMPATIBILITY SameMinorVersion
)

export(EXPORT LibtorrentRasterbarTargets
	FILE "${CMAKE_CURRENT_BINARY_DIR}/LibtorrentRasterbar/LibtorrentRasterbarTargets.cmake"
	NAMESPACE LibtorrentRasterbar::
)

configure_package_config_file(LibtorrentRasterbarConfig.cmake.in
	"${CMAKE_CURRENT_BINARY_DIR}/LibtorrentRasterbar/LibtorrentRasterbarConfig.cmake"
	INSTALL_DESTINATION "${ConfigPackageLocation}"
	NO_SET_AND_CHECK_MACRO
	NO_CHECK_REQUIRED_COMPONENTS_MACRO
)

install(EXPORT LibtorrentRasterbarTargets
	NAMESPACE
		LibtorrentRasterbar::
	DESTINATION
		${ConfigPackageLocation}
)
install(
	FILES
		"${CMAKE_CURRENT_BINARY_DIR}/LibtorrentRasterbar/LibtorrentRasterbarConfig.cmake"
		"${CMAKE_CURRENT_BINARY_DIR}/LibtorrentRasterbar/LibtorrentRasterbarConfigVersion.cmake"
	DESTINATION
		${ConfigPackageLocation}
)

install(
	FILES
		${CMAKE_CURRENT_SOURCE_DIR}/examples/cmake/FindLibtorrentRasterbar.cmake
	DESTINATION
		${CMAKE_INSTALL_DATADIR}/cmake/Modules
)

# === build tools ===
if (build_tools)
	add_subdirectory(tools)
endif()

# === build examples ===
if (build_examples)
	add_subdirectory(examples)
endif()

# === build tests ===
if(build_tests)
	enable_testing()
	# this will make some internal functions available in the DLL interface
	target_compile_definitions(torrent-rasterbar PUBLIC TORRENT_EXPORT_EXTRA)
	add_subdirectory(test)
endif()

feature_summary(DEFAULT_DESCRIPTION WHAT ALL)<|MERGE_RESOLUTION|>--- conflicted
+++ resolved
@@ -180,11 +180,7 @@
 	keepalive
 	byteswap
 	chained_buffer
-<<<<<<< HEAD
 	choker
-	cppint_import_export
-=======
->>>>>>> 6289f1f1
 	cpuid
 	crc32c
 	deferred_handler
