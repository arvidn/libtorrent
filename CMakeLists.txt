--- conflicted
+++ resolved
@@ -527,13 +527,10 @@
 	${libtorrent_aux_include_files}
 )
 
-<<<<<<< HEAD
-select_cxx_standard(torrent-rasterbar 14)
-=======
-# C++ 11 support is required
+# C++ 14 support is required
 target_compile_features(torrent-rasterbar
 	PUBLIC
-		cxx_std_11
+		cxx_std_14
 		cxx_rvalue_references
 		cxx_reference_qualified_functions
 		cxx_nonstatic_member_init
@@ -572,8 +569,8 @@
 		cxx_override
 		cxx_noexcept
 		cxx_defaulted_move_initializers
-)
->>>>>>> 8e46bdf8
+		cxx_lambda_init_captures
+)
 
 if (BUILD_SHARED_LIBS)
 	target_compile_definitions(torrent-rasterbar
