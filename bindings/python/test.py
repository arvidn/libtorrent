--- conflicted
+++ resolved
@@ -263,7 +263,6 @@
 
 class test_session(unittest.TestCase):
 
-<<<<<<< HEAD
     def test_post_session_stats(self):
         s = lt.session({'alert_mask': lt.alert.category_t.stats_notification,
                         'enable_dht': False})
@@ -297,45 +296,10 @@
         s.apply_settings({'num_want': 66, 'user_agent': 'test123'})
         self.assertEqual(s.get_settings()['num_want'], 66)
         self.assertEqual(s.get_settings()['user_agent'], 'test123')
-=======
-	def test_post_session_stats(self):
-		s = lt.session({'alert_mask': lt.alert.category_t.stats_notification, 'enable_dht': False})
-		s.post_session_stats()
-		a = s.wait_for_alert(1000)
-		self.assertTrue(isinstance(a, lt.session_stats_alert))
-		self.assertTrue(isinstance(a.values, dict))
-		self.assertTrue(len(a.values) > 0)
-
-	def test_unknown_settings(self):
-		try:
-			s = lt.session({'unexpected-key-name': 42})
-			self.assertFalse('should have thrown an exception')
-		except KeyError as e:
-			print(e)
-
-	def test_fingerprint(self):
-		self.assertEqual(lt.generate_fingerprint('LT', 0, 1, 2, 3), '-LT0123-')
-		self.assertEqual(lt.generate_fingerprint('..', 10, 1, 2, 3), '-..A123-')
-
-	def test_deprecated_settings(self):
-
-		# this detects whether libtorrent was built with deprecated APIs
-		if hasattr(lt, 'version'):
-			s = lt.session({'enable_dht': False})
-			sett = lt.session_settings()
-			sett.num_want = 10;
-			s.set_settings(sett)
-			s.set_settings({'num_want': 33})
-			self.assertEqual(s.get_settings()['num_want'], 33)
-
-	def test_apply_settings(self):
-
-		s = lt.session({'enable_dht': False})
-		s.apply_settings({'num_want': 66, 'user_agent': 'test123'})
-		self.assertEqual(s.get_settings()['num_want'], 66)
-		self.assertEqual(s.get_settings()['user_agent'], 'test123')
->>>>>>> 6d17f0fb
-
+
+    def test_fingerprint(self):
+        self.assertEqual(lt.generate_fingerprint('LT', 0, 1, 2, 3), '-LT0123-')
+        self.assertEqual(lt.generate_fingerprint('..', 10, 1, 2, 3), '-..A123-')
 
 if __name__ == '__main__':
     print(lt.__version__)
