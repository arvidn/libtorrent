#!/usr/bin/env python
from __future__ import print_function

import libtorrent as lt

import unittest
import time
import os
import shutil
import binascii
import subprocess as sub
import sys

# include terminal interface for travis parallel executions of scripts which use
# terminal features: fix multiple stdin assignment at termios.tcgetattr
if os.name != 'nt':
	import pty


class test_create_torrent(unittest.TestCase):

    def test_from_torrent_info(self):
        ti = lt.torrent_info('unordered.torrent')
        ct = lt.create_torrent(ti)
        entry = ct.generate()
        content = lt.bencode(entry).strip()
        with open('unordered.torrent', 'rb') as f:
            file_content = bytearray(f.read().strip())
            print(content)
            print(file_content)
            print(entry)
            self.assertEqual(content, file_content)


class test_session_stats(unittest.TestCase):

    def test_unique(self):
        l = lt.session_stats_metrics()
        self.assertTrue(len(l) > 40)
        idx = set()
        for m in l:
            self.assertTrue(m.value_index not in idx)
            idx.add(m.value_index)

    def test_find_idx(self):
        self.assertEqual(lt.find_metric_idx("peer.error_peers"), 0)


class test_torrent_handle(unittest.TestCase):

    def setup(self):
        self.ses = lt.session({
            'alert_mask': lt.alert.category_t.all_categories,
            'enable_dht': False})
        self.ti = lt.torrent_info('url_seed_multi.torrent')
        self.h = self.ses.add_torrent({
            'ti': self.ti, 'save_path': os.getcwd()})

    def test_torrent_handle(self):
        self.setup()
        self.assertEqual(self.h.file_priorities(), [4, 4])
        self.assertEqual(self.h.piece_priorities(), [4])

        self.h.prioritize_files([0, 1])
        self.assertEqual(self.h.file_priorities(), [0, 1])

        self.h.prioritize_pieces([0])
        self.assertEqual(self.h.piece_priorities(), [0])

        # also test the overload that takes a list of piece->priority mappings
        self.h.prioritize_pieces([(0, 1)])
        self.assertEqual(self.h.piece_priorities(), [1])

    def test_file_status(self):
        self.setup()
        l = self.h.file_status()
        print(l)

    def test_piece_deadlines(self):
        self.setup()
        self.h.clear_piece_deadlines()

    def test_torrent_status(self):
        self.setup()
        st = self.h.status()
        ti = st.handle
        self.assertEqual(ti.info_hash(), self.ti.info_hash())
        # make sure we can compare torrent_status objects
        st2 = self.h.status()
        self.assertEqual(st2, st)

    def test_read_resume_data(self):

        resume_data = lt.bencode({
            'file-format': 'libtorrent resume file',
            'info-hash': 'abababababababababab',
            'name': 'test',
            'save_path': '.',
            'peers': '\x01\x01\x01\x01\x00\x01\x02\x02\x02\x02\x00\x02',
            'file_priority': [0, 1, 1]})
        tp = lt.read_resume_data(resume_data)

        self.assertEqual(tp.name, 'test')
        self.assertEqual(tp.info_hash, lt.sha1_hash('abababababababababab'))
        self.assertEqual(tp.file_priorities, [0, 1, 1])
        self.assertEqual(tp.peers, [('1.1.1.1', 1), ('2.2.2.2', 2)])

        ses = lt.session({'alert_mask': lt.alert.category_t.all_categories})
        h = ses.add_torrent(tp)

        h.connect_peer(('3.3.3.3', 3))

        for i in range(0, 10):
            alerts = ses.pop_alerts()
            for a in alerts:
                print(a.message())
            time.sleep(0.1)

    def test_scrape(self):
        self.setup()
        # this is just to make sure this function can be called like this
        # from python
        self.h.scrape_tracker()

    def test_cache_info(self):
        self.setup()
        cs = self.ses.get_cache_info(self.h)
        self.assertEqual(cs.pieces, [])


class test_torrent_info(unittest.TestCase):

    def test_bencoded_constructor(self):
        info = lt.torrent_info({'info': {
            'name': 'test_torrent', 'length': 1234,
            'piece length': 16 * 1024,
            'pieces': 'aaaaaaaaaaaaaaaaaaaa'}})

        self.assertEqual(info.num_files(), 1)

        f = info.files()
        self.assertEqual(f.file_path(0), 'test_torrent')
        self.assertEqual(f.file_size(0), 1234)
        self.assertEqual(info.total_size(), 1234)

    def test_metadata(self):
        ti = lt.torrent_info('base.torrent')

        self.assertTrue(len(ti.metadata()) != 0)
        self.assertTrue(len(ti.hash_for_piece(0)) != 0)

    def test_web_seeds(self):
        ti = lt.torrent_info('base.torrent')

        ws = [{'url': 'http://foo/test', 'auth': '', 'type': 0},
              {'url': 'http://bar/test', 'auth': '', 'type': 1}]
        ti.set_web_seeds(ws)
        web_seeds = ti.web_seeds()
        self.assertEqual(len(ws), len(web_seeds))
        for i in range(len(web_seeds)):
            self.assertEqual(web_seeds[i]["url"], ws[i]["url"])
            self.assertEqual(web_seeds[i]["auth"], ws[i]["auth"])
            self.assertEqual(web_seeds[i]["type"], ws[i]["type"])

    def test_iterable_files(self):
        # this detects whether libtorrent was built with deprecated APIs
        # the file_strage object is only iterable for backwards compatibility
        if not hasattr(lt, 'version'):
            return

        lt.session({'alert_mask': lt.alert.category_t.all_categories,
                    'enable_dht': False})
        ti = lt.torrent_info('url_seed_multi.torrent')
        files = ti.files()

        idx = 0
        expected = ['bar.txt', 'var.txt']
        for f in files:
            print(f.path)

            self.assertEqual(os.path.split(f.path)[1], expected[idx])
            self.assertEqual(os.path.split(f.path)[0],
                             os.path.join('temp', 'foo'))
            idx += 1


class test_alerts(unittest.TestCase):

    def test_alert(self):

        ses = lt.session({'alert_mask': lt.alert.category_t.all_categories,
                          'enable_dht': False})
        ti = lt.torrent_info('base.torrent')
        h = ses.add_torrent({'ti': ti, 'save_path': os.getcwd()})
        st = h.status()
        time.sleep(1)
        ses.remove_torrent(h)
        ses.wait_for_alert(1000)  # milliseconds
        alerts = ses.pop_alerts()
        for a in alerts:
            print(a.message())
            for field_name in dir(a):
                if field_name.startswith('__'):
                    continue
                field = getattr(a, field_name)
                if callable(field):
                    print('  ', field_name, ' = ', field())
                else:
                    print('  ', field_name, ' = ', field)

        print(st.next_announce)
        self.assertEqual(st.name, 'temp')
        print(st.errc.message())
        print(st.pieces)
        print(st.last_seen_complete)
        print(st.completed_time)
        print(st.progress)
        print(st.num_pieces)
        print(st.distributed_copies)
        print(st.paused)
        print(st.info_hash)
        print(st.seeding_duration)
        print(st.last_upload)
        print(st.last_download)
        self.assertEqual(st.save_path, os.getcwd())

    def test_pop_alerts(self):
        ses = lt.session({'alert_mask': lt.alert.category_t.all_categories,
                          'enable_dht': False})
        ses.async_add_torrent(
            {"ti": lt.torrent_info("base.torrent"), "save_path": "."})
# this will cause an error (because of duplicate torrents) and the
# torrent_info object created here will be deleted once the alert goes out
# of scope. When that happens, it will decrement the python object, to allow
# it to release the object.
# we're trying to catch the error described in this post, with regards to
# torrent_info.
# https://mail.python.org/pipermail/cplusplus-sig/2007-June/012130.html
        ses.async_add_torrent(
            {"ti": lt.torrent_info("base.torrent"), "save_path": "."})
        time.sleep(1)
        for i in range(0, 10):
            alerts = ses.pop_alerts()
            for a in alerts:
                print(a.message())
            time.sleep(0.1)


class test_bencoder(unittest.TestCase):

    def test_bencode(self):

        encoded = lt.bencode({'a': 1, 'b': [1, 2, 3], 'c': 'foo'})
        self.assertEqual(encoded, b'd1:ai1e1:bli1ei2ei3ee1:c3:fooe')

    def test_bdecode(self):

        encoded = b'd1:ai1e1:bli1ei2ei3ee1:c3:fooe'
        decoded = lt.bdecode(encoded)
        self.assertEqual(decoded, {b'a': 1, b'b': [1, 2, 3], b'c': b'foo'})


class test_sha1hash(unittest.TestCase):

    def test_sha1hash(self):
        h = 'a0'*20
        s = lt.sha1_hash(binascii.unhexlify(h))
        self.assertEqual(h, str(s))


class test_session(unittest.TestCase):

<<<<<<< HEAD
	def test_post_session_stats(self):
		s = lt.session({'alert_mask': lt.alert.category_t.stats_notification, 'enable_dht': False})
		s.post_session_stats()
		a = s.wait_for_alert(1000)
		self.assertTrue(isinstance(a, lt.session_stats_alert))
		self.assertTrue(isinstance(a.values, dict))
		self.assertTrue(len(a.values) > 0)

	def test_add_torrent(self):
		s = lt.session({'alert_mask': lt.alert.category_t.stats_notification, 'enable_dht': False})
		h = s.add_torrent({'ti': lt.torrent_info('base.torrent'),
			'save_path': '.',
			'dht_nodes': [('1.2.3.4', 6881), ('4.3.2.1', 6881)],
			'http_seeds': ['http://test.com/seed'],
			'peers': [('5.6.7.8', 6881)],
			'banned_peers': [('8.7.6.5', 6881)],
			'file_priorities': [1,1,1,2,0]})

	def test_unknown_settings(self):
		try:
			s = lt.session({'unexpected-key-name': 42})
			self.assertFalse('should have thrown an exception')
		except KeyError as e:
			print(e)

	def test_apply_settings(self):

		s = lt.session({'enable_dht': False})
		s.apply_settings({'num_want': 66, 'user_agent': 'test123'})
		self.assertEqual(s.get_settings()['num_want'], 66)
		self.assertEqual(s.get_settings()['user_agent'], 'test123')

class test_example_client(unittest.TestCase):

	def test_execute_client(self):
		if os.name == 'nt':
			# TODO: fix windows includes of client.py
			return
		my_stdin = sys.stdin
		if os.name != 'nt':
			master_fd, slave_fd = pty.openpty()
			# slave_fd fix multiple stdin assignment at termios.tcgetattr
			my_stdin = slave_fd

		process = sub.Popen(
			[sys.executable,"client.py","url_seed_multi.torrent"],
			stdin=my_stdin, stdout=sub.PIPE, stderr=sub.PIPE)
		# python2 has no Popen.wait() timeout
		time.sleep(5)
		returncode = process.poll()
		if returncode == None:
			# this is an expected use-case
			process.kill()
		err = process.stderr.read().decode("utf-8")
		self.assertEqual('', err, 'process throw errors: \n' + err)
		# check error code if process did unexpected end
		if returncode != None:
			# in case of error return: output stdout if nothing was on stderr
			if returncode != 0:
				print("stdout:\n" + process.stdout.read().decode("utf-8"))
			self.assertEqual(returncode, 0, "returncode: " + str(returncode) + "\n"
				+ "stderr: empty\n"
				+ "some configuration does not output errors like missing module members,"
				+ "try to call it manually to get the error message\n")

	def test_execute_simple_client(self):
		process = sub.Popen(
			[sys.executable,"simple_client.py","url_seed_multi.torrent"],
			stdout=sub.PIPE, stderr=sub.PIPE)
		# python2 has no Popen.wait() timeout
		time.sleep(5)
		returncode = process.poll()
		if returncode == None:
			# this is an expected use-case
			process.kill()
		err = process.stderr.read().decode("utf-8")
		self.assertEqual('', err, 'process throw errors: \n' + err)
		# check error code if process did unexpected end
		if returncode != None:
			# in case of error return: output stdout if nothing was on stderr
			if returncode != 0:
				print("stdout:\n" + process.stdout.read().decode("utf-8"))
			self.assertEqual(returncode, 0, "returncode: " + str(returncode) + "\n"
				+ "stderr: empty\n"
				+ "some configuration does not output errors like missing module members,"
				+ "try to call it manually to get the error message\n")

	def test_execute_make_torrent(self):
		process = sub.Popen(
			[sys.executable,"make_torrent.py","url_seed_multi.torrent",
			"http://test.com/test"], stdout=sub.PIPE, stderr=sub.PIPE)
		returncode = process.wait()
		# python2 has no Popen.wait() timeout
		err = process.stderr.read().decode("utf-8")
		self.assertEqual('', err, 'process throw errors: \n' + err)
		# in case of error return: output stdout if nothing was on stderr
		if returncode != 0:
			print("stdout:\n" + process.stdout.read().decode("utf-8"))
		self.assertEqual(returncode, 0, "returncode: " + str(returncode) + "\n"
			+ "stderr: empty\n"
			+ "some configuration does not output errors like missing module members,"
			+ "try to call it manually to get the error message\n")

if __name__ == '__main__':
	shutil.copy(os.path.join('..', '..', 'test', 'test_torrents', 'url_seed_multi.torrent'), '.')
	shutil.copy(os.path.join('..', '..', 'test', 'test_torrents', 'base.torrent'), '.')
	shutil.copy(os.path.join('..', '..', 'test', 'test_torrents', 'unordered.torrent'), '.')
	unittest.main()
=======
    def test_post_session_stats(self):
        s = lt.session({'alert_mask': lt.alert.category_t.stats_notification,
                        'enable_dht': False})
        s.post_session_stats()
        a = s.wait_for_alert(1000)
        self.assertTrue(isinstance(a, lt.session_stats_alert))
        self.assertTrue(isinstance(a.values, dict))
        self.assertTrue(len(a.values) > 0)

    def test_add_torrent(self):
        s = lt.session({'alert_mask': lt.alert.category_t.stats_notification,
                        'enable_dht': False})
        s.add_torrent({
            'ti': lt.torrent_info('base.torrent'),
            'save_path': '.',
            'dht_nodes': [('1.2.3.4', 6881), ('4.3.2.1', 6881)],
            'http_seeds': ['http://test.com/seed'],
            'peers': [('5.6.7.8', 6881)],
            'banned_peers': [('8.7.6.5', 6881)],
            'file_priorities': [1, 1, 1, 2, 0]})

    def test_unknown_settings(self):
        try:
            lt.session({'unexpected-key-name': 42})
            self.assertFalse('should have thrown an exception')
        except KeyError as e:
            print(e)

    def test_apply_settings(self):
        s = lt.session({'enable_dht': False})
        s.apply_settings({'num_want': 66, 'user_agent': 'test123'})
        self.assertEqual(s.get_settings()['num_want'], 66)
        self.assertEqual(s.get_settings()['user_agent'], 'test123')

    def test_fingerprint(self):
        self.assertEqual(lt.generate_fingerprint('LT', 0, 1, 2, 3), '-LT0123-')
        self.assertEqual(lt.generate_fingerprint('..', 10, 1, 2, 3), '-..A123-')

if __name__ == '__main__':
    print(lt.__version__)
    shutil.copy(os.path.join('..', '..', 'test', 'test_torrents',
                             'url_seed_multi.torrent'), '.')
    shutil.copy(os.path.join('..', '..', 'test', 'test_torrents',
                             'base.torrent'), '.')
    shutil.copy(os.path.join('..', '..', 'test', 'test_torrents',
                             'unordered.torrent'), '.')
    unittest.main()
>>>>>>> 4c4a204b
<|MERGE_RESOLUTION|>--- conflicted
+++ resolved
@@ -270,7 +270,6 @@
 
 class test_session(unittest.TestCase):
 
-<<<<<<< HEAD
 	def test_post_session_stats(self):
 		s = lt.session({'alert_mask': lt.alert.category_t.stats_notification, 'enable_dht': False})
 		s.post_session_stats()
@@ -374,12 +373,6 @@
 			+ "some configuration does not output errors like missing module members,"
 			+ "try to call it manually to get the error message\n")
 
-if __name__ == '__main__':
-	shutil.copy(os.path.join('..', '..', 'test', 'test_torrents', 'url_seed_multi.torrent'), '.')
-	shutil.copy(os.path.join('..', '..', 'test', 'test_torrents', 'base.torrent'), '.')
-	shutil.copy(os.path.join('..', '..', 'test', 'test_torrents', 'unordered.torrent'), '.')
-	unittest.main()
-=======
     def test_post_session_stats(self):
         s = lt.session({'alert_mask': lt.alert.category_t.stats_notification,
                         'enable_dht': False})
@@ -426,5 +419,4 @@
                              'base.torrent'), '.')
     shutil.copy(os.path.join('..', '..', 'test', 'test_torrents',
                              'unordered.torrent'), '.')
-    unittest.main()
->>>>>>> 4c4a204b
+    unittest.main()