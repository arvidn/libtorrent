--- conflicted
+++ resolved
@@ -358,15 +358,8 @@
     def _configure_b2_with_distutils(self):
         if os.name == "nt":
             self._maybe_add_arg("--abbreviate-paths")
-<<<<<<< HEAD
-            self._maybe_add_arg("boost-link=static")
-        else:
-            self._maybe_add_arg("boost-link=shared")
-
-=======
 
         self._maybe_add_arg("boost-link=static")
->>>>>>> fe129a09
         self._maybe_add_arg("libtorrent-link=static")
 
         if distutils.debug.DEBUG:
