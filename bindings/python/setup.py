--- conflicted
+++ resolved
@@ -136,27 +136,13 @@
 
     def initialize_options(self):
 
-        default_cxxstd = '11'
-
-        try:
-            with open('compile_flags') as f:
-                opts = f.read()
-                if '-std=c++' in opts:
-                    default_cxxstd = opts.split('-std=c++')[-1].split()[0]
-        except:
-            pass
-
         self.libtorrent_link = None
         self.boost_link = None
         self.toolset = None
         self.pic = None
         self.optimization = None
         self.hash = None
-<<<<<<< HEAD
         self.cxxstd = None
-=======
-        self.cxxstd = default_cxxstd
->>>>>>> 7b71f6ff
         return super().initialize_options()
 
     def run(self):
