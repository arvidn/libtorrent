--- conflicted
+++ resolved
@@ -9,7 +9,6 @@
 import distutils.sysconfig
 import distutils.util
 import functools
-import itertools
 import os
 import pathlib
 import re
@@ -432,7 +431,7 @@
         # Don't create project-config.jam if the user specified
         # --b2-args=--project-config=..., or has an existing project-config.jam.
         config_writers: List[Callable[[IO[str]], None]] = []
-        if self._should_add_arg("--project-config") or self._find_project_config():
+        if self._should_add_arg("--project-config"):
             if self._maybe_add_arg(f"python={sysconfig.get_python_version()}"):
                 config_writers.append(
                     functools.partial(
@@ -467,20 +466,7 @@
         # Two paths depending on whether or not we use a generated
         # project-config.jam or not.
         if config_writers:
-<<<<<<< HEAD
             config = tempfile.NamedTemporaryFile(mode="w+", delete=False)
-=======
-            # We prefer to use a temporary file, and pass it with --project-config=...
-            # This option was introduced in boost 1.68. Otherwise, we just write to
-            # project-config.jam in the bindings directory.
-            if self._b2_version >= (0, 2018, 2):
-                temp_config = tempfile.NamedTemporaryFile(mode="w+", delete=True)
-                temp_config.close()
-                config_path = pathlib.Path(temp_config.name)
-                self._b2_args_split.append(f"--project-config={temp_config.name}")
-            else:
-                config_path = PYTHON_BINDING_DIR / "project-config.jam"
->>>>>>> 64bef76e
             try:
                 for writer in config_writers:
                     writer(config)
@@ -491,26 +477,13 @@
                 self._b2_args_split.append(f"--project-config={config.name}")
                 yield
             finally:
-<<<<<<< HEAD
                 # If we errored while writing config, windows may complain about
                 # unlinking a file "in use"
                 config.close()
-                os.unlink(config.name)
-=======
                 with contextlib.suppress(FileNotFoundError):
-                    config_path.unlink()
->>>>>>> 64bef76e
+                    os.unlink(config.name)
         else:
             yield
-
-    def _find_project_config(self) -> Optional[pathlib.Path]:
-        for directory in itertools.chain(
-            (PYTHON_BINDING_DIR,), PYTHON_BINDING_DIR.parents
-        ):
-            path = directory / "project-config.jam"
-            if path.exists():
-                return path
-        return None
 
 
 class InstallDataToLibDir(install_data_lib.install_data):
@@ -536,10 +509,6 @@
 
 setuptools.setup(
     name="libtorrent",
-<<<<<<< HEAD
-    version="2.1.0",
-=======
->>>>>>> 64bef76e
     author="Arvid Norberg",
     author_email="arvid@libtorrent.org",
     description="Python bindings for libtorrent-rasterbar",
