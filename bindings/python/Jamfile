--- conflicted
+++ resolved
@@ -12,13 +12,8 @@
 # this is used to make bjam use the same version of python which is executing setup.py
 LIBTORRENT_PYTHON_INTERPRETER = [ modules.peek : LIBTORRENT_PYTHON_INTERPRETER ] ;
 
-<<<<<<< HEAD
-feature visibility : default hidden : composite propagated ;
-feature.compose <visibility>hidden : <cflags>-fvisibility=hidden <cxxflags>-fvisibility-inlines-hidden ;
-=======
-feature lt-visibility : default hidden : composite ;
+feature lt-visibility : default hidden : composite propagated ;
 feature.compose <lt-visibility>hidden : <cflags>-fvisibility=hidden <cxxflags>-fvisibility-inlines-hidden ;
->>>>>>> 939b380f
 
 feature libtorrent-link : shared static : composite propagated ;
 feature libtorrent-python-pic : off on : composite propagated link-incompatible ;
