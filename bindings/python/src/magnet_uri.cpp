--- conflicted
+++ resolved
@@ -56,14 +56,8 @@
 		ret["trackers"] = tracker_list;
 
 		list nodes_list;
-<<<<<<< HEAD
 		for (auto const& i : p.dht_nodes)
 			nodes_list.append(boost::python::make_tuple(i.first, i.second));
-=======
-		for (std::vector<std::pair<std::string, int> >::const_iterator i = p.dht_nodes.begin()
-			, end(p.dht_nodes.end()); i != end; ++i)
-			nodes_list.append(boost::python::make_tuple(i->first, i->second));
->>>>>>> d896e9ba
 		ret["dht_nodes"] =  nodes_list;
 		ret["info_hash"] = bytes(p.info_hash.to_string());
 		ret["name"] = p.name;
