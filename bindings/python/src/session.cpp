--- conflicted
+++ resolved
@@ -940,11 +940,8 @@
 
     def("high_performance_seed", high_performance_seed_wrapper);
     def("min_memory_usage", min_memory_usage_wrapper);
-<<<<<<< HEAD
+    def("default_settings", default_settings_wrapper);
     def("read_resume_data", read_resume_data_wrapper);
-=======
-    def("default_settings", default_settings_wrapper);
->>>>>>> 7ff4f56a
 
 	class_<stats_metric>("stats_metric")
 		.def_readonly("name", &stats_metric::name)
