// Copyright Daniel Wallin 2006. Use, modification and distribution is
// subject to the Boost Software License, Version 1.0. (See accompanying
// file LICENSE_1_0.txt or copy at http://www.boost.org/LICENSE_1_0.txt)

#include "boost_python.hpp"
#include <libtorrent/alert.hpp>
#include <libtorrent/alert_types.hpp>
#include <libtorrent/piece_block.hpp>
#include <libtorrent/session_stats.hpp>
#include <libtorrent/operations.hpp>
#include <memory>
#include "bytes.hpp"
#include "gil.hpp"

#include <boost/type_traits/is_polymorphic.hpp>

using namespace boost::python;
using namespace lt;

#ifdef _MSC_VER
#pragma warning(push)
// warning c4996: x: was declared deprecated
#pragma warning( disable : 4996 )
#endif

bytes get_buffer(read_piece_alert const& rpa)
{
    return rpa.buffer ? bytes(rpa.buffer.get(), rpa.size)
       : bytes();
}

#if TORRENT_ABI_VERSION <= 2
list stats_alert_transferred(stats_alert const& alert)
{
   list result;
   for (int i = 0; i < alert.num_channels; ++i) {
      result.append(alert.transferred[i]);
   }
   return result;
}
#endif

list get_status_from_update_alert(state_update_alert const& alert)
{
   list result;

   for (std::vector<torrent_status>::const_iterator i = alert.status.begin(); i != alert.status.end(); ++i)
   {
      result.append(*i);
   }
   return result;
}

list dht_stats_active_requests(dht_stats_alert const& a)
{
   list result;

   for (std::vector<dht_lookup>::const_iterator i = a.active_requests.begin();
		i != a.active_requests.end(); ++i)
   {
		dict d;

		d["type"] = i->type;
		d["outstanding_requests"] = i->outstanding_requests;
		d["timeouts"] = i->timeouts;
		d["responses"] = i->responses;
		d["branch_factor"] = i->branch_factor;
		d["nodes_left"] = i->nodes_left;
		d["last_sent"] = i->last_sent;
		d["first_timeout"] = i->first_timeout;

      result.append(d);
   }
   return result;
}

list dht_stats_routing_table(dht_stats_alert const& a)
{
   list result;

   for (std::vector<dht_routing_bucket>::const_iterator i = a.routing_table.begin();
		i != a.routing_table.end(); ++i)
   {
		dict d;

		d["num_nodes"] = i->num_nodes;
		d["num_replacements"] = i->num_replacements;

      result.append(d);
   }
   return result;
}

bytes dht_mutable_item_salt(dht_mutable_item_alert const& alert)
{
    return bytes(alert.salt);
}

bytes dht_put_alert_salt(dht_put_alert const& alert)
{
    return bytes(alert.salt);
}

dict session_stats_values(session_stats_alert const& alert)
{
    std::vector<stats_metric> map = session_stats_metrics();
    dict d;
    auto counters = alert.counters();

    for (stats_metric const& m : map)
    {
        d[m.name] = counters[m.value_index];
    }
    return d;
}

list dht_live_nodes_nodes(dht_live_nodes_alert const& alert)
{
    list result;
    std::vector<std::pair<sha1_hash, udp::endpoint>> const nodes = alert.nodes();
    for (std::pair<sha1_hash, udp::endpoint> const& node : nodes)
    {
        dict d;
        d["nid"] = node.first;
        d["endpoint"] = node.second;
        result.append(d);
    }
    return result;
}

list dht_sample_infohashes_nodes(dht_sample_infohashes_alert const& alert)
{
    list result;
    std::vector<std::pair<sha1_hash, udp::endpoint>> const nodes = alert.nodes();
    for (std::pair<sha1_hash, udp::endpoint> const& node : nodes)
    {
        dict d;
        d["nid"] = node.first;
        d["endpoint"] = node.second;
        result.append(d);
    }
    return result;
}

#if TORRENT_ABI_VERSION == 1
entry const& get_resume_data_entry(save_resume_data_alert const& self)
{
    python_deprecated("resume_data is deprecated");
    return *self.resume_data;
}
#endif

namespace boost
{
	// some older compilers (like msvc-12.0) end up using
	// boost::is_polymorphic inside boost.python applied
	// to alert types. This is problematic, since it appears
	// to be implemented by deriving from the type, which
	// yields a compiler error since most alerts are final.
	// this just short-cuts the query to say that all these
	// types are indeed polymorphic, no need to derive from
	// them.
#define POLY(x) template<> \
	struct is_polymorphic<lt:: x > : boost::mpl::true_ {};

	POLY(torrent_alert)
	POLY(tracker_alert)
	POLY(torrent_removed_alert)
	POLY(read_piece_alert)
	POLY(peer_alert)
	POLY(tracker_error_alert)
	POLY(tracker_warning_alert)
	POLY(tracker_reply_alert)
	POLY(tracker_announce_alert)
	POLY(hash_failed_alert)
	POLY(peer_ban_alert)
	POLY(peer_error_alert)
	POLY(invalid_request_alert)
	POLY(torrent_error_alert)
	POLY(torrent_finished_alert)
	POLY(piece_finished_alert)
	POLY(block_finished_alert)
	POLY(block_downloading_alert)
	POLY(storage_moved_alert)
	POLY(storage_moved_failed_alert)
	POLY(torrent_deleted_alert)
	POLY(torrent_paused_alert)
	POLY(torrent_checked_alert)
	POLY(url_seed_alert)
	POLY(file_error_alert)
	POLY(metadata_failed_alert)
	POLY(metadata_received_alert)
	POLY(listen_failed_alert)
	POLY(listen_succeeded_alert)
	POLY(portmap_error_alert)
	POLY(portmap_alert)
	POLY(fastresume_rejected_alert)
	POLY(peer_blocked_alert)
	POLY(scrape_reply_alert)
	POLY(scrape_failed_alert)
	POLY(udp_error_alert)
	POLY(external_ip_alert)
	POLY(save_resume_data_alert)
	POLY(file_completed_alert)
	POLY(file_renamed_alert)
	POLY(file_rename_failed_alert)
	POLY(torrent_resumed_alert)
	POLY(state_changed_alert)
	POLY(state_update_alert)
	POLY(i2p_alert)
	POLY(dht_immutable_item_alert)
	POLY(dht_mutable_item_alert)
	POLY(dht_put_alert)
	POLY(dht_reply_alert)
	POLY(dht_announce_alert)
	POLY(dht_get_peers_alert)
	POLY(peer_unsnubbed_alert)
	POLY(peer_snubbed_alert)
	POLY(peer_connect_alert)
	POLY(peer_disconnected_alert)
	POLY(request_dropped_alert)
	POLY(block_timeout_alert)
	POLY(unwanted_block_alert)
	POLY(torrent_delete_failed_alert)
	POLY(save_resume_data_failed_alert)
	POLY(performance_alert)
#if TORRENT_ABI_VERSION <= 2
	POLY(stats_alert)
#endif
	POLY(cache_flushed_alert)
	POLY(incoming_connection_alert)
	POLY(torrent_need_cert_alert)
	POLY(add_torrent_alert)
	POLY(dht_outgoing_get_peers_alert)
	POLY(lsd_error_alert)
	POLY(dht_stats_alert)
	POLY(incoming_request_alert)
	POLY(dht_log_alert)
	POLY(dht_pkt_alert)
	POLY(dht_get_peers_reply_alert)
	POLY(dht_direct_response_alert)
	POLY(session_error_alert)
	POLY(dht_live_nodes_alert)
	POLY(session_stats_header_alert)
	POLY(dht_sample_infohashes_alert)
	POLY(block_uploaded_alert)
	POLY(alerts_dropped_alert)
	POLY(session_stats_alert)
	POLY(socks5_alert)
	POLY(file_prio_alert)
	POLY(oversized_file_alert)
	POLY(torrent_conflict_alert)

#if TORRENT_ABI_VERSION == 1
	POLY(anonymous_mode_alert)
	POLY(torrent_added_alert)
#endif

#ifndef TORRENT_DISABLE_LOGGING
	POLY(portmap_log_alert)
	POLY(log_alert)
	POLY(torrent_log_alert)
	POLY(peer_log_alert)
	POLY(picker_log_alert)
#endif // TORRENT_DISABLE_LOGGING

#undef POLY
}

struct dummy3 {};
struct dummy12 {};

bytes get_pkt_buf(dht_pkt_alert const& alert)
{
    return {alert.pkt_buf().data(), static_cast<std::size_t>(alert.pkt_buf().size())};
}

list get_dropped_alerts(alerts_dropped_alert const& alert)
{
    list ret;
    for (int i = 0; i < int(alert.dropped_alerts.size()); ++i)
        ret.append(bool(alert.dropped_alerts[i]));
    return ret;
}

void bind_alert()
{
    using boost::noncopyable;

    using by_value = return_value_policy<return_by_value>;

    {
        scope alert_scope = class_<alert, noncopyable >("alert", no_init)
            .def("message", &alert::message)
            .def("what", &alert::what)
            .def("category", &alert::category)
            .def("__str__", &alert::message)
            ;

        scope s = class_<dummy3>("category_t");
        s.attr("error_notification") = alert::error_notification;
        s.attr("peer_notification") = alert::peer_notification;
        s.attr("port_mapping_notification") = alert::port_mapping_notification;
        s.attr("storage_notification") = alert::storage_notification;
        s.attr("tracker_notification") = alert::tracker_notification;
        s.attr("connect_notification") = alert::connect_notification;
        s.attr("status_notification") = alert::status_notification;
#if TORRENT_ABI_VERSION == 1
        s.attr("debug_notification") = alert::debug_notification;
        s.attr("progress_notification") = alert::progress_notification;
#endif
        s.attr("ip_block_notification") = alert::ip_block_notification;
        s.attr("performance_warning") = alert::performance_warning;
        s.attr("dht_notification") = alert::dht_notification;
#if TORRENT_ABI_VERSION <= 2
        s.attr("stats_notification") = alert::stats_notification;
#endif
        s.attr("session_log_notification") = alert::session_log_notification;
        s.attr("torrent_log_notification") = alert::torrent_log_notification;
        s.attr("peer_log_notification") = alert::peer_log_notification;
        s.attr("incoming_request_notification") = alert::incoming_request_notification;
        s.attr("dht_log_notification") = alert::dht_log_notification;
        s.attr("dht_operation_notification") = alert::dht_operation_notification;
        s.attr("port_mapping_log_notification") = alert::port_mapping_log_notification;
        s.attr("picker_log_notification") = alert::picker_log_notification;
        s.attr("file_progress_notification") = alert::file_progress_notification;
        s.attr("piece_progress_notification") = alert::piece_progress_notification;
        s.attr("upload_notification") = alert::upload_notification;
        s.attr("block_progress_notification") = alert::block_progress_notification;
        s.attr("all_categories") = alert::all_categories;
    }

    {
        scope s = class_<dummy12>("alert_category");
        s.attr("error") = alert_category::error;
        s.attr("peer") = alert_category::peer;
        s.attr("port_mapping") = alert_category::port_mapping;
        s.attr("storage") = alert_category::storage;
        s.attr("tracker") = alert_category::tracker;
        s.attr("connect") = alert_category::connect;
        s.attr("status") = alert_category::status;
        s.attr("ip_block") = alert_category::ip_block;
        s.attr("performance_warning") = alert_category::performance_warning;
        s.attr("dht") = alert_category::dht;
        s.attr("stats") = alert_category::stats;
        s.attr("session_log") = alert_category::session_log;
        s.attr("torrent_log") = alert_category::torrent_log;
        s.attr("peer_log") = alert_category::peer_log;
        s.attr("incoming_request") = alert_category::incoming_request;
        s.attr("dht_log") = alert_category::dht_log;
        s.attr("dht_operation") = alert_category::dht_operation;
        s.attr("port_mapping_log") = alert_category::port_mapping_log;
        s.attr("picker_log") = alert_category::picker_log;
        s.attr("file_progress") = alert_category::file_progress;
        s.attr("piece_progress") = alert_category::piece_progress;
        s.attr("upload") = alert_category::upload;
        s.attr("block_progress") = alert_category::block_progress;
        s.attr("all") = alert_category::all;
    }

    enum_<operation_t>("operation_t")
       .value("unknown", operation_t::unknown)
       .value("bittorrent", operation_t::bittorrent)
       .value("iocontrol", operation_t::iocontrol)
       .value("getpeername", operation_t::getpeername)
       .value("getname", operation_t::getname)
       .value("alloc_recvbuf", operation_t::alloc_recvbuf)
       .value("alloc_sndbuf", operation_t::alloc_sndbuf)
       .value("file_write", operation_t::file_write)
       .value("file_read", operation_t::file_read)
       .value("file", operation_t::file)
       .value("sock_write", operation_t::sock_write)
       .value("sock_read", operation_t::sock_read)
       .value("sock_open", operation_t::sock_open)
       .value("sock_bind", operation_t::sock_bind)
       .value("available", operation_t::available)
       .value("encryption", operation_t::encryption)
       .value("connect", operation_t::connect)
       .value("ssl_handshake", operation_t::ssl_handshake)
       .value("get_interface", operation_t::get_interface)
       .value("sock_listen", operation_t::sock_listen)
       .value("sock_bind_to_device", operation_t::sock_bind_to_device)
       .value("sock_accept", operation_t::sock_accept)
       .value("parse_address", operation_t::parse_address)
       .value("enum_if", operation_t::enum_if)
       .value("file_stat", operation_t::file_stat)
       .value("file_copy", operation_t::file_copy)
       .value("file_fallocate", operation_t::file_fallocate)
       .value("file_hard_link", operation_t::file_hard_link)
       .value("file_remove", operation_t::file_remove)
       .value("file_rename", operation_t::file_rename)
       .value("file_open", operation_t::file_open)
       .value("mkdir", operation_t::mkdir)
       .value("check_resume", operation_t::check_resume)
       .value("exception", operation_t::exception)
       .value("alloc_cache_piece", operation_t::alloc_cache_piece)
       .value("partfile_move", operation_t::partfile_move)
       .value("partfile_read", operation_t::partfile_read)
       .value("partfile_write", operation_t::partfile_write)
       .value("hostname_lookup", operation_t::hostname_lookup)
       .value("symlink", operation_t::symlink)
       .value("handshake", operation_t::handshake)
       .value("sock_option", operation_t::sock_option)
       ;

    def("operation_name", static_cast<char const*(*)(operation_t)>(&lt::operation_name));

    class_<torrent_alert, bases<alert>, noncopyable>(
        "torrent_alert", no_init)
        .add_property("handle", make_getter(&torrent_alert::handle, by_value()))
        .add_property("torrent_name", &torrent_alert::torrent_name)
        ;

    class_<tracker_alert, bases<torrent_alert>, noncopyable>(
        "tracker_alert", no_init)
#if TORRENT_ABI_VERSION == 1
        .def_readonly("url", &tracker_alert::url)
#endif
        .add_property("local_endpoint", make_getter(&tracker_alert::local_endpoint, by_value()))
        .def("tracker_url", &tracker_alert::tracker_url)
        ;

#if TORRENT_ABI_VERSION == 1
    class_<torrent_added_alert, bases<torrent_alert>, noncopyable>(
        "torrent_added_alert", no_init)
        ;
#endif

    class_<torrent_removed_alert, bases<torrent_alert>, noncopyable>(
        "torrent_removed_alert", no_init)
#if TORRENT_ABI_VERSION < 3
        .def_readonly("info_hash", &torrent_removed_alert::info_hash)
#endif
        .def_readonly("info_hashes", &torrent_removed_alert::info_hashes)
        ;

    class_<read_piece_alert, bases<torrent_alert>, noncopyable>(
        "read_piece_alert", nullptr, no_init)
        .def_readonly("error", &read_piece_alert::error)
#if TORRENT_ABI_VERSION == 1
        .def_readonly("ec", &read_piece_alert::ec)
#endif
        .add_property("buffer", get_buffer)
        .add_property("piece", make_getter(&read_piece_alert::piece, by_value()))
        .def_readonly("size", &read_piece_alert::size)
        ;

    class_<peer_alert, bases<torrent_alert>, noncopyable>(
        "peer_alert", no_init)
#if TORRENT_ABI_VERSION == 1
        .add_property("ip", make_getter(&peer_alert::ip, by_value()))
#endif
        .add_property("endpoint", make_getter(&peer_alert::endpoint, by_value()))
        .def_readonly("pid", &peer_alert::pid)
    ;
    class_<tracker_error_alert, bases<tracker_alert>, noncopyable>(
        "tracker_error_alert", no_init)
#if TORRENT_ABI_VERSION == 1
        .def_readonly("msg", &tracker_error_alert::msg)
        .def_readonly("status_code", &tracker_error_alert::status_code)
#endif
        .def("error_message", &tracker_error_alert::error_message)
        .def("failure_reason", &tracker_error_alert::failure_reason)
        .def_readonly("times_in_row", &tracker_error_alert::times_in_row)
        .def_readonly("error", &tracker_error_alert::error)
        // TODO: move this to tracker_alert
        .def_readonly("version", &tracker_error_alert::version)
        ;

    class_<tracker_warning_alert, bases<tracker_alert>, noncopyable>(
        "tracker_warning_alert", no_init)
        // TODO: move this to tracker_alert
        .def_readonly("version", &tracker_warning_alert::version)
        ;

    class_<tracker_reply_alert, bases<tracker_alert>, noncopyable>(
        "tracker_reply_alert", no_init)
        .def_readonly("num_peers", &tracker_reply_alert::num_peers)
        // TODO: move this to tracker_alert
        .def_readonly("version", &tracker_reply_alert::version)
        ;

    class_<tracker_announce_alert, bases<tracker_alert>, noncopyable>(
        "tracker_announce_alert", no_init)
        .def_readonly("event", &tracker_announce_alert::event)
        // TODO: move this to tracker_alert
        .def_readonly("version", &tracker_announce_alert::version)
        ;

    class_<hash_failed_alert, bases<torrent_alert>, noncopyable>(
        "hash_failed_alert", no_init)
        .add_property("piece_index", make_getter(&hash_failed_alert::piece_index, by_value()))
        ;

    class_<peer_ban_alert, bases<peer_alert>, noncopyable>(
        "peer_ban_alert", no_init);

    class_<peer_error_alert, bases<peer_alert>, noncopyable>(
        "peer_error_alert", no_init)
        .def_readonly("error", &peer_error_alert::error)
        .def_readonly("op", &peer_error_alert::op)
        ;

    class_<invalid_request_alert, bases<peer_alert>, noncopyable>(
        "invalid_request_alert", no_init)
        .def_readonly("request", &invalid_request_alert::request)
        ;

    class_<peer_request>("peer_request")
        .add_property("piece", make_getter(&peer_request::piece, by_value()))
        .def_readonly("start", &peer_request::start)
        .def_readonly("length", &peer_request::length)
        .def(self == self)
        ;

    class_<torrent_error_alert, bases<torrent_alert>, noncopyable>(
        "torrent_error_alert", no_init)
        .def_readonly("error", &torrent_error_alert::error)
        ;

    class_<torrent_finished_alert, bases<torrent_alert>, noncopyable>(
        "torrent_finished_alert", no_init);

    class_<piece_finished_alert, bases<torrent_alert>, noncopyable>(
        "piece_finished_alert", no_init)
        .add_property("piece_index", make_getter(&piece_finished_alert::piece_index, by_value()))
        ;

    class_<block_finished_alert, bases<peer_alert>, noncopyable>(
        "block_finished_alert", no_init)
        .add_property("block_index", make_getter(&block_finished_alert::block_index, by_value()))
        .add_property("piece_index", make_getter(&block_finished_alert::piece_index, by_value()))
        ;

    class_<block_downloading_alert, bases<peer_alert>, noncopyable>(
        "block_downloading_alert", no_init)
#if TORRENT_ABI_VERSION == 1
        .def_readonly("peer_speedmsg", &block_downloading_alert::peer_speedmsg)
#endif
        .add_property("block_index", make_getter(&block_downloading_alert::block_index, by_value()))
        .add_property("piece_index", make_getter(&block_downloading_alert::piece_index, by_value()))
        ;

    class_<storage_moved_alert, bases<torrent_alert>, noncopyable>(
        "storage_moved_alert", no_init)
#if TORRENT_ABI_VERSION == 1
        .def_readonly("path", &storage_moved_alert::path)
#endif
        .def("storage_path", &storage_moved_alert::storage_path)
        .def("old_path", &storage_moved_alert::old_path)
        ;

    class_<storage_moved_failed_alert, bases<torrent_alert>, noncopyable>(
        "storage_moved_failed_alert", no_init)
        .def_readonly("error", &storage_moved_failed_alert::error)
        .def("file_path", &storage_moved_failed_alert::file_path)
        .def_readonly("op", &storage_moved_failed_alert::op)
#if TORRENT_ABI_VERSION == 1
        .def_readonly("operation", &storage_moved_failed_alert::operation)
#endif
        ;

    class_<torrent_deleted_alert, bases<torrent_alert>, noncopyable>(
        "torrent_deleted_alert", no_init)
#if TORRENT_ABI_VERSION < 3
        .def_readonly("info_hash", &torrent_deleted_alert::info_hash)
#endif
        .def_readonly("info_hashes", &torrent_deleted_alert::info_hashes)
    ;

    class_<torrent_paused_alert, bases<torrent_alert>, noncopyable>(
        "torrent_paused_alert", no_init);

    class_<torrent_checked_alert, bases<torrent_alert>, noncopyable>(
        "torrent_checked_alert", no_init);

    class_<url_seed_alert, bases<torrent_alert>, noncopyable>(
        "url_seed_alert", no_init)
#if TORRENT_ABI_VERSION == 1
        .def_readonly("url", &url_seed_alert::url)
        .def_readonly("msg", &url_seed_alert::msg)
#endif
        .def_readonly("error", &url_seed_alert::error)
        .def("server_url", &url_seed_alert::server_url)
        .def("error_message", &url_seed_alert::error_message)
        ;

    class_<file_error_alert, bases<torrent_alert>, noncopyable>(
        "file_error_alert", no_init)
        .def_readonly("error", &file_error_alert::error)
        .def("filename", &file_error_alert::filename)
#if TORRENT_ABI_VERSION == 1
        .def_readonly("file", &file_error_alert::file)
        .def_readonly("msg", &file_error_alert::msg)
#endif
        ;

    class_<metadata_failed_alert, bases<torrent_alert>, noncopyable>(
        "metadata_failed_alert", no_init)
        .def_readonly("error", &metadata_failed_alert::error)
        ;

    class_<metadata_received_alert, bases<torrent_alert>, noncopyable>(
        "metadata_received_alert", no_init);

    class_<listen_failed_alert, bases<alert>, noncopyable>(
        "listen_failed_alert", no_init)
#if TORRENT_ABI_VERSION == 1
        .add_property("endpoint", make_getter(&listen_failed_alert::endpoint, by_value()))
#endif
        .add_property("address", make_getter(&listen_failed_alert::address, by_value()))
        .def_readonly("port", &listen_failed_alert::port)
        .def("listen_interface", &listen_failed_alert::listen_interface)
        .def_readonly("error", &listen_failed_alert::error)
        .def_readonly("op", &listen_failed_alert::op)
#if TORRENT_ABI_VERSION == 1
        .def_readonly("operation", &listen_failed_alert::operation)
        .def_readonly("sock_type", &listen_failed_alert::sock_type)
#endif
        .def_readonly("socket_type", &listen_failed_alert::socket_type)
        ;

    class_<listen_succeeded_alert, bases<alert>, noncopyable>(
        "listen_succeeded_alert", no_init)
#if TORRENT_ABI_VERSION == 1
        .add_property("endpoint", make_getter(&listen_succeeded_alert::endpoint, by_value()))
#endif
        .add_property("address", make_getter(&listen_succeeded_alert::address, by_value()))
        .def_readonly("port", &listen_succeeded_alert::port)
#if TORRENT_ABI_VERSION == 1
        .def_readonly("sock_type", &listen_succeeded_alert::sock_type)
#endif
        .def_readonly("socket_type", &listen_succeeded_alert::socket_type)
        ;

#if TORRENT_ABI_VERSION == 1
    enum_<listen_succeeded_alert::socket_type_t>("listen_succeded_alert_socket_type_t")
       .value("tcp", listen_succeeded_alert::socket_type_t::tcp)
       .value("tcp_ssl", listen_succeeded_alert::socket_type_t::tcp_ssl)
       .value("udp", listen_succeeded_alert::socket_type_t::udp)
       .value("i2p", listen_succeeded_alert::socket_type_t::i2p)
       .value("socks5", listen_succeeded_alert::socket_type_t::socks5)
       .value("utp_ssl", listen_succeeded_alert::socket_type_t::utp_ssl)
       ;

    enum_<listen_failed_alert::socket_type_t>("listen_failed_alert_socket_type_t")
       .value("tcp", listen_failed_alert::socket_type_t::tcp)
       .value("tcp_ssl", listen_failed_alert::socket_type_t::tcp_ssl)
       .value("udp", listen_failed_alert::socket_type_t::udp)
       .value("i2p", listen_failed_alert::socket_type_t::i2p)
       .value("socks5", listen_failed_alert::socket_type_t::socks5)
       .value("utp_ssl", listen_failed_alert::socket_type_t::utp_ssl)
       ;
#endif

    enum_<socket_type_t>("socket_type_t")
       .value("tcp", socket_type_t::tcp)
       .value("socks5", socket_type_t::socks5)
       .value("http", socket_type_t::http)
       .value("utp", socket_type_t::utp)
#if TORRENT_ABI_VERSION <= 2
       .value("udp", socket_type_t::udp)
#endif
       .value("i2p", socket_type_t::i2p)
       .value("tcp_ssl", socket_type_t::tcp_ssl)
       .value("socks5_ssl", socket_type_t::socks5_ssl)
       .value("http_ssl", socket_type_t::http_ssl)
       .value("utp_ssl", socket_type_t::utp_ssl)
       ;

    class_<portmap_error_alert, bases<alert>, noncopyable>(
        "portmap_error_alert", no_init)
        .add_property("mapping", make_getter(&portmap_error_alert::mapping, by_value()))
        .def_readonly("error", &portmap_error_alert::error)
        .def_readonly("map_transport", &portmap_error_alert::map_transport)
#if TORRENT_ABI_VERSION == 1
        .def_readonly("map_type", &portmap_error_alert::map_type)
        .def_readonly("type", &portmap_error_alert::map_type)
        .def_readonly("msg", &portmap_error_alert::msg)
#endif
        ;

    class_<portmap_alert, bases<alert>, noncopyable>("portmap_alert", no_init)
        .add_property("mapping", make_getter(&portmap_alert::mapping, by_value()))
        .def_readonly("external_port", &portmap_alert::external_port)
        .def_readonly("map_protocol", &portmap_alert::map_protocol)
        .def_readonly("map_transport", &portmap_alert::map_transport)
#if TORRENT_ABI_VERSION == 1
        .def_readonly("type", &portmap_alert::map_type)
        .def_readonly("map_type", &portmap_alert::map_type)
#endif
        ;

#ifndef TORRENT_DISABLE_LOGGING

    class_<portmap_log_alert, bases<alert>, noncopyable>("portmap_log_alert", no_init)
        .def_readonly("map_transport", &portmap_log_alert::map_transport)
#if TORRENT_ABI_VERSION == 1
        .def_readonly("type", &portmap_log_alert::map_type)
        .def_readonly("msg", &portmap_log_alert::msg)
        .def_readonly("map_type", &portmap_log_alert::map_type)
#endif
        ;

#endif // TORRENT_DISABLE_LOGGING

    class_<fastresume_rejected_alert, bases<torrent_alert>, noncopyable>(
        "fastresume_rejected_alert", no_init)
        .def_readonly("error", &fastresume_rejected_alert::error)
        .def("file_path", &fastresume_rejected_alert::file_path)
        .def_readonly("op", &fastresume_rejected_alert::op)
#if TORRENT_ABI_VERSION == 1
        .def_readonly("operation", &fastresume_rejected_alert::operation)
        .def_readonly("msg", &fastresume_rejected_alert::msg)
#endif
        ;

    class_<peer_blocked_alert, bases<peer_alert>, noncopyable>(
        "peer_blocked_alert", no_init)
#if TORRENT_ABI_VERSION == 1
        .add_property("ip", make_getter(&peer_blocked_alert::ip, by_value()))
#endif
        .add_property("reason", &peer_blocked_alert::reason)
        ;

    enum_<peer_blocked_alert::reason_t>("reason_t")
        .value("ip_filter", peer_blocked_alert::reason_t::ip_filter)
        .value("port_filter", peer_blocked_alert::reason_t::port_filter)
        .value("i2p_mixed", peer_blocked_alert::reason_t::i2p_mixed)
        .value("privileged_ports", peer_blocked_alert::reason_t::privileged_ports)
        .value("utp_disabled", peer_blocked_alert::reason_t::utp_disabled)
        .value("tcp_disabled", peer_blocked_alert::reason_t::tcp_disabled)
        .value("invalid_local_interface", peer_blocked_alert::reason_t::invalid_local_interface)
        ;

    class_<scrape_reply_alert, bases<tracker_alert>, noncopyable>(
        "scrape_reply_alert", no_init)
        .def_readonly("incomplete", &scrape_reply_alert::incomplete)
        .def_readonly("complete", &scrape_reply_alert::complete)
        ;

    class_<scrape_failed_alert, bases<tracker_alert>, noncopyable>(
        "scrape_failed_alert", no_init)
#if TORRENT_ABI_VERSION == 1
        .def_readonly("msg", &scrape_failed_alert::msg)
#endif
        .def("error_message", &scrape_failed_alert::error_message)
        .def_readonly("error", &scrape_failed_alert::error)
        ;

    class_<udp_error_alert, bases<alert>, noncopyable>(
        "udp_error_alert", no_init)
        .add_property("endpoint", make_getter(&udp_error_alert::endpoint, by_value()))
        .def_readonly("error", &udp_error_alert::error)
        ;

    class_<external_ip_alert, bases<alert>, noncopyable>(
        "external_ip_alert", no_init)
        .add_property("external_address", make_getter(&external_ip_alert::external_address, by_value()))
        ;

    class_<save_resume_data_alert, bases<torrent_alert>, noncopyable>(
        "save_resume_data_alert", no_init)
        .def_readonly("params", &save_resume_data_alert::params)
#if TORRENT_ABI_VERSION == 1
        .add_property("resume_data", make_function(get_resume_data_entry, by_value()))
#endif
        ;

    class_<file_completed_alert, bases<torrent_alert>, noncopyable>(
        "file_completed_alert", no_init)
        .add_property("index", make_getter(&file_completed_alert::index, by_value()))
        ;

    class_<file_renamed_alert, bases<torrent_alert>, noncopyable>(
        "file_renamed_alert", no_init)
        .add_property("index", make_getter(&file_renamed_alert::index, by_value()))
#if TORRENT_ABI_VERSION == 1
        .def_readonly("name", &file_renamed_alert::name)
#endif
        .def("new_name", &file_renamed_alert::new_name)
        .def("old_name", &file_renamed_alert::old_name)
        ;

    class_<file_rename_failed_alert, bases<torrent_alert>, noncopyable>(
        "file_rename_failed_alert", no_init)
        .add_property("index", make_getter(&file_rename_failed_alert::index, by_value()))
        .def_readonly("error", &file_rename_failed_alert::error)
        ;

    class_<torrent_resumed_alert, bases<torrent_alert>, noncopyable>(
        "torrent_resumed_alert", no_init
    );

    class_<state_changed_alert, bases<torrent_alert>, noncopyable>(
        "state_changed_alert", no_init)
        .def_readonly("state", &state_changed_alert::state)
        .def_readonly("prev_state", &state_changed_alert::prev_state)
        ;

    class_<state_update_alert, bases<alert>, noncopyable>(
        "state_update_alert", no_init)
        .add_property("status", &get_status_from_update_alert)
        ;

    class_<i2p_alert, bases<alert>, noncopyable>(
        "i2p_alert", no_init)
        .add_property("error", &i2p_alert::error)
        ;

    class_<dht_reply_alert, bases<tracker_alert>, noncopyable>(
        "dht_reply_alert", no_init)
        .def_readonly("num_peers", &dht_reply_alert::num_peers)
        ;

    class_<dht_announce_alert, bases<alert>, noncopyable>(
        "dht_announce_alert", no_init)
        .add_property("ip", make_getter(&dht_announce_alert::ip, by_value()))
        .def_readonly("port", &dht_announce_alert::port)
        .def_readonly("info_hash", &dht_announce_alert::info_hash)
    ;

    class_<dht_get_peers_alert, bases<alert>, noncopyable>(
        "dht_get_peers_alert", no_init
    )
        .def_readonly("info_hash", &dht_get_peers_alert::info_hash)
    ;

    class_<peer_unsnubbed_alert, bases<peer_alert>, noncopyable>(
        "peer_unsnubbed_alert", no_init
    );

    class_<peer_snubbed_alert, bases<peer_alert>, noncopyable>(
        "peer_snubbed_alert", no_init
    );

    class_<peer_connect_alert, bases<peer_alert>, noncopyable>(
        "peer_connect_alert", no_init
    );

    class_<peer_disconnected_alert, bases<peer_alert>, noncopyable>(
        "peer_disconnected_alert", no_init)
        .def_readonly("socket_type", &peer_disconnected_alert::socket_type)
        .def_readonly("op", &peer_disconnected_alert::op)
        .def_readonly("error", &peer_disconnected_alert::error)
        .def_readonly("reason", &peer_disconnected_alert::reason)
#if TORRENT_ABI_VERSION == 1
        .def_readonly("msg", &peer_disconnected_alert::msg)
#endif
        ;

    class_<request_dropped_alert, bases<peer_alert>, noncopyable>(
        "request_dropped_alert", no_init)
        .add_property("block_index", make_getter(&request_dropped_alert::block_index, by_value()))
        .add_property("piece_index", make_getter(&request_dropped_alert::piece_index, by_value()))
    ;

    class_<block_timeout_alert, bases<peer_alert>, noncopyable>(
        "block_timeout_alert", no_init)
        .add_property("block_index", make_getter(&block_timeout_alert::block_index, by_value()))
        .add_property("piece_index", make_getter(&block_timeout_alert::piece_index, by_value()))
    ;

    class_<unwanted_block_alert, bases<peer_alert>, noncopyable>(
        "unwanted_block_alert", no_init)
        .add_property("block_index", make_getter(&unwanted_block_alert::block_index, by_value()))
        .add_property("piece_index", make_getter(&unwanted_block_alert::piece_index, by_value()))
    ;

    class_<torrent_delete_failed_alert, bases<torrent_alert>, noncopyable>(
        "torrent_delete_failed_alert", no_init)
#if TORRENT_ABI_VERSION == 1
        .def_readonly("msg", &torrent_delete_failed_alert::msg)
#endif
        .def_readonly("error", &torrent_delete_failed_alert::error)
#if TORRENT_ABI_VERSION < 3
        .def_readonly("info_hash", &torrent_delete_failed_alert::info_hash)
#endif
        .def_readonly("info_hashes", &torrent_delete_failed_alert::info_hashes)
        ;

    class_<save_resume_data_failed_alert, bases<torrent_alert>, noncopyable>(
        "save_resume_data_failed_alert", no_init)
#if TORRENT_ABI_VERSION == 1
        .def_readonly("msg", &save_resume_data_failed_alert::msg)
#endif
        .def_readonly("error", &save_resume_data_failed_alert::error)
        ;

    class_<performance_alert, bases<torrent_alert>, noncopyable>(
        "performance_alert", no_init)
        .def_readonly("warning_code", &performance_alert::warning_code)
    ;
    enum_<performance_alert::performance_warning_t>("performance_warning_t")
        .value("outstanding_disk_buffer_limit_reached", performance_alert::outstanding_disk_buffer_limit_reached)
        .value("outstanding_request_limit_reached", performance_alert::outstanding_request_limit_reached)
        .value("upload_limit_too_low", performance_alert::upload_limit_too_low)
        .value("download_limit_too_low", performance_alert::download_limit_too_low)
        .value("send_buffer_watermark_too_low", performance_alert::send_buffer_watermark_too_low)
        .value("too_many_optimistic_unchoke_slots", performance_alert::too_many_optimistic_unchoke_slots)
#if TORRENT_ABI_VERSION == 1
        .value("bittyrant_with_no_uplimit", performance_alert::bittyrant_with_no_uplimit)
#endif
        .value("too_high_disk_queue_limit", performance_alert::too_high_disk_queue_limit)
        .value("too_few_outgoing_ports", performance_alert::too_few_outgoing_ports)
        .value("too_few_file_descriptors", performance_alert::too_few_file_descriptors)
    ;

#if TORRENT_ABI_VERSION <= 2
    class_<stats_alert, bases<torrent_alert>, noncopyable>(
        "stats_alert", no_init)
        .add_property("transferred", &stats_alert_transferred)
        .def_readonly("interval", &stats_alert::interval)
    ;

    enum_<stats_alert::stats_channel>("stats_channel")
        .value("upload_payload", stats_alert::upload_payload)
        .value("upload_protocol", stats_alert::upload_protocol)
        .value("upload_ip_protocol", stats_alert::upload_ip_protocol)
#if TORRENT_ABI_VERSION == 1
        .value("upload_dht_protocol", stats_alert::upload_dht_protocol)
        .value("upload_tracker_protocol", stats_alert::upload_tracker_protocol)
#endif
        .value("download_payload", stats_alert::download_payload)
        .value("download_protocol", stats_alert::download_protocol)
        .value("download_ip_protocol", stats_alert::download_ip_protocol)
#if TORRENT_ABI_VERSION == 1
        .value("download_dht_protocol", stats_alert::download_dht_protocol)
        .value("download_tracker_protocol", stats_alert::download_tracker_protocol)
#endif
    ;
#endif // TORRENT_ABI_VERSION

    class_<cache_flushed_alert, bases<torrent_alert>, noncopyable>(
        "cache_flushed_alert", no_init)
    ;

#if TORRENT_ABI_VERSION == 1
    class_<anonymous_mode_alert, bases<torrent_alert>, noncopyable>(
        "anonymous_mode_alert", no_init)
        .def_readonly("kind", &anonymous_mode_alert::kind)
        .def_readonly("str", &anonymous_mode_alert::str)
    ;

    enum_<anonymous_mode_alert::kind_t>("kind")
        .value("tracker_no_anonymous", anonymous_mode_alert::tracker_not_anonymous)
    ;
#endif // TORRENT_ABI_VERSION

    class_<incoming_connection_alert, bases<alert>, noncopyable>(
        "incoming_connection_alert", no_init)
        .def_readonly("socket_type", &incoming_connection_alert::socket_type)
#if TORRENT_ABI_VERSION == 1
        .add_property("ip", make_getter(&incoming_connection_alert::ip, by_value()))
#endif
        .add_property("endpoint", make_getter(&incoming_connection_alert::endpoint, by_value()))
        ;
    class_<torrent_need_cert_alert, bases<torrent_alert>, noncopyable>(
        "torrent_need_cert_alert", no_init)
#if TORRENT_ABI_VERSION == 1
        .def_readonly("error", &torrent_need_cert_alert::error)
#endif
        ;

    class_<add_torrent_alert, bases<torrent_alert>, noncopyable>(
       "add_torrent_alert", no_init)
       .def_readonly("error", &add_torrent_alert::error)
       .add_property("params", &add_torrent_alert::params)
       ;

    class_<dht_outgoing_get_peers_alert, bases<alert>, noncopyable>(
       "dht_outgoing_get_peers_alert", no_init)
        .def_readonly("info_hash", &dht_outgoing_get_peers_alert::info_hash)
        .def_readonly("obfuscated_info_hash", &dht_outgoing_get_peers_alert::obfuscated_info_hash)
#if TORRENT_ABI_VERSION == 1
        .add_property("ip", make_getter(&dht_outgoing_get_peers_alert::ip, by_value()))
#endif
        .add_property("endpoint", make_getter(&dht_outgoing_get_peers_alert::endpoint, by_value()))
        ;

    class_<log_alert, bases<alert>, noncopyable>(
       "log_alert", no_init)
#if TORRENT_ABI_VERSION == 1
        .def("msg", depr(&log_alert::msg))
#endif
        .def("log_message", &log_alert::log_message)
        ;

    class_<torrent_log_alert, bases<torrent_alert>, noncopyable>(
       "torrent_log_alert", no_init)
#if TORRENT_ABI_VERSION == 1
        .def("msg", depr(&torrent_log_alert::msg))
#endif
        .def("log_message", &torrent_log_alert::log_message)
        ;

    class_<peer_log_alert, bases<peer_alert>, noncopyable>(
       "peer_log_alert", no_init)
#if TORRENT_ABI_VERSION == 1
        .def("msg", depr(&peer_log_alert::msg))
#endif
        .def("log_message", &peer_log_alert::log_message)
        ;

    class_<picker_log_alert, bases<peer_alert>, noncopyable>(
       "picker_log_alert", no_init)
        .add_property("picker_flags", make_getter(&picker_log_alert::picker_flags, by_value()))
        .def("blocks", &picker_log_alert::blocks)
        ;

    enum_<picker_flags_t>("picker_flags_t")
        .value("partial_ratio", picker_log_alert::partial_ratio)
        .value("prioritize_partials", picker_log_alert::prioritize_partials)
        .value("rarest_first_partials", picker_log_alert::rarest_first_partials)
        .value("rarest_first", picker_log_alert::rarest_first)
        .value("reverse_rarest_first", picker_log_alert::reverse_rarest_first)
        .value("suggested_pieces", picker_log_alert::suggested_pieces)
        .value("prio_sequential_pieces", picker_log_alert::prio_sequential_pieces)
        .value("sequential_pieces", picker_log_alert::sequential_pieces)
        .value("reverse_pieces", picker_log_alert::reverse_pieces)
        .value("time_critical", picker_log_alert::time_critical)
        .value("random_pieces", picker_log_alert::random_pieces)
        .value("prefer_contiguous", picker_log_alert::prefer_contiguous)
        .value("reverse_sequential", picker_log_alert::reverse_sequential)
        .value("backup1", picker_log_alert::backup1)
        .value("backup2", picker_log_alert::backup2)
        .value("end_game", picker_log_alert::end_game)
        .value("extent_affinity", picker_log_alert::extent_affinity)
        ;

    class_<lsd_error_alert, bases<alert>, noncopyable>(
       "lsd_error_alert", no_init)
        .def_readonly("error", &lsd_error_alert::error)
        ;

    class_<dht_stats_alert, bases<alert>, noncopyable>(
       "dht_stats_alert", no_init)
       .add_property("active_requests", &dht_stats_active_requests)
       .add_property("routing_table", &dht_stats_routing_table)
        ;

    class_<dht_log_alert, bases<alert>, noncopyable>("dht_log_alert", no_init)
        .add_property("module", make_getter(&dht_log_alert::module, by_value()))
        .def("log_message", &dht_log_alert::log_message)
    ;

    enum_<dht_log_alert::dht_module_t>("dht_module_t")
        .value("tracker", dht_log_alert::dht_module_t::tracker)
        .value("node", dht_log_alert::dht_module_t::node)
        .value("routing_table", dht_log_alert::dht_module_t::routing_table)
        .value("rpc_manager", dht_log_alert::dht_module_t::rpc_manager)
        .value("traversal", dht_log_alert::dht_module_t::traversal)
        ;

    class_<dht_pkt_alert, bases<alert>, noncopyable>(
        "dht_pkt_alert", no_init)
        .add_property("pkt_buf", &get_pkt_buf)
        ;

    class_<dht_immutable_item_alert, bases<alert>, noncopyable>(
       "dht_immutable_item_alert", no_init)
        .add_property("target", make_getter(&dht_immutable_item_alert::target, by_value()))
        .add_property("item", make_getter(&dht_immutable_item_alert::item, by_value()))
        ;

    class_<dht_mutable_item_alert, bases<alert>, noncopyable>(
       "dht_mutable_item_alert", no_init)
        .add_property("key", make_getter(&dht_mutable_item_alert::key, by_value()))
        .add_property("signature", make_getter(&dht_mutable_item_alert::signature, by_value()))
        .def_readonly("seq", &dht_mutable_item_alert::seq)
        .add_property("salt", &dht_mutable_item_salt)
        .add_property("item", make_getter(&dht_mutable_item_alert::item, by_value()))
        .def_readonly("authoritative", &dht_mutable_item_alert::authoritative)
        ;

    class_<dht_put_alert, bases<alert>, noncopyable>(
       "dht_put_alert", no_init)
        .add_property("target", make_getter(&dht_put_alert::target, by_value()))
        .add_property("public_key", make_getter(&dht_put_alert::public_key, by_value()))
        .add_property("signature", make_getter(&dht_put_alert::signature, by_value()))
        .add_property("salt", &dht_put_alert_salt)
        .def_readonly("seq", &dht_put_alert::seq)
        .def_readonly("num_success", &dht_put_alert::num_success)
        ;

    class_<session_stats_alert, bases<alert>, noncopyable>(
        "session_stats_alert", no_init)
        .add_property("values", &session_stats_values)
        ;

    class_<session_stats_header_alert, bases<alert>, noncopyable>(
        "session_stats_header_alert", no_init)
        ;

    std::vector<tcp::endpoint> (dht_get_peers_reply_alert::*peers)() const = &dht_get_peers_reply_alert::peers;

    class_<dht_get_peers_reply_alert, bases<alert>, noncopyable>(
        "dht_get_peers_reply_alert", no_init)
        .def_readonly("info_hash", &dht_get_peers_reply_alert::info_hash)
        .def("num_peers", &dht_get_peers_reply_alert::num_peers)
        .def("peers", peers)
        ;

    class_<block_uploaded_alert, bases<peer_alert>, noncopyable>(
       "block_uploaded_alert", no_init)
        .add_property("block_index", &block_uploaded_alert::block_index)
        .add_property("piece_index", make_getter(&block_uploaded_alert::piece_index, by_value()))
        ;

    class_<alerts_dropped_alert, bases<alert>, noncopyable>(
       "alerts_dropped_alert", no_init)
        .add_property("dropped_alerts", &get_dropped_alerts)
        ;

    class_<socks5_alert, bases<alert>, noncopyable>(
       "socks5_alert", no_init)
        .def_readonly("error", &socks5_alert::error)
        .def_readonly("op", &socks5_alert::op)
        .add_property("ip", make_getter(&socks5_alert::ip, by_value()))
        ;

    class_<file_prio_alert, bases<torrent_alert>, noncopyable>(
       "file_prio_alert", no_init)
        ;

    class_<dht_live_nodes_alert, bases<alert>, noncopyable>(
       "dht_live_nodes_alert", no_init)
        .add_property("node_id", &dht_live_nodes_alert::node_id)
        .add_property("num_nodes", &dht_live_nodes_alert::num_nodes)
        .add_property("nodes", &dht_live_nodes_nodes)
        ;

    std::vector<sha1_hash> (dht_sample_infohashes_alert::*samples)() const = &dht_sample_infohashes_alert::samples;

    class_<dht_sample_infohashes_alert, bases<alert>, noncopyable>(
       "dht_sample_infohashes_alert", no_init)
        .add_property("endpoint", make_getter(&dht_sample_infohashes_alert::endpoint, by_value()))
        .add_property("interval", make_getter(&dht_sample_infohashes_alert::interval, by_value()))
        .add_property("num_infohashes", &dht_sample_infohashes_alert::num_infohashes)
        .add_property("num_samples", &dht_sample_infohashes_alert::num_samples)
        .add_property("samples", samples)
        .add_property("num_nodes", &dht_sample_infohashes_alert::num_nodes)
        .add_property("nodes", &dht_sample_infohashes_nodes)
        ;

    class_<dht_bootstrap_alert, bases<alert>, noncopyable>(
        "dht_bootstrap_alert", no_init)
        ;

<<<<<<< HEAD
    enum_<close_reason_t>("close_reason_t")
        .value("none", close_reason_t::none)
        .value("duplicate_peer_id", close_reason_t::duplicate_peer_id)
        .value("torrent_removed", close_reason_t::torrent_removed)
        .value("no_memory", close_reason_t::no_memory)
        .value("port_blocked", close_reason_t::port_blocked)
        .value("blocked", close_reason_t::blocked)
        .value("upload_to_upload", close_reason_t::upload_to_upload)
        .value("not_interested_upload_only", close_reason_t::not_interested_upload_only)
        .value("timeout", close_reason_t::timeout)
        .value("timed_out_interest", close_reason_t::timed_out_interest)
        .value("timed_out_activity", close_reason_t::timed_out_activity)
        .value("timed_out_handshake", close_reason_t::timed_out_handshake)
        .value("timed_out_request", close_reason_t::timed_out_request)
        .value("protocol_blocked", close_reason_t::protocol_blocked)
        .value("peer_churn", close_reason_t::peer_churn)
        .value("too_many_connections", close_reason_t::too_many_connections)
        .value("too_many_files", close_reason_t::too_many_files)
        .value("encryption_error", close_reason_t::encryption_error)
        .value("invalid_info_hash", close_reason_t::invalid_info_hash)
        .value("self_connection", close_reason_t::self_connection)
        .value("invalid_metadata", close_reason_t::invalid_metadata)
        .value("metadata_too_big", close_reason_t::metadata_too_big)
        .value("message_too_big", close_reason_t::message_too_big)
        .value("invalid_message_id", close_reason_t::invalid_message_id)
        .value("invalid_message", close_reason_t::invalid_message)
        .value("invalid_piece_message", close_reason_t::invalid_piece_message)
        .value("invalid_have_message", close_reason_t::invalid_have_message)
        .value("invalid_bitfield_message", close_reason_t::invalid_bitfield_message)
        .value("invalid_choke_message", close_reason_t::invalid_choke_message)
        .value("invalid_unchoke_message", close_reason_t::invalid_unchoke_message)
        .value("invalid_interested_message", close_reason_t::invalid_interested_message)
        .value("invalid_not_interested_message", close_reason_t::invalid_not_interested_message)
        .value("invalid_request_message", close_reason_t::invalid_request_message)
        .value("invalid_reject_message", close_reason_t::invalid_reject_message)
        .value("invalid_allow_fast_message", close_reason_t::invalid_allow_fast_message)
        .value("invalid_extended_message", close_reason_t::invalid_extended_message)
        .value("invalid_cancel_message", close_reason_t::invalid_cancel_message)
        .value("invalid_dht_port_message", close_reason_t::invalid_dht_port_message)
        .value("invalid_suggest_message", close_reason_t::invalid_suggest_message)
        .value("invalid_have_all_message", close_reason_t::invalid_have_all_message)
        .value("invalid_dont_have_message", close_reason_t::invalid_dont_have_message)
        .value("invalid_have_none_message", close_reason_t::invalid_have_none_message)
        .value("invalid_pex_message", close_reason_t::invalid_pex_message)
        .value("invalid_metadata_request_message", close_reason_t::invalid_metadata_request_message)
        .value("invalid_metadata_message", close_reason_t::invalid_metadata_message)
        .value("invalid_metadata_offset", close_reason_t::invalid_metadata_offset)
        .value("request_when_choked", close_reason_t::request_when_choked)
        .value("corrupt_pieces", close_reason_t::corrupt_pieces)
        .value("pex_message_too_big", close_reason_t::pex_message_too_big)
        .value("pex_too_frequent", close_reason_t::pex_too_frequent)
        ;
=======
    class_<oversized_file_alert, bases<torrent_alert>, noncopyable>(
        "oversized_file_alert", no_init)
        ;

    class_<torrent_conflict_alert, bases<torrent_alert>, noncopyable>(
        "torrent_conflict_alert", no_init)
        .add_property("conflicting_torrent", make_getter(&torrent_conflict_alert::conflicting_torrent, by_value()))
        .add_property("metadata", make_getter(&torrent_conflict_alert::metadata, by_value()))
        ;

>>>>>>> 15c84eaa
}

#ifdef _MSC_VER
#pragma warning(pop)
#endif<|MERGE_RESOLUTION|>--- conflicted
+++ resolved
@@ -1147,7 +1147,16 @@
         "dht_bootstrap_alert", no_init)
         ;
 
-<<<<<<< HEAD
+    class_<oversized_file_alert, bases<torrent_alert>, noncopyable>(
+        "oversized_file_alert", no_init)
+        ;
+
+    class_<torrent_conflict_alert, bases<torrent_alert>, noncopyable>(
+        "torrent_conflict_alert", no_init)
+        .add_property("conflicting_torrent", make_getter(&torrent_conflict_alert::conflicting_torrent, by_value()))
+        .add_property("metadata", make_getter(&torrent_conflict_alert::metadata, by_value()))
+        ;
+
     enum_<close_reason_t>("close_reason_t")
         .value("none", close_reason_t::none)
         .value("duplicate_peer_id", close_reason_t::duplicate_peer_id)
@@ -1200,18 +1209,6 @@
         .value("pex_message_too_big", close_reason_t::pex_message_too_big)
         .value("pex_too_frequent", close_reason_t::pex_too_frequent)
         ;
-=======
-    class_<oversized_file_alert, bases<torrent_alert>, noncopyable>(
-        "oversized_file_alert", no_init)
-        ;
-
-    class_<torrent_conflict_alert, bases<torrent_alert>, noncopyable>(
-        "torrent_conflict_alert", no_init)
-        .add_property("conflicting_torrent", make_getter(&torrent_conflict_alert::conflicting_torrent, by_value()))
-        .add_property("metadata", make_getter(&torrent_conflict_alert::metadata, by_value()))
-        ;
-
->>>>>>> 15c84eaa
 }
 
 #ifdef _MSC_VER
