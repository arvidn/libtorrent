--- conflicted
+++ resolved
@@ -26,13 +26,6 @@
 	fs.add_file(input, size)
 
 for root, dirs, files in os.walk(input):
-<<<<<<< HEAD
-	# skip directories starting with .
-	if os.path.split(root)[1][0] == '.': continue
-	for f in files:
-		# skip files starting with .
-		if f[0] == '.': continue
-=======
     # skip directories starting with .
     if os.path.split(root)[1][0] == '.':
         continue
@@ -41,24 +34,15 @@
         # skip files starting with .
         if f[0] == '.':
             continue
->>>>>>> 4c4a204b
 
         # skip thumbs.db on windows
         if f == 'Thumbs.db':
             continue
 
-<<<<<<< HEAD
-		fname = os.path.join(root[len(parent_input)+1:], f)
-		size = os.path.getsize(os.path.join(parent_input, fname))
-		print('%10d kiB  %s' % (size / 1024, fname))
-		# TODO: is deprecated, bind the updated create torrent interface
-		fs.add_file(fname, size);
-=======
         fname = os.path.join(root[len(parent_input)+1:], f)
         size = os.path.getsize(os.path.join(parent_input, fname))
         print('%10d kiB  %s' % (size / 1024, fname))
         fs.add_file(fname, size)
->>>>>>> 4c4a204b
 
 if fs.num_files() == 0:
     print('no files added')
