--- conflicted
+++ resolved
@@ -1476,18 +1476,12 @@
 				if (c == 'W' && h.is_valid())
 				{
 					std::set<std::string> seeds = h.url_seeds();
-					for (std::set<std::string>::iterator i = seeds.begin()
-						, end(seeds.end()); i != end; ++i)
-					{
-						h.remove_url_seed(*i);
-					}
+					for (auto const& s : seeds)
+						h.remove_url_seed(s);
 
 					seeds = h.http_seeds();
-					for (std::set<std::string>::iterator i = seeds.begin()
-						, end(seeds.end()); i != end; ++i)
-					{
-						h.remove_http_seed(*i);
-					}
+					for (auto const& s : seeds)
+						h.remove_http_seed(s);
 				}
 
 				if (c == 'D' && h.is_valid())
@@ -1638,13 +1632,9 @@
 [v] scrape                                      [D] delete torrent and data
 [r] force reannounce                            [R] save resume data for all torrents
 [o] set piece deadlines (sequential dl)         [P] toggle auto-managed
-<<<<<<< HEAD
-[k] toggle force-started
-=======
 [k] toggle force-started                        [W] remove all web seeds
  [  move queue position closer to beginning
  ]  move queue position closer to end
->>>>>>> 5c869f69
 
 DISPLAY OPTIONS
 left/right arrow keys: select torrent filter
