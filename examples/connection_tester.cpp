/*

Copyright (c) 2010-2019, Arvid Norberg
Copyright (c) 2015, Mike Tzou
Copyright (c) 2016-2018, Steven Siloti
Copyright (c) 2016, Andrei Kurushin
Copyright (c) 2016, 2018, Alden Torres
All rights reserved.

Redistribution and use in source and binary forms, with or without
modification, are permitted provided that the following conditions
are met:

    * Redistributions of source code must retain the above copyright
      notice, this list of conditions and the following disclaimer.
    * Redistributions in binary form must reproduce the above copyright
      notice, this list of conditions and the following disclaimer in
      the documentation and/or other materials provided with the distribution.
    * Neither the name of the author nor the names of its
      contributors may be used to endorse or promote products derived
      from this software without specific prior written permission.

THIS SOFTWARE IS PROVIDED BY THE COPYRIGHT HOLDERS AND CONTRIBUTORS "AS IS"
AND ANY EXPRESS OR IMPLIED WARRANTIES, INCLUDING, BUT NOT LIMITED TO, THE
IMPLIED WARRANTIES OF MERCHANTABILITY AND FITNESS FOR A PARTICULAR PURPOSE
ARE DISCLAIMED. IN NO EVENT SHALL THE COPYRIGHT OWNER OR CONTRIBUTORS BE
LIABLE FOR ANY DIRECT, INDIRECT, INCIDENTAL, SPECIAL, EXEMPLARY, OR
CONSEQUENTIAL DAMAGES (INCLUDING, BUT NOT LIMITED TO, PROCUREMENT OF
SUBSTITUTE GOODS OR SERVICES; LOSS OF USE, DATA, OR PROFITS; OR BUSINESS
INTERRUPTION) HOWEVER CAUSED AND ON ANY THEORY OF LIABILITY, WHETHER IN
CONTRACT, STRICT LIABILITY, OR TORT (INCLUDING NEGLIGENCE OR OTHERWISE)
ARISING IN ANY WAY OUT OF THE USE OF THIS SOFTWARE, EVEN IF ADVISED OF THE
POSSIBILITY OF SUCH DAMAGE.

*/

#include "libtorrent/peer_id.hpp"
#include "libtorrent/io_context.hpp"
#include "libtorrent/socket.hpp"
#include "libtorrent/address.hpp"
#include "libtorrent/error_code.hpp"
#include "libtorrent/io.hpp"
#include "libtorrent/torrent_info.hpp"
#include "libtorrent/create_torrent.hpp"
#include "libtorrent/hasher.hpp"
#include "libtorrent/socket_io.hpp"
#include "libtorrent/string_view.hpp"
#include "libtorrent/session.hpp" // for default_disk_io_constructor
#include "libtorrent/disk_interface.hpp"
#include "libtorrent/performance_counters.hpp"
#include "libtorrent/aux_/session_settings.hpp"
#include <random>
#include <cstring>
#include <thread>
#include <functional>
#include <iostream>
#include <atomic>
#include <array>
#include <chrono>

#if BOOST_ASIO_DYN_LINK
#include <boost/asio/impl/src.hpp>
#endif

using namespace lt;
using namespace lt::aux; // for write_* and read_*
using lt::make_address_v4;

using namespace std::placeholders;

void generate_block(span<std::uint32_t> buffer, piece_index_t const piece
	, int const offset)
{
	std::uint32_t const fill = (static_cast<int>(piece) << 8) | ((offset / 0x4000) & 0xff);
	for (auto& w : buffer) w = fill;
}

// in order to circumvent the restricton of only
// one connection per IP that most clients implement
// all sockets created by this tester are bound to
// uniqe local IPs in the range (127.0.0.1 - 127.255.255.255)
// it's only enabled if the target is also on the loopback
int local_if_counter = 0;
bool local_bind = false;

// when set to true, blocks downloaded are verified to match
// the test torrents
bool verify_downloads = false;

// if this is true, one block in 1000 will be sent corrupt.
// this only applies to dual and upload tests
bool test_corruption = false;

// number of seeds we've spawned. The test is terminated
// when this reaches zero, for dual tests
std::atomic<int> num_seeds(0);

// the kind of test to run. Upload sends data to a
// bittorrent client, download requests data from
// a client and dual uploads and downloads from a client
// at the same time (this is presumably the most realistic
// test)
enum test_mode_t{ none, upload_test, download_test, dual_test };
test_mode_t test_mode = none;

// the number of suggest messages received (total across all peers)
std::atomic<int> num_suggest(0);

// the number of requests made from suggested pieces
std::atomic<int> num_suggested_requests(0);

std::string leaf_path(std::string f)
{
	if (f.empty()) return "";
	char const* first = f.c_str();
	char const* sep = strrchr(first, '/');
#if defined(TORRENT_WINDOWS) || defined(TORRENT_OS2)
	char const* altsep = strrchr(first, '\\');
	if (sep == 0 || altsep > sep) sep = altsep;
#endif
	if (sep == nullptr) return f;

	if (sep - first == int(f.size()) - 1)
	{
		// if the last character is a / (or \)
		// ignore it
		int len = 0;
		while (sep > first)
		{
			--sep;
			if (*sep == '/'
#if defined(TORRENT_WINDOWS) || defined(TORRENT_OS2)
				|| *sep == '\\'
#endif
				)
				return std::string(sep + 1, len);
			++len;
		}
		return std::string(first, len);
	}
	return std::string(sep + 1);
}

namespace {
std::random_device dev;
std::mt19937 rng(dev());
}

struct peer_conn
{
	peer_conn(io_context& ios, int num_pieces, int blocks_pp, tcp::endpoint const& ep
		, char const* ih, bool seed_, int churn_, bool corrupt_)
		: s(ios)
		, read_pos(0)
		, state(handshaking)
		, choked(true)
		, current_piece(-1)
		, current_piece_is_allowed(false)
		, block(0)
		, blocks_per_piece(blocks_pp)
		, info_hash(ih)
		, outstanding_requests(0)
		, seed(seed_)
		, fast_extension(false)
		, blocks_received(0)
		, blocks_sent(0)
		, num_pieces(num_pieces)
		, start_time(clock_type::now())
		, churn(churn_)
		, corrupt(corrupt_)
		, endpoint(ep)
		, restarting(false)
	{
		corruption_counter = rand() % 1000;
		if (seed) ++num_seeds;
		pieces.reserve(num_pieces);
		start_conn();
	}

	void start_conn()
	{
		if (local_bind)
		{
			error_code ec;
			s.open(endpoint.protocol(), ec);
			if (ec)
			{
				close("ERROR OPEN: %s", ec);
				return;
			}
			tcp::endpoint bind_if(address_v4(
				(127 << 24)
				+ ((local_if_counter / 255) << 16)
				+ ((local_if_counter % 255) + 1)), 0);
			++local_if_counter;
			s.bind(bind_if, ec);
			if (ec)
			{
				close("ERROR BIND: %s", ec);
				return;
			}
		}
		restarting = false;
		s.async_connect(endpoint, std::bind(&peer_conn::on_connect, this, _1));
	}

	tcp::socket s;
	char write_buf_proto[100];
	std::uint32_t write_buffer[17*1024/4];
	std::uint32_t buffer[17*1024/4];
	int read_pos;
	int corruption_counter;

	enum state_t
	{
		handshaking,
		sending_request,
		receiving_message
	};
	int state;
	std::vector<piece_index_t> pieces;
	std::vector<piece_index_t> suggested_pieces;
	std::vector<piece_index_t> allowed_fast;
	bool choked;
	piece_index_t current_piece; // the piece we're currently requesting blocks from
	bool current_piece_is_allowed;
	int block;
	int blocks_per_piece;
	char const* info_hash;
	int outstanding_requests;
	// if this is true, this connection is a seed
	bool seed;
	bool fast_extension;
	int blocks_received;
	int blocks_sent;
	int num_pieces;
	time_point start_time;
	time_point end_time;
	int churn;
	bool corrupt;
	tcp::endpoint endpoint;
	bool restarting;

	void on_connect(error_code const& ec)
	{
		if (ec)
		{
			close("ERROR CONNECT: %s", ec);
			return;
		}

		char handshake[] = "\x13" "BitTorrent protocol\0\0\0\0\0\0\0\x04"
			"                    " // space for info-hash
			"aaaaaaaaaaaaaaaaaaaa" // peer-id
			"\0\0\0\x01\x02"; // interested
		char* h = (char*)malloc(sizeof(handshake));
		memcpy(h, handshake, sizeof(handshake));
		std::memcpy(h + 28, info_hash, 20);
		std::generate(h + 48, h + 68, &rand);
		// for seeds, don't send the interested message
		boost::asio::async_write(s, boost::asio::buffer(h, (sizeof(handshake) - 1) - (seed ? 5 : 0))
			, std::bind(&peer_conn::on_handshake, this, h, _1, _2));
	}

	void on_handshake(char* h, error_code const& ec, size_t)
	{
		free(h);
		if (ec)
		{
			close("ERROR SEND HANDSHAKE: %s", ec);
			return;
		}

		// read handshake
		boost::asio::async_read(s, boost::asio::buffer((char*)buffer, 68)
			, std::bind(&peer_conn::on_handshake2, this, _1, _2));
	}

	void on_handshake2(error_code const& ec, size_t)
	{
		if (ec)
		{
			close("ERROR READ HANDSHAKE: %s", ec);
			return;
		}

		// buffer is the full 68 byte handshake
		// look at the extension bits

		fast_extension = (((char*)buffer)[27] & 4) != 0;

		if (seed)
		{
			write_have_all();
		}
		else
		{
			work_download();
		}
	}

	void write_have_all()
	{
		if (fast_extension)
		{
			char* ptr = write_buf_proto;
			// have_all
			write_uint32(1, ptr);
			write_uint8(0xe, ptr);
			// unchoke
			write_uint32(1, ptr);
			write_uint8(1, ptr);
			boost::asio::async_write(s, boost::asio::buffer(write_buf_proto, ptr - write_buf_proto)
				, std::bind(&peer_conn::on_have_all_sent, this, _1, _2));
		}
		else
		{
			// bitfield
			int len = (num_pieces + 7) / 8;
			char* ptr = (char*)buffer;
			write_uint32(len + 1, ptr);
			write_uint8(5, ptr);
			memset(ptr, 255, len);
			ptr += len;
			// unchoke
			write_uint32(1, ptr);
			write_uint8(1, ptr);
			boost::asio::async_write(s, boost::asio::buffer((char*)buffer, len + 10)
				, std::bind(&peer_conn::on_have_all_sent, this, _1, _2));
		}
	}

	void on_have_all_sent(error_code const& ec, size_t)
	{
		if (ec)
		{
			close("ERROR SEND HAVE ALL: %s", ec);
			return;
		}

		// read message
		boost::asio::async_read(s, boost::asio::buffer((char*)buffer, 4)
			, std::bind(&peer_conn::on_msg_length, this, _1, _2));
	}

	bool write_request()
	{
		// if we're choked (and there are no allowed-fast pieces left)
		if (choked && allowed_fast.empty() && !current_piece_is_allowed) return false;

		// if there are no pieces left to request
		if (pieces.empty() && suggested_pieces.empty()
			&& current_piece == piece_index_t(-1))
		{
			return false;
		}

		if (current_piece == piece_index_t(-1))
		{
			// pick a new piece
			if (choked && allowed_fast.size() > 0)
			{
				current_piece = allowed_fast.front();
				allowed_fast.erase(allowed_fast.begin());
				current_piece_is_allowed = true;
			}
			else if (suggested_pieces.size() > 0)
			{
				current_piece = suggested_pieces.front();
				suggested_pieces.erase(suggested_pieces.begin());
				++num_suggested_requests;
				current_piece_is_allowed = false;
			}
			else if (pieces.size() > 0)
			{
				current_piece = pieces.front();
				pieces.erase(pieces.begin());
				current_piece_is_allowed = false;
			}
			else
			{
				TORRENT_ASSERT_FAIL();
			}
		}
		char msg[] = "\0\0\0\xd\x06"
			"    " // piece
			"    " // offset
			"    "; // length
		char* m = (char*)malloc(sizeof(msg));
		memcpy(m, msg, sizeof(msg));
		char* ptr = m + 5;
		write_uint32(static_cast<int>(current_piece), ptr);
		write_uint32(block * 16 * 1024, ptr);
		write_uint32(16 * 1024, ptr);
		boost::asio::async_write(s, boost::asio::buffer(m, sizeof(msg) - 1)
			, std::bind(&peer_conn::on_req_sent, this, m, _1, _2));

		++outstanding_requests;
		++block;
		if (block == blocks_per_piece)
		{
			block = 0;
			current_piece = piece_index_t(-1);
			current_piece_is_allowed = false;
		}
		return true;
	}

	void on_req_sent(char* m, error_code const& ec, size_t)
	{
		free(m);
		if (ec)
		{
			close("ERROR SEND REQUEST: %s", ec);
			return;
		}

		work_download();
	}

	void close(char const* fmt, error_code const& ec)
	{
		end_time = clock_type::now();
		char tmp[1024];
		std::snprintf(tmp, sizeof(tmp), fmt, ec.message().c_str());
		int time = int(total_milliseconds(end_time - start_time));
		if (time == 0) time = 1;
		float up = (std::int64_t(blocks_sent) * 0x4000) / time / 1000.f;
		float down = (std::int64_t(blocks_received) * 0x4000) / time / 1000.f;
		error_code e;

		char ep_str[200];
		address const& addr = s.local_endpoint(e).address();
		if (addr.is_v6())
			std::snprintf(ep_str, sizeof(ep_str), "[%s]:%d", addr.to_string().c_str()
				, s.local_endpoint(e).port());
		else
			std::snprintf(ep_str, sizeof(ep_str), "%s:%d", addr.to_string().c_str()
				, s.local_endpoint(e).port());
		std::printf("%s ep: %s sent: %d received: %d duration: %d ms up: %.1fMB/s down: %.1fMB/s\n"
			, tmp, ep_str, blocks_sent, blocks_received, time, up, down);
		if (seed) --num_seeds;
	}

	void work_download()
	{
		if (pieces.empty()
			&& suggested_pieces.empty()
			&& current_piece == piece_index_t(-1)
			&& outstanding_requests == 0
			&& blocks_received >= num_pieces * blocks_per_piece)
		{
			close("COMPLETED DOWNLOAD", error_code());
			return;
		}

		// send requests
		if (outstanding_requests < 40)
		{
			if (write_request()) return;
		}

		// read message
		boost::asio::async_read(s, boost::asio::buffer((char*)buffer, 4)
			, std::bind(&peer_conn::on_msg_length, this, _1, _2));
	}

	void on_msg_length(error_code const& ec, size_t)
	{
		if ((ec == boost::asio::error::operation_aborted || ec == boost::asio::error::bad_descriptor)
			&& restarting)
		{
			start_conn();
			return;
		}

		if (ec)
		{
			close("ERROR RECEIVE MESSAGE PREFIX: %s", ec);
			return;
		}
		char* ptr = (char*)buffer;
		unsigned int length = read_uint32(ptr);
		if (length > sizeof(buffer))
		{
			std::fprintf(stderr, "len: %d\n", length);
			close("ERROR RECEIVE MESSAGE PREFIX: packet too big", error_code());
			return;
		}
		boost::asio::async_read(s, boost::asio::buffer((char*)buffer, length)
			, std::bind(&peer_conn::on_message, this, _1, _2));
	}

	void on_message(error_code const& ec, size_t bytes_transferred)
	{
		if ((ec == boost::asio::error::operation_aborted || ec == boost::asio::error::bad_descriptor)
			&& restarting)
		{
			start_conn();
			return;
		}

		if (ec)
		{
			close("ERROR RECEIVE MESSAGE: %s", ec);
			return;
		}
		char* ptr = (char*)buffer;
		int msg = read_uint8(ptr);

		if (test_mode == dual_test && num_seeds == 0)
		{
			TORRENT_ASSERT(!seed);
			close("NO MORE SEEDS, test done", error_code());
			return;
		}

		//std::printf("msg: %d len: %d\n", msg, int(bytes_transferred));

		if (seed)
		{
			if (msg == 6)
			{
				if (bytes_transferred != 13)
				{
					close("REQUEST packet has invalid size", error_code());
					return;
				}
				piece_index_t const piece = piece_index_t(aux::read_int32(ptr));
				int const start = aux::read_int32(ptr);
				int const length = aux::read_int32(ptr);
				write_piece(piece, start, length);
			}
			else if (msg == 3) // not-interested
			{
				close("DONE", error_code());
				return;
			}
			else
			{
				// read another message
				boost::asio::async_read(s, boost::asio::buffer(buffer, 4)
					, std::bind(&peer_conn::on_msg_length, this, _1, _2));
			}
		}
		else
		{
			if (msg == 0xe) // have_all
			{
				// build a list of all pieces and request them all!
				pieces.resize(num_pieces);
				for (piece_index_t i(0); i < piece_index_t(int(pieces.size())); ++i)
					pieces[static_cast<int>(i)] = i;
				std::shuffle(pieces.begin(), pieces.end(), rng);
			}
			else if (msg == 4) // have
			{
				piece_index_t const piece(aux::read_int32(ptr));
				if (pieces.empty()) pieces.push_back(piece);
				else pieces.insert(pieces.begin() + (rand() % pieces.size()), piece);
			}
			else if (msg == 5) // bitfield
			{
				pieces.reserve(num_pieces);
				piece_index_t piece(0);
				for (int i = 0; i < int(bytes_transferred); ++i)
				{
					int mask = 0x80;
					for (int k = 0; k < 8; ++k)
					{
						if (piece > piece_index_t(num_pieces)) break;
						if (*ptr & mask) pieces.push_back(piece);
						mask >>= 1;
						++piece;
					}
					++ptr;
				}
				std::shuffle(pieces.begin(), pieces.end(), rng);
			}
			else if (msg == 7) // piece
			{
				if (verify_downloads)
				{
					piece_index_t const piece(read_uint32(ptr));
					int start = read_uint32(ptr);
					int size = int(bytes_transferred) - 9;
					verify_piece(piece, start, ptr, size);
				}
				++blocks_received;
				--outstanding_requests;
				piece_index_t const piece = piece_index_t(aux::read_int32(ptr));
				int start = aux::read_int32(ptr);

				if (churn && (blocks_received % churn) == 0) {
					outstanding_requests = 0;
					restarting = true;
					s.close();
					return;
				}
				if (int((start + bytes_transferred) / 0x4000) == blocks_per_piece)
				{
					write_have(piece);
					return;
				}
			}
			else if (msg == 13) // suggest
			{
				piece_index_t const piece(aux::read_int32(ptr));
				auto i = std::find(pieces.begin(), pieces.end(), piece);
				if (i != pieces.end())
				{
					pieces.erase(i);
					suggested_pieces.push_back(piece);
					++num_suggest;
				}
			}
			else if (msg == 16) // reject request
			{
				piece_index_t const piece(aux::read_int32(ptr));
				int start = aux::read_int32(ptr);
				int length = aux::read_int32(ptr);

				// put it back!
				if (current_piece != piece)
				{
					if (pieces.empty() || pieces.back() != piece)
						pieces.push_back(piece);
				}
				else
				{
					block = std::min(start / 0x4000, block);
					if (block == 0)
					{
						pieces.push_back(current_piece);
						current_piece = piece_index_t(-1);
						current_piece_is_allowed = false;
					}
				}
				--outstanding_requests;
				std::fprintf(stderr, "REJECT: [ piece: %d start: %d length: %d ]\n"
					, static_cast<int>(piece), start, length);
			}
			else if (msg == 0) // choke
			{
				choked = true;
			}
			else if (msg == 1) // unchoke
			{
				choked = false;
			}
			else if (msg == 17) // allowed_fast
			{
				piece_index_t const piece = piece_index_t(aux::read_int32(ptr));
				auto i = std::find(pieces.begin(), pieces.end(), piece);
				if (i != pieces.end())
				{
					pieces.erase(i);
					allowed_fast.push_back(piece);
				}
			}
			work_download();
		}
	}

	bool verify_piece(piece_index_t const piece, int start, char const* ptr, int size)
	{
		std::uint32_t* buf = (std::uint32_t*)ptr;
		std::uint32_t const fill = (static_cast<int>(piece) << 8) | ((start / 0x4000) & 0xff);
		for (int i = 0; i < size / 4; ++i)
		{
			if (buf[i] != fill)
			{
				std::fprintf(stderr, "received invalid block. piece %d block %d\n"
					, static_cast<int>(piece), start / 0x4000);
				exit(1);
			}
		}
		return true;
	}

	void write_piece(piece_index_t const piece, int start, int length)
	{
		generate_block({write_buffer, length / 4}
			, piece, start);

		if (corrupt)
		{
			--corruption_counter;
			if (corruption_counter == 0)
			{
				corruption_counter = 1000;
				std::memset(write_buffer, 0, 10);
			}
		}
		char* ptr = write_buf_proto;
		write_uint32(9 + length, ptr);
		assert(length == 0x4000);
		write_uint8(7, ptr);
		write_uint32(static_cast<int>(piece), ptr);
		write_uint32(start, ptr);
		std::array<boost::asio::const_buffer, 2> vec;
		vec[0] = boost::asio::buffer(write_buf_proto, ptr - write_buf_proto);
		vec[1] = boost::asio::buffer(write_buffer, length);
		boost::asio::async_write(s, vec, std::bind(&peer_conn::on_have_all_sent, this, _1, _2));
		++blocks_sent;
		if (churn && (blocks_sent % churn) == 0 && seed) {
			outstanding_requests = 0;
			restarting = true;
			s.close();
		}
	}

	void write_have(piece_index_t const piece)
	{
		char* ptr = write_buf_proto;
		write_uint32(5, ptr);
		write_uint8(4, ptr);
		write_uint32(static_cast<int>(piece), ptr);
		boost::asio::async_write(s, boost::asio::buffer(write_buf_proto, 9), std::bind(&peer_conn::on_have_all_sent, this, _1, _2));
	}
};

void print_usage()
{
	std::fprintf(stderr, "usage: connection_tester command [options]\n\n"
		"command is one of:\n"
		"  gen-torrent        generate a test torrent\n"
		"    options for this command:\n"
		"    -s <size>          the size of the torrent in megabytes\n"
		"    -n <num-files>     the number of files in the test torrent\n"
		"    -t <file>          the file to save the .torrent file to\n"
		"  gen-data             generate the data file(s) for the test torrent\n"
		"    options for this command:\n"
		"    -t <file>          the torrent file that was previously generated\n"
		"    -P <path>          the path to where the data should be stored\n\n"
		"  gen-test-torrents    generate many test torrents (cannot be used for up/down tests)\n"
		"    options for this command:\n"
		"    -N <num-torrents>  number of torrents to generate\n"
		"    -n <num-files>     number of files in each torrent\n"
		"    -t <name>          base name of torrent files (index is appended)\n\n"
		"    -T <URL>           add the specified tracker URL to each torrent\n"
		"                       this option may appear multiple times\n\n"
		"  upload               start an uploader test\n"
		"  download             start a downloader test\n"
		"  dual                 start a download and upload test\n"
		"    options for these commands:\n"
		"    -c <num-conns>     the number of connections to make to the target\n"
		"    -d <dst>           the IP address of the target\n"
		"    -p <dst-port>      the port the target listens on\n"
		"    -t <torrent-file>  the torrent file previously generated by gen-torrent\n"
		"    -C                 send corrupt pieces sometimes (applies to upload and dual)\n"
		"    -r <reconnects>    churn - number of reconnects per second\n\n"
		"examples:\n\n"
		"connection_tester gen-torrent -s 1024 -n 4 -t test.torrent\n"
		"connection_tester upload -c 200 -d 127.0.0.1 -p 6881 -t test.torrent\n"
		"connection_tester download -c 200 -d 127.0.0.1 -p 6881 -t test.torrent\n"
		"connection_tester dual -c 200 -d 127.0.0.1 -p 6881 -t test.torrent\n");
	exit(1);
}

void hasher_thread(lt::aux::vector<sha1_hash, piece_index_t>* output
	, lt::file_storage const& fs
	, piece_index_t const start_piece
	, piece_index_t const end_piece
	, bool print)
{
	if (print) std::fprintf(stderr, "\n");
	std::uint32_t piece[0x4000 / 4];
	int const piece_size = fs.piece_length();

	std::vector<file_slice> files = fs.map_block(start_piece, 0
		, std::min(static_cast<int>(end_piece - start_piece) * std::int64_t(piece_size)
			, fs.total_size() - static_cast<int>(start_piece) * std::int64_t(piece_size)));

	for (piece_index_t i = start_piece; i < end_piece; ++i)
	{
		hasher ph;
		for (int j = 0; j < piece_size; j += 0x4000)
		{
			generate_block(piece, i, j);

			// if any part of this block overlaps with a pad-file, we need to
			// clear those bytes to 0
			for (int k = 0; k < 0x4000; )
			{
				if (files.empty())
				{
					TORRENT_ASSERT(i == prev(end_piece));
					TORRENT_ASSERT(k > 0);
					TORRENT_ASSERT(k < 0x4000);
					// this is the last piece of the torrent, and the piece
					// extends a bit past the end of the last file. This part
					// should be truncated
					ph.update(reinterpret_cast<char*>(piece), k);
					goto out;
				}
				auto& f = files.front();
				int const range = int(std::min(std::int64_t(0x4000 - k), f.size));
				if (fs.pad_file_at(f.file_index))
					std::memset(reinterpret_cast<char*>(piece) + k, 0, range);

				f.offset += range;
				f.size -= range;
				k += range;
				if (f.size == 0) files.erase(files.begin());
			}
			ph.update(reinterpret_cast<char*>(piece), 0x4000);
		}
out:
		(*output)[i] = ph.final();
		int const range = static_cast<int>(end_piece) - static_cast<int>(start_piece);
		if (print && (static_cast<int>(i) & 1))
		{
			int const delta_piece = static_cast<int>(i) - static_cast<int>(start_piece);
			std::fprintf(stderr, "\r%.1f %% ", float(delta_piece * 100) / float(range));
		}
	}
	if (print) std::fprintf(stderr, "\n");
}

// size is in megabytes
void generate_torrent(std::vector<char>& buf, int num_pieces, int num_files
	, char const* torrent_name)
{
	file_storage fs;
	// 1 MiB piece size
	const int piece_size = 1024 * 1024;
	const std::int64_t total_size = std::int64_t(piece_size) * num_pieces;

	std::int64_t s = total_size;
	int file_index = 0;
	std::int64_t file_size = total_size / num_files;
	while (s > 0)
	{
		char b[100];
		std::snprintf(b, sizeof(b), "%s/stress_test%d", torrent_name, file_index);
		++file_index;
		fs.add_file(b, std::min(s, file_size));
		s -= file_size;
		file_size += 200;
	}

	lt::create_torrent t(fs, piece_size, lt::create_torrent::v1_only);

	num_pieces = t.num_pieces();

	int const num_threads = std::thread::hardware_concurrency()
		? std::thread::hardware_concurrency() : 4;
	std::printf("hashing in %d threads\n", num_threads);

	std::vector<std::thread> threads;
	threads.reserve(num_threads);
	lt::aux::vector<lt::sha1_hash, piece_index_t> hashes(num_pieces);
	for (int i = 0; i < num_threads; ++i)
	{
		threads.emplace_back(&hasher_thread, &hashes, t.files()
			, piece_index_t(i * num_pieces / num_threads)
			, piece_index_t((i + 1) * num_pieces / num_threads)
			, i == 0);
	}

	for (auto& i : threads)
		i.join();

	for (auto i : t.files().piece_range())
		t.set_hash(i, hashes[i]);

	bencode(std::back_inserter(buf), t.generate());
}

void write_handler(file_storage const& fs
	, disk_interface& disk, storage_holder& st
	, piece_index_t& piece, int& offset
	, lt::storage_error const& error)
{
	if (error)
	{
		std::fprintf(stderr, "storage error: %s\n", error.ec.message().c_str());
		return;
	}


	if (static_cast<int>(piece) & 1)
	{
		std::fprintf(stderr, "\r%.1f %% "
			, float(static_cast<int>(piece) * 100) / float(fs.num_pieces()));
	}

	if (piece >= fs.end_piece()) return;
	offset += 0x4000;
	if (offset >= fs.piece_size(piece))
	{
		offset = 0;
		++piece;
	}
	if (piece >= fs.end_piece())
	{
		disk.abort(false);
		return;
	}

	std::uint32_t buffer[0x4000 / 4];
	generate_block(buffer, piece, offset);

	int const left_in_piece = fs.piece_size(piece) - offset;
	if (left_in_piece <= 0) return;

	disk.async_write(st, { piece, offset, std::min(left_in_piece, 0x4000)}
		, reinterpret_cast<char const*>(buffer)
		, std::shared_ptr<disk_observer>()
		, [&](lt::storage_error const& error)
		{ write_handler(fs, disk, st, piece, offset, error); });

	disk.submit_jobs();
}

void generate_data(char const* path, torrent_info const& ti)
{
	io_context ios;
	counters stats_counters;
	settings_pack sett = default_settings();
	std::unique_ptr<lt::disk_interface> disk = default_disk_io_constructor(ios, sett, stats_counters);

	file_storage const& fs = ti.files();

	aux::vector<download_priority_t, file_index_t> priorities;
	sha1_hash info_hash;
	storage_params params{
		fs,
		nullptr,
		path,
		storage_mode_sparse,
		priorities,
		info_hash
	};

	storage_holder st = disk->new_torrent(params, std::shared_ptr<void>());

	piece_index_t piece(0);
	int offset = 0;

	std::uint32_t buffer[0x4000 / 4];
	generate_block(buffer, piece, offset);

	disk->async_write(st, { piece, offset, std::min(fs.piece_size(piece), 0x4000)}
		, reinterpret_cast<char const*>(buffer)
		, std::shared_ptr<disk_observer>()
		, [&](lt::storage_error const& error)
		{ write_handler(fs, *disk, st, piece, offset, error); });

	// keep 10 writes in flight at all times
	for (int i = 0; i < 10; ++i)
	{
		write_handler(fs, *disk, st, piece, offset, lt::storage_error());
	}

	disk->submit_jobs();

	ios.run();
}

void io_thread(io_context* ios) try
{
	ios->run();
}
catch (std::exception const& e)
{
	std::fprintf(stderr, "ERROR: %s\n", e.what());
}

int main(int argc, char* argv[])
{
	if (argc <= 1) print_usage();

	char const* command = argv[1];
	int size = 1000;
	int num_files = 10;
	int num_torrents = 1;
	char const* torrent_file = "benchmark.torrent";
	char const* data_path = ".";
	int num_connections = 50;
	char const* destination_ip = "127.0.0.1";
	int destination_port = 6881;
	int churn = 0;
<<<<<<< HEAD
=======
	bool gen_pad_files = false;
	std::vector<std::string> trackers;
>>>>>>> 7dcd091c

	argv += 2;
	argc -= 2;

	while (argc > 0)
	{
		char const* optname = argv[0];
		++argv;
		--argc;

		if (optname[0] != '-' || strlen(optname) != 2)
		{
			std::fprintf(stderr, "unknown option: %s\n", optname);
			continue;
		}

		// options with no arguments
		switch (optname[1])
		{
			case 'C': test_corruption = true; continue;
		}

		if (argc == 0)
		{
			std::fprintf(stderr, "missing argument for option: %s\n", optname);
			break;
		}

		char const* optarg = argv[0];
		++argv;
		--argc;

		switch (optname[1])
		{
			case 's': size = atoi(optarg); break;
			case 'n': num_files = atoi(optarg); break;
			case 'N': num_torrents = atoi(optarg); break;
			case 't': torrent_file = optarg; break;
			case 'T': trackers.push_back(optarg); break;
			case 'P': data_path = optarg; break;
			case 'c': num_connections = atoi(optarg); break;
			case 'p': destination_port = atoi(optarg); break;
			case 'd': destination_ip = optarg; break;
			case 'r': churn = atoi(optarg); break;
			default: std::fprintf(stderr, "unknown option: %s\n", optname);
		}
	}

	if (command == "gen-torrent"_sv)
	{
		std::vector<char> tmp;
		std::string name = leaf_path(torrent_file);
		name = name.substr(0, name.find_last_of('.'));
		std::printf("generating torrent: %s\n", name.c_str());
		generate_torrent(tmp, size ? size : 1024, num_files ? num_files : 1
			, name.c_str() );

		FILE* output = stdout;
		if ("-"_sv != torrent_file)
		{
			if( (output = std::fopen(torrent_file, "wb+")) == nullptr)
			{
				std::fprintf(stderr, "Could not open file '%s' for writing: %s\n"
					, torrent_file, std::strerror(errno));
				exit(2);
			}
		}
		std::fprintf(stderr, "writing file to: %s\n", torrent_file);
		fwrite(&tmp[0], 1, tmp.size(), output);
		if (output != stdout)
			std::fclose(output);

		return 0;
	}
	else if (command == "gen-data"_sv)
	{
		error_code ec;
		torrent_info ti(torrent_file, ec);
		if (ec)
		{
			std::fprintf(stderr, "ERROR LOADING .TORRENT: %s\n", ec.message().c_str());
			return 1;
		}
		generate_data(data_path, ti);
		return 0;
	}
	else if (command == "gen-test-torrents"_sv)
	{
		std::vector<char> buf;
		for (int i = 0; i < num_torrents; ++i)
		{
			char torrent_name[100];
			std::snprintf(torrent_name, sizeof(torrent_name), "%s-%d.torrent", torrent_file, i);

			file_storage fs;
			for (int j = 0; j < num_files; ++j)
			{
				char file_name[100];
				std::snprintf(file_name, sizeof(file_name), "%s-%d/file-%d", torrent_file, i, j);
				fs.add_file(file_name, std::int64_t(j + i + 1) * 251);
			}
			// 1 MiB piece size
			const int piece_size = 1024 * 1024;
			lt::create_torrent t(fs, piece_size, lt::create_torrent::v1_only);
			sha1_hash zero(nullptr);
			for (auto const k : fs.piece_range())
				t.set_hash(k, zero);

			int tier = 0;
			for (auto const& tr : trackers)
				t.add_tracker(tr, tier++);

			buf.clear();
			std::back_insert_iterator<std::vector<char>> out(buf);
			bencode(out, t.generate());
			FILE* f = std::fopen(torrent_name, "w+");
			if (f == nullptr)
			{
				std::fprintf(stderr, "Could not open file '%s' for writing: %s\n"
					, torrent_name, std::strerror(errno));
				return 1;
			}
			size_t ret = fwrite(buf.data(), 1, buf.size(), f);
			if (ret != buf.size())
			{
				std::fprintf(stderr, "write returned: %d (expected %d)\n", int(ret), int(buf.size()));
				std::fclose(f);
				return 1;
			}
			std::printf("wrote %s\n", torrent_name);
			std::fclose(f);
		}
		return 0;
	}
	else if (command == "upload"_sv)
	{
		test_mode = upload_test;
	}
	else if (command == "download"_sv)
	{
		test_mode = download_test;
	}
	else if (command == "dual"_sv)
	{
		test_mode = dual_test;
	}
	else
	{
		std::fprintf(stderr, "unknown command: %s\n\n", command);
		print_usage();
	}

	error_code ec;
	address_v4 addr = make_address_v4(destination_ip, ec);
	if (ec)
	{
		std::fprintf(stderr, "ERROR RESOLVING %s: %s\n", destination_ip, ec.message().c_str());
		return 1;
	}
	tcp::endpoint ep(addr, std::uint16_t(destination_port));

#if !defined __APPLE__
	// apparently darwin doesn't seems to let you bind to
	// loopback on any other IP than 127.0.0.1
	std::uint32_t const ip = addr.to_uint();
	if ((ip & 0xff000000) == 0x7f000000)
	{
		local_bind = true;
	}
#endif

	torrent_info ti(torrent_file, ec);
	if (ec)
	{
		std::fprintf(stderr, "ERROR LOADING .TORRENT: %s\n", ec.message().c_str());
		return 1;
	}

	std::vector<peer_conn*> conns;
	conns.reserve(num_connections);
	int const num_threads = 2;
	io_context ios[num_threads];
	for (int i = 0; i < num_connections; ++i)
	{
		bool corrupt = test_corruption && (i & 1) == 0;
		bool seed = false;
		if (test_mode == upload_test) seed = true;
		else if (test_mode == dual_test) seed = (i & 1);
		conns.push_back(new peer_conn(ios[i % num_threads], ti.num_pieces(), ti.piece_length() / 16 / 1024
			, ep, (char const*)ti.info_hash().data(), seed, churn, corrupt));
		std::this_thread::sleep_for(std::chrono::milliseconds(1));
		ios[i % num_threads].poll_one();
	}

	std::thread t1(&io_thread, &ios[0]);
	std::thread t2(&io_thread, &ios[1]);

	t1.join();
	t2.join();

	float up = 0.f;
	float down = 0.f;
	std::uint64_t total_sent = 0;
	std::uint64_t total_received = 0;

	for (peer_conn* p : conns)
	{
		int time = int(total_milliseconds(p->end_time - p->start_time));
		if (time == 0) time = 1;
		total_sent += p->blocks_sent;
		up += (std::int64_t(p->blocks_sent) * 0x4000) / time / 1000.f;
		down += (std::int64_t(p->blocks_received) * 0x4000) / time / 1000.f;
		delete p;
	}

	std::printf("=========================\n"
		"suggests: %d suggested-requests: %d\n"
		"total sent: %.1f %% received: %.1f %%\n"
		"rate sent: %.1f MB/s received: %.1f MB/s\n"
		, int(num_suggest), int(num_suggested_requests)
		, total_sent * 0x4000 * 100.f / float(ti.total_size())
		, total_received * 0x4000 * 100.f / float(ti.total_size())
		, up, down);

	return 0;
}<|MERGE_RESOLUTION|>--- conflicted
+++ resolved
@@ -982,11 +982,7 @@
 	char const* destination_ip = "127.0.0.1";
 	int destination_port = 6881;
 	int churn = 0;
-<<<<<<< HEAD
-=======
-	bool gen_pad_files = false;
 	std::vector<std::string> trackers;
->>>>>>> 7dcd091c
 
 	argv += 2;
 	argc -= 2;
