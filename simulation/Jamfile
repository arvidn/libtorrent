--- conflicted
+++ resolved
@@ -25,12 +25,8 @@
 	<invariant-checks>full
 	<asserts>on
 	<picker-debugging>on
-<<<<<<< HEAD
 	<cxxstd>17
-=======
-	<cxxstd>14
 	<crypto>built-in
->>>>>>> d2813015
 	;
 
 run test_pause.cpp ;
