--- conflicted
+++ resolved
@@ -152,14 +152,7 @@
 
 lt::time_duration run_timeout_sim(sim::simulation& sim)
 {
-<<<<<<< HEAD
-	sim::default_config cfg;
-	sim::simulation sim{cfg};
-
 	sim::asio::io_context ios(sim, lt::make_address_v4("50.0.0.1"));
-=======
-	sim::asio::io_service ios(sim, lt::address_v4::from_string("50.0.0.1"));
->>>>>>> 48627d7d
 	lt::session_proxy zombie;
 
 	// setup settings pack to use for the session (customization point)
@@ -213,40 +206,6 @@
 
 	TEST_CHECK(peer_timeout_timestamp != lt::time_point{});
 	return peer_timeout_timestamp - start;
-}
-
-TORRENT_TEST(peer_idle_timeout)
-{
-	sim::default_config cfg;
-	sim::simulation sim{cfg};
-
-	// just a listen socket that accepts connections, and just respond with a
-	// bittorrent handshake, but nothing more
-	idle_peer peer(sim, "60.0.0.0");
-	peer.enable_handshake();
-
-	auto peer_timeout_timestamp = run_timeout_sim(sim);
-
-	// the peer timeout defaults to 120 seconds
-	// settings_pack::peer_timeout
-	TEST_CHECK(peer_timeout_timestamp < lt::seconds(122));
-	TEST_CHECK(peer_timeout_timestamp > lt::seconds(120));
-}
-
-TORRENT_TEST(handshake_timeout)
-{
-	sim::default_config cfg;
-	sim::simulation sim{cfg};
-
-	// just a listen socket that accepts connections, but never responds
-	idle_peer peer(sim, "60.0.0.0");
-
-	auto peer_timeout_timestamp = run_timeout_sim(sim);
-
-	// the handshake timeout defaults to 10 seconds
-	// settings_pack::handshake_timeout
-	TEST_CHECK(peer_timeout_timestamp < lt::seconds(15));
-	TEST_CHECK(peer_timeout_timestamp > lt::seconds(9));
 }
 
 #ifndef TORRENT_DISABLE_LOGGING
@@ -363,6 +322,39 @@
 		, int(allowed_fast.size()), num_pieces - 1);
 	TEST_CHECK(int(allowed_fast.size()) < num_pieces / 80);
 }
-#else
-TORRENT_TEST(dummy) {}
+
 #endif
+
+TORRENT_TEST(peer_idle_timeout)
+{
+	sim::default_config cfg;
+	sim::simulation sim{cfg};
+
+	// just a listen socket that accepts connections, and just respond with a
+	// bittorrent handshake, but nothing more
+	idle_peer peer(sim, "60.0.0.0");
+	peer.enable_handshake();
+
+	auto peer_timeout_timestamp = run_timeout_sim(sim);
+
+	// the peer timeout defaults to 120 seconds
+	// settings_pack::peer_timeout
+	TEST_CHECK(peer_timeout_timestamp < lt::seconds(122));
+	TEST_CHECK(peer_timeout_timestamp > lt::seconds(120));
+}
+
+TORRENT_TEST(handshake_timeout)
+{
+	sim::default_config cfg;
+	sim::simulation sim{cfg};
+
+	// just a listen socket that accepts connections, but never responds
+	idle_peer peer(sim, "60.0.0.0");
+
+	auto peer_timeout_timestamp = run_timeout_sim(sim);
+
+	// the handshake timeout defaults to 10 seconds
+	// settings_pack::handshake_timeout
+	TEST_CHECK(peer_timeout_timestamp < lt::seconds(15));
+	TEST_CHECK(peer_timeout_timestamp > lt::seconds(9));
+}