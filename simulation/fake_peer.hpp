/*

Copyright (c) 2015, Arvid Norberg
All rights reserved.

Redistribution and use in source and binary forms, with or without
modification, are permitted provided that the following conditions
are met:

    * Redistributions of source code must retain the above copyright
      notice, this list of conditions and the following disclaimer.
    * Redistributions in binary form must reproduce the above copyright
      notice, this list of conditions and the following disclaimer in
      the documentation and/or other materials provided with the distribution.
    * Neither the name of the author nor the names of its
      contributors may be used to endorse or promote products derived
      from this software without specific prior written permission.

THIS SOFTWARE IS PROVIDED BY THE COPYRIGHT HOLDERS AND CONTRIBUTORS "AS IS"
AND ANY EXPRESS OR IMPLIED WARRANTIES, INCLUDING, BUT NOT LIMITED TO, THE
IMPLIED WARRANTIES OF MERCHANTABILITY AND FITNESS FOR A PARTICULAR PURPOSE
ARE DISCLAIMED. IN NO EVENT SHALL THE COPYRIGHT OWNER OR CONTRIBUTORS BE
LIABLE FOR ANY DIRECT, INDIRECT, INCIDENTAL, SPECIAL, EXEMPLARY, OR
CONSEQUENTIAL DAMAGES (INCLUDING, BUT NOT LIMITED TO, PROCUREMENT OF
SUBSTITUTE GOODS OR SERVICES; LOSS OF USE, DATA, OR PROFITS; OR BUSINESS
INTERRUPTION) HOWEVER CAUSED AND ON ANY THEORY OF LIABILITY, WHETHER IN
CONTRACT, STRICT LIABILITY, OR TORT (INCLUDING NEGLIGENCE OR OTHERWISE)
ARISING IN ANY WAY OUT OF THE USE OF THIS SOFTWARE, EVEN IF ADVISED OF THE
POSSIBILITY OF SUCH DAMAGE.

*/

#ifndef SIMULATION_FAKE_PEER_HPP
#define SIMULATION_FAKE_PEER_HPP

#include <array>
#include <cstdio> // for snprintf

#include <functional>
#include "test.hpp"
#include "simulator/simulator.hpp"
#include "libtorrent/session.hpp"
#include "libtorrent/socket_io.hpp"
#include "libtorrent/torrent_handle.hpp"
#include "libtorrent/sha1_hash.hpp"
#include "libtorrent/torrent_info.hpp"
#include "libtorrent/io.hpp"
#include "libtorrent/bdecode.hpp"
#include "libtorrent/random.hpp"

using namespace sim;


struct fake_peer
{
	fake_peer(simulation& sim, char const* ip)
		: m_ioc(sim, asio::ip::make_address(ip))
	{
		boost::system::error_code ec;
		m_acceptor.open(asio::ip::tcp::v4(), ec);
		TEST_CHECK(!ec);
		m_acceptor.bind(asio::ip::tcp::endpoint(asio::ip::address_v4::any(), 6881), ec);
		TEST_CHECK(!ec);
		m_acceptor.listen(10, ec);
		TEST_CHECK(!ec);

		m_acceptor.async_accept(m_socket, [&] (boost::system::error_code const& ec)
		{
			using namespace std::placeholders;
			if (ec) return;

			asio::async_read(m_socket, asio::buffer(m_out_buffer.data(), 68)
				, std::bind(&fake_peer::read_handshake, this, _1, _2));

			m_accepted = true;
		});
	}

	void close()
	{
		m_acceptor.close();
		m_socket.close();
	}

	void connect_to(asio::ip::tcp::endpoint ep, lt::sha1_hash const& ih)
	{
		using namespace std::placeholders;

		m_info_hash = ih;

		std::printf("fake_peer::connect_to(%s)\n", lt::print_endpoint(ep).c_str());
		m_socket.async_connect(ep, std::bind(&fake_peer::write_handshake
			, this, _1, ih));
	}

	bool accepted() const { return m_accepted; }
	bool connected() const { return m_connected; }
	bool disconnected() const { return m_disconnected; }

	void send_interested()
	{
		m_send_buffer.resize(m_send_buffer.size() + 5);
		char* ptr = m_send_buffer.data() + m_send_buffer.size() - 5;

		lt::aux::write_uint32(1, ptr);
		lt::aux::write_uint8(2, ptr);
	}

	void send_request(lt::piece_index_t p, int block)
	{
		int const len = 4 + 1 + 4 * 3;
		m_send_buffer.resize(m_send_buffer.size() + len);
		char* ptr = m_send_buffer.data() + m_send_buffer.size() - len;

		lt::aux::write_uint32(len - 4, ptr);
		lt::aux::write_uint8(6, ptr);
		lt::aux::write_uint32(static_cast<int>(p), ptr);
		lt::aux::write_uint32(block * 0x4000, ptr);
		lt::aux::write_uint32(0x4000, ptr);
	}

	void send_keepalive()
	{
		int const len = 4;
		m_send_buffer.resize(m_send_buffer.size() + len);
		char* ptr = m_send_buffer.data() + m_send_buffer.size() - len;

		lt::detail::write_uint32(0, ptr);
		flush_send_buffer();
	}

	void send_not_interested()
	{
		m_send_buffer.resize(m_send_buffer.size() + 5);
		char* ptr = m_send_buffer.data() + m_send_buffer.size() - 5;

		lt::detail::write_uint32(1, ptr);
		lt::detail::write_uint8(3, ptr);
		flush_send_buffer();
	}

	void send_bitfield(std::vector<bool> const& pieces)
	{
		int const bytes = (int(pieces.size()) + 7) / 8;
		m_send_buffer.resize(m_send_buffer.size() + 5 + bytes);
		char* ptr = m_send_buffer.data() + m_send_buffer.size() - 5 - bytes;

		lt::aux::write_uint32(1 + bytes, ptr);
		lt::aux::write_uint8(5, ptr);

		std::uint8_t b = 0;
		int cnt = 7;
		for (std::vector<bool>::const_iterator i = pieces.begin()
			, end(pieces.end()); i != end; ++i)
		{
			if (*i) b |= 1 << cnt;
			--cnt;
			if (cnt < 0)
			{
				lt::aux::write_uint8(b, ptr);
				b = 0;
				cnt = 7;
			}
		}
		lt::aux::write_uint8(b, ptr);
	}

private:

	void flush_send_buffer()
	{
		TORRENT_ASSERT(!m_writing);
		m_writing = true;
		asio::async_write(m_socket,asio::const_buffers_1(m_send_buffer.data(), m_send_buffer.size())
			, [this](boost::system::error_code const& ec , size_t len)
			{
				TORRENT_ASSERT(m_writing);
				m_writing = false;
				m_send_buffer.clear();
			});
	}

	void write_handshake(boost::system::error_code const& ec
		, lt::sha1_hash ih)
	{
		using namespace std::placeholders;

		asio::ip::tcp::endpoint const ep = m_socket.remote_endpoint();
		std::printf("fake_peer::connect(%s) -> (%d) %s\n"
			, lt::print_endpoint(ep).c_str()
			, ec.value(), ec.message().c_str());
		if (ec) return;

		static char const handshake[]
		= "\x13" "BitTorrent protocol\0\0\0\0\0\0\0\x04"
			"                    " // space for info-hash
			"aaaaaaaaaaaaaaaaaaaa"; // peer-id
		int const len = sizeof(handshake) - 1;
		memcpy(m_out_buffer.data(), handshake, len);
		memcpy(&m_out_buffer[28], ih.data(), 20);
		lt::aux::random_bytes({&m_out_buffer[48], 20});

<<<<<<< HEAD
		asio::async_write(m_socket, asio::buffer(m_out_buffer.data(), len)
			, [this, ep](boost::system::error_code const& ec
=======
		TORRENT_ASSERT(!m_writing);
		m_writing = true;
		asio::async_write(m_socket, asio::const_buffers_1(&m_out_buffer[0]
			, len), [this, ep](boost::system::error_code const& ec
>>>>>>> bbe554d4
			, size_t /* bytes_transferred */)
		{
			TORRENT_ASSERT(m_writing);
			m_writing = false;
			std::printf("fake_peer::write_handshake(%s) -> (%d) %s\n"
				, lt::print_endpoint(ep).c_str(), ec.value()
				, ec.message().c_str());
			if (!m_send_buffer.empty())
			{
<<<<<<< HEAD
				asio::async_write(m_socket, asio::buffer(m_send_buffer)
=======
				TORRENT_ASSERT(!m_writing);
				m_writing = true;
				asio::async_write(m_socket, asio::const_buffers_1(m_send_buffer.data(), m_send_buffer.size())
>>>>>>> bbe554d4
					, std::bind(&fake_peer::write_send_buffer, this, _1, _2));
			}
			else
			{
				asio::async_read(m_socket, asio::buffer(m_out_buffer.data(), 68)
					, std::bind(&fake_peer::read_handshake, this, _1, _2));
			}
		});
	}

	void read_handshake(lt::error_code const& ec, size_t /* bytes_transferred */)
	{
		using namespace std::placeholders;

		std::printf("fake_peer::read_handshake -> (%d) %s\n"
			, ec.value(), ec.message().c_str());
		if (ec)
		{
			m_socket.close();
			return;
		}

		if (memcmp(m_out_buffer.data(), "\x13" "BitTorrent protocol", 20) != 0)
		{
			std::printf("  invalid protocol specifier\n");
			m_socket.close();
			return;
		}

		// if this peer accepted an incoming connection, we don't know what the
		// info hash is supposed to be
		if (!m_info_hash.is_all_zeros()
			&& memcmp(&m_out_buffer[28], m_info_hash.data(), 20) != 0)
		{
			std::printf("  invalid info hash\n");
			m_socket.close();
			return;
		}

		m_connected = true;

		// keep reading until we receie EOF, then set m_disconnected = true
		m_socket.async_read_some(asio::buffer(m_out_buffer)
			, std::bind(&fake_peer::on_read, this, _1, _2));
	}

	void on_read(lt::error_code const& ec, size_t bytes_transferred)
	{
		using namespace std::placeholders;

		std::printf("fake_peer::on_read(%d bytes) -> (%d) %s\n"
			, int(bytes_transferred), ec.value(), ec.message().c_str());
		if (ec)
		{
			std::printf("  closing\n");
			m_disconnected = true;
			m_socket.close();
			return;
		}

		m_socket.async_read_some(asio::buffer(m_out_buffer.data()
			, m_out_buffer.size())
			, std::bind(&fake_peer::on_read, this, _1, _2));
	}

	void write_send_buffer(boost::system::error_code const& ec
		, size_t /* bytes_transferred */)
	{
		using namespace std::placeholders;

		printf("fake_peer::write_send_buffer() -> (%d) %s\n"
			, ec.value(), ec.message().c_str());

<<<<<<< HEAD
		asio::async_read(m_socket, asio::buffer(m_out_buffer.data(), 68)
=======
		TORRENT_ASSERT(m_writing);
		m_writing = false;

		m_send_buffer.clear();

		asio::async_read(m_socket, asio::mutable_buffers_1(&m_out_buffer[0], 68)
>>>>>>> bbe554d4
			, std::bind(&fake_peer::read_handshake, this, _1, _2));
	}

	std::array<char, 300> m_out_buffer;

	asio::io_context m_ioc;
	asio::ip::tcp::acceptor m_acceptor{m_ioc};
	asio::ip::tcp::socket m_socket{m_ioc};
	lt::sha1_hash m_info_hash;

	// set to true if this peer received an incoming connection
	// if this is an outgoing connection, this will always be false
	bool m_accepted = false;

	// set to true if this peer completed a bittorrent handshake
	bool m_connected = false;

	// set to true if this peer has been disconnected by the other end
	bool m_disconnected = false;

	// set to true while there's an outstanding asyn write operation on the
	// socket
	bool m_writing = false;

	std::vector<char> m_send_buffer;
};

inline void add_fake_peer(lt::torrent_handle& h, int const i)
{
	char ep[30];
	std::snprintf(ep, sizeof(ep), "60.0.0.%d", i);
	h.connect_peer(lt::tcp::endpoint(
		asio::ip::make_address_v4(ep), 6881));
}

inline void add_fake_peers(lt::torrent_handle& h, int const n = 5)
{
	// add the fake peers
	for (int i = 0; i < n; ++i)
	{
		add_fake_peer(h, i);
	}
}

struct udp_server
{
	udp_server(simulation& sim, char const* ip, int port
		, std::function<std::vector<char>(char const*, int)> handler)
		: m_ioc(sim, asio::ip::make_address(ip))
		, m_handler(handler)
	{
		boost::system::error_code ec;
		m_socket.open(asio::ip::udp::v4(), ec);
		TEST_CHECK(!ec);
		m_socket.bind(asio::ip::udp::endpoint(asio::ip::address_v4::any()
			, static_cast<std::uint16_t>(port)), ec);
		TEST_CHECK(!ec);

		m_socket.non_blocking(true);

		std::printf("udp_server::async_read_some\n");
		using namespace std::placeholders;
		m_socket.async_receive_from(boost::asio::buffer(m_in_buffer.data(), m_in_buffer.size())
			, m_from, 0, std::bind(&udp_server::on_read, this, _1, _2));
	}

	void close() { m_socket.close(); }

private:

	void on_read(boost::system::error_code const& ec, size_t bytes_transferred)
	{
		std::printf("udp_server::async_read_some callback. ec: %s transferred: %d\n"
			, ec.message().c_str(), int(bytes_transferred));
		if (ec) return;

		std::vector<char> send_buffer = m_handler(m_in_buffer.data(), int(bytes_transferred));

		if (!send_buffer.empty())
		{
			lt::error_code err;
			m_socket.send_to(boost::asio::buffer(send_buffer, send_buffer.size()), m_from, 0, err);
			if (err)
			{
				std::printf("send_to FAILED: %s\n", err.message().c_str());
			}
			else
			{
				std::printf("udp_server responding with %d bytes\n"
					, int(send_buffer.size()));
			}
		}

		std::printf("udp_server::async_read_some\n");
		using namespace std::placeholders;
		m_socket.async_receive_from(boost::asio::buffer(m_in_buffer)
			, m_from, 0, std::bind(&udp_server::on_read, this, _1, _2));
	}

	std::array<char, 1500> m_in_buffer;

	asio::io_context m_ioc;
	asio::ip::udp::socket m_socket{m_ioc};
	asio::ip::udp::endpoint m_from;

	std::function<std::vector<char>(char const*, int)> m_handler;
};

struct fake_node : udp_server
{
	fake_node(simulation& sim, char const* ip, int port = 6881)
		: udp_server(sim, ip, port, [&](char const* incoming, int size)
		{
			lt::bdecode_node n;
			boost::system::error_code err;
			int const ret = bdecode(incoming, incoming + size, n, err, nullptr, 10, 200);
			TEST_EQUAL(ret, 0);

			m_incoming_packets.emplace_back(incoming, incoming + size);

			// TODO: ideally we would validate the DHT message
			m_tripped = true;
			return std::vector<char>();
		})
	{}

	bool tripped() const { return m_tripped; }

	std::vector<std::vector<char>> const& incoming_packets() const
	{ return m_incoming_packets; }

private:

	std::vector<std::vector<char>> m_incoming_packets;
	bool m_tripped = false;
};

template<unsigned long N>
void check_accepted(std::array<fake_peer*, N>& test_peers
	, std::array<bool, N> expected)
{
	int idx = 0;
	for (auto p : test_peers)
	{
		TEST_EQUAL(p->accepted(), expected[idx]);
		++idx;
	}
}

template<unsigned long N>
void check_connected(std::array<fake_peer*, N>& test_peers
	, std::array<bool, N> expected)
{
	int idx = 0;
	for (auto p : test_peers)
	{
		TEST_EQUAL(p->connected(), expected[idx]);
		++idx;
	}
}

template<unsigned long N>
void check_disconnected(std::array<fake_peer*, N>& test_peers
	, std::array<bool, N> expected)
{
	int idx = 0;
	for (auto p : test_peers)
	{
		TEST_EQUAL(p->disconnected(), expected[idx]);
		++idx;
	}
}

#endif
<|MERGE_RESOLUTION|>--- conflicted
+++ resolved
@@ -125,7 +125,7 @@
 		m_send_buffer.resize(m_send_buffer.size() + len);
 		char* ptr = m_send_buffer.data() + m_send_buffer.size() - len;
 
-		lt::detail::write_uint32(0, ptr);
+		lt::aux::write_uint32(0, ptr);
 		flush_send_buffer();
 	}
 
@@ -134,8 +134,8 @@
 		m_send_buffer.resize(m_send_buffer.size() + 5);
 		char* ptr = m_send_buffer.data() + m_send_buffer.size() - 5;
 
-		lt::detail::write_uint32(1, ptr);
-		lt::detail::write_uint8(3, ptr);
+		lt::aux::write_uint32(1, ptr);
+		lt::aux::write_uint8(3, ptr);
 		flush_send_buffer();
 	}
 
@@ -171,7 +171,7 @@
 	{
 		TORRENT_ASSERT(!m_writing);
 		m_writing = true;
-		asio::async_write(m_socket,asio::const_buffers_1(m_send_buffer.data(), m_send_buffer.size())
+		asio::async_write(m_socket,asio::buffer(m_send_buffer)
 			, [this](boost::system::error_code const& ec , size_t len)
 			{
 				TORRENT_ASSERT(m_writing);
@@ -200,15 +200,10 @@
 		memcpy(&m_out_buffer[28], ih.data(), 20);
 		lt::aux::random_bytes({&m_out_buffer[48], 20});
 
-<<<<<<< HEAD
+		TORRENT_ASSERT(!m_writing);
+		m_writing = true;
 		asio::async_write(m_socket, asio::buffer(m_out_buffer.data(), len)
 			, [this, ep](boost::system::error_code const& ec
-=======
-		TORRENT_ASSERT(!m_writing);
-		m_writing = true;
-		asio::async_write(m_socket, asio::const_buffers_1(&m_out_buffer[0]
-			, len), [this, ep](boost::system::error_code const& ec
->>>>>>> bbe554d4
 			, size_t /* bytes_transferred */)
 		{
 			TORRENT_ASSERT(m_writing);
@@ -218,13 +213,9 @@
 				, ec.message().c_str());
 			if (!m_send_buffer.empty())
 			{
-<<<<<<< HEAD
-				asio::async_write(m_socket, asio::buffer(m_send_buffer)
-=======
 				TORRENT_ASSERT(!m_writing);
 				m_writing = true;
-				asio::async_write(m_socket, asio::const_buffers_1(m_send_buffer.data(), m_send_buffer.size())
->>>>>>> bbe554d4
+				asio::async_write(m_socket, asio::buffer(m_send_buffer)
 					, std::bind(&fake_peer::write_send_buffer, this, _1, _2));
 			}
 			else
@@ -285,8 +276,7 @@
 			return;
 		}
 
-		m_socket.async_read_some(asio::buffer(m_out_buffer.data()
-			, m_out_buffer.size())
+		m_socket.async_read_some(asio::buffer(m_out_buffer)
 			, std::bind(&fake_peer::on_read, this, _1, _2));
 	}
 
@@ -298,16 +288,11 @@
 		printf("fake_peer::write_send_buffer() -> (%d) %s\n"
 			, ec.value(), ec.message().c_str());
 
-<<<<<<< HEAD
-		asio::async_read(m_socket, asio::buffer(m_out_buffer.data(), 68)
-=======
 		TORRENT_ASSERT(m_writing);
 		m_writing = false;
 
 		m_send_buffer.clear();
-
-		asio::async_read(m_socket, asio::mutable_buffers_1(&m_out_buffer[0], 68)
->>>>>>> bbe554d4
+		asio::async_read(m_socket, asio::buffer(m_out_buffer.data(), 68)
 			, std::bind(&fake_peer::read_handshake, this, _1, _2));
 	}
 
@@ -370,7 +355,7 @@
 
 		std::printf("udp_server::async_read_some\n");
 		using namespace std::placeholders;
-		m_socket.async_receive_from(boost::asio::buffer(m_in_buffer.data(), m_in_buffer.size())
+		m_socket.async_receive_from(boost::asio::buffer(m_in_buffer)
 			, m_from, 0, std::bind(&udp_server::on_read, this, _1, _2));
 	}
 
@@ -389,7 +374,7 @@
 		if (!send_buffer.empty())
 		{
 			lt::error_code err;
-			m_socket.send_to(boost::asio::buffer(send_buffer, send_buffer.size()), m_from, 0, err);
+			m_socket.send_to(boost::asio::buffer(send_buffer), m_from, 0, err);
 			if (err)
 			{
 				std::printf("send_to FAILED: %s\n", err.message().c_str());
