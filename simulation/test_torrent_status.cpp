/*

Copyright (c) 2015, Arvid Norberg
All rights reserved.

Redistribution and use in source and binary forms, with or without
modification, are permitted provided that the following conditions
are met:

    * Redistributions of source code must retain the above copyright
      notice, this list of conditions and the following disclaimer.
    * Redistributions in binary form must reproduce the above copyright
      notice, this list of conditions and the following disclaimer in
      the documentation and/or other materials provided with the distribution.
    * Neither the name of the author nor the names of its
      contributors may be used to endorse or promote products derived
      from this software without specific prior written permission.

THIS SOFTWARE IS PROVIDED BY THE COPYRIGHT HOLDERS AND CONTRIBUTORS "AS IS"
AND ANY EXPRESS OR IMPLIED WARRANTIES, INCLUDING, BUT NOT LIMITED TO, THE
IMPLIED WARRANTIES OF MERCHANTABILITY AND FITNESS FOR A PARTICULAR PURPOSE
ARE DISCLAIMED. IN NO EVENT SHALL THE COPYRIGHT OWNER OR CONTRIBUTORS BE
LIABLE FOR ANY DIRECT, INDIRECT, INCIDENTAL, SPECIAL, EXEMPLARY, OR
CONSEQUENTIAL DAMAGES (INCLUDING, BUT NOT LIMITED TO, PROCUREMENT OF
SUBSTITUTE GOODS OR SERVICES; LOSS OF USE, DATA, OR PROFITS; OR BUSINESS
INTERRUPTION) HOWEVER CAUSED AND ON ANY THEORY OF LIABILITY, WHETHER IN
CONTRACT, STRICT LIABILITY, OR TORT (INCLUDING NEGLIGENCE OR OTHERWISE)
ARISING IN ANY WAY OUT OF THE USE OF THIS SOFTWARE, EVEN IF ADVISED OF THE
POSSIBILITY OF SUCH DAMAGE.

*/

#include "test.hpp"
#include "setup_swarm.hpp"
#include "simulator/simulator.hpp"
#include "libtorrent/alert_types.hpp"
#include "libtorrent/settings_pack.hpp"

using namespace libtorrent;
using namespace sim;
namespace lt = libtorrent;

time_point32 time_now()
{
	return lt::time_point_cast<seconds32>(lt::clock_type::now());
}

template <typename Tp1, typename Tp2>
bool eq(Tp1 const lhs, Tp2 const rhs)
{
	return std::abs(lt::duration_cast<seconds>(lhs - rhs).count()) <= 1;
}

// this is a test for torrent_status time counters are correct
TORRENT_TEST(status_timers)
{
	lt::time_point32 start_time;
	lt::torrent_handle handle;
	bool ran_to_completion = false;

	setup_swarm(1, swarm_test::upload
		// add session
		, [](lt::settings_pack&) {}
		// add torrent
		, [](lt::add_torrent_params&) {}
		// on alert
<<<<<<< HEAD
		, [&](lt::alert const* a, lt::session&) {
			if (auto ta = alert_cast<torrent_added_alert>(a))
=======
		, [&](lt::alert const* a, lt::session& ses) {
			if (auto ta = alert_cast<add_torrent_alert>(a))
>>>>>>> 910ccc52
			{
				TEST_CHECK(!handle.is_valid());
				start_time = time_now();
				handle = ta->handle;
			}
		}
		// terminate
		, [&](int ticks, lt::session&) -> bool
		{

			// simulate 20 hours of uptime. Currently, the session_time and internal
			// peer timestamps are 16 bits counting seconds, so they can only
			// represent about 18 hours. The clock steps forward in 4 hour increments
			// to stay within that range
			if (ticks > 20 * 60 * 60)
			{
				ran_to_completion = true;
				return true;
			}

			// once an hour, verify that the timers seem correct
			if ((ticks % 3600) == 0)
			{
				lt::time_point32 const now = time_now();
				// finish is 1 tick after start
				auto const since_finish = duration_cast<seconds>(now - start_time) - lt::seconds(1);
				torrent_status st = handle.status();
				TEST_EQUAL(st.active_duration.count(), since_finish.count());
				TEST_EQUAL(st.seeding_duration.count(), since_finish.count());
				TEST_EQUAL(st.finished_duration.count(), since_finish.count());

				// does not upload without peers
				TEST_CHECK(st.last_upload == start_time);
				// does not download in seeding mode
				TEST_CHECK(st.last_download == start_time);
			}
			return false;
		});
	TEST_CHECK(ran_to_completion);
}

TORRENT_TEST(status_timers_last_upload)
{
	bool ran_to_completion = false;

	lt::time_point32 start_time;
	lt::torrent_handle handle;

	setup_swarm(2, swarm_test::upload
		// add session
		, [](lt::settings_pack&) {}
		// add torrent
		, [](lt::add_torrent_params&) {}
		// on alert
		, [&](lt::alert const* a, lt::session&) {
			if (auto ta = alert_cast<torrent_added_alert>(a))
			{
				TEST_CHECK(!handle.is_valid());
				start_time = time_now();
				handle = ta->handle;
				torrent_status st = handle.status();
				// test last upload and download state before wo go throgh
				// torrent states
				TEST_CHECK(st.last_download == start_time);
				TEST_CHECK(st.last_upload == start_time);
			}
		}
		// terminate
		, [&](int ticks, lt::session&) -> bool
		{
			if (ticks > 10)
			{
				ran_to_completion = true;
				return true;
			}

			torrent_status st = handle.status();
			// uploadtime is 0 seconds behind now
			TEST_CHECK(eq(st.last_upload, time_now()));
			// does not download in seeding mode
			TEST_CHECK(eq(st.last_download, start_time));
			return false;
		});
	TEST_CHECK(ran_to_completion);
}

TORRENT_TEST(status_timers_time_shift_with_active_torrent)
{
	bool ran_to_completion = false;

	lt::time_point32 start_time;
	lt::torrent_handle handle;
	seconds expected_active_duration = seconds(1);
	bool tick_is_in_active_range = false;
	int tick_check_intervall = 1;

	setup_swarm(1, swarm_test::upload
		// add session
		, [](lt::settings_pack&) {}
		// add torrent
		, [](lt::add_torrent_params&) {}
		// on alert
		, [&](lt::alert const* a, lt::session&) {
			if (auto ta = alert_cast<torrent_added_alert>(a))
			{
				TEST_CHECK(!handle.is_valid());
				start_time = time_now();
				handle = ta->handle;
				torrent_status st = handle.status();
				// test last upload and download state before wo go throgh
				// torrent states
				TEST_CHECK(st.last_download == start_time);
				TEST_CHECK(st.last_upload == start_time);
			}
		}
		// terminate
		, [&](int ticks, lt::session&) -> bool
		{
			if(tick_is_in_active_range){
				// 1 second per tick
				expected_active_duration++;
			}

			switch(ticks)
			{
				case 0:
					// torrent get ready for seeding on first tick, means time +1s
					tick_is_in_active_range = true;
					break;
				case 1:
					// pause after we did have the first upload tick
					handle.pause();
					tick_is_in_active_range = false;
					break;
				case 64000:
					// resume just before we hit the time shift handling
					// this is needed to test what happend if we want to
					// shift more time then we have active time because
					// we shift 4 hours and have less then 1 hours active time
					handle.resume();
					tick_is_in_active_range = true;
					// don't check every tick
					tick_check_intervall = 600;
					break;
				case 68000:
					// simulate at least 68000 seconds because timestamps are
					// 16 bits counting seconds
					ran_to_completion = true;
					return true;
			}

			// verify that the timers seem correct
			if (tick_is_in_active_range && (ticks % tick_check_intervall) == 0)
			{
				torrent_status st = handle.status();
				TEST_EQUAL(st.active_duration.count(), expected_active_duration.count());
				TEST_EQUAL(st.seeding_duration.count(), expected_active_duration.count());
				TEST_EQUAL(st.finished_duration.count(), expected_active_duration.count());
				// does not upload without peers
				TEST_CHECK(st.last_upload == start_time);
				// does not download in seeding mode
				TEST_CHECK(st.last_download == start_time);
			}
			return false;
		});
	TEST_CHECK(ran_to_completion);
}

TORRENT_TEST(finish_time_shift_active)
{
	bool ran_to_completion = false;

	lt::time_point32 start_time;
	lt::torrent_handle handle;
	seconds expected_active_duration = seconds(1);
	bool tick_is_in_active_range = false;

	setup_swarm(1, swarm_test::upload
		// add session
		, [](lt::settings_pack&) {}
		// add torrent
		, [](lt::add_torrent_params&) {}
		// on alert
		, [&](lt::alert const* a, lt::session&) {
			if (auto ta = alert_cast<torrent_added_alert>(a))
			{
				TEST_CHECK(!handle.is_valid());
				start_time = time_now();
				handle = ta->handle;
				torrent_status st = handle.status();
				// test last upload and download state before wo go throgh
				// torrent states
				TEST_CHECK(st.last_download == start_time);
				TEST_CHECK(st.last_upload == start_time);
			}
		}
		// terminate
		, [&](int ticks, lt::session&) -> bool
		{
			if(tick_is_in_active_range){
				// 1 second per tick
				expected_active_duration++;
			}

			switch(ticks)
			{
				case 0:
					// torrent get ready for seeding on first tick, means time +1s
					tick_is_in_active_range = true;
					break;
				case 7000:
					// pause before 4 hours to get a become finish timestamp which
					// will be clamped
					handle.pause();
					// resume to get an become finish update
					handle.resume();
					tick_is_in_active_range = true;
					break;
				case 70000:
					// simulate at least 70000 seconds because timestamps are
					// 16 bits counting seconds
					ran_to_completion = true;
					return true;
			}

			// verify that the timers seem correct
			if ((ticks % 3600) == 0)
			{
				torrent_status st = handle.status();
				TEST_EQUAL(st.active_duration.count(), expected_active_duration.count());
				TEST_EQUAL(st.seeding_duration.count(), expected_active_duration.count());
				TEST_EQUAL(st.finished_duration.count(), expected_active_duration.count());
				// does not upload without peers
				TEST_CHECK(st.last_upload == start_time);
				// does not download in seeding mode
				TEST_CHECK(st.last_download == start_time);
			}
			return false;
		});
	TEST_CHECK(ran_to_completion);
}

TORRENT_TEST(finish_time_shift_paused)
{
	bool ran_to_completion = false;

	lt::time_point32 start_time;
	lt::torrent_handle handle;
	seconds expected_active_duration = seconds(1);
	bool tick_is_in_active_range = false;

	setup_swarm(1, swarm_test::upload
		// add session
		, [](lt::settings_pack&) {}
		// add torrent
		, [](lt::add_torrent_params&) {}
		// on alert
		, [&](lt::alert const* a, lt::session&) {
			if (auto ta = alert_cast<torrent_added_alert>(a))
			{
				TEST_CHECK(!handle.is_valid());
				start_time = time_now();
				handle = ta->handle;
				torrent_status st = handle.status();
				// test last upload and download state before wo go throgh
				// torrent states
				TEST_CHECK(eq(st.last_download, start_time));
				TEST_CHECK(eq(st.last_upload, start_time));
			}
		}
		// terminate
		, [&](int ticks, lt::session&) -> bool
		{
			if(tick_is_in_active_range){
				// 1 second per tick
				expected_active_duration++;
			}

			switch(ticks)
			{
				case 0:
					// torrent get ready for seeding on first tick, means time +1s
					tick_is_in_active_range = true;
					break;
				case 7000:
					// pause before 4 hours to get a become finish timestamp which
					// will be clamped
					handle.pause();
					// resume to get an become finish update
					handle.resume();
					// pause to test timeshift in paused state
					handle.pause();
					tick_is_in_active_range = false;
					break;
				case 70000:
					// simulate at least 70000 seconds because timestamps are
					// 16 bits counting seconds
					ran_to_completion = true;
					return true;
			}

			// verify that the timers seem correct
			if (tick_is_in_active_range && (ticks % 3600) == 0)
			{
				torrent_status st = handle.status();
				TEST_EQUAL(st.active_duration.count(), expected_active_duration.count());
				TEST_EQUAL(st.seeding_duration.count(), expected_active_duration.count());
				TEST_EQUAL(st.finished_duration.count(), expected_active_duration.count());
				// does not upload without peers
				TEST_CHECK(st.last_upload == start_time);
				// does not download in seeding mode
				TEST_CHECK(st.last_download == start_time);
			}
			return false;
		});
	TEST_CHECK(ran_to_completion);
}

// This test makes sure that adding a torrent causes no torrent related alert to
// be posted _before_ the add_torrent_alert, which is expected to always be the
// first
TORRENT_TEST(alert_order)
{
	bool received_add_torrent_alert = false;
	int num_torrent_alerts = 0;

	lt::torrent_handle handle;

	setup_swarm(1, swarm_test::upload
		// add session
		, [](lt::settings_pack& sett) {
			sett.set_int(settings_pack::alert_mask, alert::all_categories);
		}
		// add torrent
		, [](lt::add_torrent_params ) {}
		// on alert
		, [&](lt::alert const* a, lt::session&) {
			if (auto ta = alert_cast<add_torrent_alert>(a))
			{
				TEST_EQUAL(received_add_torrent_alert, false);
				received_add_torrent_alert = true;
				handle = ta->handle;
			}

			if (auto ta = dynamic_cast<torrent_alert const*>(a))
			{
				TEST_EQUAL(received_add_torrent_alert, true);
				TEST_CHECK(handle == ta->handle);
				++num_torrent_alerts;
			}
		}
		// terminate
		, [&](int ticks, lt::session&) -> bool
		{ return ticks > 10; }
	);

	TEST_EQUAL(received_add_torrent_alert, true);
	TEST_CHECK(num_torrent_alerts > 1);
}
<|MERGE_RESOLUTION|>--- conflicted
+++ resolved
@@ -64,13 +64,8 @@
 		// add torrent
 		, [](lt::add_torrent_params&) {}
 		// on alert
-<<<<<<< HEAD
-		, [&](lt::alert const* a, lt::session&) {
-			if (auto ta = alert_cast<torrent_added_alert>(a))
-=======
-		, [&](lt::alert const* a, lt::session& ses) {
-			if (auto ta = alert_cast<add_torrent_alert>(a))
->>>>>>> 910ccc52
+		, [&](lt::alert const* a, lt::session&) {
+			if (auto ta = alert_cast<add_torrent_alert>(a))
 			{
 				TEST_CHECK(!handle.is_valid());
 				start_time = time_now();
@@ -126,7 +121,7 @@
 		, [](lt::add_torrent_params&) {}
 		// on alert
 		, [&](lt::alert const* a, lt::session&) {
-			if (auto ta = alert_cast<torrent_added_alert>(a))
+			if (auto ta = alert_cast<add_torrent_alert>(a))
 			{
 				TEST_CHECK(!handle.is_valid());
 				start_time = time_now();
@@ -174,7 +169,7 @@
 		, [](lt::add_torrent_params&) {}
 		// on alert
 		, [&](lt::alert const* a, lt::session&) {
-			if (auto ta = alert_cast<torrent_added_alert>(a))
+			if (auto ta = alert_cast<add_torrent_alert>(a))
 			{
 				TEST_CHECK(!handle.is_valid());
 				start_time = time_now();
@@ -255,7 +250,7 @@
 		, [](lt::add_torrent_params&) {}
 		// on alert
 		, [&](lt::alert const* a, lt::session&) {
-			if (auto ta = alert_cast<torrent_added_alert>(a))
+			if (auto ta = alert_cast<add_torrent_alert>(a))
 			{
 				TEST_CHECK(!handle.is_valid());
 				start_time = time_now();
@@ -329,7 +324,7 @@
 		, [](lt::add_torrent_params&) {}
 		// on alert
 		, [&](lt::alert const* a, lt::session&) {
-			if (auto ta = alert_cast<torrent_added_alert>(a))
+			if (auto ta = alert_cast<add_torrent_alert>(a))
 			{
 				TEST_CHECK(!handle.is_valid());
 				start_time = time_now();
