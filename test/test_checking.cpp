/*

Copyright (c) 2013-2019, Arvid Norberg
Copyright (c) 2017-2018, Steven Siloti
Copyright (c) 2018, d-komarov
Copyright (c) 2018, Alden Torres
All rights reserved.

Redistribution and use in source and binary forms, with or without
modification, are permitted provided that the following conditions
are met:

    * Redistributions of source code must retain the above copyright
      notice, this list of conditions and the following disclaimer.
    * Redistributions in binary form must reproduce the above copyright
      notice, this list of conditions and the following disclaimer in
      the documentation and/or other materials provided with the distribution.
    * Neither the name of the author nor the names of its
      contributors may be used to endorse or promote products derived
      from this software without specific prior written permission.

THIS SOFTWARE IS PROVIDED BY THE COPYRIGHT HOLDERS AND CONTRIBUTORS "AS IS"
AND ANY EXPRESS OR IMPLIED WARRANTIES, INCLUDING, BUT NOT LIMITED TO, THE
IMPLIED WARRANTIES OF MERCHANTABILITY AND FITNESS FOR A PARTICULAR PURPOSE
ARE DISCLAIMED. IN NO EVENT SHALL THE COPYRIGHT OWNER OR CONTRIBUTORS BE
LIABLE FOR ANY DIRECT, INDIRECT, INCIDENTAL, SPECIAL, EXEMPLARY, OR
CONSEQUENTIAL DAMAGES (INCLUDING, BUT NOT LIMITED TO, PROCUREMENT OF
SUBSTITUTE GOODS OR SERVICES; LOSS OF USE, DATA, OR PROFITS; OR BUSINESS
INTERRUPTION) HOWEVER CAUSED AND ON ANY THEORY OF LIABILITY, WHETHER IN
CONTRACT, STRICT LIABILITY, OR TORT (INCLUDING NEGLIGENCE OR OTHERWISE)
ARISING IN ANY WAY OUT OF THE USE OF THIS SOFTWARE, EVEN IF ADVISED OF THE
POSSIBILITY OF SUCH DAMAGE.

*/

#include <sys/stat.h> // for chmod

#include "libtorrent/session.hpp"
#include "libtorrent/session_params.hpp"
#include "test.hpp"
#include "settings.hpp"
#include "setup_transfer.hpp"
#include "test_utils.hpp"
#include "libtorrent/create_torrent.hpp"
#include "libtorrent/alert_types.hpp"
#include "libtorrent/torrent_info.hpp"
#include "libtorrent/torrent_status.hpp"
#include "libtorrent/hex.hpp" // to_hex
#include "libtorrent/aux_/path.hpp"
#include "libtorrent/aux_/open_mode.hpp"
#include "libtorrent/file.hpp"

namespace {

namespace
{
	bool is_checking(int const state)
	{
		return state == lt::torrent_status::checking_files
#if TORRENT_ABI_VERSION == 1
			|| state == lt::torrent_status::queued_for_checking
#endif
			|| state == lt::torrent_status::checking_resume_data;
	}
}

enum
{
	// make sure we don't accidentally require files to be writable just to
	// check their hashes
	read_only_files = 1,

	// make sure we detect corrupt files and mark the appropriate pieces
	// as not had
	corrupt_files = 2,

	incomplete_files = 4,

	// make the files not be there when starting up, move the files in place and
	// force-recheck. Make sure the stat cache is cleared and let us pick up the
	// new files
	force_recheck = 8,

<<<<<<< HEAD
	v2 = 16,

	single_file = 32,
=======
	// files that are *bigger* than expected still considered OK. We don't
	// truncate files willy-nilly. Checking is a read-only operation.
	extended_files = 16,
>>>>>>> 3ced76ec
};

void test_checking(int const flags)
{
	using namespace lt;

<<<<<<< HEAD
	std::printf("\n==== TEST CHECKING %s%s%s%s%s%s=====\n\n"
=======
	std::printf("\n==== TEST CHECKING %s%s%s%s%s=====\n\n"
>>>>>>> 3ced76ec
		, (flags & read_only_files) ? "read-only-files ":""
		, (flags & corrupt_files) ? "corrupt ":""
		, (flags & incomplete_files) ? "incomplete ":""
		, (flags & force_recheck) ? "force_recheck ":""
<<<<<<< HEAD
		, (flags & v2) ? "v2 ":""
		, (flags & single_file) ? "single_file ":"");
=======
		, (flags & extended_files) ? "extended_files ":"");
>>>>>>> 3ced76ec

	error_code ec;
	create_directory("test_torrent_dir", ec);
	if (ec) fprintf(stdout, "ERROR: creating directory test_torrent_dir: (%d) %s\n"
		, ec.value(), ec.message().c_str());

	file_storage fs;
	std::srand(10);
	int const piece_size = (flags & single_file) ? 0x8000 : 0x4000;

	auto const file_sizes = (flags & single_file)
		? std::vector<int>{500000}
		: std::vector<int>{0, 5, 16 - 5, 16000, 17, 10, 8000, 8000, 1,1,1,1,1,100,1,1,1,1,100,1,1,1,1,1,1
		,1,1,1,1,1,1,13,65000,34,75,2,30,400,50000,73000,900,43000,400,4300,6, 4 };

	create_random_files("test_torrent_dir", file_sizes, &fs);

	lt::create_torrent t(fs, piece_size, (flags & v2) ? create_torrent::v2_only : create_torrent::v1_only);

	// calculate the hash for all pieces
	set_piece_hashes(t, ".", ec);
	if (ec) std::printf("ERROR: set_piece_hashes: (%d) %s\n"
		, ec.value(), ec.message().c_str());

	std::vector<char> buf;
	bencode(std::back_inserter(buf), t.generate());
	auto ti = std::make_shared<torrent_info>(buf, ec, from_span);
	TEST_CHECK(ti->is_valid());

	std::printf("generated torrent: %s test_torrent_dir\n"
		, aux::to_hex(ti->info_hashes().v1).c_str());

	// truncate every file in half
	if (flags & (incomplete_files | extended_files))
	{
		for (std::size_t i = 0; i < file_sizes.size(); ++i)
		{
			if ((i & 1) == 1) continue;
			char name[1024];
			std::snprintf(name, sizeof(name), "test%d", int(i));
			char dirname[200];
			std::snprintf(dirname, sizeof(dirname), "test_dir%d", int(i) / 5);
			std::string path = combine_path("test_torrent_dir", dirname);
			path = combine_path(path, name);

			file f(path, aux::open_mode::write, ec);
			if (ec) std::printf("ERROR: opening file \"%s\": (%d) %s\n"
				, path.c_str(), ec.value(), ec.message().c_str());
<<<<<<< HEAD
			f.set_size(file_sizes[i] * 2 / 3, ec);
=======
			if (flags & extended_files)
			{
				f.set_size(file_sizes[i] + 10, ec);
			}
			else
			{
				f.set_size(file_sizes[i] / 2, ec);
			}
>>>>>>> 3ced76ec
			if (ec) std::printf("ERROR: truncating file \"%s\": (%d) %s\n"
				, path.c_str(), ec.value(), ec.message().c_str());
		}
	}

	// overwrite the files with new random data
	if (flags & corrupt_files)
	{
		std::printf("corrupt file test. overwriting files\n");
		// increase the size of some files. When they're read only that forces
		// the checker to open them in write-mode to truncate them
		std::vector<int> const file_sizes2
		{{ 0, 5, 16 - 5, 16001, 30, 10, 8000, 8000, 1,1,1,1,1,100,1,1,1,1,100,1,1,1,1,1,1
			,1,1,1,1,1,1,13,65000,34,75,2,30,400,500,23000,900,43000,400,4300,6, 4}};
		create_random_files("test_torrent_dir", (flags & single_file) ? file_sizes : file_sizes2);
	}

	// make the files read only
	if (flags & read_only_files)
	{
		std::printf("making files read-only\n");
		for (std::size_t i = 0; i < file_sizes.size(); ++i)
		{
			char name[1024];
			std::snprintf(name, sizeof(name), "test%d", int(i));
			char dirname[200];
			std::snprintf(dirname, sizeof(dirname), "test_dir%d", int(i) / 5);

			std::string path = combine_path("test_torrent_dir", dirname);
			path = combine_path(path, name);
			std::printf("   %s\n", path.c_str());

#ifdef TORRENT_WINDOWS
			SetFileAttributesA(path.c_str(), FILE_ATTRIBUTE_READONLY);
#else
			chmod(path.c_str(), S_IRUSR);
#endif
		}
	}

	if (flags & force_recheck)
	{
		remove_all("test_torrent_dir_tmp", ec);
		if (ec) std::printf("ERROR: removing \"test_torrent_dir_tmp\": (%d) %s\n"
			, ec.value(), ec.message().c_str());
		rename("test_torrent_dir", "test_torrent_dir_tmp", ec);
		if (ec) std::printf("ERROR: renaming dir \"test_torrent_dir\": (%d) %s\n"
			, ec.value(), ec.message().c_str());
	}

	lt::session ses1(settings());

	add_torrent_params p;
	p.save_path = ".";
	p.ti = ti;
	torrent_handle tor1 = ses1.add_torrent(p, ec);
	TEST_CHECK(!ec);

	if (flags & force_recheck)
	{
		// first make sure the session tries to check for the file and can't find
		// them
		lt::alert const* a = wait_for_alert(
			ses1, torrent_checked_alert::alert_type, "checking");
		TEST_CHECK(a);

		// now, move back the files and force-recheck. make sure we pick up the
		// files this time
		remove_all("test_torrent_dir", ec);
		if (ec) fprintf(stdout, "ERROR: removing \"test_torrent_dir\": (%d) %s\n"
			, ec.value(), ec.message().c_str());
		rename("test_torrent_dir_tmp", "test_torrent_dir", ec);
		if (ec) fprintf(stdout, "ERROR: renaming dir \"test_torrent_dir_tmp\": (%d) %s\n"
			, ec.value(), ec.message().c_str());
		tor1.force_recheck();
	}

	torrent_status st;
	for (int i = 0; i < 20; ++i)
	{
		print_alerts(ses1, "ses1");

		st = tor1.status();

		std::printf("%d %f %s\n", st.state, st.progress_ppm / 10000.0, st.errc.message().c_str());

		if (!is_checking(st.state) || st.errc) break;
		std::this_thread::sleep_for(lt::milliseconds(500));
	}

	if (flags & (incomplete_files | corrupt_files))
	{
		TEST_CHECK(!st.is_seeding);

		std::this_thread::sleep_for(lt::milliseconds(500));
		st = tor1.status();

		TEST_CHECK(!st.errc);
		if (st.errc)
			std::printf("error: %s\n", st.errc.message().c_str());
		std::vector<std::int64_t> const file_progress = tor1.file_progress();
		bool one_incomplete = false;
		file_storage const& fs1 = ti->files();
		for (file_index_t i : fs1.file_range())
		{
			if (fs1.pad_file_at(i)) continue;
			std::printf("file: %d progress: %" PRId64 " / %" PRId64 "\n", static_cast<int>(i)
				, file_progress[std::size_t(static_cast<int>(i))], fs1.file_size(i));
			if (fs1.file_size(i) == file_progress[std::size_t(static_cast<int>(i))]) continue;
			one_incomplete = true;
		}
		TEST_CHECK(one_incomplete);
		TEST_CHECK(st.num_pieces < ti->num_pieces());
	}
	else
	{
		TEST_CHECK(st.num_pieces == ti->num_pieces());
		TEST_CHECK(st.is_seeding);
		if (st.errc)
			std::printf("error: %s\n", st.errc.message().c_str());
	}

	// make the files writable again
	if (flags & read_only_files)
	{
		for (std::size_t i = 0; i < file_sizes.size(); ++i)
		{
			char name[1024];
			std::snprintf(name, sizeof(name), "test%d", int(i));
			char dirname[200];
			std::snprintf(dirname, sizeof(dirname), "test_dir%d", int(i) / 5);

			std::string path = combine_path("test_torrent_dir", dirname);
			path = combine_path(path, name);
#ifdef TORRENT_WINDOWS
			SetFileAttributesA(path.c_str(), FILE_ATTRIBUTE_NORMAL);
#else
			chmod(path.c_str(), S_IRUSR | S_IWUSR);
#endif
		}
	}

	remove_all("test_torrent_dir", ec);
	if (ec) std::printf("ERROR: removing test_torrent_dir: (%d) %s\n"
		, ec.value(), ec.message().c_str());
}

} // anonymous namespace

TORRENT_TEST(checking)
{
	test_checking(0);
}

TORRENT_TEST(read_only_corrupt)
{
	test_checking(read_only_files | corrupt_files);
}

TORRENT_TEST(read_only)
{
	test_checking(read_only_files);
}

TORRENT_TEST(incomplete)
{
	test_checking(incomplete_files);
}

TORRENT_TEST(extended)
{
	test_checking(extended_files);
}

TORRENT_TEST(corrupt)
{
	test_checking(corrupt_files);
}

TORRENT_TEST(force_recheck)
{
	test_checking(force_recheck);
}

TORRENT_TEST(checking_v2)
{
	test_checking(v2);
}

TORRENT_TEST(read_only_corrupt_v2)
{
	test_checking(read_only_files | corrupt_files | v2);
}

TORRENT_TEST(read_only_v2)
{
	test_checking(read_only_files | v2);
}

TORRENT_TEST(incomplete_v2)
{
	test_checking(incomplete_files | v2);
}

TORRENT_TEST(corrupt_v2)
{
	test_checking(corrupt_files | v2);
}

TORRENT_TEST(single_file_v2)
{
	test_checking(v2 | single_file);
}

TORRENT_TEST(single_file_corrupt_v2)
{
	test_checking(corrupt_files | v2 | single_file);
}

TORRENT_TEST(single_file_incomplete_v2)
{
	test_checking(incomplete_files | v2 | single_file);
}

TORRENT_TEST(force_recheck_v2)
{
	test_checking(force_recheck | v2);
}

TORRENT_TEST(discrete_checking)
{
	using namespace lt;
	printf("\n==== TEST CHECKING discrete =====\n\n");
	error_code ec;
	create_directory("test_torrent_dir", ec);
	if (ec) printf("ERROR: creating directory test_torrent_dir: (%d) %s\n", ec.value(), ec.message().c_str());

	int const megabyte = 0x100000;
	int const piece_size = 2 * megabyte;
	static std::array<int const, 2> const file_sizes{{ 9 * megabyte, 3 * megabyte }};

	file_storage fs;
	create_random_files("test_torrent_dir", file_sizes, &fs);
	TEST_EQUAL(fs.num_files(), 2);

	lt::create_torrent t(fs, piece_size);
	set_piece_hashes(t, ".", ec);
	if (ec) printf("ERROR: set_piece_hashes: (%d) %s\n", ec.value(), ec.message().c_str());

	std::vector<char> buf;
	bencode(std::back_inserter(buf), t.generate());
	auto ti = std::make_shared<torrent_info>(buf, ec, from_span);
	printf("generated torrent: %s test_torrent_dir result: %s\n"
		, aux::to_hex(ti->info_hashes().v1.to_string()).c_str()
		, ec.message().c_str());

	TEST_CHECK(ti->is_valid());

	// we have two files, but there's a padfile now too
	TEST_EQUAL(ti->num_files(), 3);

	{
		session ses1(settings());
		add_torrent_params p;
		p.file_priorities.resize(std::size_t(ti->num_files()));
		p.file_priorities[0] = 1_pri;
		p.save_path = ".";
		p.ti = ti;
		torrent_handle tor1 = ses1.add_torrent(p, ec);
		// change the priority of a file while checking and make sure it doesn't interrupt the checking.
		std::vector<download_priority_t> prio(std::size_t(ti->num_files()), 0_pri);
		prio[2] = 1_pri;
		tor1.prioritize_files(prio);
		TEST_CHECK(wait_for_alert(ses1, torrent_checked_alert::alert_type
			, "torrent checked", pop_alerts::pop_all, seconds(50)));
		TEST_CHECK(tor1.status({}).is_seeding);
	}
	remove_all("test_torrent_dir", ec);
	if (ec) fprintf(stdout, "ERROR: removing test_torrent_dir: (%d) %s\n", ec.value(), ec.message().c_str());
}<|MERGE_RESOLUTION|>--- conflicted
+++ resolved
@@ -81,36 +81,27 @@
 	// new files
 	force_recheck = 8,
 
-<<<<<<< HEAD
-	v2 = 16,
-
-	single_file = 32,
-=======
 	// files that are *bigger* than expected still considered OK. We don't
 	// truncate files willy-nilly. Checking is a read-only operation.
 	extended_files = 16,
->>>>>>> 3ced76ec
+
+	v2 = 32,
+
+	single_file = 64,
 };
 
 void test_checking(int const flags)
 {
 	using namespace lt;
 
-<<<<<<< HEAD
-	std::printf("\n==== TEST CHECKING %s%s%s%s%s%s=====\n\n"
-=======
-	std::printf("\n==== TEST CHECKING %s%s%s%s%s=====\n\n"
->>>>>>> 3ced76ec
+	std::printf("\n==== TEST CHECKING %s%s%s%s%s%s%s=====\n\n"
 		, (flags & read_only_files) ? "read-only-files ":""
 		, (flags & corrupt_files) ? "corrupt ":""
 		, (flags & incomplete_files) ? "incomplete ":""
 		, (flags & force_recheck) ? "force_recheck ":""
-<<<<<<< HEAD
+		, (flags & extended_files) ? "extended_files ":""
 		, (flags & v2) ? "v2 ":""
 		, (flags & single_file) ? "single_file ":"");
-=======
-		, (flags & extended_files) ? "extended_files ":"");
->>>>>>> 3ced76ec
 
 	error_code ec;
 	create_directory("test_torrent_dir", ec);
@@ -159,18 +150,14 @@
 			file f(path, aux::open_mode::write, ec);
 			if (ec) std::printf("ERROR: opening file \"%s\": (%d) %s\n"
 				, path.c_str(), ec.value(), ec.message().c_str());
-<<<<<<< HEAD
-			f.set_size(file_sizes[i] * 2 / 3, ec);
-=======
 			if (flags & extended_files)
 			{
 				f.set_size(file_sizes[i] + 10, ec);
 			}
 			else
 			{
-				f.set_size(file_sizes[i] / 2, ec);
+				f.set_size(file_sizes[i] * 2 / 3, ec);
 			}
->>>>>>> 3ced76ec
 			if (ec) std::printf("ERROR: truncating file \"%s\": (%d) %s\n"
 				, path.c_str(), ec.value(), ec.message().c_str());
 		}
