/*

Copyright (c) 2008, Arvid Norberg
All rights reserved.

Redistribution and use in source and binary forms, with or without
modification, are permitted provided that the following conditions
are met:

    * Redistributions of source code must retain the above copyright
      notice, this list of conditions and the following disclaimer.
    * Redistributions in binary form must reproduce the above copyright
      notice, this list of conditions and the following disclaimer in
      the documentation and/or other materials provided with the distribution.
    * Neither the name of the author nor the names of its
      contributors may be used to endorse or promote products derived
      from this software without specific prior written permission.

THIS SOFTWARE IS PROVIDED BY THE COPYRIGHT HOLDERS AND CONTRIBUTORS "AS IS"
AND ANY EXPRESS OR IMPLIED WARRANTIES, INCLUDING, BUT NOT LIMITED TO, THE
IMPLIED WARRANTIES OF MERCHANTABILITY AND FITNESS FOR A PARTICULAR PURPOSE
ARE DISCLAIMED. IN NO EVENT SHALL THE COPYRIGHT OWNER OR CONTRIBUTORS BE
LIABLE FOR ANY DIRECT, INDIRECT, INCIDENTAL, SPECIAL, EXEMPLARY, OR
CONSEQUENTIAL DAMAGES (INCLUDING, BUT NOT LIMITED TO, PROCUREMENT OF
SUBSTITUTE GOODS OR SERVICES; LOSS OF USE, DATA, OR PROFITS; OR BUSINESS
INTERRUPTION) HOWEVER CAUSED AND ON ANY THEORY OF LIABILITY, WHETHER IN
CONTRACT, STRICT LIABILITY, OR TORT (INCLUDING NEGLIGENCE OR OTHERWISE)
ARISING IN ANY WAY OUT OF THE USE OF THIS SOFTWARE, EVEN IF ADVISED OF THE
POSSIBILITY OF SUCH DAMAGE.

*/

#include "libtorrent/session.hpp"
#include "libtorrent/session_settings.hpp"
#include "libtorrent/time.hpp"
#include "libtorrent/hasher.hpp"
#include "libtorrent/create_torrent.hpp"
#include "libtorrent/alert_types.hpp"
#include "libtorrent/torrent.hpp"
#include "libtorrent/peer_info.hpp"
#include "libtorrent/extensions.hpp"
#include "libtorrent/aux_/path.hpp" // for combine_path, current_working_directory
#include "libtorrent/magnet_uri.hpp"
#include "settings.hpp"
#include <tuple>
#include <iostream>

#include "test.hpp"
#include "setup_transfer.hpp"

using namespace lt;

void test_running_torrent(std::shared_ptr<torrent_info> info, std::int64_t file_size)
{
	settings_pack pack = settings();
	pack.set_int(settings_pack::alert_mask, alert::storage_notification);
	pack.set_str(settings_pack::listen_interfaces, "0.0.0.0:48130");
	pack.set_int(settings_pack::max_retry_port_bind, 10);
	lt::session ses(pack);

	aux::vector<std::uint8_t, file_index_t> zeroes;
	zeroes.resize(1000, 0);
	add_torrent_params p;
	p.flags &= ~add_torrent_params::flag_paused;
	p.flags &= ~add_torrent_params::flag_auto_managed;
	p.ti = info;
	p.save_path = ".";

	// make sure we correctly handle the case where we pass in
	// more values than there are files
	p.file_priorities = zeroes;

	error_code ec;
	torrent_handle h = ses.add_torrent(p, ec);
	if (ec)
	{
		std::printf("add_torrent: %s\n", ec.message().c_str());
		return;
	}

	aux::vector<int, file_index_t> ones(info->num_files(), 1);
	h.prioritize_files(ones);

	torrent_status st = h.status();

	TEST_EQUAL(st.total_wanted, file_size); // we want the single file
	TEST_EQUAL(st.total_wanted_done, 0);

	aux::vector<int, file_index_t> prio(info->num_files(), 1);
	prio[file_index_t(0)] = 0;
	h.prioritize_files(prio);
	st = h.status();

	TEST_EQUAL(st.total_wanted, 0); // we don't want anything
	TEST_EQUAL(st.total_wanted_done, 0);
	TEST_EQUAL(int(h.file_priorities().size()), info->num_files());
	if (!st.is_seeding)
	{
		TEST_EQUAL(h.file_priorities()[0], 0);
		if (info->num_files() > 1)
			TEST_EQUAL(h.file_priorities()[1], 1);
		if (info->num_files() > 2)
			TEST_EQUAL(h.file_priorities()[2], 1);
	}

	if (info->num_files() > 1)
	{
		prio[file_index_t(1)] = 0;
		h.prioritize_files(prio);
		st = h.status();

		TEST_EQUAL(st.total_wanted, file_size);
		TEST_EQUAL(st.total_wanted_done, 0);
		if (!st.is_seeding)
		{
			TEST_EQUAL(int(h.file_priorities().size()), info->num_files());
			TEST_EQUAL(h.file_priorities()[0], 0);
			if (info->num_files() > 1)
				TEST_EQUAL(h.file_priorities()[1], 0);
			if (info->num_files() > 2)
				TEST_EQUAL(h.file_priorities()[2], 1);
		}
	}

	if (info->num_pieces() > 0)
	{
		h.piece_priority(piece_index_t(0), 1);
		st = h.status();
		TEST_CHECK(st.pieces.size() > 0 && st.pieces[piece_index_t(0)] == false);
		std::vector<char> piece(info->piece_length());
		for (int i = 0; i < int(piece.size()); ++i)
			piece[i] = (i % 26) + 'A';
		h.add_piece(piece_index_t(0), &piece[0], torrent_handle::overwrite_existing);

		// wait until the piece is done writing and hashing
		wait_for_alert(ses, piece_finished_alert::alert_type, "piece_finished_alert");
		st = h.status();
		TEST_CHECK(st.pieces.size() > 0);

		std::cout << "reading piece 0" << std::endl;
		h.read_piece(piece_index_t(0));
		alert const* a = wait_for_alert(ses, read_piece_alert::alert_type, "read_piece");
		TEST_CHECK(a);
		read_piece_alert const* rpa = alert_cast<read_piece_alert>(a);
		TEST_CHECK(rpa);
		if (rpa)
		{
			std::cout << "SUCCEEDED!" << std::endl;
			TEST_CHECK(memcmp(&piece[0], rpa->buffer.get(), info->piece_size(piece_index_t(0))) == 0);
			TEST_CHECK(rpa->size == info->piece_size(piece_index_t(0)));
			TEST_CHECK(rpa->piece == piece_index_t(0));
			TEST_CHECK(hasher(piece).final() == info->hash_for_piece(piece_index_t(0)));
		}
	}
}

TORRENT_TEST(long_names)
{
	entry info;
	info["pieces"] = "aaaaaaaaaaaaaaaaaaaa";
	info["name"] = "slightly shorter name, it's kind of sad that people started "
		"the trend of incorrectly encoding the regular name field and then adding "
		"another one with correct encoding";
	info["name.utf-8"] = "this is a long ass name in order to try to make "
		"make_magnet_uri overflow and hopefully crash. Although, by the time you "
		"read this that particular bug should have been fixed";
	info["piece length"] = 16 * 1024;
	info["length"] = 3245;
	entry torrent;
	torrent["info"] = info;

	std::vector<char> buf;
	bencode(std::back_inserter(buf), torrent);
	error_code ec;
	auto ti = std::make_shared<torrent_info>(&buf[0], int(buf.size()), std::ref(ec));
	TEST_CHECK(!ec);
}

TORRENT_TEST(total_wanted)
{
	file_storage fs;

	fs.add_file("test_torrent_dir4/tmp1", 1024);
	fs.add_file("test_torrent_dir4/tmp2", 1024);
	fs.add_file("test_torrent_dir4/tmp3", 1024);
	fs.add_file("test_torrent_dir4/tmp4", 1024);

	lt::create_torrent t(fs, 1024);
	std::vector<char> tmp;
	bencode(std::back_inserter(tmp), t.generate());
	error_code ec;
	auto info = std::make_shared<torrent_info>(
		&tmp[0], int(tmp.size()), std::ref(ec));

	settings_pack pack = settings();
	pack.set_int(settings_pack::alert_mask, alert::storage_notification);
	pack.set_str(settings_pack::listen_interfaces, "0.0.0.0:48130");
	pack.set_int(settings_pack::max_retry_port_bind, 10);
	lt::session ses(pack);

	add_torrent_params p;
	p.ti = info;
	p.save_path = ".";

	// we just want 1 out of 4 files, 1024 out of 4096 bytes
	p.file_priorities.resize(4, 0);
	p.file_priorities[1] = 1;

	p.ti = info;

	torrent_handle h = ses.add_torrent(std::move(p));

	torrent_status st = h.status();
	std::cout << "total_wanted: " << st.total_wanted << " : " << 1024 << std::endl;
	TEST_EQUAL(st.total_wanted, 1024);
	std::cout << "total_wanted_done: " << st.total_wanted_done << " : 0" << std::endl;
	TEST_EQUAL(st.total_wanted_done, 0);
}

TORRENT_TEST(added_peers)
{
	file_storage fs;

	fs.add_file("test_torrent_dir4/tmp1", 1024);

	lt::create_torrent t(fs, 1024);
	std::vector<char> tmp;
	bencode(std::back_inserter(tmp), t.generate());
	error_code ec;
	auto info = std::make_shared<torrent_info>(
		&tmp[0], int(tmp.size()), std::ref(ec));

	settings_pack pack = settings();
	pack.set_str(settings_pack::listen_interfaces, "0.0.0.0:48130");
	pack.set_int(settings_pack::max_retry_port_bind, 10);
	lt::session ses(pack);

	add_torrent_params p;
	p.ti = info;
	p.save_path = ".";
	parse_magnet_uri("magnet:?xt=urn:btih:abababababababababababababababababababab&x.pe=127.0.0.1:48081&x.pe=127.0.0.2:48082"
		, p, ec);
	TEST_CHECK(!ec);

	torrent_handle h = ses.add_torrent(std::move(p));

	std::vector<peer_list_entry> v;
	h.native_handle()->get_full_peer_list(&v);
	TEST_EQUAL(v.size(), 2);
}

TORRENT_TEST(torrent)
{
/*	{
		remove("test_torrent_dir2/tmp1");
		remove("test_torrent_dir2/tmp2");
		remove("test_torrent_dir2/tmp3");
		file_storage fs;
		std::int64_t file_size = 256 * 1024;
		fs.add_file("test_torrent_dir2/tmp1", file_size);
		fs.add_file("test_torrent_dir2/tmp2", file_size);
		fs.add_file("test_torrent_dir2/tmp3", file_size);
		lt::create_torrent t(fs, 128 * 1024);
		t.add_tracker("http://non-existing.com/announce");

		std::vector<char> piece(128 * 1024);
		for (int i = 0; i < int(piece.size()); ++i)
			piece[i] = (i % 26) + 'A';

		// calculate the hash for all pieces
		sha1_hash ph = hasher(piece).final();
		int num = t.num_pieces();
		TEST_CHECK(t.num_pieces() > 0);
		for (int i = 0; i < num; ++i)
			t.set_hash(i, ph);

		std::vector<char> tmp;
		std::back_insert_iterator<std::vector<char>> out(tmp);
		bencode(out, t.generate());
		error_code ec;
		auto info = std::make_shared<torrent_info>(&tmp[0], int(tmp.size()), std::ref(ec), 0);
		TEST_CHECK(info->num_pieces() > 0);

		test_running_torrent(info, file_size);
	}
*/
	{
		file_storage fs;

		fs.add_file("test_torrent_dir2/tmp1", 1024);
		lt::create_torrent t(fs, 128 * 1024, 6);

		std::vector<char> piece(128 * 1024);
		for (int i = 0; i < int(piece.size()); ++i)
			piece[i] = (i % 26) + 'A';

		// calculate the hash for all pieces
		sha1_hash ph = hasher(piece).final();
		TEST_CHECK(t.num_pieces() > 0);
		for (piece_index_t i(0); i < fs.end_piece(); ++i)
			t.set_hash(i, ph);

		std::vector<char> tmp;
		std::back_insert_iterator<std::vector<char>> out(tmp);
		bencode(out, t.generate());
		error_code ec;
		auto info = std::make_shared<torrent_info>(&tmp[0], int(tmp.size()), std::ref(ec), 0);
		test_running_torrent(info, 1024);
	}
}

#ifndef TORRENT_DISABLE_EXTENSIONS
struct test_plugin : lt::torrent_plugin {};

struct plugin_creator
{
	explicit plugin_creator(int& c) : m_called(c) {}

	std::shared_ptr<lt::torrent_plugin>
	operator()(torrent_handle const&, void*)
	{
		++m_called;
		return std::make_shared<test_plugin>();
	}

	int& m_called;
};

TORRENT_TEST(duplicate_is_not_error)
{
	file_storage fs;

	fs.add_file("test_torrent_dir2/tmp1", 1024);
	lt::create_torrent t(fs, 128 * 1024, 6);

	std::vector<char> piece(128 * 1024);
	for (int i = 0; i < int(piece.size()); ++i)
		piece[i] = (i % 26) + 'A';

	// calculate the hash for all pieces
	sha1_hash ph = hasher(piece).final();
	TEST_CHECK(t.num_pieces() > 0);
	for (piece_index_t i(0); i < fs.end_piece(); ++i)
		t.set_hash(i, ph);

	std::vector<char> tmp;
	std::back_insert_iterator<std::vector<char>> out(tmp);
	bencode(out, t.generate());
	error_code ec;

	int called = 0;
	plugin_creator creator(called);

	add_torrent_params p;
	p.ti = std::make_shared<torrent_info>(&tmp[0], int(tmp.size()), std::ref(ec), 0);
	p.flags &= ~add_torrent_params::flag_paused;
	p.flags &= ~add_torrent_params::flag_auto_managed;
	p.flags &= ~add_torrent_params::flag_duplicate_is_error;
	p.save_path = ".";
	p.extensions.push_back(creator);

	lt::session ses(settings());
	ses.async_add_torrent(p);
	ses.async_add_torrent(std::move(p));

	wait_for_downloading(ses, "ses");

	// we should only have added the plugin once
	TEST_EQUAL(called, 1);
}
#endif

TORRENT_TEST(torrent_total_size_zero)
{
	file_storage fs;
	error_code ec;

	fs.add_file("test_torrent_dir2/tmp1", 0);
	TEST_CHECK(fs.num_files() == 1);
	TEST_CHECK(fs.total_size() == 0);

	ec.clear();
	lt::create_torrent t1(fs);
	set_piece_hashes(t1, ".", ec);
	TEST_CHECK(ec);

	fs.add_file("test_torrent_dir2/tmp2", 0);
	TEST_CHECK(fs.num_files() == 2);
	TEST_CHECK(fs.total_size() == 0);

	ec.clear();
	lt::create_torrent t2(fs);
	set_piece_hashes(t2, ".", ec);
	TEST_CHECK(ec);
}

<<<<<<< HEAD
TORRENT_TEST(rename_file)
{
	file_storage fs;

	fs.add_file("test3/tmp1", 20);
	fs.add_file("test3/tmp2", 20);
	lt::create_torrent t(fs, 128 * 1024, 6);

	std::vector<char> tmp;
	std::back_insert_iterator<std::vector<char>> out(tmp);
	bencode(out, t.generate());
	error_code ec;
	auto info = std::make_shared<torrent_info>(&tmp[0], int(tmp.size()), std::ref(ec), 0);

	TEST_EQUAL(info->files().file_path(file_index_t(0)), combine_path("test3","tmp1"));

	// move "test3/tmp1" -> "tmp1"
	info->rename_file(file_index_t(0), "tmp1");

	TEST_EQUAL(info->files().file_path(file_index_t(0)), "tmp1");
}

#ifndef TORRENT_NO_DEPRECATE
TORRENT_TEST(async_load_deprecated)
{
	settings_pack pack = settings();
	lt::session ses(pack);

	add_torrent_params p;
	p.flags &= ~add_torrent_params::flag_paused;
	p.flags &= ~add_torrent_params::flag_auto_managed;
	std::string dir = parent_path(current_working_directory());

	p.url = "file://" + combine_path(combine_path(dir, "test_torrents"), "base.torrent");
	p.save_path = ".";
	ses.async_add_torrent(std::move(p));

	alert const* a = wait_for_alert(ses, add_torrent_alert::alert_type);
	TEST_CHECK(a);
	if (a == nullptr) return;
	auto const* ta = alert_cast<add_torrent_alert const>(a);
	TEST_CHECK(ta);
	if (ta == nullptr) return;
	TEST_CHECK(!ta->error);
	TEST_CHECK(ta->params.ti->name() == "temp");
}
#endif

TORRENT_TEST(torrent_status)
{
	TEST_EQUAL(static_cast<int>(torrent_status::error_file_none), -1);
	TEST_EQUAL(static_cast<int>(torrent_status::error_file_url), -2);
	TEST_EQUAL(static_cast<int>(torrent_status::error_file_ssl_ctx), -3);
	TEST_EQUAL(static_cast<int>(torrent_status::error_file_metadata), -4);
	TEST_EQUAL(static_cast<int>(torrent_status::error_file_exception), -5);
}

TORRENT_TEST(queue)
=======
void test_queue(add_torrent_params p)
>>>>>>> 20c14076
{
	lt::settings_pack pack = settings();
	// we're not testing the hash check, just accept the data we write
	pack.set_bool(settings_pack::disable_hash_checks, true);
	lt::session ses(pack);

	std::vector<torrent_handle> torrents;
	for(int i = 0; i < 6; i++)
	{
		file_storage fs;
		std::stringstream file_path;
		file_path << "test_torrent_dir4/queue" << i;
		fs.add_file(file_path.str(), 1024);
		lt::create_torrent t(fs, 128 * 1024, 6);

		std::vector<char> buf;
		bencode(std::back_inserter(buf), t.generate());
<<<<<<< HEAD
		std::shared_ptr<torrent_info> ti = std::make_shared<torrent_info>(&buf[0], int(buf.size()));
		add_torrent_params p;
=======
		boost::shared_ptr<torrent_info> ti = boost::make_shared<torrent_info>(&buf[0], buf.size());
>>>>>>> 20c14076
		p.ti = ti;
		p.save_path = ".";
		torrents.push_back(ses.add_torrent(std::move(p)));
	}

	std::vector<int> pieces(torrents[5].torrent_file()->num_pieces(), 0);
	torrents[5].prioritize_pieces(pieces);
	torrent_handle finished = torrents[5];

	// add_torrent should be ordered
	TEST_EQUAL(finished.queue_position(), -1);
	TEST_EQUAL(torrents[0].queue_position(), 0);
	TEST_EQUAL(torrents[1].queue_position(), 1);
	TEST_EQUAL(torrents[2].queue_position(), 2);
	TEST_EQUAL(torrents[3].queue_position(), 3);
	TEST_EQUAL(torrents[4].queue_position(), 4);

	// test top and bottom
	torrents[2].queue_position_top();
	torrents[1].queue_position_bottom();

	TEST_EQUAL(finished.queue_position(), -1);
	TEST_EQUAL(torrents[2].queue_position(), 0);
	TEST_EQUAL(torrents[0].queue_position(), 1);
	TEST_EQUAL(torrents[3].queue_position(), 2);
	TEST_EQUAL(torrents[4].queue_position(), 3);
	TEST_EQUAL(torrents[1].queue_position(), 4);

	// test set pos
	torrents[0].queue_position_set(0);
	torrents[1].queue_position_set(1);
	// torrent 2 should be get moved down by 0 and 1 to pos 2

	TEST_EQUAL(finished.queue_position(), -1);
	TEST_EQUAL(torrents[0].queue_position(), 0);
	TEST_EQUAL(torrents[1].queue_position(), 1);
	TEST_EQUAL(torrents[2].queue_position(), 2);
	TEST_EQUAL(torrents[3].queue_position(), 3);
	TEST_EQUAL(torrents[4].queue_position(), 4);

	//test strange up and down commands
	torrents[0].queue_position_up();
	torrents[4].queue_position_down();

	TEST_EQUAL(finished.queue_position(), -1);
	TEST_EQUAL(torrents[0].queue_position(), 0);
	TEST_EQUAL(torrents[1].queue_position(), 1);
	TEST_EQUAL(torrents[2].queue_position(), 2);
	TEST_EQUAL(torrents[3].queue_position(), 3);
	TEST_EQUAL(torrents[4].queue_position(), 4);

	torrents[1].queue_position_up();
	torrents[3].queue_position_down();
	finished.queue_position_up();

	TEST_EQUAL(finished.queue_position(), -1);
	TEST_EQUAL(torrents[1].queue_position(), 0);
	TEST_EQUAL(torrents[0].queue_position(), 1);
	TEST_EQUAL(torrents[2].queue_position(), 2);
	TEST_EQUAL(torrents[4].queue_position(), 3);
	TEST_EQUAL(torrents[3].queue_position(), 4);

	torrents[1].queue_position_down();
	torrents[3].queue_position_up();
	finished.queue_position_down();


	TEST_EQUAL(finished.queue_position(), -1);
	TEST_EQUAL(torrents[0].queue_position(), 0);
	TEST_EQUAL(torrents[1].queue_position(), 1);
	TEST_EQUAL(torrents[2].queue_position(), 2);
	TEST_EQUAL(torrents[3].queue_position(), 3);
	TEST_EQUAL(torrents[4].queue_position(), 4);

	// test set pos on not existing pos
	torrents[3].queue_position_set(10);
	finished.queue_position_set(10);

	TEST_EQUAL(finished.queue_position(), -1);
	TEST_EQUAL(torrents[0].queue_position(), 0);
	TEST_EQUAL(torrents[1].queue_position(), 1);
	TEST_EQUAL(torrents[2].queue_position(), 2);
	TEST_EQUAL(torrents[4].queue_position(), 3);
	TEST_EQUAL(torrents[3].queue_position(), 4);
}

TORRENT_TEST(queue)
{
	test_queue(add_torrent_params());
}

TORRENT_TEST(queue_paused)
{
	add_torrent_params p;
	p.flags |= add_torrent_params::flag_paused;
	p.flags &= ~add_torrent_params::flag_auto_managed;
	test_queue(p);
}

TORRENT_TEST(test_move_storage_no_metadata)
{
	lt::session ses(settings());
	add_torrent_params p;
	p.save_path = "save_path";
	error_code ec;
	parse_magnet_uri("magnet?xt=urn:btih:abababababababababababababababababababab", p, ec);
	torrent_handle h = ses.add_torrent(p);

	TEST_EQUAL(h.status().save_path, complete("save_path"));

	h.move_storage("save_path_1");

	TEST_EQUAL(h.status().save_path, complete("save_path_1"));
}
<|MERGE_RESOLUTION|>--- conflicted
+++ resolved
@@ -394,7 +394,6 @@
 	TEST_CHECK(ec);
 }
 
-<<<<<<< HEAD
 TORRENT_TEST(rename_file)
 {
 	file_storage fs;
@@ -452,10 +451,7 @@
 	TEST_EQUAL(static_cast<int>(torrent_status::error_file_exception), -5);
 }
 
-TORRENT_TEST(queue)
-=======
 void test_queue(add_torrent_params p)
->>>>>>> 20c14076
 {
 	lt::settings_pack pack = settings();
 	// we're not testing the hash check, just accept the data we write
@@ -473,12 +469,8 @@
 
 		std::vector<char> buf;
 		bencode(std::back_inserter(buf), t.generate());
-<<<<<<< HEAD
-		std::shared_ptr<torrent_info> ti = std::make_shared<torrent_info>(&buf[0], int(buf.size()));
+		auto ti = std::make_shared<torrent_info>(buf.data(), int(buf.size()));
 		add_torrent_params p;
-=======
-		boost::shared_ptr<torrent_info> ti = boost::make_shared<torrent_info>(&buf[0], buf.size());
->>>>>>> 20c14076
 		p.ti = ti;
 		p.save_path = ".";
 		torrents.push_back(ses.add_torrent(std::move(p)));
