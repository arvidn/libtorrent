/*

Copyright (c) 2008, Arvid Norberg
All rights reserved.

Redistribution and use in source and binary forms, with or without
modification, are permitted provided that the following conditions
are met:

    * Redistributions of source code must retain the above copyright
      notice, this list of conditions and the following disclaimer.
    * Redistributions in binary form must reproduce the above copyright
      notice, this list of conditions and the following disclaimer in
      the documentation and/or other materials provided with the distribution.
    * Neither the name of the author nor the names of its
      contributors may be used to endorse or promote products derived
      from this software without specific prior written permission.

THIS SOFTWARE IS PROVIDED BY THE COPYRIGHT HOLDERS AND CONTRIBUTORS "AS IS"
AND ANY EXPRESS OR IMPLIED WARRANTIES, INCLUDING, BUT NOT LIMITED TO, THE
IMPLIED WARRANTIES OF MERCHANTABILITY AND FITNESS FOR A PARTICULAR PURPOSE
ARE DISCLAIMED. IN NO EVENT SHALL THE COPYRIGHT OWNER OR CONTRIBUTORS BE
LIABLE FOR ANY DIRECT, INDIRECT, INCIDENTAL, SPECIAL, EXEMPLARY, OR
CONSEQUENTIAL DAMAGES (INCLUDING, BUT NOT LIMITED TO, PROCUREMENT OF
SUBSTITUTE GOODS OR SERVICES; LOSS OF USE, DATA, OR PROFITS; OR BUSINESS
INTERRUPTION) HOWEVER CAUSED AND ON ANY THEORY OF LIABILITY, WHETHER IN
CONTRACT, STRICT LIABILITY, OR TORT (INCLUDING NEGLIGENCE OR OTHERWISE)
ARISING IN ANY WAY OUT OF THE USE OF THIS SOFTWARE, EVEN IF ADVISED OF THE
POSSIBILITY OF SUCH DAMAGE.

*/

#include "libtorrent/session.hpp"
#include "libtorrent/session_settings.hpp"
#include "libtorrent/time.hpp"
#include "libtorrent/hasher.hpp"
#include "libtorrent/create_torrent.hpp"
#include "libtorrent/alert_types.hpp"
#include "libtorrent/torrent.hpp"
#include "libtorrent/peer_info.hpp"
#include "libtorrent/extensions.hpp"
#include "libtorrent/aux_/path.hpp" // for combine_path, current_working_directory
#include "libtorrent/magnet_uri.hpp"
#include "settings.hpp"
#include <tuple>
#include <iostream>

#include "test.hpp"
#include "test_utils.hpp"
#include "setup_transfer.hpp"

using namespace lt;

namespace {

<<<<<<< HEAD
void test_running_torrent(std::shared_ptr<torrent_info> info, std::int64_t file_size)
=======
bool wait_priority(torrent_handle const& h, std::vector<int> const& prio)
{
	for (int i = 0; i < 10; ++i)
	{
		if (h.file_priorities() == prio) { return true; }

#ifdef NDEBUG
		test_sleep(100);
#else
		test_sleep(300);
#endif
	}

	return h.file_priorities() == prio;
}

bool prioritize_files(torrent_handle const& h, std::vector<int> const& prio)
{
	h.prioritize_files(prio);
	return wait_priority(h, prio);
}

void test_running_torrent(boost::shared_ptr<torrent_info> info, boost::int64_t file_size)
>>>>>>> 6d5a6f05
{
	settings_pack pack = settings();
	pack.set_int(settings_pack::alert_mask, alert::progress_notification | alert::storage_notification);
	pack.set_str(settings_pack::listen_interfaces, "0.0.0.0:48130");
	pack.set_int(settings_pack::max_retry_port_bind, 10);
	lt::session ses(pack);

	aux::vector<download_priority_t, file_index_t> zeroes;
	zeroes.resize(1000, 0_pri);
	add_torrent_params p;
	p.flags &= ~torrent_flags::paused;
	p.flags &= ~torrent_flags::auto_managed;
	p.ti = info;
	p.save_path = ".";

	// make sure we correctly handle the case where we pass in
	// more values than there are files
	p.file_priorities = zeroes;

	error_code ec;
	torrent_handle h = ses.add_torrent(p, ec);
	if (ec)
	{
		std::printf("add_torrent: %s\n", ec.message().c_str());
		return;
	}

<<<<<<< HEAD
	aux::vector<download_priority_t, file_index_t> ones(std::size_t(info->num_files()), 1_pri);
	h.prioritize_files(ones);

=======
	std::vector<int> ones(info->num_files(), 1);
	TEST_CHECK(prioritize_files(h, ones))

	// test_sleep(500);
>>>>>>> 6d5a6f05
	torrent_status st = h.status();

	TEST_EQUAL(st.total_wanted, file_size); // we want the single file
	TEST_EQUAL(st.total_wanted_done, 0);

<<<<<<< HEAD
	aux::vector<download_priority_t, file_index_t> prio(std::size_t(info->num_files()), 1_pri);
	prio[file_index_t(0)] = 0_pri;
	h.prioritize_files(prio);
	st = h.status();
=======
	std::vector<int> prio(info->num_files(), 1);
	prio[0] = 0;
	TEST_CHECK(prioritize_files(h, prio))
>>>>>>> 6d5a6f05

	st = h.status();
	TEST_EQUAL(st.total_wanted, 0); // we don't want anything
	TEST_EQUAL(st.total_wanted_done, 0);
<<<<<<< HEAD
	TEST_EQUAL(int(h.get_file_priorities().size()), info->num_files());
	if (!st.is_seeding)
	{
		TEST_EQUAL(h.get_file_priorities()[0], 0_pri);
		if (info->num_files() > 1)
			TEST_EQUAL(h.get_file_priorities()[1], 1_pri);
		if (info->num_files() > 2)
			TEST_EQUAL(h.get_file_priorities()[2], 1_pri);
	}

	if (info->num_files() > 1)
	{
		prio[file_index_t(1)] = 0_pri;
		h.prioritize_files(prio);
		st = h.status();
=======
	TEST_EQUAL(int(h.file_priorities().size()), info->num_files());

	if (info->num_files() > 1)
	{
		prio[1] = 0;
		TEST_CHECK(prioritize_files(h, prio))
>>>>>>> 6d5a6f05

		st = h.status();
		TEST_EQUAL(st.total_wanted, file_size);
		TEST_EQUAL(st.total_wanted_done, 0);
<<<<<<< HEAD
		if (!st.is_seeding)
		{
			TEST_EQUAL(int(h.get_file_priorities().size()), info->num_files());
			TEST_EQUAL(h.get_file_priorities()[0], 0_pri);
			if (info->num_files() > 1)
				TEST_EQUAL(h.get_file_priorities()[1], 0_pri);
			if (info->num_files() > 2)
				TEST_EQUAL(h.get_file_priorities()[2], 1_pri);
		}
=======
>>>>>>> 6d5a6f05
	}

	if (info->num_pieces() > 0)
	{
		h.piece_priority(piece_index_t(0), 1_pri);
		st = h.status();
		TEST_CHECK(st.pieces.size() > 0 && st.pieces[piece_index_t(0)] == false);
		std::vector<char> piece(std::size_t(info->piece_length()));
		for (int i = 0; i < int(piece.size()); ++i)
			piece[std::size_t(i)] = (i % 26) + 'A';
		h.add_piece(piece_index_t(0), &piece[0], torrent_handle::overwrite_existing);

		// wait until the piece is done writing and hashing
		wait_for_alert(ses, piece_finished_alert::alert_type, "piece_finished_alert");
		st = h.status();
		TEST_CHECK(st.pieces.size() > 0);

		std::cout << "reading piece 0" << std::endl;
		h.read_piece(piece_index_t(0));
		alert const* a = wait_for_alert(ses, read_piece_alert::alert_type, "read_piece");
		TEST_CHECK(a);
		read_piece_alert const* rpa = alert_cast<read_piece_alert>(a);
		TEST_CHECK(rpa);
		if (rpa)
		{
			std::cout << "SUCCEEDED!" << std::endl;
			TEST_CHECK(std::memcmp(&piece[0], rpa->buffer.get()
				, std::size_t(info->piece_size(piece_index_t(0)))) == 0);
			TEST_CHECK(rpa->size == info->piece_size(piece_index_t(0)));
			TEST_CHECK(rpa->piece == piece_index_t(0));
			TEST_CHECK(hasher(piece).final() == info->hash_for_piece(piece_index_t(0)));
		}
	}

	TEST_CHECK(h.file_priorities() == prio);
}
} // namespace

} // anonymous namespace

TORRENT_TEST(long_names)
{
	entry info;
	info["pieces"] = "aaaaaaaaaaaaaaaaaaaa";
	info["name"] = "slightly shorter name, it's kind of sad that people started "
		"the trend of incorrectly encoding the regular name field and then adding "
		"another one with correct encoding";
	info["name.utf-8"] = "this is a long ass name in order to try to make "
		"make_magnet_uri overflow and hopefully crash. Although, by the time you "
		"read this that particular bug should have been fixed";
	info["piece length"] = 16 * 1024;
	info["length"] = 3245;
	entry torrent;
	torrent["info"] = info;

	std::vector<char> buf;
	bencode(std::back_inserter(buf), torrent);
	error_code ec;
	auto ti = std::make_shared<torrent_info>(buf, std::ref(ec), from_span);
	TEST_CHECK(!ec);
}

TORRENT_TEST(total_wanted)
{
	file_storage fs;

	fs.add_file("test_torrent_dir4/tmp1", 1024);
	fs.add_file("test_torrent_dir4/tmp2", 1024);
	fs.add_file("test_torrent_dir4/tmp3", 1024);
	fs.add_file("test_torrent_dir4/tmp4", 1024);

	lt::create_torrent t(fs, 1024);
	std::vector<char> tmp;
	bencode(std::back_inserter(tmp), t.generate());
	error_code ec;
	auto info = std::make_shared<torrent_info>(
		tmp, std::ref(ec), from_span);

	settings_pack pack = settings();
	pack.set_int(settings_pack::alert_mask, alert::storage_notification);
	pack.set_str(settings_pack::listen_interfaces, "0.0.0.0:48130");
	pack.set_int(settings_pack::max_retry_port_bind, 10);
	lt::session ses(pack);

	add_torrent_params p;
	p.ti = info;
	p.save_path = ".";

	// we just want 1 out of 4 files, 1024 out of 4096 bytes
	p.file_priorities.resize(4, 0_pri);
	p.file_priorities[1] = 1_pri;

	p.ti = info;

	torrent_handle h = ses.add_torrent(std::move(p));

	torrent_status st = h.status();
	std::cout << "total_wanted: " << st.total_wanted << " : " << 1024 << std::endl;
	TEST_EQUAL(st.total_wanted, 1024);
	std::cout << "total_wanted_done: " << st.total_wanted_done << " : 0" << std::endl;
	TEST_EQUAL(st.total_wanted_done, 0);

	h.file_priority(1, 4);
	h.file_priority(1, 0);
	TEST_CHECK(wait_priority(h, std::vector<int>(fs.num_files())));
	TEST_EQUAL(h.status(0).total_wanted, 0);
}

TORRENT_TEST(added_peers)
{
	file_storage fs;

	fs.add_file("test_torrent_dir4/tmp1", 1024);

	lt::create_torrent t(fs, 1024);
	std::vector<char> tmp;
	bencode(std::back_inserter(tmp), t.generate());
	error_code ec;
	auto info = std::make_shared<torrent_info>(
		tmp, std::ref(ec), from_span);

	settings_pack pack = settings();
	pack.set_str(settings_pack::listen_interfaces, "0.0.0.0:48130");
	pack.set_int(settings_pack::max_retry_port_bind, 10);
	lt::session ses(pack);

	add_torrent_params p = parse_magnet_uri(
		"magnet:?xt=urn:btih:abababababababababababababababababababab&x.pe=127.0.0.1:48081&x.pe=127.0.0.2:48082"
		, ec);
	p.ti = info;
	p.save_path = ".";
	TEST_CHECK(!ec);

	torrent_handle h = ses.add_torrent(std::move(p));

	h.save_resume_data();
	alert const* a = wait_for_alert(ses, save_resume_data_alert::alert_type);

	TEST_CHECK(a);
	save_resume_data_alert const* ra = alert_cast<save_resume_data_alert>(a);
	TEST_CHECK(ra);
	if (ra) TEST_EQUAL(ra->params.peers.size(), 2);
}

TORRENT_TEST(torrent)
{
/*	{
		remove("test_torrent_dir2/tmp1");
		remove("test_torrent_dir2/tmp2");
		remove("test_torrent_dir2/tmp3");
		file_storage fs;
		std::int64_t file_size = 256 * 1024;
		fs.add_file("test_torrent_dir2/tmp1", file_size);
		fs.add_file("test_torrent_dir2/tmp2", file_size);
		fs.add_file("test_torrent_dir2/tmp3", file_size);
		lt::create_torrent t(fs, 128 * 1024);
		t.add_tracker("http://non-existing.com/announce");

		std::vector<char> piece(128 * 1024);
		for (int i = 0; i < int(piece.size()); ++i)
			piece[i] = (i % 26) + 'A';

		// calculate the hash for all pieces
		sha1_hash ph = hasher(piece).final();
		int num = t.num_pieces();
		TEST_CHECK(t.num_pieces() > 0);
		for (int i = 0; i < num; ++i)
			t.set_hash(i, ph);

		std::vector<char> tmp;
		std::back_insert_iterator<std::vector<char>> out(tmp);
		bencode(out, t.generate());
		error_code ec;
		auto info = std::make_shared<torrent_info>(tmp, std::ref(ec), from_span);
		TEST_CHECK(info->num_pieces() > 0);

		test_running_torrent(info, file_size);
	}
*/
	{
		file_storage fs;

		fs.add_file("test_torrent_dir2/tmp1", 1024);
<<<<<<< HEAD
		lt::create_torrent t(fs, 128 * 1024, 6);
=======
		libtorrent::create_torrent t(fs, 1024, 6);
>>>>>>> 6d5a6f05

		std::vector<char> piece(1024);
		for (int i = 0; i < int(piece.size()); ++i)
			piece[std::size_t(i)] = (i % 26) + 'A';

		// calculate the hash for all pieces
<<<<<<< HEAD
		sha1_hash ph = hasher(piece).final();
		TEST_CHECK(t.num_pieces() > 0);
		for (auto const i : fs.piece_range())
=======
		sha1_hash const ph = hasher(&piece[0], piece.size()).final();
		int const num = t.num_pieces();
		TEST_CHECK(num > 0);
		for (int i = 0; i < num; ++i)
>>>>>>> 6d5a6f05
			t.set_hash(i, ph);

		std::vector<char> tmp;
		std::back_insert_iterator<std::vector<char>> out(tmp);
		bencode(out, t.generate());
		error_code ec;
		auto info = std::make_shared<torrent_info>(tmp, std::ref(ec), from_span);
		test_running_torrent(info, 1024);
	}
}

#ifndef TORRENT_DISABLE_EXTENSIONS
struct test_plugin : lt::torrent_plugin {};

struct plugin_creator
{
	explicit plugin_creator(int& c) : m_called(c) {}

	std::shared_ptr<lt::torrent_plugin>
	operator()(torrent_handle const&, void*)
	{
		++m_called;
		return std::make_shared<test_plugin>();
	}

	int& m_called;
};

TORRENT_TEST(duplicate_is_not_error)
{
	file_storage fs;

	fs.add_file("test_torrent_dir2/tmp1", 1024);
	lt::create_torrent t(fs, 128 * 1024, 6);

	std::vector<char> piece(128 * 1024);
	for (int i = 0; i < int(piece.size()); ++i)
		piece[std::size_t(i)] = (i % 26) + 'A';

	// calculate the hash for all pieces
	sha1_hash ph = hasher(piece).final();
	TEST_CHECK(t.num_pieces() > 0);
	for (auto const i : fs.piece_range())
		t.set_hash(i, ph);

	std::vector<char> tmp;
	std::back_insert_iterator<std::vector<char>> out(tmp);
	bencode(out, t.generate());
	error_code ec;

	int called = 0;
	plugin_creator creator(called);

	add_torrent_params p;
	p.ti = std::make_shared<torrent_info>(tmp, std::ref(ec), from_span);
	p.flags &= ~torrent_flags::paused;
	p.flags &= ~torrent_flags::auto_managed;
	p.flags &= ~torrent_flags::duplicate_is_error;
	p.save_path = ".";
	p.extensions.push_back(creator);

	lt::session ses(settings());
	ses.async_add_torrent(p);
	ses.async_add_torrent(std::move(p));

	wait_for_downloading(ses, "ses");

	// we should only have added the plugin once
	TEST_EQUAL(called, 1);
}
#endif

TORRENT_TEST(torrent_total_size_zero)
{
	file_storage fs;
	error_code ec;

	fs.add_file("test_torrent_dir2/tmp1", 0);
	TEST_CHECK(fs.num_files() == 1);
	TEST_CHECK(fs.total_size() == 0);

	ec.clear();
	lt::create_torrent t1(fs);
	set_piece_hashes(t1, ".", ec);
	TEST_CHECK(ec);

	fs.add_file("test_torrent_dir2/tmp2", 0);
	TEST_CHECK(fs.num_files() == 2);
	TEST_CHECK(fs.total_size() == 0);

	ec.clear();
	lt::create_torrent t2(fs);
	set_piece_hashes(t2, ".", ec);
	TEST_CHECK(ec);
}

TORRENT_TEST(rename_file)
{
	file_storage fs;

	fs.add_file("test3/tmp1", 20);
	fs.add_file("test3/tmp2", 20);
	lt::create_torrent t(fs, 128 * 1024, 6);

	std::vector<char> tmp;
	std::back_insert_iterator<std::vector<char>> out(tmp);
	bencode(out, t.generate());
	error_code ec;
	auto info = std::make_shared<torrent_info>(tmp, std::ref(ec), from_span);

	TEST_EQUAL(info->files().file_path(file_index_t(0)), combine_path("test3","tmp1"));

	// move "test3/tmp1" -> "tmp1"
	info->rename_file(file_index_t(0), "tmp1");

	TEST_EQUAL(info->files().file_path(file_index_t(0)), "tmp1");
}

#if TORRENT_ABI_VERSION == 1
TORRENT_TEST(async_load_deprecated)
{
	settings_pack pack = settings();
	lt::session ses(pack);

	add_torrent_params p;
	p.flags &= ~torrent_flags::paused;
	p.flags &= ~torrent_flags::auto_managed;
	std::string dir = parent_path(current_working_directory());

	p.url = "file://" + combine_path(combine_path(dir, "test_torrents"), "base.torrent");
	p.save_path = ".";
	ses.async_add_torrent(std::move(p));

	alert const* a = wait_for_alert(ses, add_torrent_alert::alert_type);
	TEST_CHECK(a);
	if (a == nullptr) return;
	auto const* ta = alert_cast<add_torrent_alert const>(a);
	TEST_CHECK(ta);
	if (ta == nullptr) return;
	TEST_CHECK(!ta->error);
	TEST_CHECK(ta->params.ti->name() == "temp");
}
#endif

TORRENT_TEST(torrent_status)
{
	TEST_EQUAL(static_cast<int>(torrent_status::error_file_none), -1);
#if TORRENT_ABI_VERSION == 1
	TEST_EQUAL(static_cast<int>(torrent_status::error_file_url), -2);
	TEST_EQUAL(static_cast<int>(torrent_status::error_file_metadata), -4);
#endif
	TEST_EQUAL(static_cast<int>(torrent_status::error_file_ssl_ctx), -3);
	TEST_EQUAL(static_cast<int>(torrent_status::error_file_exception), -5);
}

namespace {

void test_queue(add_torrent_params)
{
	lt::settings_pack pack = settings();
	// we're not testing the hash check, just accept the data we write
	pack.set_bool(settings_pack::disable_hash_checks, true);
	lt::session ses(pack);

	std::vector<torrent_handle> torrents;
	for(int i = 0; i < 6; i++)
	{
		file_storage fs;
		std::stringstream file_path;
		file_path << "test_torrent_dir4/queue" << i;
		fs.add_file(file_path.str(), 1024);
		lt::create_torrent t(fs, 128 * 1024, 6);

		std::vector<char> buf;
		bencode(std::back_inserter(buf), t.generate());
		auto ti = std::make_shared<torrent_info>(buf, from_span);
		add_torrent_params p;
		p.ti = ti;
		p.save_path = ".";
		torrents.push_back(ses.add_torrent(std::move(p)));
	}

	print_alerts(ses, "ses");

	std::vector<download_priority_t> pieces(
		std::size_t(torrents[5].torrent_file()->num_pieces()), 0_pri);
	torrents[5].prioritize_pieces(pieces);
	torrent_handle finished = torrents[5];

	wait_for_alert(ses, torrent_finished_alert::alert_type, "ses");

	// add_torrent should be ordered
	TEST_EQUAL(finished.queue_position(), no_pos);
	TEST_EQUAL(torrents[0].queue_position(), queue_position_t{0});
	TEST_EQUAL(torrents[1].queue_position(), queue_position_t{1});
	TEST_EQUAL(torrents[2].queue_position(), queue_position_t{2});
	TEST_EQUAL(torrents[3].queue_position(), queue_position_t{3});
	TEST_EQUAL(torrents[4].queue_position(), queue_position_t{4});

	// test top and bottom
	torrents[2].queue_position_top();
	torrents[1].queue_position_bottom();

	TEST_EQUAL(finished.queue_position(), no_pos);
	TEST_EQUAL(torrents[2].queue_position(), queue_position_t{0});
	TEST_EQUAL(torrents[0].queue_position(), queue_position_t{1});
	TEST_EQUAL(torrents[3].queue_position(), queue_position_t{2});
	TEST_EQUAL(torrents[4].queue_position(), queue_position_t{3});
	TEST_EQUAL(torrents[1].queue_position(), queue_position_t{4});

	// test set pos
	torrents[0].queue_position_set(queue_position_t{0});
	torrents[1].queue_position_set(queue_position_t{1});
	// torrent 2 should be get moved down by 0 and 1 to pos 2

	TEST_EQUAL(finished.queue_position(), no_pos);
	TEST_EQUAL(torrents[0].queue_position(), queue_position_t{0});
	TEST_EQUAL(torrents[1].queue_position(), queue_position_t{1});
	TEST_EQUAL(torrents[2].queue_position(), queue_position_t{2});
	TEST_EQUAL(torrents[3].queue_position(), queue_position_t{3});
	TEST_EQUAL(torrents[4].queue_position(), queue_position_t{4});

	//test strange up and down commands
	torrents[0].queue_position_up();
	torrents[4].queue_position_down();

	TEST_EQUAL(finished.queue_position(), no_pos);
	TEST_EQUAL(torrents[0].queue_position(), queue_position_t{0});
	TEST_EQUAL(torrents[1].queue_position(), queue_position_t{1});
	TEST_EQUAL(torrents[2].queue_position(), queue_position_t{2});
	TEST_EQUAL(torrents[3].queue_position(), queue_position_t{3});
	TEST_EQUAL(torrents[4].queue_position(), queue_position_t{4});

	torrents[1].queue_position_up();
	torrents[3].queue_position_down();
	finished.queue_position_up();

	TEST_EQUAL(finished.queue_position(), no_pos);
	TEST_EQUAL(torrents[1].queue_position(), queue_position_t{0});
	TEST_EQUAL(torrents[0].queue_position(), queue_position_t{1});
	TEST_EQUAL(torrents[2].queue_position(), queue_position_t{2});
	TEST_EQUAL(torrents[4].queue_position(), queue_position_t{3});
	TEST_EQUAL(torrents[3].queue_position(), queue_position_t{4});

	torrents[1].queue_position_down();
	torrents[3].queue_position_up();
	finished.queue_position_down();


	TEST_EQUAL(finished.queue_position(), no_pos);
	TEST_EQUAL(torrents[0].queue_position(), queue_position_t{0});
	TEST_EQUAL(torrents[1].queue_position(), queue_position_t{1});
	TEST_EQUAL(torrents[2].queue_position(), queue_position_t{2});
	TEST_EQUAL(torrents[3].queue_position(), queue_position_t{3});
	TEST_EQUAL(torrents[4].queue_position(), queue_position_t{4});

	// test set pos on not existing pos
	torrents[3].queue_position_set(queue_position_t{10});
	finished.queue_position_set(queue_position_t{10});

	TEST_EQUAL(finished.queue_position(), no_pos);
	TEST_EQUAL(torrents[0].queue_position(), queue_position_t{0});
	TEST_EQUAL(torrents[1].queue_position(), queue_position_t{1});
	TEST_EQUAL(torrents[2].queue_position(), queue_position_t{2});
	TEST_EQUAL(torrents[4].queue_position(), queue_position_t{3});
	TEST_EQUAL(torrents[3].queue_position(), queue_position_t{4});
}

} // anonymous namespace

TORRENT_TEST(queue)
{
	test_queue(add_torrent_params());
}

TORRENT_TEST(queue_paused)
{
	add_torrent_params p;
	p.flags |= torrent_flags::paused;
	p.flags &= ~torrent_flags::auto_managed;
	test_queue(p);
}

TORRENT_TEST(test_move_storage_no_metadata)
{
	lt::session ses(settings());
	error_code ec;
	add_torrent_params p = parse_magnet_uri("magnet?xt=urn:btih:abababababababababababababababababababab", ec);
	p.save_path = "save_path";
	torrent_handle h = ses.add_torrent(p);

	TEST_EQUAL(h.status().save_path, complete("save_path"));

	h.move_storage("save_path_1");

	TEST_EQUAL(h.status().save_path, complete("save_path_1"));
}<|MERGE_RESOLUTION|>--- conflicted
+++ resolved
@@ -53,36 +53,32 @@
 
 namespace {
 
-<<<<<<< HEAD
-void test_running_torrent(std::shared_ptr<torrent_info> info, std::int64_t file_size)
-=======
-bool wait_priority(torrent_handle const& h, std::vector<int> const& prio)
+bool wait_priority(torrent_handle const& h, aux::vector<download_priority_t, file_index_t> const& prio)
 {
 	for (int i = 0; i < 10; ++i)
 	{
-		if (h.file_priorities() == prio) { return true; }
+		if (h.get_file_priorities() == prio) return true;
 
 #ifdef NDEBUG
-		test_sleep(100);
+		std::this_thread::sleep_for(lt::milliseconds(100));
 #else
-		test_sleep(300);
+		std::this_thread::sleep_for(lt::milliseconds(300));
 #endif
 	}
 
-	return h.file_priorities() == prio;
-}
-
-bool prioritize_files(torrent_handle const& h, std::vector<int> const& prio)
+	return h.get_file_priorities() == prio;
+}
+
+bool prioritize_files(torrent_handle const& h, aux::vector<download_priority_t, file_index_t> const& prio)
 {
 	h.prioritize_files(prio);
 	return wait_priority(h, prio);
 }
 
-void test_running_torrent(boost::shared_ptr<torrent_info> info, boost::int64_t file_size)
->>>>>>> 6d5a6f05
+void test_running_torrent(std::shared_ptr<torrent_info> info, std::int64_t file_size)
 {
 	settings_pack pack = settings();
-	pack.set_int(settings_pack::alert_mask, alert::progress_notification | alert::storage_notification);
+	pack.set_int(settings_pack::alert_mask, alert::file_progress_notification | alert::storage_notification);
 	pack.set_str(settings_pack::listen_interfaces, "0.0.0.0:48130");
 	pack.set_int(settings_pack::max_retry_port_bind, 10);
 	lt::session ses(pack);
@@ -107,75 +103,32 @@
 		return;
 	}
 
-<<<<<<< HEAD
 	aux::vector<download_priority_t, file_index_t> ones(std::size_t(info->num_files()), 1_pri);
-	h.prioritize_files(ones);
-
-=======
-	std::vector<int> ones(info->num_files(), 1);
 	TEST_CHECK(prioritize_files(h, ones))
 
-	// test_sleep(500);
->>>>>>> 6d5a6f05
 	torrent_status st = h.status();
 
 	TEST_EQUAL(st.total_wanted, file_size); // we want the single file
 	TEST_EQUAL(st.total_wanted_done, 0);
 
-<<<<<<< HEAD
 	aux::vector<download_priority_t, file_index_t> prio(std::size_t(info->num_files()), 1_pri);
 	prio[file_index_t(0)] = 0_pri;
-	h.prioritize_files(prio);
+	TEST_CHECK(prioritize_files(h, prio))
 	st = h.status();
-=======
-	std::vector<int> prio(info->num_files(), 1);
-	prio[0] = 0;
-	TEST_CHECK(prioritize_files(h, prio))
->>>>>>> 6d5a6f05
 
 	st = h.status();
 	TEST_EQUAL(st.total_wanted, 0); // we don't want anything
 	TEST_EQUAL(st.total_wanted_done, 0);
-<<<<<<< HEAD
 	TEST_EQUAL(int(h.get_file_priorities().size()), info->num_files());
-	if (!st.is_seeding)
-	{
-		TEST_EQUAL(h.get_file_priorities()[0], 0_pri);
-		if (info->num_files() > 1)
-			TEST_EQUAL(h.get_file_priorities()[1], 1_pri);
-		if (info->num_files() > 2)
-			TEST_EQUAL(h.get_file_priorities()[2], 1_pri);
-	}
 
 	if (info->num_files() > 1)
 	{
-		prio[file_index_t(1)] = 0_pri;
-		h.prioritize_files(prio);
-		st = h.status();
-=======
-	TEST_EQUAL(int(h.file_priorities().size()), info->num_files());
-
-	if (info->num_files() > 1)
-	{
-		prio[1] = 0;
+		prio[file_index_t{1}] = 0_pri;
 		TEST_CHECK(prioritize_files(h, prio))
->>>>>>> 6d5a6f05
 
 		st = h.status();
 		TEST_EQUAL(st.total_wanted, file_size);
 		TEST_EQUAL(st.total_wanted_done, 0);
-<<<<<<< HEAD
-		if (!st.is_seeding)
-		{
-			TEST_EQUAL(int(h.get_file_priorities().size()), info->num_files());
-			TEST_EQUAL(h.get_file_priorities()[0], 0_pri);
-			if (info->num_files() > 1)
-				TEST_EQUAL(h.get_file_priorities()[1], 0_pri);
-			if (info->num_files() > 2)
-				TEST_EQUAL(h.get_file_priorities()[2], 1_pri);
-		}
-=======
->>>>>>> 6d5a6f05
 	}
 
 	if (info->num_pieces() > 0)
@@ -210,9 +163,8 @@
 		}
 	}
 
-	TEST_CHECK(h.file_priorities() == prio);
-}
-} // namespace
+	TEST_CHECK(h.get_file_priorities() == prio);
+}
 
 } // anonymous namespace
 
@@ -278,10 +230,10 @@
 	std::cout << "total_wanted_done: " << st.total_wanted_done << " : 0" << std::endl;
 	TEST_EQUAL(st.total_wanted_done, 0);
 
-	h.file_priority(1, 4);
-	h.file_priority(1, 0);
-	TEST_CHECK(wait_priority(h, std::vector<int>(fs.num_files())));
-	TEST_EQUAL(h.status(0).total_wanted, 0);
+	h.file_priority(file_index_t{1}, default_priority);
+	h.file_priority(file_index_t{1}, dont_download);
+	TEST_CHECK(wait_priority(h, aux::vector<download_priority_t, file_index_t>(static_cast<std::size_t>(fs.num_files()))));
+	TEST_EQUAL(h.status({}).total_wanted, 0);
 }
 
 TORRENT_TEST(added_peers)
@@ -359,27 +311,16 @@
 		file_storage fs;
 
 		fs.add_file("test_torrent_dir2/tmp1", 1024);
-<<<<<<< HEAD
-		lt::create_torrent t(fs, 128 * 1024, 6);
-=======
-		libtorrent::create_torrent t(fs, 1024, 6);
->>>>>>> 6d5a6f05
+		lt::create_torrent t(fs, 1024, 6);
 
 		std::vector<char> piece(1024);
 		for (int i = 0; i < int(piece.size()); ++i)
 			piece[std::size_t(i)] = (i % 26) + 'A';
 
 		// calculate the hash for all pieces
-<<<<<<< HEAD
-		sha1_hash ph = hasher(piece).final();
+		sha1_hash const ph = hasher(piece).final();
 		TEST_CHECK(t.num_pieces() > 0);
 		for (auto const i : fs.piece_range())
-=======
-		sha1_hash const ph = hasher(&piece[0], piece.size()).final();
-		int const num = t.num_pieces();
-		TEST_CHECK(num > 0);
-		for (int i = 0; i < num; ++i)
->>>>>>> 6d5a6f05
 			t.set_hash(i, ph);
 
 		std::vector<char> tmp;
