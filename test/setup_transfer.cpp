/*

Copyright (c) 2006-2020, Arvid Norberg
Copyright (c) 2015-2017, Alden Torres
Copyright (c) 2016-2018, Steven Siloti
Copyright (c) 2016, Andrei Kurushin
Copyright (c) 2017, 2020, AllSeeingEyeTolledEweSew
Copyright (c) 2018, d-komarov
All rights reserved.

Redistribution and use in source and binary forms, with or without
modification, are permitted provided that the following conditions
are met:

    * Redistributions of source code must retain the above copyright
      notice, this list of conditions and the following disclaimer.
    * Redistributions in binary form must reproduce the above copyright
      notice, this list of conditions and the following disclaimer in
      the documentation and/or other materials provided with the distribution.
    * Neither the name of the author nor the names of its
      contributors may be used to endorse or promote products derived
      from this software without specific prior written permission.

THIS SOFTWARE IS PROVIDED BY THE COPYRIGHT HOLDERS AND CONTRIBUTORS "AS IS"
AND ANY EXPRESS OR IMPLIED WARRANTIES, INCLUDING, BUT NOT LIMITED TO, THE
IMPLIED WARRANTIES OF MERCHANTABILITY AND FITNESS FOR A PARTICULAR PURPOSE
ARE DISCLAIMED. IN NO EVENT SHALL THE COPYRIGHT OWNER OR CONTRIBUTORS BE
LIABLE FOR ANY DIRECT, INDIRECT, INCIDENTAL, SPECIAL, EXEMPLARY, OR
CONSEQUENTIAL DAMAGES (INCLUDING, BUT NOT LIMITED TO, PROCUREMENT OF
SUBSTITUTE GOODS OR SERVICES; LOSS OF USE, DATA, OR PROFITS; OR BUSINESS
INTERRUPTION) HOWEVER CAUSED AND ON ANY THEORY OF LIABILITY, WHETHER IN
CONTRACT, STRICT LIABILITY, OR TORT (INCLUDING NEGLIGENCE OR OTHERWISE)
ARISING IN ANY WAY OUT OF THE USE OF THIS SOFTWARE, EVEN IF ADVISED OF THE
POSSIBILITY OF SUCH DAMAGE.

*/

#include <map>
#include <tuple>
#include <functional>

#include "libtorrent/session.hpp"
#include "libtorrent/hasher.hpp"
#include "libtorrent/http_parser.hpp"
#include "libtorrent/assert.hpp"
#include "libtorrent/alert_types.hpp"
#include "libtorrent/create_torrent.hpp"
#include "libtorrent/socket_io.hpp" // print_endpoint
#include "libtorrent/ip_filter.hpp"
#include "libtorrent/session_stats.hpp"
#include "libtorrent/random.hpp"
#include "libtorrent/torrent_info.hpp"
#include "libtorrent/hex.hpp" // to_hex
#include "libtorrent/aux_/vector.hpp"
#include "libtorrent/aux_/path.hpp"
#include "libtorrent/aux_/merkle.hpp"
#include "libtorrent/disk_interface.hpp" // for default_block_size
#include "libtorrent/aux_/ip_helpers.hpp"

#include "test.hpp"
#include "test_utils.hpp"
#include "setup_transfer.hpp"

#ifndef _WIN32
#include <spawn.h>
#include <csignal>
#endif

using namespace lt;

#if defined TORRENT_WINDOWS
#include <conio.h>
#endif

#if defined TORRENT_WINDOWS
#define SEPARATOR "\\"
#else
#define SEPARATOR "/"
#endif

std::shared_ptr<torrent_info> generate_torrent(bool const with_files, bool const with_hashes)
{
	if (with_files)
	{
		error_code ec;
		create_directories("test_resume", ec);
		std::vector<char> a(128 * 1024 * 8);
		std::vector<char> b(128 * 1024);
		ofstream("test_resume/tmp1").write(a.data(), std::streamsize(a.size()));
		ofstream("test_resume/tmp2").write(b.data(), std::streamsize(b.size()));
		ofstream("test_resume/tmp3").write(b.data(), std::streamsize(b.size()));
	}
	file_storage fs;
	fs.add_file("test_resume/tmp1", 128 * 1024 * 8);
	fs.add_file("test_resume/tmp2", 128 * 1024);
	fs.add_file("test_resume/tmp3", 128 * 1024);
	lt::create_torrent t(fs, 128 * 1024);

	t.set_comment("test comment");
	t.set_creator("libtorrent test");
	t.add_tracker("http://torrent_file_tracker.com/announce");
	t.add_url_seed("http://torrent_file_url_seed.com/");

	TEST_CHECK(t.num_pieces() > 0);
	if (with_hashes)
	{
		lt::set_piece_hashes(t, "."
			, [] (lt::piece_index_t) {});
	}
	else
	{
		for (auto const i : fs.piece_range())
		{
			sha1_hash ph;
			aux::random_bytes(ph);
			t.set_hash(i, ph);
		}

		for (piece_index_t i : fs.piece_range())
		{
			sha256_hash ph;
			aux::random_bytes(ph);
			file_index_t const f(fs.file_index_at_piece(i));
			t.set_hash2(f, i - fs.piece_index_at_file(f), ph);
		}
	}

	std::vector<char> buf;
	bencode(std::back_inserter(buf), t.generate());
	return std::make_shared<torrent_info>(buf, from_span);
}

namespace {
	std::uint32_t g_addr = 0x92343023;
	address_v6::bytes_type g_addr6
		= {0x93, 0x30, 0x2e, 0xf4, 0x1c, 0x01, 0x3d, 0x8a
		, 0x35, 0x3d, 0x69, 0x10, 0x55, 0x82, 0x9d, 0x2f};
}

void init_rand_address()
{
	g_addr = 0x92343023;
	g_addr6 = address_v6::bytes_type{
		{0x93, 0x30, 0x2e, 0xf4, 0x1c, 0x01, 0x3d, 0x8a
		, 0x35, 0x3d, 0x69, 0x10, 0x55, 0x82, 0x9d, 0x2f}};
}

address rand_v4()
{
	address_v4 ret;
	do
	{
		g_addr += 0x3080ca;
		ret = address_v4(g_addr);
	} while (ret.is_unspecified() || aux::is_local(ret) || ret.is_loopback());
	return ret;
}

sha1_hash rand_hash()
{
	sha1_hash ret;
	aux::random_bytes(ret);
	return ret;
}

sha1_hash to_hash(char const* s)
{
	sha1_hash ret;
	aux::from_hex({s, 40}, ret.data());
	return ret;
}

namespace {
void add_mp(span<std::uint8_t> target, span<std::uint8_t const> add)
{
	TORRENT_ASSERT(target.size() == add.size());
	int carry = 0;
	for (int i = int(target.size()) - 1; i >= 0; --i)
	{
		int const res = carry + int(target[i]) + add[i];
		carry = res >> 8;
		target[i] = res % 255;
	}
}
}

address rand_v6()
{
	static address_v6::bytes_type const add{
		{0x93, 0x30, 0x2e, 0xf4, 0x1c, 0x01, 0x3d, 0x8a
		, 0x35, 0x3d, 0x69, 0x10, 0x55, 0x82, 0x9d, 0x23}};

	address_v6 ret;
	do
	{
		add_mp(g_addr6, add);
		ret = address_v6(g_addr6);

	} while (ret.is_unspecified() || aux::is_local(ret) || ret.is_loopback());
	return ret;
}

static std::uint16_t g_port = 0;

tcp::endpoint rand_tcp_ep(lt::address(&rand_addr)())
{
	// make sure we don't produce the same "random" port twice
	g_port = (g_port + 1) % 14038;
	return tcp::endpoint(rand_addr(), g_port + 1024);
}

udp::endpoint rand_udp_ep(lt::address(&rand_addr)())
{
	g_port = (g_port + 1) % 14037;
	return udp::endpoint(rand_addr(), g_port + 1024);
}

bool supports_ipv6()
{
#if defined TORRENT_BUILD_SIMULATOR
	return true;
#elif defined TORRENT_WINDOWS
	TORRENT_TRY {
		error_code ec;
		make_address("::1", ec);
		return !ec;
	} TORRENT_CATCH(std::exception const&) { return false; }
#else
	io_context ios;
	tcp::socket test(ios);
	error_code ec;
	test.open(tcp::v6(), ec);
	if (ec) return false;
	error_code ignore;
	test.bind(tcp::endpoint(make_address_v6("::1", ignore), 0), ec);
	return !bool(ec);
#endif
}

std::map<std::string, std::int64_t> get_counters(lt::session& s)
{
	using namespace lt;
	s.post_session_stats();

	std::map<std::string, std::int64_t> ret;
	alert const* a = wait_for_alert(s, session_stats_alert::alert_type
		, "get_counters()");

	TEST_CHECK(a);
	if (!a) return ret;

	session_stats_alert const* sa = alert_cast<session_stats_alert>(a);
	if (!sa) return ret;

	static std::vector<stats_metric> metrics = session_stats_metrics();
	for (auto const& m : metrics)
		ret[m.name] = sa->counters()[m.value_index];
	return ret;
}
namespace {
bool should_print(lt::alert* a)
{
#ifndef TORRENT_DISABLE_LOGGING
	if (auto pla = alert_cast<peer_log_alert>(a))
	{
		if (pla->direction != peer_log_alert::incoming_message
			&& pla->direction != peer_log_alert::outgoing_message
			&& pla->direction != peer_log_alert::info)
			return false;
	}
#endif
	if (alert_cast<session_stats_alert>(a)
		|| alert_cast<piece_finished_alert>(a)
		|| alert_cast<block_finished_alert>(a)
		|| alert_cast<block_downloading_alert>(a))
	{
		return false;
	}
	return true;
}
}

alert const* wait_for_alert(lt::session& ses, int type, char const* name
	, pop_alerts const p, lt::time_duration timeout)
{
	// we pop alerts in batches, but we wait for individual messages. This is a
	// cache to keep around alerts that came *after* the one we're waiting for.
	// To let subsequent calls to this function be able to pick those up, despite
	// already being popped off the sessions alert queue.
	static std::map<lt::session*, std::vector<alert*>> cache;
	auto& alerts = cache[&ses];

	time_point const end_time = lt::clock_type::now() + timeout;

	while (true)
	{
		time_point const now = clock_type::now();
		if (now > end_time) return nullptr;

		alert const* ret = nullptr;

		if (alerts.empty())
		{
			ses.wait_for_alert(end_time - now);
			ses.pop_alerts(&alerts);
		}
		for (auto i = alerts.begin(); i != alerts.end(); ++i)
		{
			auto a = *i;
			if (should_print(a))
			{
				std::printf("%s: %s: [%s] %s\n", time_now_string().c_str(), name
					, a->what(), a->message().c_str());
			}
			if (a->type() == type)
			{
				ret = a;
				if (p == pop_alerts::pop_all) alerts.clear();
				else alerts.erase(alerts.begin(), std::next(i));
				return ret;
			}
		}
		alerts.clear();
	}
}

int load_file(std::string const& filename, std::vector<char>& v
	, lt::error_code& ec, int limit)
{
	ec.clear();
	FILE* f = fopen(filename.c_str(), "rb");
	if (f == nullptr)
	{
		ec.assign(errno, boost::system::system_category());
		return -1;
	}

	int r = fseek(f, 0, SEEK_END);
	if (r != 0)
	{
		ec.assign(errno, boost::system::system_category());
		fclose(f);
		return -1;
	}
	long s = ftell(f);
	if (s < 0)
	{
		ec.assign(errno, boost::system::system_category());
		fclose(f);
		return -1;
	}

	if (s > limit)
	{
		fclose(f);
		return -2;
	}

	r = fseek(f, 0, SEEK_SET);
	if (r != 0)
	{
		ec.assign(errno, boost::system::system_category());
		fclose(f);
		return -1;
	}

	v.resize(static_cast<std::size_t>(s));
	if (s == 0)
	{
		fclose(f);
		return 0;
	}

	r = int(fread(&v[0], 1, v.size(), f));
	if (r < 0)
	{
		ec.assign(errno, boost::system::system_category());
		fclose(f);
		return -1;
	}

	fclose(f);

	if (r != s) return -3;

	return 0;
}

bool print_alerts(lt::session& ses, char const* name
	, bool allow_no_torrents, bool allow_failed_fastresume
	, std::function<bool(lt::alert const*)> predicate, bool no_output)
{
	TEST_CHECK(!ses.get_torrents().empty() || allow_no_torrents);
	std::vector<alert*> alerts;
	ses.pop_alerts(&alerts);
	for (auto a : alerts)
	{
		if (peer_disconnected_alert const* p = alert_cast<peer_disconnected_alert>(a))
		{
<<<<<<< HEAD
			std::printf("%s: %s: [%s] (%s): %s\n", time_to_string(a->timestamp())
				, name, a->what()
=======
			std::printf("%s: %s: [%s] (%s): %s\n", time_now_string().c_str(), name, a->what()
>>>>>>> b87d0129
				, print_endpoint(p->endpoint).c_str(), p->message().c_str());
		}
		else if (a->type() == invalid_request_alert::alert_type)
		{
			fprintf(stdout, "peer error: %s\n", a->message().c_str());
			TEST_CHECK(false);
		}
		else if (a->type() == fastresume_rejected_alert::alert_type)
		{
			fprintf(stdout, "resume data error: %s\n", a->message().c_str());
			TEST_CHECK(allow_failed_fastresume);
		}
		else if (should_print(a) && !no_output)
		{
			std::printf("%s: %s: [%s] %s\n", time_now_string().c_str(), name, a->what(), a->message().c_str());
		}

		TEST_CHECK(alert_cast<fastresume_rejected_alert>(a) == nullptr || allow_failed_fastresume);

		invalid_request_alert const* ira = alert_cast<invalid_request_alert>(a);
		if (ira)
		{
			std::printf("peer error: %s\n", ira->message().c_str());
			TEST_CHECK(false);
		}
	}
	return predicate && std::any_of(alerts.begin(), alerts.end(), predicate);
}

void wait_for_listen(lt::session& ses, char const* name)
{
	bool listen_done = false;
	alert const* a = nullptr;
	do
	{
		listen_done = print_alerts(ses, name, true, true, [](lt::alert const* al)
			{ return alert_cast<listen_failed_alert>(al) || alert_cast<listen_succeeded_alert>(al); }
			, false);
		if (listen_done) break;
		a = ses.wait_for_alert(milliseconds(500));
	} while (a);
	// we din't receive a listen alert!
	TEST_CHECK(listen_done);
}

void wait_for_downloading(lt::session& ses, char const* name)
{
	time_point start = clock_type::now();
	bool downloading_done = false;
	alert const* a = nullptr;
	do
	{
		downloading_done = print_alerts(ses, name, true, true
			, [](lt::alert const* al)
			{
				state_changed_alert const* sc = alert_cast<state_changed_alert>(al);
				return sc && sc->state == torrent_status::downloading;
			}, false);
		if (downloading_done) break;
		if (total_seconds(clock_type::now() - start) > 10) break;
		a = ses.wait_for_alert(seconds(5));
	} while (a);
	if (!downloading_done)
	{
		std::printf("%s: did not receive a state_changed_alert indicating "
			"the torrent is downloading. waited: %d ms\n"
			, name, int(total_milliseconds(clock_type::now() - start)));
	}
}

void wait_for_seeding(lt::session& ses, char const* name)
{
	time_point start = clock_type::now();
	bool seeding = false;
	alert const* a = nullptr;
	do
	{
		seeding = print_alerts(ses, name, true, true
			, [](lt::alert const* al)
			{
				state_changed_alert const* sc = alert_cast<state_changed_alert>(al);
				return sc && sc->state == torrent_status::seeding;
			}, false);
		if (seeding) break;
		if (total_seconds(clock_type::now() - start) > 10) break;
		a = ses.wait_for_alert(seconds(5));
	} while (a);
	if (!seeding)
	{
		std::printf("%s: did not receive a state_changed_alert indicating "
			"the torrent is seeding. waited: %d ms\n"
			, name, int(total_milliseconds(clock_type::now() - start)));
	}
}

void print_ses_rate(float const time
	, lt::torrent_status const* st1
	, lt::torrent_status const* st2
	, lt::torrent_status const* st3)
{
	if (st1)
	{
		std::printf("%3.1fs | %dkB/s %dkB/s %d%% %d cc:%d%s", static_cast<double>(time)
			, int(st1->download_payload_rate / 1000)
			, int(st1->upload_payload_rate / 1000)
			, int(st1->progress * 100)
			, st1->num_peers
			, st1->connect_candidates
			, st1->errc ? (" [" + st1->errc.message() + "]").c_str() : "");
	}
	if (st2)
		std::printf(" : %3.1fs | %dkB/s %dkB/s %d%% %d cc:%d%s", static_cast<double>(time)
			, int(st2->download_payload_rate / 1000)
			, int(st2->upload_payload_rate / 1000)
			, int(st2->progress * 100)
			, st2->num_peers
			, st2->connect_candidates
			, st2->errc ? (" [" + st1->errc.message() + "]").c_str() : "");
	if (st3)
		std::printf(" : %3.1fs | %dkB/s %dkB/s %d%% %d cc:%d%s", static_cast<double>(time)
			, int(st3->download_payload_rate / 1000)
			, int(st3->upload_payload_rate / 1000)
			, int(st3->progress * 100)
			, st3->num_peers
			, st3->connect_candidates
			, st3->errc ? (" [" + st1->errc.message() + "]").c_str() : "");

	std::printf("\n");
}

#ifdef _WIN32
using pid_type = DWORD;
#else
using pid_type = pid_t;
#endif

namespace {

// returns 0 on failure, otherwise pid
pid_type async_run(char const* cmdline)
{
#ifdef _WIN32
	char buf[2048];
	std::snprintf(buf, sizeof(buf), "%s", cmdline);

	std::printf("CreateProcess %s\n", buf);
	PROCESS_INFORMATION pi;
	STARTUPINFOA startup{};
	startup.cb = sizeof(startup);
	startup.dwFlags = STARTF_USESTDHANDLES;
	startup.hStdInput = GetStdHandle(STD_INPUT_HANDLE);
	startup.hStdOutput = GetStdHandle(STD_OUTPUT_HANDLE);
	startup.hStdError = GetStdHandle(STD_OUTPUT_HANDLE);
	int const ret = CreateProcessA(nullptr, buf, nullptr, nullptr, TRUE
		, 0, nullptr, nullptr, &startup, &pi);

	if (ret == 0)
	{
		int const error = GetLastError();
		std::printf("ERROR: (%d) %s\n", error, error_code(error, system_category()).message().c_str());
		return 0;
	}

	DWORD len = sizeof(buf);
	if (QueryFullProcessImageNameA(pi.hProcess, PROCESS_NAME_NATIVE, buf, &len) == 0)
	{
		int const error = GetLastError();
		std::printf("ERROR: QueryFullProcessImageName (%d) %s\n", error
			, error_code(error, system_category()).message().c_str());
	}
	else
	{
		std::printf("launched: %s\n", buf);
	}
	return pi.dwProcessId;
#else
	pid_type p;
	char arg_storage[4096];
	char* argp = arg_storage;
	std::vector<char*> argv;
	argv.push_back(argp);
	for (char const* in = cmdline; *in != '\0'; ++in)
	{
		if (*in != ' ')
		{
			*argp++ = *in;
			continue;
		}
		*argp++ = '\0';
		argv.push_back(argp);
	}
	*argp = '\0';
	argv.push_back(nullptr);

	int ret = posix_spawnp(&p, argv[0], nullptr, nullptr, &argv[0], nullptr);
	if (ret != 0)
	{
		std::printf("ERROR (%d) %s\n", errno, strerror(errno));
		return 0;
	}
	return p;
#endif
}

void stop_process(pid_type p)
{
#ifdef _WIN32
	HANDLE proc = OpenProcess(PROCESS_TERMINATE | SYNCHRONIZE, FALSE, p);
	if (proc == nullptr) return;
	TerminateProcess(proc, 138);
	WaitForSingleObject(proc, 5000);
	CloseHandle(proc);
#else
	std::printf("killing pid: %d\n", p);
	kill(p, SIGKILL);
#endif
}

} // anonymous namespace

struct proxy_t
{
	pid_type pid;
	int type;
};

// maps port to proxy type
static std::map<int, proxy_t> running_proxies;

void stop_proxy(int port)
{
	auto const it = running_proxies.find(port);

	if (it == running_proxies.end()) return;

	std::printf("stopping proxy on port %d\n", port);

	stop_process(it->second.pid);
	running_proxies.erase(it);
}

void stop_all_proxies()
{
	std::map<int, proxy_t> proxies = running_proxies;
	running_proxies.clear();
	for (auto const& i : proxies)
	{
		stop_process(i.second.pid);
	}
}

namespace {

#ifdef TORRENT_BUILD_SIMULATOR
void wait_for_port(int) {}
#else
void wait_for_port(int const port)
{
	// wait until the python program is ready to accept connections
	int i = 0;
	io_context ios;
	for (;;)
	{
		tcp::socket s(ios);
		error_code ec;
		s.open(tcp::v4(), ec);
		if (ec)
		{
			std::printf("ERROR opening probe socket: (%d) %s\n"
				, ec.value(), ec.message().c_str());
			return;
		}
		s.connect(tcp::endpoint(make_address("127.0.0.1")
			, std::uint16_t(port)), ec);
		if (ec == boost::system::errc::connection_refused)
		{
			if (i == 100)
			{
				std::printf("ERROR: somehow the python program still hasn't "
					"opened its socket on port %d\n", port);
				return;
			}
			++i;
			std::this_thread::sleep_for(lt::milliseconds(500));
			continue;
		}
		if (ec)
		{
			std::printf("ERROR connecting probe socket: (%d) %s\n"
				, ec.value(), ec.message().c_str());
			return;
		}
		return;
	}
}
#endif

std::vector<std::string> get_python()
{
	std::vector<std::string> ret;
#ifdef _WIN32
	char dummy[1];
	DWORD const req_size = GetEnvironmentVariable("PYTHON_INTERPRETER", dummy, sizeof(dummy));
	if (req_size > 1 && req_size < 4096)
	{
		std::vector<char> buf(req_size);
		DWORD const sz = GetEnvironmentVariable("PYTHON_INTERPRETER", buf.data(), buf.size());
		if (sz == buf.size() - 1) ret.emplace_back(buf.data(), buf.size());
	}
#endif
	ret.push_back("python3");
	ret.push_back("python");
	return ret;
}

} // anonymous namespace

// returns a port on success and -1 on failure
int start_proxy(int proxy_type)
{
	using namespace lt;

	std::map<int, proxy_t> :: iterator i = running_proxies.begin();
	for (; i != running_proxies.end(); ++i)
	{
		if (i->second.type == proxy_type) { return i->first; }
	}

	int port = 10000 + static_cast<int>(std::rand() % 50000);
	error_code ec;
	io_context ios;

	// make sure the port we pick is free
	do {
		++port;
		tcp::socket s(ios);
		s.open(tcp::v4(), ec);
		if (ec) break;
		s.bind(tcp::endpoint(make_address("127.0.0.1")
			, std::uint16_t(port)), ec);
	} while (ec);


	char const* type = "";
	char const* auth = "";
	char const* cmd = "";

	switch (proxy_type)
	{
		case settings_pack::socks4:
			type = "socks4";
			auth = " --allow-v4";
			cmd = ".." SEPARATOR "socks.py";
			break;
		case settings_pack::socks5:
			type = "socks5";
			cmd = ".." SEPARATOR "socks.py";
			break;
		case settings_pack::socks5_pw:
			type = "socks5";
			auth = " --username testuser --password testpass";
			cmd = ".." SEPARATOR "socks.py";
			break;
		case settings_pack::http:
			type = "http";
			cmd = ".." SEPARATOR "http_proxy.py";
			break;
		case settings_pack::http_pw:
			type = "http";
			auth = " --basic-auth testuser:testpass";
			cmd = ".." SEPARATOR "http_proxy.py";
			break;
	}
<<<<<<< HEAD
	std::vector<std::string> python_exes = get_python();
	for (auto const& python_exe : python_exes)
	{
		char buf[1024];
		std::snprintf(buf, sizeof(buf), "%s %s --port %d%s", python_exe.c_str(), cmd, port, auth);

		std::printf("%s starting proxy on port %d (%s %s)...\n", time_now_string(), port, type, auth);
		std::printf("%s\n", buf);
		pid_type r = async_run(buf);
		if (r == 0) continue;
		proxy_t t = { r, proxy_type };
		running_proxies.insert(std::make_pair(port, t));
		std::printf("%s launched\n", time_now_string());
		std::this_thread::sleep_for(lt::milliseconds(500));
		wait_for_port(port);
		return port;
	}
	abort();
=======
	std::string python_exe = get_python();
	char buf[1024];
	std::snprintf(buf, sizeof(buf), "%s %s --port %d%s", python_exe.c_str(), cmd, port, auth);

	std::printf("%s starting proxy on port %d (%s %s)...\n", time_now_string().c_str(), port, type, auth);
	std::printf("%s\n", buf);
	pid_type r = async_run(buf);
	if (r == 0) abort();
	proxy_t t = { r, proxy_type };
	running_proxies.insert(std::make_pair(port, t));
	std::printf("%s launched\n", time_now_string().c_str());
	std::this_thread::sleep_for(lt::milliseconds(500));
	wait_for_port(port);
	return port;
>>>>>>> b87d0129
}

using namespace lt;

std::vector<char> generate_piece(piece_index_t const idx, int const piece_size)
{
	using namespace lt;
	std::vector<char> ret(static_cast<std::size_t>(piece_size));

	std::mt19937 rng(static_cast<std::uint32_t>(static_cast<int>(idx)));
	std::uniform_int_distribution<int> rand(-128, 127);
	for (char& c : ret)
	{
		c = static_cast<char>(rand(rng));
	}
	return ret;
}

lt::file_storage make_file_storage(span<const int> const file_sizes
	, int const piece_size, std::string base_name)
{
	using namespace lt;
	file_storage fs;
	for (std::ptrdiff_t i = 0; i != file_sizes.size(); ++i)
	{
		char filename[200];
		std::snprintf(filename, sizeof(filename), "test%d", int(i));
		char dirname[200];
		std::snprintf(dirname, sizeof(dirname), "%s%d", base_name.c_str()
			, int(i) / 5);
		std::string full_path = combine_path(dirname, filename);

		fs.add_file(full_path, file_sizes[i]);
	}

	fs.set_piece_length(piece_size);
	fs.set_num_pieces(aux::calc_num_pieces(fs));

	return fs;
}

std::shared_ptr<lt::torrent_info> make_torrent(span<const int> const file_sizes
	, int const piece_size)
{
	using namespace lt;
	file_storage fs = make_file_storage(file_sizes, piece_size);
	return make_torrent(fs);
}

std::shared_ptr<lt::torrent_info> make_torrent(lt::file_storage& fs)
{
	lt::create_torrent ct(fs, fs.piece_length());

	for (auto const i : fs.piece_range())
	{
		std::vector<char> piece = generate_piece(i, fs.piece_size(i));
		ct.set_hash(i, hasher(piece).final());

		aux::vector<sha256_hash> tree(merkle_num_nodes(fs.piece_length() / default_block_size));

		int const blocks_per_piece = fs.piece_length() / default_block_size;
		for (int j = 0; j < int(piece.size()); j += default_block_size)
		{
			tree[tree.end_index() - blocks_per_piece + j / default_block_size]
				= hasher256(piece.data() + j, std::min(default_block_size, int(piece.size()) - j)).final();
		}
		merkle_fill_tree(tree, fs.piece_length() / default_block_size);
		file_index_t const f(fs.file_index_at_piece(i));
		ct.set_hash2(f, i - fs.piece_index_at_file(f), tree[0]);
	}

	std::vector<char> buf;
	bencode(std::back_inserter(buf), ct.generate());
	return std::make_shared<torrent_info>(buf, from_span);
}

void create_random_files(std::string const& path, span<const int> file_sizes
	, file_storage* fs)
{
	error_code ec;
	aux::vector<char> random_data(300000);
	for (std::ptrdiff_t i = 0; i != file_sizes.size(); ++i)
	{
		aux::random_bytes(random_data);
		char filename[200];
		std::snprintf(filename, sizeof(filename), "test%d", int(i));
		char dirname[200];
		std::snprintf(dirname, sizeof(dirname), "test_dir%d", int(i) / 5);

		std::string full_path = combine_path(path, dirname);
		lt::create_directories(full_path, ec);
		if (ec) std::printf("create_directory(%s) failed: (%d) %s\n"
			, full_path.c_str(), ec.value(), ec.message().c_str());

		full_path = combine_path(full_path, filename);
		std::printf("creating file: %s\n", full_path.c_str());

		int to_write = file_sizes[i];
		if (fs) fs->add_file(full_path, to_write);
		ofstream f(full_path.c_str());
		std::int64_t offset = 0;
		while (to_write > 0)
		{
			int const s = std::min(to_write, static_cast<int>(random_data.size()));
			f.write(random_data.data(), s);
			offset += s;
			to_write -= s;
		}
	}
}

std::shared_ptr<torrent_info> create_torrent(std::ostream* file
	, char const* name, int piece_size
	, int num_pieces, bool add_tracker, lt::create_flags_t const flags
	, std::string ssl_certificate)
{
	// exercise the path when encountering invalid urls
	char const* invalid_tracker_url = "http:";
	char const* invalid_tracker_protocol = "foo://non/existent-name.com/announce";

	file_storage fs;
	int total_size = piece_size * num_pieces;
	fs.add_file(name, total_size);
	lt::create_torrent t(fs, piece_size, flags);
	if (add_tracker)
	{
		t.add_tracker(invalid_tracker_url);
		t.add_tracker(invalid_tracker_protocol);
	}

	if (!ssl_certificate.empty())
	{
		std::vector<char> file_buf;
		error_code ec;
		int res = load_file(ssl_certificate, file_buf, ec);
		if (ec || res < 0)
		{
			std::printf("failed to load SSL certificate: %s\n", ec.message().c_str());
		}
		else
		{
			std::string pem;
			std::copy(file_buf.begin(), file_buf.end(), std::back_inserter(pem));
			t.set_root_cert(pem);
		}
	}

	aux::vector<char> piece(static_cast<std::size_t>(piece_size));
	for (int i = 0; i < piece.end_index(); ++i)
		piece[i] = (i % 26) + 'A';

	if (!(flags & create_torrent::v2_only))
	{
		// calculate the hash for all pieces
		sha1_hash ph = hasher(piece).final();
		for (auto const i : fs.piece_range())
			t.set_hash(i, ph);
	}

	if (!(flags & create_torrent::v1_only))
	{
		int const blocks_in_piece = piece_size / default_block_size;
		aux::vector<sha256_hash> v2tree(merkle_num_nodes(merkle_num_leafs(blocks_in_piece)));
		for (int i = 0; i < blocks_in_piece; ++i)
		{
			sha256_hash const block_hash = hasher256(span<char>(piece).subspan(i * default_block_size, default_block_size)).final();
			v2tree[v2tree.end_index() - merkle_num_leafs(blocks_in_piece) + i] = block_hash;
		}
		merkle_fill_tree(v2tree, merkle_num_leafs(blocks_in_piece));

		for (piece_index_t i(0); i < t.files().end_piece(); ++i)
			t.set_hash2(file_index_t{ 0 }, i - piece_index_t(0), v2tree[0]);
	}

	if (file)
	{
		while (total_size > 0)
		{
			file->write(piece.data(), std::min(piece.end_index(), total_size));
			total_size -= piece.end_index();
		}
	}

	entry tor = t.generate();

	std::vector<char> tmp;
	bencode(std::back_inserter(tmp), tor);
	error_code ec;
	return std::make_shared<torrent_info>(tmp, ec, from_span);
}

std::tuple<torrent_handle, torrent_handle, torrent_handle>
setup_transfer(lt::session* ses1, lt::session* ses2, lt::session* ses3
	, bool clear_files, bool use_metadata_transfer, bool connect_peers
	, std::string suffix, int piece_size
	, std::shared_ptr<torrent_info>* torrent, bool super_seeding
	, add_torrent_params const* p, bool stop_lsd, bool use_ssl_ports
	, std::shared_ptr<torrent_info>* torrent2, create_flags_t const flags)
{
	TORRENT_ASSERT(ses1);
	TORRENT_ASSERT(ses2);

	if (stop_lsd)
	{
		settings_pack pack;
		pack.set_bool(settings_pack::enable_lsd, false);
		ses1->apply_settings(pack);
		ses2->apply_settings(pack);
		if (ses3) ses3->apply_settings(pack);
	}

	// This has the effect of applying the global
	// rule to all peers, regardless of if they're local or not
	ip_filter f;
	f.add_rule(make_address_v4("0.0.0.0")
		, make_address_v4("255.255.255.255")
		, 1 << static_cast<std::uint32_t>(lt::session::global_peer_class_id));
	ses1->set_peer_class_filter(f);
	ses2->set_peer_class_filter(f);
	if (ses3) ses3->set_peer_class_filter(f);

	settings_pack pack;
	if (ses3) pack.set_bool(settings_pack::allow_multiple_connections_per_ip, true);
	pack.set_int(settings_pack::mixed_mode_algorithm, settings_pack::prefer_tcp);
	pack.set_int(settings_pack::max_failcount, 1);
	ses1->apply_settings(pack);
	ses2->apply_settings(pack);
	if (ses3)
	{
		ses3->apply_settings(pack);
	}

	std::shared_ptr<torrent_info> t;
	if (torrent == nullptr)
	{
		error_code ec;
		create_directory("tmp1" + suffix, ec);
		std::string const file_path = combine_path("tmp1" + suffix, "temporary");
		ofstream file(file_path.c_str());
		t = ::create_torrent(&file, "temporary", piece_size, 9, false, flags);
		file.close();
		if (clear_files)
		{
			remove_all(combine_path("tmp2" + suffix, "temporary"), ec);
			remove_all(combine_path("tmp3" + suffix, "temporary"), ec);
		}
		std::printf("generated torrent: %s %s\n", aux::to_hex(t->info_hashes().v2).c_str(), file_path.c_str());
	}
	else
	{
		t = *torrent;
	}

	// they should not use the same save dir, because the
	// file pool will complain if two torrents are trying to
	// use the same files
	add_torrent_params param;
	param.flags &= ~torrent_flags::paused;
	param.flags &= ~torrent_flags::auto_managed;
	if (p) param = *p;
	param.ti = t;
	param.save_path = "tmp1" + suffix;
	param.flags |= torrent_flags::seed_mode;
	error_code ec;
	torrent_handle tor1 = ses1->add_torrent(param, ec);
	if (ec)
	{
		std::printf("ses1.add_torrent: %s\n", ec.message().c_str());
		return std::make_tuple(torrent_handle(), torrent_handle(), torrent_handle());
	}
	if (super_seeding)
	{
		tor1.set_flags(torrent_flags::super_seeding);
	}

	// the downloader cannot use seed_mode
	param.flags &= ~torrent_flags::seed_mode;

	TEST_CHECK(!ses1->get_torrents().empty());

	torrent_handle tor2;
	torrent_handle tor3;

	if (ses3)
	{
		param.ti = t;
		param.save_path = "tmp3" + suffix;
		tor3 = ses3->add_torrent(param, ec);
		TEST_CHECK(!ses3->get_torrents().empty());
	}

	if (use_metadata_transfer)
	{
		param.ti.reset();
		param.info_hashes = t->info_hashes();
	}
	else if (torrent2)
	{
		param.ti = *torrent2;
	}
	else
	{
		param.ti = t;
	}
	param.save_path = "tmp2" + suffix;

	tor2 = ses2->add_torrent(param, ec);
	TEST_CHECK(!ses2->get_torrents().empty());

	TORRENT_ASSERT(ses1->get_torrents().size() == 1);
	TORRENT_ASSERT(ses2->get_torrents().size() == 1);

//	std::this_thread::sleep_for(lt::milliseconds(100));

	if (connect_peers)
	{
		wait_for_downloading(*ses2, "ses2");

		int port = 0;
		if (use_ssl_ports)
		{
			port = ses2->ssl_listen_port();
			std::printf("%s: ses2->ssl_listen_port(): %d\n", time_now_string().c_str(), port);
		}

		if (port == 0)
		{
			port = ses2->listen_port();
			std::printf("%s: ses2->listen_port(): %d\n", time_now_string().c_str(), port);
		}

		std::printf("%s: ses1: connecting peer port: %d\n"
<<<<<<< HEAD
			, time_now_string(), port);
		tor1.connect_peer(tcp::endpoint(make_address("127.0.0.1", ec)
=======
			, time_now_string().c_str(), port);
		tor1.connect_peer(tcp::endpoint(address::from_string("127.0.0.1", ec)
>>>>>>> b87d0129
			, std::uint16_t(port)));

		if (ses3)
		{
			// give the other peers some time to get an initial
			// set of pieces before they start sharing with each-other

			wait_for_downloading(*ses3, "ses3");

			port = 0;
			int port2 = 0;
			if (use_ssl_ports)
			{
				port = ses2->ssl_listen_port();
				port2 = ses1->ssl_listen_port();
			}

			if (port == 0) port = ses2->listen_port();
			if (port2 == 0) port2 = ses1->listen_port();

			std::printf("ses3: connecting peer port: %d\n", port);
			tor3.connect_peer(tcp::endpoint(
					make_address("127.0.0.1", ec), std::uint16_t(port)));
			std::printf("ses3: connecting peer port: %d\n", port2);
				tor3.connect_peer(tcp::endpoint(
					make_address("127.0.0.1", ec)
					, std::uint16_t(port2)));
		}
	}

	return std::make_tuple(tor1, tor2, tor3);
}

namespace {
pid_type web_server_pid = 0;
}

int start_web_server(bool ssl, bool chunked_encoding, bool keepalive, int min_interval)
{
	int port = 2000 + static_cast<int>(std::rand() % 6000);
	error_code ec;
	io_context ios;

	// make sure the port we pick is free
	do {
		++port;
		tcp::socket s(ios);
		s.open(tcp::v4(), ec);
		if (ec) break;
		s.bind(tcp::endpoint(make_address("127.0.0.1")
			, std::uint16_t(port)), ec);
	} while (ec);

	std::vector<std::string> python_exes = get_python();

<<<<<<< HEAD
	for (auto const& python_exe : python_exes)
	{
		char buf[200];
		std::snprintf(buf, sizeof(buf), "%s .." SEPARATOR "web_server.py %d %d %d %d %d"
			, python_exe.c_str(), port, chunked_encoding, ssl, keepalive, min_interval);

		std::printf("%s starting web_server on port %d...\n", time_now_string(), port);

		std::printf("%s\n", buf);
		pid_type r = async_run(buf);
		if (r == 0) continue;
		web_server_pid = r;
		std::printf("%s launched\n", time_now_string());
		std::this_thread::sleep_for(lt::milliseconds(1000));
		wait_for_port(port);
		return port;
	}
	abort();
=======
	char buf[200];
	std::snprintf(buf, sizeof(buf), "%s .." SEPARATOR "web_server.py %d %d %d %d %d"
		, python_exe.c_str(), port, chunked_encoding, ssl, keepalive, min_interval);

	std::printf("%s starting web_server on port %d...\n", time_now_string().c_str(), port);

	std::printf("%s\n", buf);
	pid_type r = async_run(buf);
	if (r == 0) abort();
	web_server_pid = r;
	std::printf("%s launched\n", time_now_string().c_str());
	std::this_thread::sleep_for(lt::milliseconds(1000));
	wait_for_port(port);
	return port;
>>>>>>> b87d0129
}

void stop_web_server()
{
	if (web_server_pid == 0) return;
	std::printf("stopping web server\n");
	stop_process(web_server_pid);
	web_server_pid = 0;
}

tcp::endpoint ep(char const* ip, int port)
{
	error_code ec;
	tcp::endpoint ret(make_address(ip, ec), std::uint16_t(port));
	TEST_CHECK(!ec);
	return ret;
}

udp::endpoint uep(char const* ip, int port)
{
	error_code ec;
	udp::endpoint ret(make_address(ip, ec), std::uint16_t(port));
	TEST_CHECK(!ec);
	return ret;
}

lt::address addr(char const* ip)
{
	lt::error_code ec;
	auto ret = lt::make_address(ip, ec);
	TEST_CHECK(!ec);
	return ret;
}

lt::address_v4 addr4(char const* ip)
{
	lt::error_code ec;
	auto ret = lt::make_address_v4(ip, ec);
	TEST_CHECK(!ec);
	return ret;
}

lt::address_v6 addr6(char const* ip)
{
	lt::error_code ec;
	auto ret = lt::make_address_v6(ip, ec);
	TEST_CHECK(!ec);
	return ret;
}<|MERGE_RESOLUTION|>--- conflicted
+++ resolved
@@ -397,12 +397,8 @@
 	{
 		if (peer_disconnected_alert const* p = alert_cast<peer_disconnected_alert>(a))
 		{
-<<<<<<< HEAD
-			std::printf("%s: %s: [%s] (%s): %s\n", time_to_string(a->timestamp())
+			std::printf("%s: %s: [%s] (%s): %s\n", time_to_string(a->timestamp()).c_str()
 				, name, a->what()
-=======
-			std::printf("%s: %s: [%s] (%s): %s\n", time_now_string().c_str(), name, a->what()
->>>>>>> b87d0129
 				, print_endpoint(p->endpoint).c_str(), p->message().c_str());
 		}
 		else if (a->type() == invalid_request_alert::alert_type)
@@ -776,41 +772,24 @@
 			cmd = ".." SEPARATOR "http_proxy.py";
 			break;
 	}
-<<<<<<< HEAD
 	std::vector<std::string> python_exes = get_python();
 	for (auto const& python_exe : python_exes)
 	{
 		char buf[1024];
 		std::snprintf(buf, sizeof(buf), "%s %s --port %d%s", python_exe.c_str(), cmd, port, auth);
 
-		std::printf("%s starting proxy on port %d (%s %s)...\n", time_now_string(), port, type, auth);
+		std::printf("%s starting proxy on port %d (%s %s)...\n", time_now_string().c_str(), port, type, auth);
 		std::printf("%s\n", buf);
 		pid_type r = async_run(buf);
 		if (r == 0) continue;
 		proxy_t t = { r, proxy_type };
 		running_proxies.insert(std::make_pair(port, t));
-		std::printf("%s launched\n", time_now_string());
+		std::printf("%s launched\n", time_now_string().c_str());
 		std::this_thread::sleep_for(lt::milliseconds(500));
 		wait_for_port(port);
 		return port;
 	}
 	abort();
-=======
-	std::string python_exe = get_python();
-	char buf[1024];
-	std::snprintf(buf, sizeof(buf), "%s %s --port %d%s", python_exe.c_str(), cmd, port, auth);
-
-	std::printf("%s starting proxy on port %d (%s %s)...\n", time_now_string().c_str(), port, type, auth);
-	std::printf("%s\n", buf);
-	pid_type r = async_run(buf);
-	if (r == 0) abort();
-	proxy_t t = { r, proxy_type };
-	running_proxies.insert(std::make_pair(port, t));
-	std::printf("%s launched\n", time_now_string().c_str());
-	std::this_thread::sleep_for(lt::milliseconds(500));
-	wait_for_port(port);
-	return port;
->>>>>>> b87d0129
 }
 
 using namespace lt;
@@ -1143,13 +1122,8 @@
 		}
 
 		std::printf("%s: ses1: connecting peer port: %d\n"
-<<<<<<< HEAD
-			, time_now_string(), port);
+			, time_now_string().c_str(), port);
 		tor1.connect_peer(tcp::endpoint(make_address("127.0.0.1", ec)
-=======
-			, time_now_string().c_str(), port);
-		tor1.connect_peer(tcp::endpoint(address::from_string("127.0.0.1", ec)
->>>>>>> b87d0129
 			, std::uint16_t(port)));
 
 		if (ses3)
@@ -1205,41 +1179,24 @@
 
 	std::vector<std::string> python_exes = get_python();
 
-<<<<<<< HEAD
 	for (auto const& python_exe : python_exes)
 	{
 		char buf[200];
 		std::snprintf(buf, sizeof(buf), "%s .." SEPARATOR "web_server.py %d %d %d %d %d"
 			, python_exe.c_str(), port, chunked_encoding, ssl, keepalive, min_interval);
 
-		std::printf("%s starting web_server on port %d...\n", time_now_string(), port);
+		std::printf("%s starting web_server on port %d...\n", time_now_string().c_str(), port);
 
 		std::printf("%s\n", buf);
 		pid_type r = async_run(buf);
 		if (r == 0) continue;
 		web_server_pid = r;
-		std::printf("%s launched\n", time_now_string());
+		std::printf("%s launched\n", time_now_string().c_str());
 		std::this_thread::sleep_for(lt::milliseconds(1000));
 		wait_for_port(port);
 		return port;
 	}
 	abort();
-=======
-	char buf[200];
-	std::snprintf(buf, sizeof(buf), "%s .." SEPARATOR "web_server.py %d %d %d %d %d"
-		, python_exe.c_str(), port, chunked_encoding, ssl, keepalive, min_interval);
-
-	std::printf("%s starting web_server on port %d...\n", time_now_string().c_str(), port);
-
-	std::printf("%s\n", buf);
-	pid_type r = async_run(buf);
-	if (r == 0) abort();
-	web_server_pid = r;
-	std::printf("%s launched\n", time_now_string().c_str());
-	std::this_thread::sleep_for(lt::milliseconds(1000));
-	wait_for_port(port);
-	return port;
->>>>>>> b87d0129
 }
 
 void stop_web_server()
