--- conflicted
+++ resolved
@@ -705,13 +705,8 @@
 	if (req_size > 1 && req_size < 4096)
 	{
 		std::vector<char> buf(req_size);
-<<<<<<< HEAD
-		DWORD const sz = GetEnvironmentVariable("PYTHON_INTERPRETER", buf.data(), buf.size());
+		DWORD const sz = GetEnvironmentVariable("PYTHON_INTERPRETER", buf.data(), DWORD(buf.size()));
 		if (size_t(sz) == buf.size() - 1) ret.emplace_back(buf.data(), buf.size());
-=======
-		DWORD const sz = GetEnvironmentVariable("PYTHON_INTERPRETER", buf.data(), DWORD(buf.size()));
-		if (size_t(sz) == buf.size() - 1) return buf.data();
->>>>>>> cd6261f4
 	}
 #endif
 	ret.push_back("python3");
