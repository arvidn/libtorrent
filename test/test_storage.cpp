/*

Copyright (c) 2005, 2007-2010, 2012-2022, Arvid Norberg
Copyright (c) 2016, 2018, 2021, Alden Torres
Copyright (c) 2016, Andrei Kurushin
Copyright (c) 2016-2018, Steven Siloti
Copyright (c) 2016, Vladimir Golovnev
Copyright (c) 2018, d-komarov
All rights reserved.

You may use, distribute and modify this code under the terms of the BSD license,
see LICENSE file.
*/

#include "test.hpp"
#include "setup_transfer.hpp"
#include "test_utils.hpp"
#include "settings.hpp"

#include "libtorrent/aux_/mmap_storage.hpp"
#include "libtorrent/aux_/posix_storage.hpp"
#include "libtorrent/aux_/file_view_pool.hpp"
#include "libtorrent/hasher.hpp"
#include "libtorrent/session.hpp"
#include "libtorrent/session_params.hpp"
#include "libtorrent/alert_types.hpp"
#include "libtorrent/create_torrent.hpp"
#include "libtorrent/torrent_info.hpp"
#include "libtorrent/read_resume_data.hpp"
#include "libtorrent/write_resume_data.hpp"
#include "libtorrent/aux_/path.hpp"
#include "libtorrent/aux_/storage_utils.hpp"
#include "libtorrent/aux_/session_settings.hpp"
#include "libtorrent/aux_/random.hpp"
#include "libtorrent/mmap_disk_io.hpp"
#include "libtorrent/posix_disk_io.hpp"
#include "libtorrent/flags.hpp"

#include <memory>
#include <functional> // for bind

#include <iostream>

using namespace std::placeholders;
using namespace lt;

#if ! TORRENT_HAVE_MMAP && ! TORRENT_HAVE_MAP_VIEW_OF_FILE
namespace libtorrent {
namespace aux {
	struct file_view_pool {};
}
}
#endif

namespace {

<<<<<<< HEAD
using lt::aux::mmap_storage;
=======
#if TORRENT_HAVE_MMAP || TORRENT_HAVE_MAP_VIEW_OF_FILE
using lt::mmap_storage;
#endif
>>>>>>> fd3d56ab
using lt::aux::posix_storage;

constexpr int piece_size = 16 * 1024 * 16;
constexpr int half = piece_size / 2;

void delete_dirs(std::string path)
{
	path = complete(path);
	error_code ec;
	remove_all(path, ec);
	if (ec && ec != boost::system::errc::no_such_file_or_directory)
	{
		std::printf("remove_all \"%s\": %s\n"
			, path.c_str(), ec.message().c_str());
	}
	TEST_CHECK(!exists(path));
}

void on_check_resume_data(lt::status_t const status, storage_error const& error, bool* done, bool* oversized)
{
	std::cout << time_now_string() << " on_check_resume_data ret: "
		<< static_cast<int>(status);
	if ((status & lt::status_t::oversized_file) != status_t{})
	{
		std::cout << " oversized file(s) - ";
		*oversized = true;
	}
	else
	{
		*oversized = false;
	}

	switch (status & ~lt::status_t::mask)
	{
		case lt::status_t::no_error:
			std::cout << " success" << std::endl;
			break;
		case lt::status_t::fatal_disk_error:
			std::cout << " disk error: " << error.ec.message()
				<< " file: " << error.file() << std::endl;
			break;
		case lt::status_t::need_full_check:
			std::cout << " need full check" << std::endl;
			break;
		case lt::status_t::file_exist:
			std::cout << " file exist" << std::endl;
			break;
		case lt::status_t::mask:
		case lt::status_t::oversized_file:
			break;
	}
	std::cout << std::endl;
	*done = true;
}

void on_piece_checked(piece_index_t, sha1_hash const&
	, storage_error const& error, bool* done)
{
	std::cout << time_now_string() << " on_piece_checked err: "
		<< error.ec.message() << '\n';
	*done = true;
}

void print_error(char const* call, int ret, storage_error const& ec)
{
	std::printf("%s: %s() returned: %d error: \"%s\" in file: %d operation: %s\n"
		, time_now_string().c_str(), call, ret, ec.ec.message().c_str()
		, static_cast<int>(ec.file()), operation_name(ec.operation));
}

void run_until(io_context& ios, bool const& done)
{
	while (!done)
	{
		ios.restart();
		ios.run_one();
		std::cout << time_now_string() << " done: " << done << std::endl;
	}
}

std::shared_ptr<torrent_info> setup_torrent_info(file_storage& fs
	, std::vector<char>& buf)
{
	fs.add_file(combine_path("temp_storage", "test1.tmp"), 0x8000);
	fs.add_file(combine_path("temp_storage", combine_path("folder1", "test2.tmp")), 0x8000);
	fs.add_file(combine_path("temp_storage", combine_path("folder2", "test3.tmp")), 0);
	fs.add_file(combine_path("temp_storage", combine_path("_folder3", "test4.tmp")), 0);
	fs.add_file(combine_path("temp_storage", combine_path("_folder3", combine_path("subfolder", "test5.tmp"))), 0x8000);
	lt::create_torrent t(fs, 0x4000);

	sha1_hash h = hasher(std::vector<char>(0x4000, 0)).final();
	for (piece_index_t i(0); i < 6_piece; ++i) t.set_hash(i, h);

	bencode(std::back_inserter(buf), t.generate());
	error_code ec;

	auto info = std::make_shared<torrent_info>(buf, ec, from_span);

	if (ec)
	{
		std::printf("torrent_info constructor failed: %s\n"
			, ec.message().c_str());
		throw system_error(ec);
	}

	return info;
}

// file_pool_type is a meta function returning the file pool type for a specific
// StorageType
// maybe this would be easier to follow if it was all bundled up in a
// traits class
template <typename StorageType>
struct file_pool_type {};

#if TORRENT_HAVE_MMAP || TORRENT_HAVE_MAP_VIEW_OF_FILE
template <>
struct file_pool_type<mmap_storage>
{
	using type = aux::file_view_pool;
};
#endif

template <>
struct file_pool_type<posix_storage>
{
	using type = int;
};

template <typename StorageType>
std::shared_ptr<StorageType> make_storage(storage_params const& p
	, typename file_pool_type<StorageType>::type& fp);

#if TORRENT_HAVE_MMAP || TORRENT_HAVE_MAP_VIEW_OF_FILE
template <>
std::shared_ptr<mmap_storage> make_storage(storage_params const& p
	, aux::file_view_pool& fp)
{
	return std::make_shared<mmap_storage>(p, fp);
}
#endif

template <>
std::shared_ptr<posix_storage> make_storage(storage_params const& p
	, int&)
{
	return std::make_shared<posix_storage>(p);
}

template <typename StorageType, typename FilePool>
std::shared_ptr<StorageType> setup_torrent(file_storage& fs
	, FilePool& fp
	, std::vector<char>& buf
	, std::string const& test_path
	, aux::session_settings& set)
{
	std::shared_ptr<torrent_info> info = setup_torrent_info(fs, buf);

	aux::vector<download_priority_t, file_index_t> priorities;
	sha1_hash info_hash;
	storage_params p{
		fs,
		nullptr,
		test_path,
		storage_mode_allocate,
		priorities,
		info_hash
	};
	auto s = make_storage<StorageType>(p, fp);

	// allocate the files and create the directories
	storage_error se;
	s->initialize(set, se);
	if (se)
	{
		TEST_ERROR(se.ec.message().c_str());
		std::printf("mmap_storage::initialize %s: %d\n"
			, se.ec.message().c_str(), static_cast<int>(se.file()));
		throw system_error(se.ec);
	}

	return s;
}

#if TORRENT_HAVE_MMAP || TORRENT_HAVE_MAP_VIEW_OF_FILE
int write(std::shared_ptr<mmap_storage> s
	, aux::session_settings const& sett
	, span<char> buf
	, piece_index_t const piece, int const offset
	, aux::open_mode_t const mode
	, storage_error& error)
{
	return s->write(sett, buf, piece, offset, mode, disk_job_flags_t{}, error);
}

int read(std::shared_ptr<mmap_storage> s
	, aux::session_settings const& sett
	, span<char> buf
	, piece_index_t piece
	, int const offset
	, aux::open_mode_t mode
	, storage_error& ec)
{
	return s->read(sett, buf, piece, offset, mode, disk_job_flags_t{}, ec);
}

void release_files(std::shared_ptr<mmap_storage> s, storage_error& ec)
{
	s->release_files(ec);
}
#endif

int write(std::shared_ptr<posix_storage> s
	, aux::session_settings const& sett
	, span<char> buf
	, piece_index_t const piece
	, int const offset
	, aux::open_mode_t
	, storage_error& error)
{
	return s->write(sett, buf, piece, offset, error);
}

int read(std::shared_ptr<posix_storage> s
	, aux::session_settings const& sett
	, span<char> buf
	, piece_index_t piece
	, int offset
	, aux::open_mode_t
	, storage_error& ec)
{
	return s->read(sett, buf, piece, offset, ec);
}

void release_files(std::shared_ptr<posix_storage>, storage_error&) {}

std::vector<char> new_piece(std::size_t const size)
{
	std::vector<char> ret(size);
	aux::random_bytes(ret);
	return ret;
}

template <typename StorageType>
void run_storage_tests(std::shared_ptr<torrent_info> info
	, file_storage& fs
	, lt::storage_mode_t storage_mode)
{
	TORRENT_ASSERT(fs.num_files() > 0);
	{
	error_code ec;
	create_directory(complete("temp_storage"), ec);
	if (ec) std::cout << "create_directory '" << complete("temp_storage")
		<< "': " << ec.message() << std::endl;
	}
	int const num_pieces = fs.num_pieces();
	TEST_EQUAL(info->num_pieces(), num_pieces);

	std::vector<char> piece0 = new_piece(piece_size);
	std::vector<char> piece1 = new_piece(piece_size);
	std::vector<char> piece2 = new_piece(piece_size);

	aux::session_settings set;

	std::vector<char> piece(piece_size);

	{
	// avoid having two storages use the same files
	typename file_pool_type<StorageType>::type fp;
	boost::asio::io_context ios;
	aux::vector<download_priority_t, file_index_t> priorities;
	sha1_hash info_hash;
	std::string const cwd = current_working_directory();
	storage_params p{
		fs,
		nullptr,
		cwd,
		storage_mode,
		priorities,
		info_hash
	};
	auto s = make_storage<StorageType>(p, fp);

	storage_error ec;
	s->initialize(set, ec);
	TEST_CHECK(!ec);
	if (ec) print_error("initialize", 0, ec);

	int ret = 0;

	// write piece 1 (in slot 0)
	span<char> iov = span<char>(piece1).first(half);

	ret = write(s, set, iov, 0_piece, 0, aux::open_mode::write, ec);
	TEST_EQUAL(ret, int(iov.size()));
	if (ret != int(iov.size())) print_error("write", ret, ec);

	iov = span<char>(piece1).last(half);
	ret = write(s, set, iov, 0_piece, half, aux::open_mode::write, ec);
	TEST_EQUAL(ret, int(iov.size()));
	if (ret != int(iov.size())) print_error("write", ret, ec);

	// test unaligned read (where the bytes are aligned)
	iov = span<char>(piece).subspan(3, piece_size - 9);
	ret = read(s, set, iov, 0_piece, 3, aux::open_mode::write, ec);
	TEST_EQUAL(ret, int(iov.size()));
	if (ret != int(iov.size())) print_error("read",ret, ec);
	TEST_CHECK(iov == span<char>(piece1).subspan(3, piece_size - 9));

	// test unaligned read (where the bytes are not aligned)
	iov = span<char>(piece).first(piece_size - 9);
	ret = read(s, set, iov, 0_piece, 3, aux::open_mode::write, ec);
	TEST_EQUAL(ret, int(iov.size()));
	if (ret != int(iov.size())) print_error("read", ret, ec);
	TEST_CHECK(iov == span<char>(piece1).subspan(3, piece_size - 9));

	// verify piece 1
	iov = piece;
	ret = read(s, set, iov, 0_piece, 0, aux::open_mode::write, ec);
	TEST_EQUAL(ret, int(iov.size()));
	if (ret != int(iov.size())) print_error("read", ret, ec);
	TEST_CHECK(piece == piece1);

	// do the same with piece 0 and 2 (in slot 1 and 2)
	iov = piece0;
	ret = write(s, set, iov, 1_piece, 0, aux::open_mode::write, ec);
	TEST_EQUAL(ret, int(iov.size()));
	if (ret != int(iov.size())) print_error("write", ret, ec);

	iov = piece2;
	ret = write(s, set, iov, 2_piece, 0, aux::open_mode::write, ec);
	TEST_EQUAL(ret, int(iov.size()));
	if (ret != int(iov.size())) print_error("write", ret, ec);

	// verify piece 0 and 2
	iov = piece;
	ret = read(s, set, iov, 1_piece, 0, aux::open_mode::write, ec);
	TEST_EQUAL(ret, int(iov.size()));
	if (ret != int(iov.size())) print_error("read", ret, ec);
	TEST_CHECK(piece == piece0);

	iov = piece;
	ret = read(s, set, iov, 2_piece, 0, aux::open_mode::write, ec);
	TEST_EQUAL(ret, int(iov.size()));
	if (ret != int(piece_size)) print_error("read", ret, ec);
	TEST_CHECK(piece == piece2);

	release_files(s, ec);
	}
}

template <typename StorageType>
void test_remove(std::string const& test_path)
{
	delete_dirs("temp_storage");

	file_storage fs;
	std::vector<char> buf;
	typename file_pool_type<StorageType>::type fp;
	io_context ios;

	aux::session_settings set;
	auto s = setup_torrent<StorageType>(fs, fp, buf, test_path, set);

	// directories are not created up-front, unless they contain
	// an empty file (all of which are created up-front, along with
	// all required directories)
	// files are created on first write
	TEST_CHECK(!exists(combine_path(test_path, combine_path("temp_storage"
		, combine_path("_folder3", combine_path("subfolder", "test5.tmp"))))));

	// this directory and file is created up-front because it's an empty file
	TEST_CHECK(exists(combine_path(test_path, combine_path("temp_storage"
		, combine_path("folder2", "test3.tmp")))));

	// this isn't
	TEST_CHECK(!exists(combine_path(test_path, combine_path("temp_storage"
		, combine_path("folder1", "test2.tmp")))));

	buf.resize(0x4000);
	span<char> b = {&buf[0], 0x4000};
	storage_error se;
	write(s, set, b, 2_piece, 0, aux::open_mode::write, se);

	TEST_CHECK(exists(combine_path(test_path, combine_path("temp_storage"
		, combine_path("folder1", "test2.tmp")))));
	TEST_CHECK(!exists(combine_path(test_path, combine_path("temp_storage"
		, combine_path("_folder3", combine_path("subfolder", "test5.tmp"))))));
	file_status st;
	error_code ec;
	stat_file(combine_path(test_path, combine_path("temp_storage"
		, combine_path("folder1", "test2.tmp"))), &st, ec);

	// if the storage truncates the file to the full size, it's 8, otherwise it's
	// 4
	TEST_CHECK(st.file_size == 0x8000 || st.file_size == 0x4000);

	write(s, set, b, 0_piece, 0, aux::open_mode::write, se);

	TEST_CHECK(exists(combine_path(test_path, combine_path("temp_storage"
		, combine_path("_folder3", combine_path("subfolder", "test5.tmp"))))));
	stat_file(combine_path(test_path, combine_path("temp_storage"
		, combine_path("_folder3", "test5.tmp"))), &st, ec);

	// if the storage truncates the file to the full size, it's 8, otherwise it's
	// 4
	TEST_CHECK(st.file_size == 0x8000 || st.file_size == 0x4000);

	s->delete_files(session::delete_files, se);
	if (se) print_error("delete_files", 0, se);

	if (se)
	{
		TEST_ERROR(se.ec.message().c_str());
		std::printf("mmap_storage::delete_files %s: %d\n"
			, se.ec.message().c_str(), static_cast<int>(se.file()));
	}

	TEST_CHECK(!exists(combine_path(test_path, "temp_storage")));
}

template <typename StorageType>
void test_rename(std::string const& test_path)
{
	delete_dirs("temp_storage");

	file_storage fs;
	std::vector<char> buf;
	typename file_pool_type<StorageType>::type fp;
	io_context ios;
	aux::session_settings set;

	auto s = setup_torrent<StorageType>(fs, fp, buf, test_path, set);

	// directories are not created up-front, unless they contain
	// an empty file
	std::string first_file = fs.file_path(0_file);
	for (auto const i : fs.file_range())
	{
		TEST_CHECK(!exists(combine_path(test_path, combine_path("temp_storage"
			, fs.file_path(i)))));
	}

	storage_error se;
	s->rename_file(0_file, "new_filename", se);
	if (se.ec)
	{
		std::printf("mmap_storage::rename_file failed: %s\n"
			, se.ec.message().c_str());
	}
	TEST_CHECK(!se.ec);

	TEST_EQUAL(s->files().file_path(0_file), "new_filename");
}

using lt::operator""_bit;
using check_files_flag_t = lt::flags::bitfield_flag<std::uint64_t, struct check_files_flag_type_tag>;

constexpr check_files_flag_t sparse = 0_bit;
constexpr check_files_flag_t test_oversized = 1_bit;
constexpr check_files_flag_t zero_prio = 2_bit;

void test_check_files(check_files_flag_t const flags
	, lt::disk_io_constructor_type const disk_constructor)
{
	std::string const test_path = current_working_directory();
	std::shared_ptr<torrent_info> info;

	error_code ec;
	constexpr int piece_size_check = 16 * 1024;
	delete_dirs("temp_storage");

	file_storage fs;
	fs.add_file("temp_storage/test1.tmp", piece_size_check);
	fs.add_file("temp_storage/test2.tmp", piece_size_check * 2);
	fs.add_file("temp_storage/test3.tmp", piece_size_check);

	std::vector<char> piece0 = new_piece(piece_size_check);
	std::vector<char> piece2 = new_piece(piece_size_check);

	lt::create_torrent t(fs, piece_size_check);
	t.set_hash(0_piece, hasher(piece0).final());
	t.set_hash(1_piece, sha1_hash::max());
	t.set_hash(2_piece, sha1_hash::max());
	t.set_hash(3_piece, hasher(piece2).final());

	create_directory(combine_path(test_path, "temp_storage"), ec);
	if (ec) std::cout << "create_directory: " << ec.message() << std::endl;

	if (flags & test_oversized)
		piece2.push_back(0x42);

	ofstream(combine_path(test_path, combine_path("temp_storage", "test1.tmp")).c_str())
		.write(piece0.data(), std::streamsize(piece0.size()));
	ofstream(combine_path(test_path, combine_path("temp_storage", "test3.tmp")).c_str())
		.write(piece2.data(), std::streamsize(piece2.size()));

	std::vector<char> buf;
	bencode(std::back_inserter(buf), t.generate());
	info = std::make_shared<torrent_info>(buf, ec, from_span);

	aux::session_settings set;
	boost::asio::io_context ios;
	counters cnt;

	aux::session_settings sett;
	sett.set_int(settings_pack::aio_threads, 1);
	std::unique_ptr<disk_interface> io = disk_constructor(ios, sett, cnt);

	aux::vector<download_priority_t, file_index_t> priorities;

	if (flags & zero_prio)
		priorities.resize(std::size_t(info->num_files()), download_priority_t{});

	sha1_hash info_hash;
	storage_params p{
		fs,
		nullptr,
		test_path,
		(flags & sparse) ? storage_mode_sparse : storage_mode_allocate,
		priorities,
		info_hash
	};

	auto st = io->new_torrent(std::move(p), std::shared_ptr<void>());

	bool done = false;
	bool oversized = false;
	add_torrent_params frd;
	aux::vector<std::string, file_index_t> links;
	io->async_check_files(st, &frd, links
		, std::bind(&on_check_resume_data, _1, _2, &done, &oversized));
	io->submit_jobs();
	ios.restart();
	run_until(ios, done);

	TEST_EQUAL(oversized, bool(flags & test_oversized));

	for (auto const i : info->piece_range())
	{
		done = false;
		io->async_hash(st, i, {}
			, disk_interface::sequential_access | disk_interface::volatile_read | disk_interface::v1_hash
			, std::bind(&on_piece_checked, _1, _2, _3, &done));
		io->submit_jobs();
		ios.restart();
		run_until(ios, done);
	}

	io->abort(true);
}

// TODO: 2 split this test up into smaller parts
template <typename StorageType>
void run_test()
{
	std::string const test_path = current_working_directory();
	std::cout << "\n=== " << test_path << " ===\n" << std::endl;

	std::shared_ptr<torrent_info> info;

	std::vector<char> piece0 = new_piece(piece_size);
	std::vector<char> piece1 = new_piece(piece_size);
	std::vector<char> piece2 = new_piece(piece_size);
	std::vector<char> piece3 = new_piece(piece_size);

	delete_dirs("temp_storage");

	file_storage fs;
	fs.add_file("temp_storage/test1.tmp", 17);
	fs.add_file("temp_storage/test2.tmp", 612);
	fs.add_file("temp_storage/test3.tmp", 0);
	fs.add_file("temp_storage/test4.tmp", 0);
	fs.add_file("temp_storage/test5.tmp", 3253);
	fs.add_file("temp_storage/test6.tmp", 841);
	int const last_file_size = 4 * int(piece_size) - int(fs.total_size());
	fs.add_file("temp_storage/test7.tmp", last_file_size);

	// File layout
	// +-+--+++-------+-------+----------------------------------------------------------------------------------------+
	// |1| 2||| file5 | file6 | file7                                                                                  |
	// +-+--+++-------+-------+----------------------------------------------------------------------------------------+
	// |                           |                           |                           |                           |
	// | piece 0                   | piece 1                   | piece 2                   | piece 3                   |

	lt::create_torrent t(fs, piece_size, create_torrent::v1_only);
	TEST_CHECK(t.num_pieces() == 4);
	t.set_hash(0_piece, hasher(piece0).final());
	t.set_hash(1_piece, hasher(piece1).final());
	t.set_hash(2_piece, hasher(piece2).final());
	t.set_hash(3_piece, hasher(piece3).final());

	std::vector<char> buf;
	bencode(std::back_inserter(buf), t.generate());
	info = std::make_shared<torrent_info>(buf, from_span);

	// run_storage_tests writes piece 0, 1 and 2. not 3
	run_storage_tests<StorageType>(info, fs, storage_mode_sparse);

	// make sure the files have the correct size
	std::string const base = complete("temp_storage");

	// these files should have been allocated as 0 size
	TEST_CHECK(exists(combine_path(base, "test3.tmp")));
	TEST_CHECK(exists(combine_path(base, "test4.tmp")));

	delete_dirs("temp_storage");
}

#if TORRENT_HAVE_MMAP || TORRENT_HAVE_MAP_VIEW_OF_FILE
TORRENT_TEST(check_files_sparse_mmap)
{
	test_check_files(sparse | zero_prio, lt::mmap_disk_io_constructor);
}

TORRENT_TEST(check_files_oversized_mmap_zero_prio)
{
	test_check_files(sparse | zero_prio | test_oversized, lt::mmap_disk_io_constructor);
}

TORRENT_TEST(check_files_oversized_mmap)
{
	test_check_files(sparse | test_oversized, lt::mmap_disk_io_constructor);
}


TORRENT_TEST(check_files_allocate_mmap)
{
	test_check_files(zero_prio, lt::mmap_disk_io_constructor);
}
#endif
TORRENT_TEST(check_files_sparse_posix)
{
	test_check_files(sparse | zero_prio, lt::posix_disk_io_constructor);
}

TORRENT_TEST(check_files_oversized_zero_prio_posix)
{
	test_check_files(sparse | zero_prio | test_oversized, lt::posix_disk_io_constructor);
}

TORRENT_TEST(check_files_oversized_posix)
{
	test_check_files(sparse | test_oversized, lt::posix_disk_io_constructor);
}


TORRENT_TEST(check_files_allocate_posix)
{
	test_check_files(zero_prio, lt::posix_disk_io_constructor);
}

#if TORRENT_HAVE_MMAP || TORRENT_HAVE_MAP_VIEW_OF_FILE
TORRENT_TEST(rename_mmap_disk_io)
{
	test_rename<mmap_storage>(current_working_directory());
}

TORRENT_TEST(remove_mmap_disk_io)
{
	test_remove<mmap_storage>(current_working_directory());
}
#endif

TORRENT_TEST(rename_posix_disk_io)
{
	test_rename<posix_storage>(current_working_directory());
}

TORRENT_TEST(remove_posix_disk_io)
{
	test_remove<posix_storage>(current_working_directory());
}

void test_fastresume(bool const test_deprecated)
{
	std::string test_path = current_working_directory();
	error_code ec;
	std::cout << "\n\n=== test fastresume ===" << std::endl;
	delete_dirs("tmp1");

	create_directory(combine_path(test_path, "tmp1"), ec);
	if (ec) std::cout << "create_directory '" << combine_path(test_path, "tmp1")
		<< "': " << ec.message() << std::endl;
	ofstream file(combine_path(test_path, "tmp1/temporary").c_str());
	std::shared_ptr<torrent_info> t = ::create_torrent(&file);
	file.close();
	TEST_CHECK(exists(complete("tmp1/temporary")));
	if (!exists(complete("tmp1/temporary")))
		return;

	entry resume;
	{
		settings_pack pack = settings();
		lt::session ses(pack);

		add_torrent_params p;
		p.ti = std::make_shared<torrent_info>(std::cref(*t));
		p.save_path = combine_path(test_path, "tmp1");
		p.storage_mode = storage_mode_sparse;
		error_code ignore;
		torrent_handle h = ses.add_torrent(std::move(p), ignore);
		TEST_CHECK(exists(combine_path(p.save_path, "temporary")));
		if (!exists(combine_path(p.save_path, "temporary")))
			return;

		torrent_status s;
		for (int i = 0; i < 50; ++i)
		{
			print_alerts(ses, "ses");
			s = h.status();
			if (s.progress == 1.0f)
			{
				std::cout << "progress: 1.0f" << std::endl;
				break;
			}
			std::this_thread::sleep_for(lt::milliseconds(100));
		}

		// the whole point of the test is to have a resume
		// data which expects the file to exist in full. If
		// we failed to do that, we might as well abort
		TEST_EQUAL(s.progress, 1.0f);
		if (s.progress != 1.0f)
			return;

		h.save_resume_data();
		alert const* ra = wait_for_alert(ses, save_resume_data_alert::alert_type);
		TEST_CHECK(ra);
		if (ra) resume = write_resume_data(alert_cast<save_resume_data_alert>(ra)->params);
		ses.remove_torrent(h, lt::session::delete_files);
		alert const* da = wait_for_alert(ses, torrent_deleted_alert::alert_type);
		TEST_CHECK(da);
	}
	TEST_CHECK(!exists(combine_path(test_path, combine_path("tmp1", "temporary"))));
	if (exists(combine_path(test_path, combine_path("tmp1", "temporary"))))
		return;

	std::cout << resume.to_string() << "\n";

	// make sure the fast resume check fails! since we removed the file
	{
		settings_pack pack = settings();
		lt::session ses(pack);

		std::vector<char> resume_data;
		bencode(std::back_inserter(resume_data), resume);

		add_torrent_params p;
		TORRENT_UNUSED(test_deprecated);
#if TORRENT_ABI_VERSION == 1
		if (test_deprecated)
		{
			p.resume_data = resume_data;
		}
		else
#endif
		{
			p = read_resume_data(resume_data);
		}

		p.flags &= ~torrent_flags::paused;
		p.flags &= ~torrent_flags::auto_managed;
		p.ti = std::make_shared<torrent_info>(std::cref(*t));
		p.save_path = combine_path(test_path, "tmp1");
		p.storage_mode = storage_mode_sparse;
		torrent_handle h = ses.add_torrent(std::move(p), ec);

		std::printf("expecting fastresume to be rejected becase the files were removed");
		alert const* a = wait_for_alert(ses, fastresume_rejected_alert::alert_type
			, "ses");
		// we expect the fast resume to be rejected because the files were removed
		TEST_CHECK(alert_cast<fastresume_rejected_alert>(a) != nullptr);
	}
	delete_dirs("tmp1");
}

} // anonymous namespace

TORRENT_TEST(fastresume)
{
	test_fastresume(false);
}

#if TORRENT_ABI_VERSION == 1
TORRENT_TEST(fastresume_deprecated)
{
	test_fastresume(true);
}
#endif

namespace {

bool got_file_rename_alert(alert const* a)
{
	return alert_cast<lt::file_renamed_alert>(a)
		|| alert_cast<lt::file_rename_failed_alert>(a);
}

} // anonymous namespace

TORRENT_TEST(rename_file)
{
	std::vector<char> buf;
	file_storage fs;
	std::shared_ptr<torrent_info> info = setup_torrent_info(fs, buf);

	settings_pack pack = settings();
	pack.set_bool(settings_pack::disable_hash_checks, true);
	lt::session ses(pack);

	add_torrent_params p;
	p.ti = info;
	p.save_path = ".";
	error_code ec;
	torrent_handle h = ses.add_torrent(std::move(p), ec);

	// prevent race conditions of adding pieces while checking
	lt::torrent_status st = h.status();
	for (int i = 0; i < 40; ++i)
	{
		print_alerts(ses, "ses", true, true);
		st = h.status();
		if (st.state != torrent_status::checking_files
			&& st.state != torrent_status::checking_resume_data)
			break;
		std::this_thread::sleep_for(lt::milliseconds(100));
	}

	// make it a seed
	std::vector<char> tmp(std::size_t(info->piece_length()));
	for (auto const i : fs.piece_range())
		h.add_piece(i, &tmp[0]);

	// wait for the files to have been written

	for (int i = 0; i < info->num_pieces(); ++i)
	{
		alert const* pf = wait_for_alert(ses, piece_finished_alert::alert_type
			, "ses", pop_alerts::cache_alerts);
		TEST_CHECK(pf);
	}

	// now rename them. This is the test
	for (auto const i : fs.file_range())
	{
		std::string name = fs.file_path(i);
		h.rename_file(i, "temp_storage__" + name.substr(12));
	}

	// wait for the files to have been renamed
	for (int i = 0; i < info->num_files(); ++i)
	{
		alert const* fra = wait_for_alert(ses, file_renamed_alert::alert_type
			, "ses", pop_alerts::cache_alerts);
		TEST_CHECK(fra);
	}

	TEST_CHECK(exists(info->name() + "__"));

	h.save_resume_data();
	alert const* ra = wait_for_alert(ses, save_resume_data_alert::alert_type);
	TEST_CHECK(ra);
	if (!ra) return;
	add_torrent_params resume = alert_cast<save_resume_data_alert>(ra)->params;

	auto const files = resume.renamed_files;
	for (auto const& i : files)
	{
		TEST_EQUAL(i.second.substr(0, 14), "temp_storage__");
	}
}

namespace {

void test_rename_file_fastresume(bool test_deprecated)
{
	std::string test_path = current_working_directory();
	error_code ec;
	std::cout << "\n\n=== test rename file in fastresume ===" << std::endl;
	delete_dirs("tmp2");
	create_directory(combine_path(test_path, "tmp2"), ec);
	if (ec) std::cout << "create_directory: " << ec.message() << std::endl;
	ofstream file(combine_path(test_path, "tmp2/temporary").c_str());
	std::shared_ptr<torrent_info> t = ::create_torrent(&file);
	file.close();
	TEST_CHECK(exists(combine_path(test_path, "tmp2/temporary")));

	add_torrent_params resume;
	{
		settings_pack pack = settings();
		lt::session ses(pack);

		add_torrent_params p;
		p.ti = std::make_shared<torrent_info>(std::cref(*t));
		p.save_path = combine_path(test_path, "tmp2");
		p.storage_mode = storage_mode_sparse;
		torrent_handle h = ses.add_torrent(std::move(p), ec);

		h.rename_file(0_file, "testing_renamed_files");
		std::cout << "renaming file" << std::endl;
		bool renamed = false;
		for (int i = 0; i < 30; ++i)
		{
			if (print_alerts(ses, "ses", true, true, &got_file_rename_alert)) renamed = true;
			torrent_status s = h.status();
			if (s.state == torrent_status::seeding && renamed) break;
			std::this_thread::sleep_for(lt::milliseconds(100));
		}
		std::cout << "stop loop" << std::endl;
		torrent_status s = h.status();
		TEST_CHECK(s.state == torrent_status::seeding);

		h.save_resume_data();
		alert const* ra = wait_for_alert(ses, save_resume_data_alert::alert_type);
		TEST_CHECK(ra);
		if (ra) resume = alert_cast<save_resume_data_alert>(ra)->params;
		ses.remove_torrent(h);
	}
	TEST_CHECK(!exists(combine_path(test_path, "tmp2/temporary")));
	TEST_CHECK(exists(combine_path(test_path, "tmp2/testing_renamed_files")));
	TEST_CHECK(!resume.renamed_files.empty());

	entry resume_ent = write_resume_data(resume);

	std::cout << resume_ent.to_string() << "\n";

	// make sure the fast resume check succeeds, even though we renamed the file
	{
		settings_pack pack = settings();
		lt::session ses(pack);

		add_torrent_params p;
		std::vector<char> resume_data;
		bencode(std::back_inserter(resume_data), resume_ent);
		TORRENT_UNUSED(test_deprecated);
#if TORRENT_ABI_VERSION == 1
		if (test_deprecated)
		{
			p.resume_data = resume_data;
		}
		else
#endif
		{
			p = read_resume_data(resume_data);
		}
		p.ti = std::make_shared<torrent_info>(std::cref(*t));
		p.save_path = combine_path(test_path, "tmp2");
		p.storage_mode = storage_mode_sparse;
		torrent_handle h = ses.add_torrent(std::move(p), ec);

		torrent_status stat;
		for (int i = 0; i < 50; ++i)
		{
			stat = h.status();
			print_alerts(ses, "ses");
			if (stat.state == torrent_status::seeding)
				break;
			std::this_thread::sleep_for(lt::milliseconds(100));
		}
		TEST_CHECK(stat.state == torrent_status::seeding);

		h.save_resume_data();
		alert const* ra = wait_for_alert(ses, save_resume_data_alert::alert_type);
		TEST_CHECK(ra);
		if (ra) resume = alert_cast<save_resume_data_alert>(ra)->params;
		ses.remove_torrent(h);
	}
	TEST_CHECK(!resume.renamed_files.empty());

	resume_ent = write_resume_data(resume);
	std::cout << resume_ent.to_string() << "\n";

	remove_all(combine_path(test_path, "tmp2"), ec);
	if (ec && ec != boost::system::errc::no_such_file_or_directory)
		std::cout << "remove_all '" << combine_path(test_path, "tmp2")
		<< "': " << ec.message() << std::endl;
}

} // anonymous namespace

TORRENT_TEST(rename_file_fastresume)
{
	test_rename_file_fastresume(false);
}

#if TORRENT_ABI_VERSION == 1
TORRENT_TEST(rename_file_fastresume_deprecated)
{
	test_rename_file_fastresume(true);
}
#endif

namespace {

void fill_pattern(span<char> buf)
{
	int counter = 0;
	for (char& v : buf)
	{
		v = char(counter & 0xff);
		++counter;
	}
}

bool check_pattern(std::vector<char> const& buf, int counter)
{
	unsigned char const* p = reinterpret_cast<unsigned char const*>(buf.data());
	for (int k = 0; k < int(buf.size()); ++k)
	{
		if (p[k] != (counter & 0xff)) return false;
		++counter;
	}
	return true;
}

} // anonymous namespace

#if TORRENT_HAVE_MMAP || TORRENT_HAVE_MAP_VIEW_OF_FILE
TORRENT_TEST(mmap_disk_io) { run_test<mmap_storage>(); }
#endif
TORRENT_TEST(posix_disk_io) { run_test<posix_storage>(); }

namespace {

file_storage make_fs()
{
	file_storage fs;
	fs.add_file(combine_path("readwrite", "1"), 3);
	fs.add_file(combine_path("readwrite", "2"), 9);
	fs.add_file(combine_path("readwrite", "3"), 81);
	fs.add_file(combine_path("readwrite", "4"), 6561);
	fs.set_piece_length(0x1000);
	fs.set_num_pieces(aux::calc_num_pieces(fs));
	return fs;
}

struct test_fileop
{
	explicit test_fileop(int stripe_size) : m_stripe_size(stripe_size) {}

	int operator()(file_index_t const file_index, std::int64_t const file_offset
		, span<char> buf, storage_error&)
	{
		std::size_t offset = size_t(file_offset);
		if (file_index >= m_file_data.end_index())
		{
			m_file_data.resize(static_cast<int>(file_index) + 1);
		}

		std::size_t const write_size = std::size_t(std::min(m_stripe_size, int(buf.size())));
		buf = buf.first(int(write_size));

		std::vector<char>& file = m_file_data[file_index];

		if (offset + write_size > file.size())
			file.resize(offset + write_size);

		std::memcpy(&file[offset], buf.data(), write_size);
		return int(write_size);
	}

	int m_stripe_size;
	aux::vector<std::vector<char>, file_index_t> m_file_data;
};

struct test_read_fileop
{
	// EOF after size bytes read
	explicit test_read_fileop(int size) : m_size(size), m_counter(0) {}

	int operator()(file_index_t, std::int64_t /*file_offset*/
		, span<char> buf, storage_error&)
	{
		if (buf.size() > m_size)
			buf = buf.first(m_size);
		for (char& v : buf)
		{
			v = char(m_counter & 0xff);
			++m_counter;
		}
		m_size -= int(buf.size());
		return int(buf.size());
	}

	int m_size;
	int m_counter;
};

struct test_error_fileop
{
	// EOF after size bytes read
	explicit test_error_fileop(file_index_t error_file)
		: m_error_file(error_file) {}

	int operator()(file_index_t const file_index, std::int64_t /*file_offset*/
		, span<char> buf, storage_error& ec)
	{
		if (m_error_file == file_index)
		{
			ec.file(file_index);
			ec.ec.assign(boost::system::errc::permission_denied
				, boost::system::generic_category());
			ec.operation = operation_t::file_read;
			return 0;
		}
		return int(buf.size());
	}

	file_index_t m_error_file;
};

} // anonymous namespace

TORRENT_TEST(readwrite_stripe_1)
{
	file_storage fs = make_fs();
	test_fileop fop(1);
	storage_error ec;

	std::vector<char> buf(std::size_t(fs.total_size()));
	fill_pattern(buf);

	int ret = readwrite(fs, buf, 0_piece, 0, ec
		, std::ref(fop));

	TEST_EQUAL(ret, fs.total_size());
	TEST_EQUAL(fop.m_file_data.size(), 4);
	TEST_EQUAL(fop.m_file_data[0_file].size(), 3);
	TEST_EQUAL(fop.m_file_data[1_file].size(), 9);
	TEST_EQUAL(fop.m_file_data[2_file].size(), 81);
	TEST_EQUAL(fop.m_file_data[3_file].size(), 6561);

	TEST_CHECK(check_pattern(fop.m_file_data[0_file], 0));
	TEST_CHECK(check_pattern(fop.m_file_data[1_file], 3));
	TEST_CHECK(check_pattern(fop.m_file_data[2_file], 3 + 9));
	TEST_CHECK(check_pattern(fop.m_file_data[3_file], 3 + 9 + 81));
}

TORRENT_TEST(readwrite_single_buffer)
{
	file_storage fs = make_fs();
	test_fileop fop(10000000);
	storage_error ec;

	std::vector<char> buf(size_t(fs.total_size()));
	fill_pattern(buf);

	int ret = readwrite(fs, buf, 0_piece, 0, ec, std::ref(fop));

	TEST_EQUAL(ret, fs.total_size());
	TEST_EQUAL(fop.m_file_data.size(), 4);
	TEST_EQUAL(fop.m_file_data[0_file].size(), 3);
	TEST_EQUAL(fop.m_file_data[1_file].size(), 9);
	TEST_EQUAL(fop.m_file_data[2_file].size(), 81);
	TEST_EQUAL(fop.m_file_data[3_file].size(), 6561);

	TEST_CHECK(check_pattern(fop.m_file_data[0_file], 0));
	TEST_CHECK(check_pattern(fop.m_file_data[1_file], 3));
	TEST_CHECK(check_pattern(fop.m_file_data[2_file], 3 + 9));
	TEST_CHECK(check_pattern(fop.m_file_data[3_file], 3 + 9 + 81));
}

TORRENT_TEST(readwrite_read)
{
	file_storage fs = make_fs();
	test_read_fileop fop(10000000);
	storage_error ec;

	std::vector<char> buf(size_t(fs.total_size()));

	// read everything
	int ret = readwrite(fs, buf, 0_piece, 0, ec, std::ref(fop));

	TEST_EQUAL(ret, fs.total_size());
	TEST_CHECK(check_pattern(buf, 0));
}

TORRENT_TEST(readwrite_read_short)
{
	file_storage fs = make_fs();
	test_read_fileop fop(100);
	storage_error ec;

	std::vector<char> buf(size_t(fs.total_size()));

	// read everything
	int ret = readwrite(fs, buf, 0_piece, 0, ec, std::ref(fop));

	TEST_EQUAL(static_cast<int>(ec.file()), 3);

	TEST_EQUAL(ret, 100);
	buf.resize(100);
	TEST_CHECK(check_pattern(buf, 0));
}

TORRENT_TEST(readwrite_error)
{
	file_storage fs = make_fs();
	test_error_fileop fop(2_file);
	storage_error ec;

	std::vector<char> buf(size_t(fs.total_size()));

	// read everything
	int ret = readwrite(fs, buf, 0_piece, 0, ec, std::ref(fop));

	TEST_EQUAL(ret, 12);
	TEST_EQUAL(static_cast<int>(ec.file()), 2);
	TEST_CHECK(ec.operation == operation_t::file_read);
	TEST_EQUAL(ec.ec, boost::system::errc::permission_denied);
	std::printf("error: %s\n", ec.ec.message().c_str());
}

TORRENT_TEST(readwrite_zero_size_files)
{
	file_storage fs;
	fs.add_file(combine_path("readwrite", "1"), 3);
	fs.add_file(combine_path("readwrite", "2"), 0);
	fs.add_file(combine_path("readwrite", "3"), 81);
	fs.add_file(combine_path("readwrite", "4"), 0);
	fs.add_file(combine_path("readwrite", "5"), 6561);
	fs.set_piece_length(0x1000);
	fs.set_num_pieces(aux::calc_num_pieces(fs));
	test_read_fileop fop(10000000);
	storage_error ec;

	std::vector<char> buf(size_t(fs.total_size()));

	// read everything
	int ret = readwrite(fs, buf, 0_piece, 0, ec, std::ref(fop));

	TEST_EQUAL(ret, fs.total_size());
	TEST_CHECK(check_pattern(buf, 0));
}

template <typename StorageType>
void test_move_storage_to_self()
{
	// call move_storage with the path to the exising storage. should be a no-op
	std::string const save_path = current_working_directory();
	std::string const test_path = complete("temp_storage");
	delete_dirs(test_path);

	aux::session_settings set;
	file_storage fs;
	std::vector<char> buf;
	typename file_pool_type<StorageType>::type fp;
	io_context ios;
	auto s = setup_torrent<StorageType>(fs, fp, buf, save_path, set);

	span<char> const b = {&buf[0], 4};
	storage_error se;
	TEST_EQUAL(se.ec, boost::system::errc::success);
	write(s, set, b, 1_piece, 0, aux::open_mode::write, se);

	TEST_CHECK(exists(combine_path(test_path, combine_path("folder2", "test3.tmp"))));
	TEST_CHECK(exists(combine_path(test_path, combine_path("_folder3", "test4.tmp"))));
	TEST_EQUAL(se.ec, boost::system::errc::success);

	s->move_storage(save_path, move_flags_t::always_replace_files, se);
	TEST_EQUAL(se.ec, boost::system::errc::success);
	std::cerr << "file: " << se.file() << '\n';
	std::cerr << "op: " << int(se.operation) << '\n';
	std::cerr << "ec: " << se.ec.message() << '\n';

	TEST_CHECK(exists(test_path));

	TEST_CHECK(exists(combine_path(test_path, combine_path("folder2", "test3.tmp"))));
	TEST_CHECK(exists(combine_path(test_path, combine_path("_folder3", "test4.tmp"))));
}

template <typename StorageType>
void test_move_storage_into_self()
{
	std::string const save_path = current_working_directory();
	delete_dirs("temp_storage");

	aux::session_settings set;
	file_storage fs;
	std::vector<char> buf;
	typename file_pool_type<StorageType>::type fp;
	io_context ios;
	auto s = setup_torrent<StorageType>(fs, fp, buf, save_path, set);

	span<char> const b = {&buf[0], 4};
	storage_error se;
	write(s, set, b, 2_piece, 0, aux::open_mode::write, se);

	std::string const test_path = combine_path(save_path, combine_path("temp_storage", "folder1"));
	s->move_storage(test_path, move_flags_t::always_replace_files, se);
	TEST_EQUAL(se.ec, boost::system::errc::success);

	TEST_CHECK(exists(combine_path(test_path, combine_path("temp_storage"
		, combine_path("folder1", "test2.tmp")))));

	// these directories and files are created up-front because they are empty files
	TEST_CHECK(exists(combine_path(test_path, combine_path("temp_storage"
		, combine_path("folder2", "test3.tmp")))));
	TEST_CHECK(exists(combine_path(test_path, combine_path("temp_storage"
		, combine_path("_folder3", "test4.tmp")))));
}

#if TORRENT_HAVE_MMAP || TORRENT_HAVE_MAP_VIEW_OF_FILE
TORRENT_TEST(move_default_storage_to_self)
{
	test_move_storage_to_self<mmap_storage>();
}

TORRENT_TEST(move_default_storage_into_self)
{
	test_move_storage_into_self<mmap_storage>();
}

#endif

TORRENT_TEST(move_posix_storage_to_self)
{
	test_move_storage_to_self<posix_storage>();
}

TORRENT_TEST(move_posix_storage_into_self)
{
	test_move_storage_into_self<posix_storage>();
}

TORRENT_TEST(storage_paths_string_pooling)
{
	file_storage file_storage;
	file_storage.add_file(combine_path("test_storage", "root.txt"), 0x4000);
	file_storage.add_file(combine_path("test_storage", combine_path("sub", "test1.txt")), 0x4000);
	file_storage.add_file(combine_path("test_storage", combine_path("sub", "test2.txt")), 0x4000);
	file_storage.add_file(combine_path("test_storage", combine_path("sub", "test3.txt")), 0x4000);

	// "sub" paths should point to same string item, so paths.size() must not grow
	TEST_CHECK(file_storage.paths().size() <= 2);
}

#if TORRENT_HAVE_MMAP || TORRENT_HAVE_MAP_VIEW_OF_FILE
TORRENT_TEST(dont_move_intermingled_files)
{
	std::string const save_path = complete("save_path_1");
	delete_dirs(combine_path(save_path, "temp_storage"));

	std::string const test_path = complete("save_path_2");
	delete_dirs(combine_path(test_path, "temp_storage"));

	aux::session_settings set;
	file_storage fs;
	std::vector<char> buf;
	typename file_pool_type<mmap_storage>::type fp;
	io_context ios;
	auto s = setup_torrent<mmap_storage>(fs, fp, buf, save_path, set);

	span<char> b = {&buf[0], 4};
	storage_error se;
	s->write(set, b, 2_piece, 0, aux::open_mode::write, disk_job_flags_t{}, se);

	error_code ec;
	create_directory(combine_path(save_path, combine_path("temp_storage"
		, combine_path("_folder3", "alien_folder1"))), ec);
	TEST_EQUAL(ec, boost::system::errc::success);

	ofstream(combine_path(save_path, combine_path("temp_storage", "alien1.tmp")).c_str());
	ofstream(combine_path(save_path, combine_path("temp_storage", combine_path("folder1", "alien2.tmp"))).c_str());

	s->move_storage(test_path, move_flags_t::always_replace_files, se);
	TEST_EQUAL(se.ec, boost::system::errc::success);

	// torrent files moved to new place
	TEST_CHECK(exists(combine_path(test_path, combine_path("temp_storage"
		, combine_path("folder1", "test2.tmp")))));
	// these directories and files are created up-front because they are empty files
	TEST_CHECK(exists(combine_path(test_path, combine_path("temp_storage"
		, combine_path("folder2", "test3.tmp")))));
	TEST_CHECK(exists(combine_path(test_path, combine_path("temp_storage"
		, combine_path("_folder3", "test4.tmp")))));

	// intermingled files and directories are still in old place
	TEST_CHECK(exists(combine_path(save_path, combine_path("temp_storage"
		, "alien1.tmp"))));
	TEST_CHECK(!exists(combine_path(test_path, combine_path("temp_storage"
		, "alien1.tmp"))));
	TEST_CHECK(exists(combine_path(save_path, combine_path("temp_storage"
		, combine_path("folder1", "alien2.tmp")))));
	TEST_CHECK(!exists(combine_path(test_path, combine_path("temp_storage"
		, combine_path("folder1", "alien2.tmp")))));
	TEST_CHECK(exists(combine_path(save_path, combine_path("temp_storage"
		, combine_path("_folder3", "alien_folder1")))));
	TEST_CHECK(!exists(combine_path(test_path, combine_path("temp_storage"
		, combine_path("_folder3", "alien_folder1")))));
}
#endif

namespace {

void sync(lt::io_context& ioc, int& outstanding)
{
	while (outstanding > 0)
	{
		ioc.run_one();
		ioc.restart();
	}
}

template <typename Fun>
void test_unaligned_read(lt::disk_io_constructor_type constructor, Fun fun)
{
	lt::io_context ioc;
	lt::counters cnt;
	lt::settings_pack pack;
	pack.set_int(lt::settings_pack::aio_threads, 1);
	pack.set_int(lt::settings_pack::file_pool_size, 2);

	std::unique_ptr<lt::disk_interface> disk_io
		= constructor(ioc, pack, cnt);

	lt::file_storage fs;
	fs.add_file("test", lt::default_block_size * 2);
	fs.set_num_pieces(1);
	fs.set_piece_length(lt::default_block_size * 2);

	std::string const save_path = complete("save_path");
	delete_dirs(combine_path(save_path, "test"));

	lt::aux::vector<lt::download_priority_t, lt::file_index_t> prios;
	lt::storage_params params(fs, nullptr
		, save_path
		, lt::storage_mode_sparse
		, prios
		, lt::sha1_hash("01234567890123456789"));

	lt::storage_holder t = disk_io->new_torrent(params, {});

	int outstanding = 0;
	lt::add_torrent_params atp;
	disk_io->async_check_files(t, &atp, lt::aux::vector<std::string, lt::file_index_t>{}
		, [&](lt::status_t, lt::storage_error const&) { --outstanding; });
	++outstanding;
	disk_io->submit_jobs();
	sync(ioc, outstanding);

	fun(disk_io.get(), t, ioc, outstanding);

	t.reset();
	disk_io->abort(true);
}

struct write_handler
{
	write_handler(int& outstanding) : m_out(&outstanding) {}
	void operator()(lt::storage_error const& ec) const
	{
		--(*m_out);
		if (ec) std::cout << "async_write failed " << ec.ec.message() << '\n';
		TEST_CHECK(!ec);
	}
	int* m_out;
};

struct read_handler
{
	read_handler(int& outstanding, lt::span<char const> expected) : m_out(&outstanding), m_exp(expected) {}
	void operator()(lt::disk_buffer_holder h, lt::storage_error const& ec) const
	{
		--(*m_out);
		if (ec) std::cout << "async_read failed " << ec.ec.message() << '\n';
		TEST_CHECK(!ec);
		TEST_CHECK(m_exp == lt::span<char const>(h.data(), h.size()));
	}
	int* m_out;
	lt::span<char const> m_exp;
};

void both_sides_from_store_buffer(lt::disk_interface* disk_io, lt::storage_holder const& t, lt::io_context& ioc, int& outstanding)
{
	std::vector<char> write_buffer(lt::default_block_size * 2);
	aux::random_bytes(write_buffer);

	lt::peer_request const req0{0_piece, 0, lt::default_block_size};
	lt::peer_request const req1{0_piece, lt::default_block_size, lt::default_block_size};

	// this is the unaligned read request
	lt::peer_request const req2{0_piece, lt::default_block_size / 2, lt::default_block_size};

	std::vector<char> const expected_buffer(write_buffer.begin() + req2.start
		, write_buffer.begin() + req2.start + req2.length);

	++outstanding;
	disk_io->async_write(t, req0, write_buffer.data(), {}, write_handler(outstanding));
	++outstanding;
	disk_io->async_write(t, req1, write_buffer.data() + lt::default_block_size, {}, write_handler(outstanding));
	++outstanding;
	disk_io->async_read(t, req2, read_handler(outstanding, expected_buffer));
	disk_io->submit_jobs();
	sync(ioc, outstanding);
}

void first_side_from_store_buffer(lt::disk_interface* disk_io, lt::storage_holder const& t, lt::io_context& ioc, int& outstanding)
{
	std::vector<char> write_buffer(lt::default_block_size * 2);
	aux::random_bytes(write_buffer);

	lt::peer_request const req0{0_piece, 0, lt::default_block_size};
	lt::peer_request const req1{0_piece, lt::default_block_size, lt::default_block_size};

	// this is the unaligned read request
	lt::peer_request const req2{0_piece, lt::default_block_size / 2, lt::default_block_size};

	std::vector<char> const expected_buffer(write_buffer.begin() + req2.start
		, write_buffer.begin() + req2.start + req2.length);

	++outstanding;
	disk_io->async_write(t, req0, write_buffer.data(), {}, write_handler(outstanding));

	disk_io->submit_jobs();
	sync(ioc, outstanding);

	++outstanding;
	disk_io->async_write(t, req1, write_buffer.data() + lt::default_block_size, {}, write_handler(outstanding));
	++outstanding;
	disk_io->async_read(t, req2, read_handler(outstanding, expected_buffer));
	disk_io->submit_jobs();
	sync(ioc, outstanding);
}

void second_side_from_store_buffer(lt::disk_interface* disk_io, lt::storage_holder const& t, lt::io_context& ioc, int& outstanding)
{
	std::vector<char> write_buffer(lt::default_block_size * 2);
	aux::random_bytes(write_buffer);

	lt::peer_request const req0{0_piece, 0, lt::default_block_size};
	lt::peer_request const req1{0_piece, lt::default_block_size, lt::default_block_size};

	// this is the unaligned read request
	lt::peer_request const req2{0_piece, lt::default_block_size / 2, lt::default_block_size};

	std::vector<char> const expected_buffer(write_buffer.begin() + req2.start
		, write_buffer.begin() + req2.start + req2.length);

	++outstanding;
	disk_io->async_write(t, req1, write_buffer.data() + lt::default_block_size, {}, write_handler(outstanding));
	disk_io->submit_jobs();
	sync(ioc, outstanding);

	++outstanding;
	disk_io->async_write(t, req0, write_buffer.data(), {}, write_handler(outstanding));
	++outstanding;
	disk_io->async_read(t, req2, read_handler(outstanding, expected_buffer));
	disk_io->submit_jobs();
	sync(ioc, outstanding);
}

void none_from_store_buffer(lt::disk_interface* disk_io, lt::storage_holder const& t, lt::io_context& ioc, int& outstanding)
{
	std::vector<char> write_buffer(lt::default_block_size * 2);
	aux::random_bytes(write_buffer);

	lt::peer_request const req0{0_piece, 0, lt::default_block_size};
	lt::peer_request const req1{0_piece, lt::default_block_size, lt::default_block_size};

	// this is the unaligned read request
	lt::peer_request const req2{0_piece, lt::default_block_size / 2, lt::default_block_size};

	std::vector<char> const expected_buffer(write_buffer.begin() + req2.start
		, write_buffer.begin() + req2.start + req2.length);

	++outstanding;
	disk_io->async_write(t, req0, write_buffer.data(), {}, write_handler(outstanding));
	++outstanding;
	disk_io->async_write(t, req1, write_buffer.data() + lt::default_block_size, {}, write_handler(outstanding));
	disk_io->submit_jobs();
	sync(ioc, outstanding);

	++outstanding;
	disk_io->async_read(t, req2, read_handler(outstanding, expected_buffer));
	disk_io->submit_jobs();
	sync(ioc, outstanding);
}

}

#if TORRENT_HAVE_MMAP || TORRENT_HAVE_MAP_VIEW_OF_FILE
TORRENT_TEST(mmap_unaligned_read_both_store_buffer)
{
	test_unaligned_read(lt::mmap_disk_io_constructor, both_sides_from_store_buffer);
	test_unaligned_read(lt::mmap_disk_io_constructor, first_side_from_store_buffer);
	test_unaligned_read(lt::mmap_disk_io_constructor, second_side_from_store_buffer);
	test_unaligned_read(lt::mmap_disk_io_constructor, none_from_store_buffer);
}
#endif

TORRENT_TEST(posix_unaligned_read_both_store_buffer)
{
	test_unaligned_read(lt::posix_disk_io_constructor, both_sides_from_store_buffer);
	test_unaligned_read(lt::posix_disk_io_constructor, first_side_from_store_buffer);
	test_unaligned_read(lt::posix_disk_io_constructor, second_side_from_store_buffer);
	test_unaligned_read(lt::posix_disk_io_constructor, none_from_store_buffer);
}<|MERGE_RESOLUTION|>--- conflicted
+++ resolved
@@ -54,13 +54,9 @@
 
 namespace {
 
-<<<<<<< HEAD
+#if TORRENT_HAVE_MMAP || TORRENT_HAVE_MAP_VIEW_OF_FILE
 using lt::aux::mmap_storage;
-=======
-#if TORRENT_HAVE_MMAP || TORRENT_HAVE_MAP_VIEW_OF_FILE
-using lt::mmap_storage;
 #endif
->>>>>>> fd3d56ab
 using lt::aux::posix_storage;
 
 constexpr int piece_size = 16 * 1024 * 16;
