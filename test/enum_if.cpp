--- conflicted
+++ resolved
@@ -44,18 +44,6 @@
 	io_context ios;
 	error_code ec;
 
-<<<<<<< HEAD
-	address def_gw = get_default_gateway(ios, "", false, ec);
-	if (ec)
-	{
-		std::printf("%s\n", ec.message().c_str());
-		return 1;
-	}
-
-	std::printf("Default gateway: %s\n", def_gw.to_string().c_str());
-
-=======
->>>>>>> bc0274ed
 	std::printf("=========== Routes ===========\n");
 	auto const routes = enum_routes(ios, ec);
 	if (ec)
