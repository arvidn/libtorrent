--- conflicted
+++ resolved
@@ -1,16 +1,9 @@
 /*
 
-<<<<<<< HEAD
-Copyright (c) 2011-2021, Arvid Norberg
-Copyright (c) 2015, Mikhail Titov
-Copyright (c) 2016, terry zhao
-Copyright (c) 2016-2018, 2020-2021, Alden Torres
-=======
 Copyright (c) 2011-2022, Arvid Norberg
 Copyright (c) 2015, Mikhail Titov
-Copyright (c) 2016-2018, Alden Torres
+Copyright (c) 2016-2018, 2020-2021, Alden Torres
 Copyright (c) 2016, terry zhao
->>>>>>> 550d3c7d
 Copyright (c) 2017-2018, Steven Siloti
 Copyright (c) 2018, d-komarov
 Copyright (c) 2020-2021, Paul-Louis Ageneau
