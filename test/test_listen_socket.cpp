--- conflicted
+++ resolved
@@ -62,12 +62,8 @@
 	ip_interface ifc(char const* ip, char const* device, char const* netmask = nullptr)
 	{
 		ip_interface ipi;
-<<<<<<< HEAD
 		ipi.interface_address = make_address(ip);
-=======
-		ipi.interface_address = address::from_string(ip);
-		if (netmask) ipi.netmask = address::from_string(netmask);
->>>>>>> a53d3a87
+		if (netmask) ipi.netmask = make_address(netmask);
 		strncpy(ipi.name, device, sizeof(ipi.name));
 		return ipi;
 	}
@@ -75,8 +71,8 @@
 	ip_route rt(char const* ip, char const* device, char const* gateway)
 	{
 		ip_route ret;
-		ret.destination = address::from_string(ip);
-		ret.gateway = address::from_string(gateway);
+		ret.destination = make_address(ip);
+		ret.gateway = make_address(gateway);
 		std::strncpy(ret.name, device, sizeof(ret.name));
 		ret.name[sizeof(ret.name) - 1] = '\0';
 		return ret;
@@ -266,13 +262,13 @@
 
 	std::vector<aux::listen_endpoint_t> eps = {
 		{
-			address::from_string("127.0.0.1"),
+			make_address("127.0.0.1"),
 			6881, // port
 			"", // device
 			aux::transport::plaintext,
 			aux::listen_socket_flags_t{} },
 		{
-			address::from_string("192.168.1.2"),
+			make_address("192.168.1.2"),
 			6881, // port
 			"", // device
 			aux::transport::plaintext,
@@ -283,19 +279,19 @@
 
 	TEST_CHECK((eps == std::vector<aux::listen_endpoint_t>{
 		{
-			address::from_string("127.0.0.1"),
+			make_address("127.0.0.1"),
 			6881, // port
 			"lo", // device
 			aux::transport::plaintext,
 			aux::listen_socket_flags_t{},
-			address::from_string("255.0.0.0") },
+			make_address("255.0.0.0") },
 		{
-			address::from_string("192.168.1.2"),
+			make_address("192.168.1.2"),
 			6881, // port
 			"eth0", // device
 			aux::transport::plaintext,
 			aux::listen_socket_flags_t{},
-			address::from_string("255.255.255.0") },
+			make_address("255.255.255.0") },
 		}));
 }
 
