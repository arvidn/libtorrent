--- conflicted
+++ resolved
@@ -234,7 +234,7 @@
 
 void send_dht_port(tcp::socket& s, int port)
 {
-	using namespace lt::detail;
+	using namespace lt::aux;
 
 	log("==> dht_port");
 	char msg[] = "\0\0\0\x03\x09\0\0"; // dht_port
@@ -435,15 +435,10 @@
 }
 #endif // TORRENT_DISABLE_EXTENSIONS
 
-<<<<<<< HEAD
 std::shared_ptr<torrent_info> setup_peer(tcp::socket& s, io_context& ioc
 	, info_hash_t& ih
 	, std::shared_ptr<lt::session>& ses, bool incoming = true
-=======
-std::shared_ptr<torrent_info> setup_peer(tcp::socket& s, sha1_hash& ih
-	, std::shared_ptr<lt::session>& ses, bool const incoming = true
 	, bool const magnet_link = false, bool const dht = false
->>>>>>> 08b9296e
 	, torrent_flags_t const flags = torrent_flags_t{}
 	, torrent_handle* th = nullptr)
 {
@@ -840,13 +835,8 @@
 	std::shared_ptr<lt::session> ses;
 	io_context ios;
 	tcp::socket s(ios);
-<<<<<<< HEAD
 	std::shared_ptr<torrent_info> ti = setup_peer(s, ios, ih, ses, true
-		, torrent_flags_t{}, &th);
-=======
-	std::shared_ptr<torrent_info> ti = setup_peer(s, ih, ses, true
 		, false, false, torrent_flags_t{}, &th);
->>>>>>> 08b9296e
 
 	char recv_buffer[1000];
 	do_handshake(s, ih, recv_buffer);
@@ -1061,11 +1051,7 @@
 	std::shared_ptr<lt::session> ses;
 	io_context ios;
 	tcp::socket s(ios);
-<<<<<<< HEAD
-	setup_peer(s, ios, ih, ses, incoming, torrent_flags::seed_mode);
-=======
-	setup_peer(s, ih, ses, incoming, false, false, torrent_flags::seed_mode);
->>>>>>> 08b9296e
+	setup_peer(s, ios, ih, ses, incoming, false, false, torrent_flags::seed_mode);
 
 	char recv_buffer[1000];
 	do_handshake(s, ih, recv_buffer);
@@ -1115,11 +1101,11 @@
 {
 	std::cout << "\n === test DHT port (without advertising support) ===\n" << std::endl;
 
-	sha1_hash ih;
+	info_hash_t ih;
 	std::shared_ptr<lt::session> ses;
-	io_service ios;
+	io_context ios;
 	tcp::socket s(ios);
-	setup_peer(s, ih, ses, true, true, true);
+	setup_peer(s, ios, ih, ses, true, true, true);
 
 	char recv_buffer[1000];
 	do_handshake(s, ih, recv_buffer);
