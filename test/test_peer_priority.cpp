/*

Copyright (c) 2012-2017, 2020-2021, Arvid Norberg
Copyright (c) 2018, 2020, Alden Torres
All rights reserved.

You may use, distribute and modify this code under the terms of the BSD license,
see LICENSE file.
*/

#include "libtorrent/aux_/peer_list.hpp"
#include "setup_transfer.hpp" // for supports_ipv6()
#include "libtorrent/aux_/disable_warnings_push.hpp"
#include <boost/crc.hpp>
#include "libtorrent/aux_/disable_warnings_pop.hpp"

#include "test.hpp"

using namespace lt;

namespace {
std::uint32_t hash_buffer(std::string const& hex)
{
	std::vector<char> buffer(hex.size() / 2);
	aux::from_hex(hex, buffer.data());
	boost::crc_optimal<32, 0x1EDC6F41, 0xFFFFFFFF, 0xFFFFFFFF, true, true> crc;
	crc.process_block(buffer.data(), buffer.data() + buffer.size());
	return crc.checksum();
}
} // anonymous namespace

TORRENT_TEST(peer_priority)
{
	// when the IP is the same, we hash the ports, sorted
	std::uint32_t p = aux::peer_priority(
		ep("230.12.123.3", 0x4d2), ep("230.12.123.3", 0x12c));
	TEST_EQUAL(p, hash_buffer("012c04d2"));

	// when we're in the same /24, we just hash the IPs
<<<<<<< HEAD
	p = aux::peer_priority(ep("230.12.123.1", 0x4d2), ep("230.12.123.3", 0x12c));
	TEST_EQUAL(p, hash_buffer("\xe6\x0c\x7b\x01\xe6\x0c\x7b\x03", 8));

	// when we're in the same /16, we just hash the IPs masked by
	// 0xffffff55
	p = aux::peer_priority(ep("230.12.23.1", 0x4d2), ep("230.12.123.3", 0x12c));
	TEST_EQUAL(p, hash_buffer("\xe6\x0c\x17\x01\xe6\x0c\x7b\x01", 8));

	// when we're in different /16, we just hash the IPs masked by
	// 0xffff5555
	p = aux::peer_priority(ep("230.120.23.1", 0x4d2), ep("230.12.123.3", 0x12c));
	TEST_EQUAL(p, hash_buffer("\xe6\x0c\x51\x01\xe6\x78\x15\x01", 8));
=======
	p = peer_priority(ep("230.12.123.1", 0x4d2), ep("230.12.123.3", 0x12c));
	TEST_EQUAL(p, hash_buffer("e60c7b01e60c7b03"));

	// when we're in the same /16, we just hash the IPs masked by
	// 0xffffff55
	p = peer_priority(ep("230.12.23.1", 0x4d2), ep("230.12.123.3", 0x12c));
	TEST_EQUAL(p, hash_buffer("e60c1701e60c7b01"));

	// when we're in different /16, we just hash the IPs masked by
	// 0xffff5555
	p = peer_priority(ep("230.120.23.1", 0x4d2), ep("230.12.123.3", 0x12c));
	TEST_EQUAL(p, hash_buffer("e60c5101e6781501"));
>>>>>>> 07b2574c

	// test vectors from BEP 40
	TEST_EQUAL(aux::peer_priority(ep("123.213.32.10", 0), ep("98.76.54.32", 0))
		, 0xec2d7224);

	TEST_EQUAL(aux::peer_priority(
		ep("123.213.32.10", 0), ep("123.213.32.234", 0))
		, 0x99568189);

	if (supports_ipv6())
	{
<<<<<<< HEAD
		// IPv6 has a twice as wide mask, and we only care about the top 64 bits
		// when the IPs are the same, just hash the ports
		p = aux::peer_priority(
			ep("ffff:ffff:ffff:ffff::1", 0x4d2), ep("ffff:ffff:ffff:ffff::1", 0x12c));
		TEST_EQUAL(p, hash_buffer("\x01\x2c\x04\xd2", 4));

		// these IPs don't belong to the same /32, so apply the full mask
		// 0xffffffff55555555
		p = aux::peer_priority(
			ep("ffff:ffff:ffff:ffff::1", 0x4d2), ep("ffff:0fff:ffff:ffff::1", 0x12c));
=======
		// if the IPs are identical, order and hash the ports
		p = peer_priority(
			ep("ffff:ffff:ffff:ffff:ffff:ffff:ffff:ffff", 0x4d2)
			, ep("ffff:ffff:ffff:ffff:ffff:ffff:ffff:ffff", 0x12c)
		);
		TEST_EQUAL(p, hash_buffer("012c04d2"));
		// the order doesn't matter
		p = peer_priority(
			ep("ffff:ffff:ffff:ffff:ffff:ffff:ffff:ffff", 0x12c)
			, ep("ffff:ffff:ffff:ffff:ffff:ffff:ffff:ffff", 0x4d2)
		);
		TEST_EQUAL(p, hash_buffer("012c04d2"));

		// these IPs don't belong to the same /32, so apply the full mask
		// 0xffffffffffff55555555555555555555
		p = peer_priority(
			ep("ffff:ffff:ffff:ffff:ffff:ffff:ffff:ffff", 0x4d2)
			, ep("ffff:0fff:ffff:ffff:ffff:ffff:ffff:ffff", 0x12c)
		);
		TEST_EQUAL(p, hash_buffer(
			"ffff0fffffff55555555555555555555"
			"ffffffffffff55555555555555555555")
		);

		p = peer_priority(
			ep("ffff:ffff:ffff:ffff:ffff:ffff:ffff:ffff", 0x4d2)
			, ep("ffff:ffff:0fff:ffff:ffff:ffff:ffff:ffff", 0x12c)
		);
		TEST_EQUAL(p, hash_buffer(
			"ffffffff0fff55555555555555555555"
			"ffffffffffff55555555555555555555")
		);

		// these share the same /48
		p = peer_priority(
			ep("ffff:ffff:ffff:ffff:ffff:ffff:ffff:ffff", 0x4d2)
			, ep("ffff:ffff:ff0f:ffff:ffff:ffff:ffff:ffff", 0x12c)
		);
		TEST_EQUAL(p, hash_buffer(
			"ffffffffff0fff555555555555555555"
			"ffffffffffffff555555555555555555")
		);

		// these share the same /56
		p = peer_priority(
			ep("ffff:ffff:ffff:ffff:ffff:ffff:ffff:ffff", 0x4d2)
			, ep("ffff:ffff:ffff:0fff:ffff:ffff:ffff:ffff", 0x12c)
		);
>>>>>>> 07b2574c
		TEST_EQUAL(p, hash_buffer(
			"ffffffffffff0fff5555555555555555"
			"ffffffffffffffff5555555555555555")
		);
	}
}<|MERGE_RESOLUTION|>--- conflicted
+++ resolved
@@ -37,33 +37,18 @@
 	TEST_EQUAL(p, hash_buffer("012c04d2"));
 
 	// when we're in the same /24, we just hash the IPs
-<<<<<<< HEAD
 	p = aux::peer_priority(ep("230.12.123.1", 0x4d2), ep("230.12.123.3", 0x12c));
-	TEST_EQUAL(p, hash_buffer("\xe6\x0c\x7b\x01\xe6\x0c\x7b\x03", 8));
+	TEST_EQUAL(p, hash_buffer("e60c7b01e60c7b03"));
 
 	// when we're in the same /16, we just hash the IPs masked by
 	// 0xffffff55
 	p = aux::peer_priority(ep("230.12.23.1", 0x4d2), ep("230.12.123.3", 0x12c));
-	TEST_EQUAL(p, hash_buffer("\xe6\x0c\x17\x01\xe6\x0c\x7b\x01", 8));
+	TEST_EQUAL(p, hash_buffer("e60c1701e60c7b01"));
 
 	// when we're in different /16, we just hash the IPs masked by
 	// 0xffff5555
 	p = aux::peer_priority(ep("230.120.23.1", 0x4d2), ep("230.12.123.3", 0x12c));
-	TEST_EQUAL(p, hash_buffer("\xe6\x0c\x51\x01\xe6\x78\x15\x01", 8));
-=======
-	p = peer_priority(ep("230.12.123.1", 0x4d2), ep("230.12.123.3", 0x12c));
-	TEST_EQUAL(p, hash_buffer("e60c7b01e60c7b03"));
-
-	// when we're in the same /16, we just hash the IPs masked by
-	// 0xffffff55
-	p = peer_priority(ep("230.12.23.1", 0x4d2), ep("230.12.123.3", 0x12c));
-	TEST_EQUAL(p, hash_buffer("e60c1701e60c7b01"));
-
-	// when we're in different /16, we just hash the IPs masked by
-	// 0xffff5555
-	p = peer_priority(ep("230.120.23.1", 0x4d2), ep("230.12.123.3", 0x12c));
 	TEST_EQUAL(p, hash_buffer("e60c5101e6781501"));
->>>>>>> 07b2574c
 
 	// test vectors from BEP 40
 	TEST_EQUAL(aux::peer_priority(ep("123.213.32.10", 0), ep("98.76.54.32", 0))
@@ -75,26 +60,14 @@
 
 	if (supports_ipv6())
 	{
-<<<<<<< HEAD
-		// IPv6 has a twice as wide mask, and we only care about the top 64 bits
-		// when the IPs are the same, just hash the ports
+		// if the IPs are identical, order and hash the ports
 		p = aux::peer_priority(
-			ep("ffff:ffff:ffff:ffff::1", 0x4d2), ep("ffff:ffff:ffff:ffff::1", 0x12c));
-		TEST_EQUAL(p, hash_buffer("\x01\x2c\x04\xd2", 4));
-
-		// these IPs don't belong to the same /32, so apply the full mask
-		// 0xffffffff55555555
-		p = aux::peer_priority(
-			ep("ffff:ffff:ffff:ffff::1", 0x4d2), ep("ffff:0fff:ffff:ffff::1", 0x12c));
-=======
-		// if the IPs are identical, order and hash the ports
-		p = peer_priority(
 			ep("ffff:ffff:ffff:ffff:ffff:ffff:ffff:ffff", 0x4d2)
 			, ep("ffff:ffff:ffff:ffff:ffff:ffff:ffff:ffff", 0x12c)
 		);
 		TEST_EQUAL(p, hash_buffer("012c04d2"));
 		// the order doesn't matter
-		p = peer_priority(
+		p = aux::peer_priority(
 			ep("ffff:ffff:ffff:ffff:ffff:ffff:ffff:ffff", 0x12c)
 			, ep("ffff:ffff:ffff:ffff:ffff:ffff:ffff:ffff", 0x4d2)
 		);
@@ -102,7 +75,7 @@
 
 		// these IPs don't belong to the same /32, so apply the full mask
 		// 0xffffffffffff55555555555555555555
-		p = peer_priority(
+		p = aux::peer_priority(
 			ep("ffff:ffff:ffff:ffff:ffff:ffff:ffff:ffff", 0x4d2)
 			, ep("ffff:0fff:ffff:ffff:ffff:ffff:ffff:ffff", 0x12c)
 		);
@@ -111,7 +84,7 @@
 			"ffffffffffff55555555555555555555")
 		);
 
-		p = peer_priority(
+		p = aux::peer_priority(
 			ep("ffff:ffff:ffff:ffff:ffff:ffff:ffff:ffff", 0x4d2)
 			, ep("ffff:ffff:0fff:ffff:ffff:ffff:ffff:ffff", 0x12c)
 		);
@@ -121,7 +94,7 @@
 		);
 
 		// these share the same /48
-		p = peer_priority(
+		p = aux::peer_priority(
 			ep("ffff:ffff:ffff:ffff:ffff:ffff:ffff:ffff", 0x4d2)
 			, ep("ffff:ffff:ff0f:ffff:ffff:ffff:ffff:ffff", 0x12c)
 		);
@@ -131,11 +104,10 @@
 		);
 
 		// these share the same /56
-		p = peer_priority(
+		p = aux::peer_priority(
 			ep("ffff:ffff:ffff:ffff:ffff:ffff:ffff:ffff", 0x4d2)
 			, ep("ffff:ffff:ffff:0fff:ffff:ffff:ffff:ffff", 0x12c)
 		);
->>>>>>> 07b2574c
 		TEST_EQUAL(p, hash_buffer(
 			"ffffffffffff0fff5555555555555555"
 			"ffffffffffffffff5555555555555555")
