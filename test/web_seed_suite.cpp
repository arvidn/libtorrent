--- conflicted
+++ resolved
@@ -353,13 +353,8 @@
 
 			if (test_rename)
 			{
-<<<<<<< HEAD
-				torrent_file->rename_file(file_index_t(0), combine_path(save_path, combine_path("torrent_dir", "renamed_test1")));
+				torrent_file->rename_file(0_file, combine_path(save_path, combine_path("torrent_dir", "renamed_test1")));
 				test_transfer(ses, torrent_file, 0, protocol, true
-=======
-				torrent_file->rename_file(0_file, combine_path(save_path, combine_path("torrent_dir", "renamed_test1")));
-				test_transfer(ses, torrent_file, 0, protocol, test_url_seed
->>>>>>> af7a96c1
 					, chunked_encoding, test_ban, keepalive, proxy_peers);
 			}
 		}
