--- conflicted
+++ resolved
@@ -1,4 +1,3 @@
-<<<<<<< HEAD
 	* fix loading non-ascii filenames on windows with torrent_info constructor (2.0 regression)
 	* add std::hash<> specialization for info_hash_t
 	* fix integer overflow in hash_picker and properly restrict max file sizes in torrents
@@ -54,9 +53,7 @@
 	* libtorrent now requires C++14 to build
 	* added support for GnuTLS for HTTPS and torrents over SSL
 
-=======
 	* fix issue with paths starting with ./
->>>>>>> 14473d07
 	* fix integer overflow when setting a high DHT upload rate limit
 	* improve Path MTU discovery logic in uTP
 	* fix overflow issue when rlimit_nofile is set to infinity
