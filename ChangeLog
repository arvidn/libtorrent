<<<<<<< HEAD
	* implemented support for DHT infohash indexing, BEP51
	* removed deprecated support for file_base in file_storage
	* added support for running separate DHT nodes on each network interface
	* added support for establishing UTP connections on any network interface
	* added support for sending tracker announces on every network interface
	* introduce "lt" namespace alias
	* need_save_resume_data() will no longer return true every 15 minutes
	* make the file_status interface explicitly public types
	* added resolver_cache_timeout setting for internal host name resolver
	* make parse_magnet_uri take a string_view instead of std::string
	* deprecate add_torrent_params::url field. use parse_magnet_uri instead
	* optimize download queue management
	* deprecated (undocumented) file:// urls
	* add limit for number of web seed connections
	* added support for retrieval of DHT live nodes
	* complete UNC path support
	* add packets pool allocator
	* fix last_upload and last_download overflow after 9 hours in past
	* python binding add more add_torrent_params fields and an invalid key check
	* introduce introduce distinct types for peer_class_t, piece_index_t and
	  file_index_t.
	* fix crash caused by empty bitfield
	* removed disk-access-log build configuration
	* removed mmap_cache feature
	* strengthened type safety in handling of piece and file indices
	* deprecate identify_client() and fingerprint type
	* make sequence number for mutable DHT items backed by std::int64_t
	* tweaked storage_interface to have stronger type safety
	* deprecate relative times in torrent_status, replaced by std::chrono::time_point
	* refactor in alert types to use more const fields and more clear API
	* changed session_stats_alert counters type to signed (std::int64_t)
	* remove torrent eviction/ghost torrent feature
	* include target in DHT lookups, when queried from the session
	* improve support for HTTP redirects for web seeds
	* use string_view in entry interface
	* deprecate "send_stats" property on trackers (since lt_tracker extension has
	  been removed)
	* remove deprecate session_settings API (use settings_pack instead)
	* improve file layout optimization when creating torrents with padfiles
	* remove remote_dl_rate feature
	* source code migration from boost::shared_ptr to std::shared_ptr
	* storage_interface API changed to use span and references
	* changes in public API to work with std::shared_ptr<torrent_info>
	* extensions API changed to use span and std::shared_ptr
	* plugin API changed to handle DHT requests using string_view
	* removed support for lt_trackers and metadata_transfer extensions
	  (pre-dating ut_metadata)
	* support windows' CryptoAPI for SHA-1
	* separated ssl and crypto options in build
	* remove lazy-bitfield feature
	* simplified suggest-read-cache feature to not depend on disk threads
	* removed option to disable contiguous receive buffers
	* deprecated public to_hex() and from_hex() functions
	* separated address and port fields in listen alerts
	* added support for parsing new x.pe parameter from BEP 9
	* peer_blocked_alert now derives from peer_alert
	* transitioned exception types to system_error
	* made alerts move-only
	* move files one-by-one when moving storage for a torrent
	* removed RSS support
	* removed feature to resolve country for peers
	* added support for BEP 32, "IPv6 extension for DHT"
	* overhauled listen socket and UDP socket handling, improving multi-home
	  support and bind-to-device
	* resume data is now communicated via add_torrent_params objects
	* added new read_resume_data()/write_resume_data functions to write bencoded,
	  backwards compatible resume files
	* removed deprecated fields from add_torrent_params
	* deprecate "resume_data" field in add_torrent_params
	* improved support for bind-to-device
	* deprecated ssl_listen, SSL sockets are specified in listen_interfaces now
	* improved support for listening on multiple sockets and interfaces
	* resume data no longer has timestamps of files
	* require C++11 to build libtorrent


=======
	* move_storage did not work for torrents without metadata
>>>>>>> b8ed0164
	* improve shutdown time by only announcing to trackers whose IP we know
	* fix python3 portability issue in python binding
	* delay 5 seconds before reconnecting socks5 proxy for UDP ASSOCIATE
	* fix NAT-PMP crash when removing a mapping at the wrong time
	* improve path sanitization (filter unicode text direction characters)
	* deprecate partial_piece_info::piece_state
	* bind upnp requests to correct local address
	* save resume data when removing web seeds
	* fix proxying of https connections
	* fix race condition in disk I/O storage class
	* fix http connection timeout on multi-homed hosts
	* removed depdendency on boost::uintptr_t for better compatibility
	* fix memory leak in the disk cache
	* fix double free in disk cache
	* forward declaring libtorrent types is discouraged. a new fwd.hpp header is provided

1.1.3 release

	* removed (broken) support for incoming connections over socks5
	* restore announce_entry's timestamp fields to posix time in python binding
	* deprecate torrent_added_alert (in favor of add_torrent_alert)
	* fix python binding for parse_magnet_uri
	* fix minor robustness issue in DHT bootstrap logic
	* fix issue where torrent_status::num_seeds could be negative
	* document deprecation of dynamic loading/unloading of torrents
	* include user-agent in tracker announces in anonymous_mode for private torrents
	* add support for IPv6 peers from udp trackers
	* correctly URL encode the IPv6 argument to trackers
	* fix default file pool size on windows
	* fix bug where settings_pack::file_pool_size setting was not being honored
	* add feature to periodically close files (to make windows clear disk cache)
	* fix bug in torrent_handle::file_status
	* fix issue with peers not updated on metadata from magnet links

1.1.2 release

	* default TOS marking to 0x20
	* fix invalid access when leaving seed-mode with outstanding hash jobs
	* fix ABI compatibility issue introduced with preformatted entry type
	* add web_seed_name_lookup_retry to session_settings
	* slightly improve proxy settings backwards compatibility
	* add function to get default settings
	* updating super seeding would include the torrent in state_update_alert
	* fix issue where num_seeds could be greater than num_peers in torrent_status
	* finished non-seed torrents can also be in super-seeding mode
	* fix issue related to unloading torrents
	* fixed finished-time calculation
	* add missing min_memory_usage() and high_performance_seed() settings presets to python
	* fix stat cache issue that sometimes would produce incorrect resume data
	* storage optimization to peer classes
	* fix torrent name in alerts of builds with deprecated functions
	* make torrent_info::is_valid() return false if torrent failed to load
	* fix per-torrent rate limits for >256 peer classes
	* don't load user_agent and peer_fingerprint from session_state
	* fix file rename issue with name prefix matching torrent name
	* fix division by zero when setting tick_interval > 1000
	* fix move_storage() to its own directory (would delete the files)
	* fix socks5 support for UDP
	* add setting urlseed_max_request_bytes to handle large web seed requests
	* fix python build with CC/CXX environment
	* add trackers from add_torrent_params/magnet links to separate tiers
	* fix resumedata check issue with files with priority 0
	* deprecated mmap_cache feature
	* add utility function for generating peer ID fingerprint
	* fix bug in last-seen-complete
	* remove file size limit in torrent_info filename constructor
	* fix tail-padding for last file in create_torrent
	* don't send user-agent in metadata http downloads or UPnP requests when
	  in anonymous mode
	* fix internal resolve links lookup for mutable torrents
	* hint DHT bootstrap nodes of actual bootstrap request

1.1.1 release

	* update puff.c for gzip inflation
	* add dht_bootstrap_node a setting in settings_pack (and add default)
	* make pad-file and symlink support conform to BEP47
	* fix piece picker bug that could result in division by zero
	* fix value of current_tracker when all tracker failed
	* deprecate lt_trackers extension
	* remove load_asnum_db and load_country_db from python bindings
	* fix crash in session::get_ip_filter when not having set one
	* fix filename escaping when repairing torrents with broken web seeds
	* fix bug where file_completed_alert would not be posted unless file_progress
	  had been queries by the client
	* move files one-by-one when moving storage for a torrent
	* fix bug in enum_net() for BSD and Mac
	* fix bug in python binding of announce_entry
	* fixed bug related to flag_merge_resume_http_seeds flag in add_torrent_params
	* fixed inverted priority of incoming piece suggestions
	* optimize allow-fast logic
	* fix issue where FAST extension messages were not used during handshake
	* fixed crash on invalid input in http_parser
	* upgraded to libtommath 1.0
	* fixed parsing of IPv6 endpoint with invalid port character separator
	* added limited support for new x.pe parameter from BEP 9
	* fixed dht stats counters that weren't being updated
	* make sure add_torrent_alert is always posted before other alerts for
	  the torrent
	* fixed peer-class leak when settings per-torrent rate limits
	* added a new "preformatted" type to bencode entry variant type
	* improved Socks5 support and test coverage
	* fix set_settings in python binding
	* Added missing alert categories in python binding
	* Added dht_get_peers_reply_alert alert in python binding
	* fixed updating the node id reported to peers after changing IPs

1.1.0 release

	* improve robustness and performance of uTP PMTU discovery
	* fix duplicate ACK issue in uTP
	* support filtering which parts of session state are loaded by load_state()
	* deprecate support for adding torrents by HTTP URL
	* allow specifying which tracker to scrape in scrape_tracker
	* tracker response alerts from user initiated announces/scrapes are now
	  posted regardless of alert mask
	* improve DHT performance when changing external IP (primarily affects
	  bootstrapping).
	* add feature to stop torrents immediately after checking files is done
	* make all non-auto managed torrents exempt from queuing logic, including
	  checking torrents.
	* add option to not proxy tracker connections through proxy
	* removed sparse-regions feature
	* support using 0 disk threads (to perform disk I/O in network thread)
	* removed deprecated handle_alert template
	* enable logging build config by default (but alert mask disabled by default)
	* deprecated RSS API
	* experimental support for BEP 38, "mutable torrents"
	* replaced lazy_bdecode with a new bdecoder that's a lot more efficient
	* deprecate time functions, expose typedefs of boost::chrono in the
	  libtorrent namespace instead
	* deprecate file_base feature in file_storage/torrent_info
	* changed default piece and file priority to 4 (previously 1)
	* improve piece picker support for reverse picking (used for snubbed peers)
	  to not cause priority inversion for regular peers
	* improve piece picker to better support torrents with very large pieces
	  and web seeds. (request large contiguous ranges, but not necessarily a
	  whole piece).
	* deprecated session_status and session::status() in favor of performance
	  counters.
	* improve support for HTTP where one direction of the socket is shut down.
	* remove internal fields from web_seed_entry
	* separate crypto library configuration <crypto> and whether to support
	  bittorrent protocol encryption <encryption>
	* simplify bittorrent protocol encryption by just using internal RC4
	  implementation.
	* optimize copying torrent_info and file_storage objects
	* cancel non-critical DNS lookups when shutting down, to cut down on
	  shutdown delay.
	* greatly simplify the debug logging infrastructure. logs are now delivered
	  as alerts, and log level is controlled by the alert mask.
	* removed auto_expand_choker. use rate_based_choker instead
	* optimize UDP tracker packet handling
	* support SSL over uTP connections
	* support web seeds that resolve to multiple IPs
	* added auto-sequential feature. download well-seeded torrents in-order
	* removed built-in GeoIP support (this functionality is orthogonal to
	  libtorrent)
	* deprecate proxy settings in favor of regular settings
	* deprecate separate settings for peer protocol encryption
	* support specifying listen interfaces and outgoing interfaces as device
	  names (eth0, en2, tun0 etc.)
	* support for using purgrable memory as disk cache on Mac OS.
	* be more aggressive in corking sockets, to coalesce messages into larger
	  packets.
	* pre-emptively unchoke peers to save one round-trip at connection start-up.
	* add session constructor overload that takes a settings_pack
	* torrent_info is no longer an intrusive_ptr type. It is held by shared_ptr.
	  This is a non-backwards compatible change
	* move listen interface and port to the settings
	* move use_interfaces() to be a setting
	* extend storage interface to allow deferred flushing and flush the part-file
	  metadata periodically
	* make statistics propagate instantly rather than on the second tick
	* support for partfiles, where partial pieces belonging to skipped files are
	  put
	* support using multiple threads for socket operations (especially useful for
	  high performance SSL connections)
	* allow setting rate limits for arbitrary peer groups. Generalizes
	  per-torrent rate limits, and local peer limits
	* improved disk cache complexity O(1) instead of O(log(n))
	* add feature to allow storing disk cache blocks in an mmapped file
	  (presumably on an SSD)
	* optimize peer connection distribution logic across torrents to scale
	  better with many torrents
	* replaced std::map with boost::unordered_map for torrent list, to scale
	  better with many torrents
	* optimized piece picker
	* optimized disk cache
	* optimized .torrent file parsing
	* optimized initialization of storage when adding a torrent
	* added support for adding torrents asynchronously (for improved startup
	  performance)
	* added support for asynchronous disk I/O
	* almost completely changed the storage interface (for custom storage)
	* added support for hashing pieces in multiple threads

	* fix padfile issue
	* fix PMTUd bug
	* update puff to fix gzip crash

1.0.10 release

	* fixed inverted priority of incoming piece suggestions
	* fixed crash on invalid input in http_parser
	* added a new "preformatted" type to bencode entry variant type
	* fix division by zero in super-seeding logic

1.0.9 release

	* fix issue in checking outgoing interfaces (when that option is enabled)
	* python binding fix for boost-1.60.0
	* optimize enumeration of network interfaces on windows
	* improve reliability of binding listen sockets
	* support SNI in https web seeds and trackers
	* fix unhandled exception in DHT when receiving a DHT packet over IPv6

1.0.8 release

	* fix bug where web seeds were not used for torrents added by URL
	* fix support for symlinks on windows
	* fix long filename issue (on unixes)
	* fixed performance bug in DHT torrent eviction
	* fixed win64 build (GetFileAttributesEx)
	* fixed bug when deleting files for magnet links before they had metadata

1.0.7 release

	* fix bug where loading settings via load_state() would not trigger all
	  appropriate actions
	* fix bug where 32 bit builds could use more disk cache than the virtual
	  address space (when set to automatic)
	* fix support for torrents with > 500'000 pieces
	* fix ip filter bug when banning peers
	* fix IPv6 IP address resolution in URLs
	* introduce run-time check for torrent info-sections beeing too large
	* fix web seed bug when using proxy and proxy-peer-connections=false
	* fix bug in magnet link parser
	* introduce add_torrent_params flags to merge web seeds with resume data
	  (similar to trackers)
	* fix bug where dont_count_slow_torrents could not be disabled
	* fix fallocate hack on linux (fixes corruption on some architectures)
	* fix auto-manage bug with announce to tracker/lsd/dht limits
	* improve DHT routing table to not create an unbalanced tree
	* fix bug in uTP that would cause any connection taking more than one second
	  to connect be timed out (introduced in the vulnerability path)
	* fixed falling back to sending UDP packets direct when socks proxy fails
	* fixed total_wanted bug (when setting file priorities in add_torrent_params)
	* fix python3 compatibility with sha1_hash

1.0.6 release

	* fixed uTP vulnerability
	* make utf8 conversions more lenient
	* fix loading of piece priorities from resume data
	* improved seed-mode handling (seed-mode will now automatically be left when
	  performing operations implying it's not a seed)
	* fixed issue with file priorities and override resume data
	* fix request queue size performance issue
	* slightly improve UDP tracker performance
	* fix http scrape
	* add missing port mapping functions to python binding
	* fix bound-checking issue in bdecoder
	* expose missing dht_settings fields to python
	* add function to query the DHT settings
	* fix bug in 'dont_count_slow_torrents' feature, which would start too many
	  torrents

1.0.5 release

	* improve ip_voter to avoid flapping
	* fixed bug when max_peerlist_size was set to 0
	* fix issues with missing exported symbols when building dll
	* fix division by zero bug in edge case while connecting peers

1.0.4 release

	* fix bug in python binding for file_progress on torrents with no metadata
	* fix assert when removing a connected web seed
	* fix bug in tracker timeout logic
	* switch UPnP post back to HTTP 1.1
	* support conditional DHT get
	* OpenSSL build fixes
	* fix DHT scrape bug

1.0.3 release

	* python binding build fix for boost-1.57.0
	* add --enable-export-all option to configure script, to export all symbols
	  from libtorrent
	* fix if_nametoindex build error on windows
	* handle overlong utf-8 sequences
	* fix link order bug in makefile for python binding
	* fix bug in interest calculation, causing premature disconnects
	* tweak flag_override_resume_data semantics to make more sense (breaks
	  backwards compatibility of edge-cases)
	* improve DHT bootstrapping and periodic refresh
	* improve DHT maintanence performance (by pinging instead of full lookups)
	* fix bug in DHT routing table node-id prefix optimization
	* fix incorrect behavior of flag_use_resume_save_path
	* fix protocol race-condition in super seeding mode
	* support read-only DHT nodes
	* remove unused partial hash DHT lookups
	* remove potentially privacy leaking extension (non-anonymous mode)
	* peer-id connection ordering fix in anonymous mode
	* mingw fixes

1.0.2 release

	* added missing force_proxy to python binding
	* anonymous_mode defaults to false
	* make DHT DOS detection more forgiving to bursts
	* support IPv6 multicast in local service discovery
	* simplify CAS function in DHT put
	* support IPv6 traffic class (via the TOS setting)
	* made uTP re-enter slow-start after time-out
	* fixed uTP upload performance issue
	* fix missing support for DHT put salt

1.0.1 release

	* fix alignment issue in bitfield
	* improved error handling of gzip
	* fixed crash when web seeds redirect
	* fix compiler warnings

1.0 release

	* fix bugs in convert_to/from_native() on windows
	* fix support for web servers not supporting keepalive
	* support storing save_path in resume data
	* don't use full allocation on network drives (on windows)
	* added clear_piece_deadlines() to remove all piece deadlines
	* improve queuing logic of inactive torrents (dont_count_slow_torrents)
	* expose optimistic unchoke logic to plugins
	* fix issue with large UDP packets on windows
	* remove set_ratio() feature
	* improve piece_deadline/streaming
	* honor pieces with priority 7 in sequential download mode
	* simplified building python bindings
	* make ignore_non_routers more forgiving in the case there are no UPnP
	  devices at a known router. Should improve UPnP compatibility.
	* include reason in peer_blocked_alert
	* support magnet links wrapped in .torrent files
	* rate limiter optimization
	* rate limiter overflow fix (for very high limits)
	* non-auto-managed torrents no longer count against the torrent limits
	* handle DHT error responses correctly
	* allow force_announce to only affect a single tracker
	* add moving_storage field to torrent_status
	* expose UPnP and NAT-PMP mapping in session object
	* DHT refactoring and support for storing arbitrary data with put and get
	* support building on android
	* improved support for web seeds that don't support keep-alive
	* improve DHT routing table to return better nodes (lower RTT and closer
	  to target)
	* don't use pointers to resume_data and file_priorities in
	  add_torrent_params
	* allow moving files to absolute paths, out of the download directory
	* make move_storage more generic to allow both overwriting files as well
	  as taking existing ones
	* fix choking issue at high upload rates
	* optimized rate limiter
	* make disk cache pool allocator configurable
	* fix library ABI to not depend on logging being enabled
	* use hex encoding instead of base32 in create_magnet_uri
	* include name, save_path and torrent_file in torrent_status, for
	  improved performance
	* separate anonymous mode and force-proxy mode, and tighten it up a bit
	* add per-tracker scrape information to announce_entry
	* report errors in read_piece_alert
	* DHT memory optimization
	* improve DHT lookup speed
	* improve support for windows XP and earlier
	* introduce global connection priority for improved swarm performance
	* make files deleted alert non-discardable
	* make built-in sha functions not conflict with libcrypto
	* improve web seed hash failure case
	* improve DHT lookup times
	* uTP path MTU discovery improvements
	* optimized the torrent creator optimizer to scale significantly better
	  with more files
	* fix uTP edge case where udp socket buffer fills up
	* fix nagle implementation in uTP

	* fix bug in error handling in protocol encryption

0.16.18 release

	* fix uninitialized values in DHT DOS mitigation
	* fix error handling in file::phys_offset
	* fix bug in HTTP scrape response parsing
	* enable TCP keepalive for socks5 connection for UDP associate
	* fix python3 support
	* fix bug in lt_donthave extension
	* expose i2p_alert to python. cleaning up of i2p connection code
	* fixed overflow and download performance issue when downloading at high rates
	* fixed bug in add_torrent_alert::message for magnet links
	* disable optimistic disconnects when connection limit is low
	* improved error handling of session::listen_on
	* suppress initial 'completed' announce to trackers added with replace_trackers
	  after becoming a seed
	* SOCKS4 fix for trying to connect over IPv6
	* fix saving resume data when removing all trackers
	* fix bug in udp_socket when changing socks5 proxy quickly

0.16.17 release

	* don't fall back on wildcard port in UPnP
	* fix local service discovery for magnet links
	* fix bitfield issue in file_storage
	* added work-around for MingW issue in file I/O
	* fixed sparse file detection on windows
	* fixed bug in gunzip
	* fix to use proxy settings when adding .torrent file from URL
	* fix resume file issue related to daylight savings time on windows
	* improve error checking in lazy_bdecode

0.16.16 release

	* add missing add_files overload to the python bindings
	* improve error handling in http gunzip
	* fix debug logging for banning web seeds
	* improve support for de-selected files in full allocation mode
	* fix dht_bootstrap_alert being posted
	* SetFileValidData fix on windows (prevents zero-fill)
	* fix minor lock_files issue on unix

0.16.15 release

	* fix mingw time_t 64 bit issue
	* fix use of SetFileValidData on windows
	* fix crash when using full allocation storage mode
	* improve error_code and error_category support in python bindings
	* fix python binding for external_ip_alert

0.16.14 release

	* make lt_tex more robust against bugs and malicious behavior
	* HTTP chunked encoding fix
	* expose file_granularity flag to python bindings
	* fix DHT memory error
	* change semantics of storage allocation to allocate on first write rather
	  than on startup (behaves better with changing file priorities)
	* fix resend logic in response to uTP SACK messages
	* only act on uTP RST packets with correct ack_nr
	* make uTP errors log in normal log mode (not require verbose)
	* deduplicate web seed entries from torrent files
	* improve error reporting from lazy_decode()

0.16.13 release

	* fix auto-manage issue when pausing session
	* fix bug in non-sparse mode on windows, causing incorrect file errors to
	  be generated
	* fix set_name() on file_storage actually affecting save paths
	* fix large file support issue on mingw
	* add some error handling to set_piece_hashes()
	* fix completed-on timestamp to not be clobbered on each startup
	* fix deadlock caused by some UDP tracker failures
	* fix potential integer overflow issue in timers on windows
	* minor fix to peer_proportional mixed_mode algorithm (TCP limit could go
	  too low)
	* graceful pause fix
	* i2p fixes
	* fix issue when loading certain malformed .torrent files
	* pass along host header with http proxy requests and possible
	  http_connection shutdown hang

0.16.12 release

	* fix building with C++11
	* fix IPv6 support in UDP socket (uTP)
	* fix mingw build issues
	* increase max allowed outstanding piece requests from peers
	* uTP performance improvement. only fast retransmit one packet at a time
	* improve error message for 'file too short'
	* fix piece-picker stat bug when only selecting some files for download
	* fix bug in async_add_torrent when settings file_priorities
	* fix boost-1.42 support for python bindings
	* fix memory allocation issue (virtual addres space waste) on windows

0.16.11 release

	* fix web seed URL double escape issue
	* fix string encoding issue in alert messages
	* fix SSL authentication issue
	* deprecate std::wstring overloads. long live utf-8
	* improve time-critical pieces feature (streaming)
	* introduce bandwidth exhaustion attack-mitigation in allowed-fast pieces
	* python binding fix issue where torrent_info objects where destructing when
	  their torrents were deleted
	* added missing field to scrape_failed_alert in python bindings
	* GCC 4.8 fix
	* fix proxy failure semantics with regards to anonymous mode
	* fix round-robin seed-unchoke algorithm
	* add bootstrap.sh to generage configure script and run configure
	* fix bug in SOCK5 UDP support
	* fix issue where torrents added by URL would not be started immediately

0.16.10 release

	* fix encryption level handle invalid values
	* add a number of missing functions to the python binding
	* fix typo in Jamfile for building shared libraries
	* prevent tracker exchange for magnet links before metadata is received
	* fix crash in make_magnet_uri when generating links longer than 1024
	  characters
	* fix hanging issue when closing files on windows (completing a download)
	* fix piece picking edge case that could cause torrents to get stuck at
	  hash failure
	* try unencrypted connections first, and fall back to encryption if it
	  fails (performance improvement)
	* add missing functions to python binding (flush_cache(), remap_files()
	  and orig_files())
	* improve handling of filenames that are invalid on windows
	* support 'implied_port' in DHT announce_peer
	* don't use pool allocator for disk blocks (cache may now return pages
	  to the kernel)

0.16.9 release

	* fix long filename truncation on windows
	* distinguish file open mode when checking files and downloading/seeding
	  with bittorrent. updates storage interface
	* improve file_storage::map_file when dealing with invalid input
	* improve handling of invalid utf-8 sequences in strings in torrent files
	* handle more cases of broken .torrent files
	* fix bug filename collision resolver
	* fix bug in filename utf-8 verification
	* make need_save_resume() a bit more robust
	* fixed sparse flag manipulation on windows
	* fixed streaming piece picking issue

0.16.8 release

	* make rename_file create missing directories for new filename
	* added missing python function: parse_magnet_uri
	* fix alerts.all_categories in python binding
	* fix torrent-abort issue which would cancel name lookups of other torrents
	* make torrent file parser reject invalid path elements earlier
	* fixed piece picker bug when using pad-files
	* fix read-piece response for cancelled deadline-pieces
	* fixed file priority vector-overrun
	* fix potential packet allocation alignment issue in utp
	* make 'close_redudnant_connections' cover more cases
	* set_piece_deadline() also unfilters the piece (if its priority is 0)
	* add work-around for bug in windows vista and earlier in
	  GetOverlappedResult
	* fix traversal algorithm leak in DHT
	* fix string encoding conversions on windows
	* take torrent_handle::query_pieces into account in torrent_handle::statue()
	* honor trackers responding with 410
	* fixed merkle tree torrent creation bug
	* fixed crash with empty url-lists in torrent files
	* added missing max_connections() function to python bindings

0.16.7 release

	* fix string encoding in error messages
	* handle error in read_piece and set_piece_deadline when torrent is removed
	* DHT performance improvement
	* attempt to handle ERROR_CANT_WAIT disk error on windows
	* improve peers exchanged over PEX
	* fixed rare crash in ut_metadata extension
	* fixed files checking issue
	* added missing pop_alerts() to python bindings
	* fixed typos in configure script, inversing some feature-enable/disable flags
	* added missing flag_update_subscribe to python bindings
	* active_dht_limit, active_tracker_limit and active_lsd_limit now
	  interpret -1 as infinite

0.16.6 release

	* fixed verbose log error for NAT holepunching
	* fix a bunch of typos in python bindings
	* make get_settings available in the python binding regardless of
	  deprecated functions
	* fix typo in python settings binding
	* fix possible dangling pointer use in peer list
	* fix support for storing arbitrary data in the DHT
	* fixed bug in uTP packet circle buffer
	* fix potential crash when using torrent_handle::add_piece
	* added missing add_torrent_alert to python binding

0.16.5 release

	* udp socket refcounter fix
	* added missing async_add_torrent to python bindings
	* raised the limit for bottled http downloads to 2 MiB
	* add support for magnet links and URLs in python example client
	* fixed typo in python bindings' add_torrent_params
	* introduce a way to add built-in plugins from python
	* consistently disconnect the same peer when two peers simultaneously connect
	* fix local endpoint queries for uTP connections
	* small optimization to local peer discovery to ignore our own broadcasts
	* try harder to bind the udp socket (uTP, DHT, UDP-trackers, LSD) to the
	  same port as TCP
	* relax file timestamp requirements for accepting resume data
	* fix performance issue in web seed downloader (coalescing of blocks
	  sometimes wouldn't work)
	* web seed fixes (better support for torrents without trailing / in
	  web seeds)
	* fix some issues with SSL over uTP connections
	* fix UDP trackers trying all endpoints behind the hostname

0.16.4 release

	* raise the default number of torrents allowed to announce to trackers
	  to 1600
	* improve uTP slow start behavior
	* fixed UDP socket error causing it to fail on Win7
	* update use of boost.system to not use deprecated functions
	* fix GIL issue in python bindings. Deprecated extension support in python
	* fixed bug where setting upload slots to -1 would not mean infinite
	* extend the UDP tracker protocol to include the request string from the
	  tracker URL
	* fix mingw build for linux crosscompiler

0.16.3 release

	* fix python binding backwards compatibility in replace_trackers
	* fix possible starvation in metadata extension
	* fix crash when creating torrents and optimizing file order with pad files
	* disable support for large MTUs in uTP until it is more reliable
	* expose post_torrent_updates and state_update_alert to python bindings
	* fix incorrect SSL error messages
	* fix windows build of shared library with openssl
	* fix race condition causing shutdown hang

0.16.2 release

	* fix permissions issue on linux with noatime enabled for non-owned files
	* use random peer IDs in anonymous mode
	* fix move_storage bugs
	* fix unnecessary dependency on boost.date_time when building boost.asio as separate compilation
	* always use SO_REUSEADDR and deprecate the flag to turn it on
	* add python bindings for SSL support
	* minor uTP tweaks
	* fix end-game mode issue when some files are selected to not be downloaded
	* improve uTP slow start
	* make uTP less aggressive resetting cwnd when idle

0.16.1 release

	* fixed crash when providing corrupt resume data
	* fixed support for boost-1.44
	* fixed reversed semantics of queue_up() and queue_down()
	* added missing functions to python bindings (file_priority(), set_dht_settings())
	* fixed low_prio_disk support on linux
	* fixed time critical piece accounting in the request queue
	* fixed semantics of rate_limit_utp to also ignore per-torrent limits
	* fixed piece sorting bug of deadline pieces
	* fixed python binding build on Mac OS and BSD
	* fixed UNC path normalization (on windows, unless UNC paths are disabled)
	* fixed possible crash when enabling multiple connections per IP
	* fixed typo in win vista specific code, breaking the build
	* change default of rate_limit_utp to true
	* fixed DLL export issue on windows (when building a shared library linking statically against boost)
	* fixed FreeBSD build
	* fixed web seed performance issue with pieces > 1 MiB
	* fixed unchoke logic when using web seeds
	* fixed compatibility with older versions of boost (down to boost 1.40)

0.16 release

	* support torrents with more than 262000 pieces
	* make tracker back-off configurable
	* don't restart the swarm after downloading metadata from magnet links
	* lower the default tracker retry intervals
	* support banning web seeds sending corrupt data
	* don't let hung outgoing connection attempts block incoming connections
	* improve SSL torrent support by using SNI and a single SSL listen socket
	* improved peer exchange performance by sharing incoming connections which advertize listen port 
	* deprecate set_ratio(), and per-peer rate limits
	* add web seed support for torrents with pad files
	* introduced a more scalable API for torrent status updates (post_torrent_updates()) and updated client_test to use it
	* updated the API to add_torrent_params turning all bools into flags of a flags field
	* added async_add_torrent() function to significantly improve performance when
	  adding many torrents
	* change peer_states to be a bitmask (bw_limit, bw_network, bw_disk)
	* changed semantics of send_buffer_watermark_factor to be specified as a percentage
	* add incoming_connection_alert for logging all successful incoming connections
	* feature to encrypt peer connections with a secret AES-256 key stored in .torrent file
	* deprecated compact storage allocation
	* close files in separate thread on systems where close() may block (Mac OS X for instance)
	* don't create all directories up front when adding torrents
	* support DHT scrape
	* added support for fadvise/F_RDADVISE for improved disk read performance
	* introduced pop_alerts() which pops the entire alert queue in a single call
	* support saving metadata in resume file, enable it by default for magnet links
	* support for receiving multi announce messages for local peer discovery
	* added session::listen_no_system_port flag to prevent libtorrent from ever binding the listen socket to port 0
	* added option to not recheck on missing or incomplete resume data
	* extended stats logging with statistics=on builds
	* added new session functions to more efficiently query torrent status
	* added alerts for added and removed torrents
	* expanded plugin interface to support session wide states
	* made the metadata block requesting algorithm more robust against hash check failures
	* support a separate option to use proxies for peers or not
	* pausing the session now also pauses checking torrents
	* moved alert queue size limit into session_settings
	* added support for DHT rss feeds (storing only)
	* added support for RSS feeds
	* fixed up some edge cases in DHT routing table and improved unit test of it
	* added error category and error codes for HTTP errors
	* made the DHT implementation slightly more robust against routing table poisoning and node ID spoofing
	* support chunked encoding in http downloads (http_connection)
	* support adding torrents by url to the .torrent file
	* support CDATA tags in xml parser
	* use a python python dictionary for settings instead of session_settings object (in python bindings)
	* optimized metadata transfer (magnet link) startup time (shaved off about 1 second)
	* optimized swarm startup time (shaved off about 1 second)
	* support DHT name lookup
	* optimized memory usage of torrent_info and file_storage, forcing some API changes
	  around file_storage and file_entry
	* support trackerid tracker extension
	* graceful peer disconnect mode which finishes transactions before disconnecting peers
	* support chunked encoding for web seeds
	* uTP protocol support
	* resistance towards certain flood attacks
	* support chunked encoding for web seeds (only for BEP 19, web seeds)
	* optimized session startup time
	* support SSL for web seeds, through all proxies
	* support extending web seeds with custom authorization and extra headers
	* settings that are not changed from the default values are not saved
	  in the session state
	* made seeding choking algorithm configurable
	* deprecated setters for max connections, max half-open, upload and download
	  rates and unchoke slots. These are now set through session_settings
	* added functions to query an individual peer's upload and download limit
	* full support for BEP 21 (event=paused)
	* added share-mode feature for improving share ratios
	* merged all proxy settings into a single one
	* improved SOCKS5 support by proxying hostname lookups
	* improved support for multi-homed clients
	* added feature to not count downloaded bytes from web seeds in stats
	* added alert for incoming local service discovery messages
	* added option to set file priorities when adding torrents
	* removed the session mutex for improved performance
	* added upload and download activity timer stats for torrents
	* made the reuse-address flag configurable on the listen socket
	* moved UDP trackers over to use a single socket
	* added feature to make asserts log to a file instead of breaking the process
	  (production asserts)
	* optimized disk I/O cache clearing
	* added feature to ask a torrent if it needs to save its resume data or not
	* added setting to ignore file modification time when loading resume files
	* support more fine-grained torrent states between which peer sources it
	  announces to
	* supports calculating sha1 file-hashes when creating torrents
	* made the send_buffer_watermark performance warning more meaningful
	* supports complete_ago extension
	* dropped zlib as a dependency and builds using puff.c instead
	* made the default cache size depend on available physical RAM
	* added flags to torrent::status() that can filter which values are calculated
	* support 'explicit read cache' which keeps a specific set of pieces
	  in the read cache, without implicitly caching other pieces
	* support sending suggest messages based on what's in the read cache
	* clear sparse flag on files that complete on windows
	* support retry-after header for web seeds
	* replaced boost.filesystem with custom functions
	* replaced dependency on boost.thread by asio's internal thread primitives
	* added support for i2p torrents
	* cleaned up usage of MAX_PATH and related macros
	* made it possible to build libtorrent without RTTI support
	* added support to build with libgcrypt and a shipped version of libtommath
	* optimized DHT routing table memory usage
	* optimized disk cache to work with large caches
	* support variable number of optimistic unchoke slots and to dynamically
	  adjust based on the total number of unchoke slots
	* support for BitTyrant choker algorithm
	* support for automatically start torrents when they receive an
	  incoming connection
	* added more detailed instrumentation of the disk I/O thread

0.15.11 release

	* fixed web seed bug, sometimes causing infinite loops
	* fixed race condition when setting session_settings immediately after creating session
	* give up immediately when failing to open a listen socket (report the actual error)
	* restored ABI compatibility with 0.15.9
	* added missing python bindings for create_torrent and torrent_info

0.15.10 release

	* fix 'parameter incorrect' issue when using unbuffered IO on windows
	* fixed UDP socket error handling on windows
	* fixed peer_tos (type of service) setting
	* fixed crash when loading resume file with more files than the torrent in it
	* fix invalid-parameter error on windows when disabling filesystem disk cache
	* fix connection queue issue causing shutdown delays
	* fixed mingw build
	* fix overflow bug in progress_ppm field
	* don't filter local peers received from a non-local tracker
	* fix python deadlock when using python extensions
	* fixed small memory leak in DHT

0.15.9 release

	* added some functions missing from the python binding
	* fixed rare piece picker bug
	* fixed invalid torrent_status::finished_time
	* fixed bugs in dont-have and upload-only extension messages
	* don't open files in random-access mode (speeds up hashing)

0.15.8 release

	* allow NULL to be passed to create_torrent::set_comment and create_torrent::set_creator
	* fix UPnP issue for routers with multiple PPPoE connections
	* fix issue where event=stopped announces wouldn't be sent when closing session
	* fix possible hang in file::readv() on windows
	* fix CPU busy loop issue in tracker announce logic
	* honor IOV_MAX when using writev and readv
	* don't post 'operation aborted' UDP errors when changing listen port
	* fix tracker retry logic, where in some configurations the next tier would not be tried
	* fixed bug in http seeding logic (introduced in 0.15.7)
	* add support for dont-have extension message
	* fix for set_piece_deadline
	* add reset_piece_deadline function
	* fix merkle tree torrent assert

0.15.7 release

	* exposed set_peer_id to python binding
	* improve support for merkle tree torrent creation
	* exposed comparison operators on torrent_handle to python
	* exposed alert error_codes to python
	* fixed bug in announce_entry::next_announce_in and min_announce_in
	* fixed sign issue in set_alert_mask signature
	* fixed unaligned disk access for unbuffered I/O in windows
	* support torrents whose name is empty
	* fixed connection limit to take web seeds into account as well
	* fixed bug when receiving a have message before having the metadata
	* fixed python bindings build with disabled DHT support
	* fixed BSD file allocation issue
	* fixed bug in session::delete_files option to remove_torrent

0.15.6 release

	* fixed crash in udp trackers when using SOCKS5 proxy
	* fixed reconnect delay when leaving upload only mode
	* fixed default values being set incorrectly in add_torrent_params through add_magnet_uri in python bindings
	* implemented unaligned write (for unbuffered I/O)
	* fixed broadcast_lsd option
	* fixed udp-socket race condition when using a proxy
	* end-game mode optimizations
	* fixed bug in udp_socket causing it to issue two simultaneous async. read operations
	* fixed mingw build
	* fixed minor bug in metadata block requester (for magnet links)
	* fixed race condition in iconv string converter
	* fixed error handling in torrent_info constructor
	* fixed bug in torrent_info::remap_files
	* fix python binding for wait_for_alert
	* only apply privileged port filter to DHT-only peers

0.15.5 release

	* support DHT extension to report external IPs
	* fixed rare crash in http_connection's error handling
	* avoid connecting to peers listening on ports < 1024
	* optimized piece picking to not cause busy loops in some end-game modes
	* fixed python bindings for tcp::endpoint
	* fixed edge case of pad file support
	* limit number of torrents tracked by DHT
	* fixed bug when allow_multiple_connections_per_ip was enabled
	* potential WOW64 fix for unbuffered I/O (windows)
	* expose set_alert_queue_size_limit to python binding
	* support dht nodes in magnet links
	* support 100 Continue HTTP responses
	* changed default choker behavior to use 8 unchoke slots (instead of being rate based)
	* fixed error reporting issue in disk I/O thread
	* fixed file allocation issues on linux
	* fixed filename encoding and decoding issue on platforms using iconv
	* reports redundant downloads to tracker, fixed downloaded calculation to
	  be more stable when not including redundant. Improved redundant data accounting
	  to be more accurate
	* fixed bugs in http seed connection and added unit test for it
	* fixed error reporting when fallocate fails
	* deprecate support for separate proxies for separate kinds of connections

0.15.4 release

	* fixed piece picker issue triggered by hash failure and timed out requests to the piece
	* fixed optimistic unchoke issue when setting per torrent unchoke limits
	* fixed UPnP shutdown issue
	* fixed UPnP DeletePortmapping issue
	* fixed NAT-PMP issue when adding the same mapping multiple times
	* no peers from tracker when stopping is no longer an error
	* improved web seed retry behavior
	* fixed announce issue

0.15.3 release

	* fixed announce bug where event=completed would not be sent if it violated the
	  min-announce of the tracker
	* fixed limitation in rate limiter
	* fixed build error with boost 1.44

0.15.2 release

	* updated compiler to msvc 2008 for python binding
	* restored default fail_limit to unlimited on all trackers
	* fixed rate limit bug for DHT
	* fixed SOCKS5 bug for routing UDP packets
	* fixed bug on windows when verifying resume data for a torrent where
	  one of its directories had been removed
	* fixed race condition in peer-list with DHT
	* fix force-reannounce and tracker retry issue

0.15.1 release

	* fixed rare crash when purging the peer list
	* fixed race condition around m_abort in session_impl
	* fixed bug in web_peer_connection which could cause a hang when downloading
	  from web servers
	* fixed bug in metadata extensions combined with encryption
	* refactored socket reading code to not use async. operations unnecessarily
	* some timer optimizations
	* removed the reuse-address flag on the listen socket
	* fixed bug where local peer discovery and DHT wouldn't be announced to without trackers
	* fixed bug in bdecoder when decoding invalid messages
	* added build warning when building with UNICODE but the standard library
	  doesn't provide std::wstring
	* fixed add_node python binding
	* fixed issue where trackers wouldn't tried immediately when the previous one failed
	* fixed synchronization issue between download queue and piece picker
	* fixed bug in udp tracker scrape response parsing
	* fixed bug in the disk thread that could get triggered under heavy load
	* fixed bug in add_piece() that would trigger asserts
	* fixed vs 2010 build
	* recognizes more clients in identify_client()
	* fixed bug where trackers wouldn't be retried if they failed
	* slight performance fix in disk elevator algorithm
	* fixed potential issue where a piece could be checked twice
	* fixed build issue on windows related to GetCompressedSize()
	* fixed deadlock when starting torrents with certain invalid tracker URLs
	* fixed iterator bug in disk I/O thread
	* fixed FIEMAP support on linux
	* fixed strict aliasing warning on gcc
	* fixed inconsistency when creating torrents with symlinks
	* properly detect windows version to initialize half-open connection limit
	* fixed bug in url encoder where $ would not be encoded

0.15 release

	* introduced a session state save mechanism. load_state() and save_state().
	  this saves all session settings and state (except torrents)
	* deprecated dht_state functions and merged it with the session state
	* added support for multiple trackers in magnet links
	* added support for explicitly flushing the disk cache
	* added torrent priority to affect bandwidth allocation for its peers
	* reduced the number of floating point operations (to better support
	  systems without FPU)
	* added new alert when individual files complete
	* added support for storing symbolic links in .torrent files
	* added support for uTorrent interpretation of multi-tracker torrents
	* handle torrents with duplicate filenames
	* piece timeouts are adjusted to download rate limits
	* encodes urls in torrent files that needs to be encoded
	* fixed not passing &supportcrypto=1 when encryption is disabled
	* introduced an upload mode, which torrents are switched into when
	  it hits a disk write error, instead of stopping the torrent.
	  this lets libtorrent keep uploading the parts it has when it
	  encounters a disk-full error for instance
	* improved disk error handling and expanded use of error_code in
	  error reporting. added a bandwidth state, bw_disk, when waiting
	  for the disk io thread to catch up writing buffers
	* improved read cache memory efficiency
	* added another cache flush algorithm to write the largest
	  contiguous blocks instead of the least recently used
	* introduced a mechanism to be lighter on the disk when checking torrents
	* applied temporary memory storage optimization to when checking
	  a torrent as well
	* removed hash_for_slot() from storage_interface. It is now implemented
	  by using the readv() function from the storage implementation
	* improved IPv6 support by announcing twice when necessary
	* added feature to set a separate global rate limit for local peers
	* added preset settings for low memory environments and seed machines
	  min_memory_usage() and high_performance_seeder()
	* optimized overall memory usage for DHT nodes and requests, peer
	  entries and disk buffers
	* change in API for block_info in partial_piece_info, instead of
	  accessing 'peer', call 'peer()'
	* added support for fully automatic unchoker (no need to specify
	  number of upload slots). This is on by default
	* added support for changing socket buffer sizes through
	  session_settings
	* added support for merkle hash tree torrents (.merkle.torrent)
	* added 'seed mode', which assumes that all files are complete
	  and checks hashes lazily, as blocks are requested
	* added new extension for file attributes (executable and hidden)
	* added support for unbuffered I/O for aligned files
	* added workaround for sparse file issue on Windows Vista
	* added new lt_trackers extension to exchange trackers between
	  peers
	* added support for BEP 17 http seeds
	* added read_piece() to read pieces from torrent storage
	* added option for udp tracker preference
	* added super seeding
	* added add_piece() function to inject data from external sources
	* add_tracker() function added to torrent_handle
	* if there is no working tracker, current_tracker is the
	  tracker that is currently being tried
	* torrents that are checking can now be paused, which will
	  pause the checking
	* introduced another torrent state, checking_resume_data, which
	  the torrent is in when it's first added, and is comparing
	  the files on disk with the resume data
	* DHT bandwidth usage optimizations
	* rate limited DHT send socket
	* tracker connections are now also subject to IP filtering
	* improved optimistic unchoke logic
	* added monitoring of the DHT lookups
	* added bandwidth reports for estimated TCP/IP overhead and DHT
	* includes DHT traffic in the rate limiter
	* added support for bitcomet padding files
	* improved support for sparse files on windows
	* added ability to give seeding torrents preference to active slots
	* added torrent_status::finished_time
	* automatically caps files and connections by default to rlimit
	* added session::is_dht_running() function
	* added torrent_handle::force_dht_announce()
	* added torrent_info::remap_files()
	* support min_interval tracker extension
	* added session saving and loading functions
	* added support for min-interval in tracker responses
	* only keeps one outstanding duplicate request per peer
	  reduces waste download, specifically when streaming
	* added support for storing per-peer rate limits across reconnects
	* improved fallocate support
	* fixed magnet link issue when using resume data
	* support disk I/O priority settings
	* added info_hash to torrent_deleted_alert
	* improved LSD performance and made the interval configurable
	* improved UDP tracker support by caching connect tokens
	* fast piece optimization

release 0.14.10

	* fixed udp tracker race condition
	* added support for torrents with odd piece sizes
	* fixed issue with disk read cache not being cleared when removing torrents
	* made the DHT socket bind to the same interface as the session
	* fixed issue where an http proxy would not be used on redirects
	* Solaris build fixes
	* disabled buggy disconnect_peers feature

release 0.14.9

	* disabled feature to drop requests after having been skipped too many times
	* fixed range request bug for files larger than 2 GB in web seeds
	* don't crash when trying to create torrents with 0 files
	* fixed big_number __init__ in python bindings
	* fixed optimistic unchoke timer
	* fixed bug where torrents with incorrectly formatted web seed URLs would be
	  connected multiple times
	* fixed MinGW support
	* fixed DHT bootstrapping issue
	* fixed UDP over SOCKS5 issue
	* added support for "corrupt" tracker announce
	* made end-game mode less aggressive

release 0.14.8

	* ignore unkown metadata messages
	* fixed typo that would sometimes prevent queued torrents to be checked
	* fixed bug in auto-manager where active_downloads and active_seeds would
	  sometimes be used incorrectly
	* force_recheck() no longer crashes on torrents with no metadata
	* fixed broadcast socket regression from 0.14.7
	* fixed hang in NATPMP when shut down while waiting for a response
	* fixed some more error handling in bdecode

release 0.14.7

	* fixed deadlock in natpmp
	* resume data alerts are always posted, regardless of alert mask
	* added wait_for_alert to python binding
	* improved invalid filename character replacement
	* improved forward compatibility in DHT
	* added set_piece_hashes that takes a callback to the python binding
	* fixed division by zero in get_peer_info()
	* fixed bug where pieces may have been requested before the metadata
	  was received
	* fixed incorrect error when deleting files from a torrent where
	  not all files have been created
	* announces torrents immediately to the DHT when it's started
	* fixed bug in add_files that would fail to recurse if the path
	  ended with a /
	* fixed bug in error handling when parsing torrent files
	* fixed file checking bug when renaming a file before checking the torrent
	* fixed race conditon when receiving metadata from swarm
	* fixed assert in ut_metadata plugin
	* back-ported some fixes for building with no exceptions
	* fixed create_torrent when passing in a path ending with /
	* fixed move_storage when source doesn't exist
	* fixed DHT state save bug for node-id
	* fixed typo in python binding session_status struct
	* broadcast sockets now join every network interface (used for UPnP and
	  local peer discovery)

release 0.14.6

	* various missing include fixes to be buildable with boost 1.40
	* added missing functions to python binding related to torrent creation
	* fixed to add filename on web seed urls that lack it
	* fixed BOOST_ASIO_HASH_MAP_BUCKETS define for boost 1.39
	* fixed checking of fast and suggest messages when used with magnet links
	* fixed bug where web seeds would not disconnect if being resolved when
	  the torrent was paused
	* fixed download piece performance bug in piece picker
	* fixed bug in connect candidate counter
	* replaces invalid filename characters with .
	* added --with-libgeoip option to configure script to allow building and
	  linking against system wide library
	* fixed potential pure virtual function call in extensions on shutdown
	* fixed disk buffer leak in smart_ban extension

release 0.14.5

	* fixed bug when handling malformed webseed urls and an http proxy
	* fixed bug when setting unlimited upload or download rates for torrents
	* fix to make torrent_status::list_peers more accurate.
	* fixed memory leak in disk io thread when not using the cache
	* fixed bug in connect candidate counter
	* allow 0 upload slots
	* fixed bug in rename_file(). The new name would not always be saved in
	  the resume data
	* fixed resume data compatibility with 0.13
	* fixed rare piece-picker bug
	* fixed bug where one allowed-fast message would be sent even when
	  disabled
	* fixed race condition in UPnP which could lead to crash
	* fixed inversed seed_time ratio logic
	* added get_ip_filter() to session

release 0.14.4

	* connect candidate calculation fix
	* tightened up disk cache memory usage
	* fixed magnet link parser to accept hex-encoded info-hashes
	* fixed inverted logic when picking which peers to connect to
	  (should mean a slight performance improvement)
	* fixed a bug where a failed rename_file() would leave the storage
	  in an error state which would pause the torrent
	* fixed case when move_storage() would fail. Added a new alert
	  to be posted when it does
	* fixed crash bug when shutting down while checking a torrent
	* fixed handling of web seed urls that didn't end with a
	  slash for multi-file torrents
	* lowered the default connection speed to 10 connection attempts
	  per second
	* optimized memory usage when checking files fails
	* fixed bug when checking a torrent twice
	* improved handling of out-of-memory conditions in disk I/O thread
	* fixed bug when force-checking a torrent with partial pieces
	* fixed memory leak in disk cache
	* fixed torrent file path vulnerability
	* fixed upnp
	* fixed bug when dealing with clients that drop requests (i.e. BitComet)
	  fixes assert as well

release 0.14.3

	* added python binding for create_torrent
	* fixed boost-1.38 build
	* fixed bug where web seeds would be connected before the files
	  were checked
	* fixed filename bug when using wide characters
	* fixed rare crash in peer banning code
	* fixed potential HTTP compatibility issue
	* fixed UPnP crash
	* fixed UPnP issue where the control url contained the base url
	* fixed a replace_trackers bug
	* fixed bug where the DHT port mapping would not be removed when
	  changing DHT port
	* fixed move_storage bug when files were renamed to be moved out
	  of the root directory
	* added error handling for set_piece_hashes
	* fixed missing include in enum_if.cpp
	* fixed dual IP stack issue
	* fixed issue where renamed files were sometimes not saved in resume data
	* accepts tracker responses with no 'peers' field, as long as 'peers6'
	  is present
	* fixed CIDR-distance calculation in the precense of IPv6 peers
	* save partial resume data for torrents that are queued for checking
	  or checking, to maintain stats and renamed files
	* Don't try IPv6 on windows if it's not installed
	* move_storage fix
	* fixed potential crash on shutdown
	* fixed leaking exception from bdecode on malformed input
	* fixed bug where connection would hang when receiving a keepalive
	* fixed bug where an asio exception could be thrown when resolving
	  peer countries
	* fixed crash when shutting down while checking a torrent
	* fixed potential crash in connection_queue when a peer_connection
	  fail to open its socket

release 0.14.2

	* added missing functions to the python bindings torrent_info::map_file,
	  torrent_info::map_block and torrent_info::file_at_offset.
	* removed support for boost-1.33 and earlier (probably didn't work)
	* fixed potential freezes issues at shutdown
	* improved error message for python setup script
	* fixed bug when torrent file included announce-list, but no valid
	  tracker urls
	* fixed bug where the files requested from web seeds would be the
	  renamed file names instead of the original file names in the torrent.
	* documentation fix of queing section
	* fixed potential issue in udp_socket (affected udp tracker support)
	* made name, comment and created by also be subject to utf-8 error
	  correction (filenames already were)
	* fixed dead-lock when settings DHT proxy
	* added missing export directives to lazy_entry
	* fixed disk cache expiry settings bug (if changed, it would be set
	  to the cache size)
	* fixed bug in http_connection when binding to a particular IP
	* fixed typo in python binding (torrent_handle::piece_prioritize should
	  be torrent_handle::piece_priorities)
	* fixed race condition when saving DHT state
	* fixed bugs related to lexical_cast being locale dependent
	* added support for SunPro C++ compiler
	* fixed bug where messeges sometimes could be encrypted in the
	  wrong order, for encrypted connections.
	* fixed race condition where torrents could get stuck waiting to
	  get checked
	* fixed mapped files bug where it wouldn't be properly restored
	  from resume data properly
	* removed locale dependency in xml parser (caused asserts on windows)
	* fixed bug when talking to https 1.0 servers
	* fixed UPnP bug that could cause stack overflow

release 0.14.1

	* added converter for python unicode strings to utf-8 paths
	* fixed bug in http downloader where the host field did not
	  include the port number
	* fixed headers to not depend on NDEBUG, which would prohibit
	  linking a release build of libtorrent against a debug application
	* fixed bug in disk I/O thread that would make the thread
	  sometimes quit when an error occurred
	* fixed DHT bug
	* fixed potential shutdown crash in disk_io_thread
	* fixed usage of deprecated boost.filsystem functions
	* fixed http_connection unit test
	* fixed bug in DHT when a DHT state was loaded
	* made rate limiter change in 0.14 optional (to take estimated
	  TCP/IP overhead into account)
	* made the python plugin buildable through the makefile
	* fixed UPnP bug when url base ended with a slash and
	  path started with a slash
	* fixed various potentially leaking exceptions
	* fixed problem with removing torrents that are checking
	* fixed documentation bug regarding save_resume_data()
	* added missing documentation on torrent creation
	* fixed bugs in python client examples
	* fixed missing dependency in package-config file
	* fixed shared geoip linking in Jamfile
	* fixed python bindings build on windows and made it possible
	  to generate a windows installer
	* fixed bug in NAT-PMP implementation

release 0.14

	* deprecated add_torrent() in favor of a new add_torrent()
	  that takes a struct with parameters instead. Torrents
	  are paused and auto managed by default.
	* removed 'connecting_to_tracker' torrent state. This changes
	  the enum values for the other states.
	* Improved seeding and choking behavior.
	* Fixed rare buffer overrun bug when calling get_download_queue
	* Fixed rare bug where torrent could be put back into downloading
	  state even though it was finished, after checking files.
	* Fixed rename_file to work before the file on disk has been
	  created.
	* Fixed bug in tracker connections in case of errors caused
	  in the connection constructor.
	* Updated alert system to be filtered by category instead of
	  severity level. Alerts can generate a message through
	  alert::message().
	* Session constructor will now start dht, upnp, natpmp, lsd by
	  default. Flags can be passed in to the constructor to not
	  do this, if these features are to be enabled and disabled
	  at a later point.
	* Removed 'connecting_to_tracker' torrent state
	* Fix bug where FAST pieces were cancelled on choke
	* Fixed problems with restoring piece states when hash failed.
	* Minimum peer reconnect time fix. Peers with no failures would
	  reconnect immediately.
	* Improved web seed error handling
	* DHT announce fixes and off-by-one loop fix
	* Fixed UPnP xml parse bug where it would ignore the port number
	  for the control url.
	* Fixed bug in torrent writer where the private flag was added
	  outside of the info dictionary
	* Made the torrent file parser less strict of what goes in the
	  announce-list entry
	* Fixed type overflow bug where some statistics was incorrectly
	  reported for file larger than 2 GB
	* boost-1.35 support
	* Fixed bug in statistics from web server peers where it sometimes
	  could report too many bytes downloaded.
	* Fixed bug where statistics from the last second was lost when
	  disconnecting a peer.
	* receive buffer optimizations (memcpy savings and memory savings)
	* Support for specifying the TOS byte for peer traffic.
	* Basic support for queueing of torrents.
	* Better bias to give connections to downloading torrents
	  with fewer peers.
	* Optimized resource usage (removed the checking thread)
	* Support to bind outgoing connections to specific ports
	* Disk cache support.
	* New, more memory efficient, piece picker with sequential download
	  support (instead of the more complicated sequential download threshold).
	* Auto Upload slots. Automtically opens up more slots if
	  upload limit is not met.
	* Improved NAT-PMP support by querying the default gateway
	* Improved UPnP support by ignoring routers not on the clients subnet.

release 0.13
	
	* Added scrape support
	* Added add_extension() to torrent_handle. Can instantiate
	  extensions for torrents while downloading
	* Added support for remove_torrent to delete the files as well
	* Fixed issue with failing async_accept on windows
	* DHT improvements, proper error messages are now returned when
	  nodes sends bad packets
	* Optimized the country table used to resolve country of peers
	* Copying optimization for sending data. Data is no longer copied from
	  the disk I/O buffer to the send buffer.
	* Buffer optimization to use a raw buffer instead of std::vector<char>
	* Improved file storage to use sparse files
	* Updated python bindings
	* Added more clients to the identifiable clients list.
	* Torrents can now be started in paused state (to better support queuing)
	* Improved IPv6 support (support for IPv6 extension to trackers and
	  listens on both IPv6 and IPv4 interfaces).
	* Improved asserts used. Generates a stacktrace on linux
	* Piece picker optimizations and improvements
	* Improved unchoker, connection limit and rate limiter
	* Support for FAST extension
	* Fixed invalid calculation in DHT node distance
	* Fixed bug in URL parser that failed to parse IPv6 addresses
	* added peer download rate approximation
	* added port filter for outgoing connection (to prevent
	  triggering firewalls)
	* made most parameters configurable via session_settings
	* added encryption support
	* added parole mode for peers whose data fails the hash check.
	* optimized heap usage in piece-picker and web seed downloader.
	* fixed bug in DHT where older write tokens weren't accepted.
	* added support for sparse files.
	* introduced speed categories for peers and pieces, to separate
	  slow and fast peers.
	* added a half-open tcp connection limit that takes all connections
	  in to account, not just peer connections.
	* added alerts for filtered IPs.
	* added support for SOCKS4 and 5 proxies and HTTP CONNECT proxies.
	* fixed proper distributed copies calculation.
	* added option to use openssl for sha-1 calculations.
	* optimized the piece picker in the case where a peer is a seed.
	* added support for local peer discovery
	* removed the dependency on the compiled boost.date_time library
	* deprecated torrent_info::print()
	* added UPnP support
	* fixed problem where peer interested flags were not updated correctly
	  when pieces were filtered
	* improvements to ut_pex messages, including support for seed flag
	* prioritizes upload bandwidth to peers that might send back data
	* the following functions have been deprecated:
	  	void torrent_handle::filter_piece(int index, bool filter) const;
	  	void torrent_handle::filter_pieces(std::vector<bool> const& pieces) const;
	  	bool torrent_handle::is_piece_filtered(int index) const;
	  	std::vector<bool> torrent_handle::filtered_pieces() const;
	  	void torrent_handle::filter_files(std::vector<bool> const& files) const;
	  
	  instead, use the piece_priority functions.
	  
	* added support for NAT-PMP
	* added support for piece priorities. Piece filtering is now set as
	  a priority
	* Fixed crash when last piece was smaller than one block and reading
	  fastresume data for that piece
	* Makefiles should do a better job detecting boost
	* Fixed crash when all tracker urls are removed
	* Log files can now be created at user supplied path
	* Log files failing to create is no longer fatal
	* Fixed dead-lock in torrent_handle
	* Made it build with boost 1.34 on windows
	* Fixed bug in URL parser that failed to parse IPv6 addresses
	* Fixed bug in DHT, related to IPv6 nodes
	* DHT accepts transaction IDs that have garbage appended to them
	* DHT logs messages that it fails to decode

release 0.12

	* fixes to make the DHT more compatible
	* http seed improvements including error reporting and url encoding issues.
	* fixed bug where directories would be left behind when moving storage
	  in some cases.
	* fixed crashing bug when restarting or stopping the DHT.
	* added python binding, using boost.python
	* improved character conversion on windows when strings are not utf-8.
	* metadata extension now respects the private flag in the torrent.
	* made the DHT to only be used as a fallback to trackers by default.
	* added support for HTTP redirection support for web seeds.
	* fixed race condition when accessing a torrent that was checking its
	  fast resume data.
	* fixed a bug in the DHT which could be triggered if the network was
	  dropped or extremely rare cases.
	* if the download rate is limited, web seeds will now only use left-over
	  bandwidth after all bt peers have used up as much bandwidth as they can.
	* added the possibility to have libtorrent resolve the countries of
	  the peers in torrents.
	* improved the bandwidth limiter (it now implements a leaky bucket/node bucket).
	* improved the HTTP seed downloader to report accurate progress.
	* added more client peer-id signatures to be recognized.
	* added support for HTTP servers that skip the CR before the NL at line breaks.
	* fixed bug in the HTTP code that only accepted headers case sensitive.
	* fixed bug where one of the session constructors didn't initialize boost.filesystem. 
	* fixed bug when the initial checking of a torrent fails with an exception.
	* fixed bug in DHT code which would send incorrect announce messages.
	* fixed bug where the http header parser was case sensitive to the header
	  names.
	* Implemented an optmization which frees the piece_picker once a torrent
	  turns into a seed.
	* Added support for uT peer exchange extension, implemented by Massaroddel.
	* Modified the quota management to offer better bandwidth balancing
	  between peers.
	* logging now supports multiple sessions (different sessions now log
	  to different directories).
	* fixed random number generator seed problem, generating the same
	  peer-id for sessions constructed the same second.
	* added an option to accept multiple connections from the same IP.
	* improved tracker logging.
	* moved the file_pool into session. The number of open files is now
	  limited per session.
	* fixed uninitialized private flag in torrent_info
	* fixed long standing issue with file.cpp on windows. Replaced the low level
	  io functions used on windows.
	* made it possible to associate a name with torrents without metadata.
	* improved http-downloading performance by requesting entire pieces via
	  http.
	* added plugin interface for extensions. And changed the interface for
	  enabling extensions.

release 0.11

	* added support for incorrectly encoded paths in torrent files
	  (assumes Latin-1 encoding and converts to UTF-8).
	* added support for destructing session objects asynchronously.
	* fixed bug with file_progress() with files = 0 bytes
	* fixed a race condition bug in udp_tracker_connection that could
	  cause a crash.
	* fixed bug occuring when increasing the sequenced download threshold
	  with max availability lower than previous threshold.
	* fixed an integer overflow bug occuring when built with gcc 4.1.x
	* fixed crasing bug when closing while checking a torrent
	* fixed bug causing a crash with a torrent with piece length 0
	* added an extension to the DHT network protocol to support the
	  exchange of nodes with IPv6 addresses.
	* modified the ip_filter api slightly to support IPv6
	* modified the api slightly to make sequenced download threshold
	  a per torrent-setting.
	* changed the address type to support IPv6
	* fixed bug in piece picker which would not behave as
	  expected with regard to sequenced download threshold.
	* fixed bug with file_progress() with files > 2 GB.
	* added --enable-examples option to configure script.
	* fixed problem with the resource distribution algorithm
	  (controlling e.g upload/download rates).
	* fixed incorrect asserts in storage related to torrents with
	  zero-sized files.
	* added support for trackerless torrents (with kademlia DHT).
	* support for torrents with the private flag set.
	* support for torrents containing bootstrap nodes for the
	  DHT network.
	* fixed problem with the configure script on FreeBSD.
	* limits the pipelining used on url-seeds.
	* fixed problem where the shutdown always would delay for
	  session_settings::stop_tracker_timeout seconds.
	* session::listen_on() won't reopen the socket in case the port and
	  interface is the same as the one currently in use.
	* added http proxy support for web seeds.
	* fixed problem where upload and download stats could become incorrect
	  in case of high cpu load.
	* added more clients to the identifiable list.
	* fixed fingerprint parser to cope with latest Mainline versions.

release 0.10

	* fixed a bug where the requested number of peers in a tracker request could
	  be too big.
	* fixed a bug where empty files were not created in full allocation mode.
	* fixed a bug in storage that would, in rare cases, fail to do a
	  complete check.
	* exposed more settings for tweaking parameters in the piece-picker,
	  downloader and uploader (http_settings replaced by session_settings).
	* tweaked default settings to improve high bandwidth transfers.
	* improved the piece picker performance and made it possible to download
	  popular pieces in sequence to improve disk performance.
	* added the possibility to control upload and download limits per peer.
	* fixed problem with re-requesting skipped pieces when peer was sending pieces
	  out of fifo-order.
	* added support for http seeding (the GetRight protocol)
	* renamed identifiers called 'id' in the public interface to support linking
	  with Objective.C++
	* changed the extensions protocol to use the new one, which is also
	  implemented by uTorrent.
	* factorized the peer_connection and added web_peer_connection which is
	  able to download from http-sources.
	* converted the network code to use asio (resulted in slight api changes
	  dealing with network addresses).
	* made libtorrent build in vc7 (patches from Allen Zhao)
	* fixed bug caused when binding outgoing connections to a non-local interface.
	* add_torrent() will now throw if called while the session object is
	  being closed.
	* added the ability to limit the number of simultaneous half-open
	  TCP connections. Flags in peer_info has been added.

release 0.9.1

	* made the session disable file name checks within the boost.filsystem library
	* fixed race condition in the sockets
	* strings that are invalid utf-8 strings are now decoded with the
	  local codepage on windows
	* added the ability to build libtorrent both as a shared library
	* client_test can now monitor a directory for torrent files and automatically
	  start and stop downloads while running
	* fixed problem with file_size() when building on windows with unicode support
	* added a new torrent state, allocating
	* added a new alert, metadata_failed_alert
	* changed the interface to session::add_torrent for some speed optimizations.
	* greatly improved the command line control of the example client_test.
	* fixed bug where upload rate limit was not being applied.
	* files that are being checked will no longer stall files that don't need
	  checking.
	* changed the way libtorrent identifies support for its excentions
	  to look for 'ext' at the end of the peer-id.
	* improved performance by adding a circle buffer for the send buffer.
	* fixed bugs in the http tracker connection when using an http proxy.
	* fixed problem with storage's file pool when creating torrents and then
	  starting to seed them.
	* hard limit on remote request queue and timeout on requests (a timeout
	  triggers rerequests). This makes libtorrent work much better with
	  "broken" clients like BitComet which may ignore requests.

Initial release 0.9

	* multitracker support
	* serves multiple torrents on a single port and a single thread
	* supports http proxies and proxy authentication
	* gzipped tracker-responses
	* block level piece picker
	* queues torrents for file check, instead of checking all of them in parallel
	* uses separate threads for checking files and for main downloader
	* upload and download rate limits
	* piece-wise, unordered, incremental file allocation
	* fast resume support
	* supports files > 2 gigabytes
	* supports the no_peer_id=1 extension
	* support for udp-tracker protocol
	* number of connections limit
	* delays sending have messages
	* can resume pieces downloaded in any order
	* adjusts the length of the request queue depending on download rate
	* supports compact=1
	* selective downloading
	* ip filter
<|MERGE_RESOLUTION|>--- conflicted
+++ resolved
@@ -1,4 +1,3 @@
-<<<<<<< HEAD
 	* implemented support for DHT infohash indexing, BEP51
 	* removed deprecated support for file_base in file_storage
 	* added support for running separate DHT nodes on each network interface
@@ -75,9 +74,7 @@
 	* require C++11 to build libtorrent
 
 
-=======
 	* move_storage did not work for torrents without metadata
->>>>>>> b8ed0164
 	* improve shutdown time by only announcing to trackers whose IP we know
 	* fix python3 portability issue in python binding
 	* delay 5 seconds before reconnecting socks5 proxy for UDP ASSOCIATE
