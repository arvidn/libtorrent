<<<<<<< HEAD
	* the entry class is now a standard variant type
	* use std::string_view instead of boost counterpart
	* libtorrent now requires C++17 to build
	* added support for WebTorrent

=======

* 2.0.1 released

	* fix attribute in single-file v2 torrent creation
>>>>>>> 373b9f89
	* fix padding for empty files in v2 torrent creation
	* add function to ask a file_storage whether it's v2 or not
	* fix mtime field when creating single-file v2 torrents
	* fix performance regression in checking files
	* disable use of SetFileValidData() by default (windows). A new setting
	  allows enabling it

2.0 released

	* dropped depenency on iconv
	* deprecate set_file_hash() in torrent creator, as it's superceded by v2 torrents
	* deprecate mutable access to info_section in torrent_info
	* removed deprecated lazy_entry/lazy_bdecode
	* stats_alert deprecated
	* remove bittyrant choking algorithm
	* update userdata in add_torrent_params to be type-safe and add to torrent_handle
	* add ip_filter to session_params
	* added support for wolfSSL for SHA-1 hash and HTTPS (no Torrents over SSL)
	* requires OpenSSL minimum version 1.0.0 with SNI support
	* deprecated save_state() and load_state() on session in favour of new
	  write_session_params() and read_session_params()
	* added support for BitTorrent v2 (see docs/upgrade_to_2.0.html)
	* create_torrent() pad_file_limit parameter removed
	* create_torrent() merkle- and optimize-alignment flags removed
	* merkle_tree removed from add_torrent_params
	* announce_entry expose information per v1 and v2 info-hash announces
	* deprecated sha1_hash info_hash members on torrent_removed_alert,
	  torrent_deleted_alert, torrent_delete_failed_alert and add_torrent_params
	* undeprecate error_file_metadata for torrent errors related to its metadata
	* remove support for adding a torrent under a UUID (used for previous RSS support)
	* remove deprecated feature to add torrents by file:// URL
	* remove deprecated feature to download .torrent file from URL
	* requires boost >= 1.66 to build
	* update networking API to networking TS compatible boost.asio
	* overhauled disk I/O subsystem to use memory mapped files (where available)
	* libtorrent now requires C++14 to build
	* added support for GnuTLS for HTTPS and torrents over SSL

1.2.11 released

	* fix issue with moving the session object
	* deprecate torrent_status::allocating. This state is no longer used
	* fix bug creating torrents with symbolic links
	* remove special case to save metadata in resume data unconditionally when added throught magnet link
	* fix bugs in mutable-torrent support (reusing identical files from different torrents)
	* fix incorrectly inlined move-assignment of file_storage
	* add session::paused flag, and the ability to construct a session in paused mode
	* fix session-pause causing tracker announces to fail
	* fix peer-exchange flags bug
	* allow saving resume data before metadata has been downloaded (for magnet links)
	* record blocks in the disk queue as downloaded in the resume data
	* fix bug in set_piece_deadline() when set in a zero-priority piece
	* fix issue in URL parser, causing issues with certain tracker URLs
	* use a different error code than host-unreachable, when skipping tracker announces

1.2.10 released

	* fix regression in python binding for move_storage()
	* improve stat_file() performance on Windows
	* fix issue with loading invalid torrents with only 0-sized files
	* fix to avoid large stack allocations

1.2.9 released

	* add macro TORRENT_CXX11_ABI for clients building with C++14 against
	  libtorrent build with C++11
	* refreshed m4 scripts for autotools
	* removed deprecated wstring overloads on non-windows systems
	* drop dependency on Unicode's ConvertUTF code (which had a license
	  incompatible with Debian)
	* fix bugs exposed on big-endian systems
	* fix detection of hard-links not being supported by filesystem
	* fixed resume data regression for seeds with prio 0 files

1.2.8 released

	* validate UTF-8 encoding of client version strings from peers
	* don't time out tracker announces as eagerly while resolving hostnames
	* fix NAT-PMP shutdown issue
	* improve hostname lookup by merging identical lookups
	* fix network route enumeration for large routing tables
	* fixed issue where pop_alerts() could return old, invalid alerts
	* fix issue when receiving have-all message before the metadata
	* don't leave lingering part files handles open
	* disallow calling add_piece() during checking
	* fix incorrect filename truncation at multi-byte character
	* always announce listen port 1 when using a proxy

1.2.7 released

	* add set_alert_fd in python binding, to supersede set_alert_notify
	* fix bug in part files > 2 GiB
	* add function to clear the peer list for a torrent
	* fix resume data functions to save/restore more torrent flags
	* limit number of concurrent HTTP announces
	* fix queue position for force_rechecking a torrent that is not auto-managed
	* improve rate-based choker documentation, and minor tweak
	* undeprecate upnp_ignore_nonrouters (but refering to devices on our subnet)
	* increase default tracker timeout
	* retry failed socks5 server connections
	* allow UPnP lease duration to be changed after device discovery
	* fix IPv6 address change detection on Windows

1.2.6 released

	* fix peer timeout logic
	* simplify proxy handling. A proxy now overrides listen_interfaces
	* fix issues when configured to use a non-default choking algorithm
	* fix issue in reading resume data
	* revert NXDOMAIN change from 1.2.4
	* don't open any listen sockets if listen_interfaces is empty or misconfigured
	* fix bug in auto disk cache size logic
	* fix issue with outgoing_interfaces setting, where bind() would be called twice
	* add build option to disable share-mode
	* support validation of HTTPS trackers
	* deprecate strict super seeding mode
	* make UPnP port-mapping lease duration configurable
	* deprecate the bittyrant choking algorithm
	* add build option to disable streaming

1.2.5 release

	* announce port=1 instead of port=0, when there is no listen port
	* fix LSD over IPv6
	* support TCP_NOTSENT_LOWAT on Linux
	* fix correct interface binding of local service discovery multicast
	* fix issue with knowing which interfaces to announce to trackers and DHT
	* undeprecate settings_pack::dht_upload_rate_limit

1.2.4 release

	* fix binding TCP and UDP sockets to the same port, when specifying port 0
	* fix announce_to_all_trackers and announce_to_all_tiers behavior
	* fix suggest_read_cache setting
	* back-off tracker hostname looksups resulting in NXDOMAIN
	* lower SOCKS5 UDP keepalive timeout
	* fix external IP voting for multi-homed DHT nodes
	* deprecate broadcast_lsd setting. Just use multicast
	* deprecate upnp_ignore_nonrouters setting
	* don't attempt sending event=stopped if event=start never succeeded
	* make sure &key= stays consistent between different source IPs (as mandated by BEP7)
	* fix binding sockets to outgoing interface
	* add new socks5_alert to trouble shoot SOCKS5 proxies

1.2.3 release

	* fix erroneous event=completed tracker announce when checking files
	* promote errors in parsing listen_interfaces to post listen_failed_alert
	* fix bug in protocol encryption/obfuscation
	* fix buffer overflow in SOCKS5 UDP logic
	* fix issue of rapid calls to file_priority() clobbering each other
	* clear tracker errors on success
	* optimize setting with unlimited unchoke slots
	* fixed restoring of trackers, comment, creation date and created-by in resume data
	* fix handling of torrents with too large pieces
	* fixed division by zero in anti-leech choker
	* fixed bug in torrent_info::swap

1.2.2 release

	* fix cases where the disable_hash_checks setting was not honored
	* fix updating of is_finished torrent status, when changing piece priorities
	* fix regression in &left= reporting when adding a seeding torrent
	* fix integer overflow in http parser
	* improve sanitation of symlinks, to support more complex link targets
	* add DHT routing table affinity for BEP 42 nodes
	* add torrent_info constructor overloads to control torrent file limits
	* feature to disable DHT, PEX and LSD per torrent
	* fix issue where trackers from magnet links were not included in create_torrent()
	* make peer_info::client a byte array in python binding
	* pick contiguous pieces from peers with high download rate
	* fix error handling of moving storage to a drive letter that isn't mounted
	* fix HTTP Host header when using proxy

1.2.1 release

	* add dht_pkt_alert and alerts_dropped_alert to python bindings
	* fix python bindins for block_uploaded_alert
	* optimize resolving duplicate filenames in loading torrent files
	* fix python binding of dht_settings
	* tighten up various input validation checks
	* fix create_torrent python binding
	* update symlinks to conform to BEP 47
	* fix python bindings for peer_info
	* support creating symlinks, for torrents with symlinks in them
	* fix error in seed_mode flag
	* support magnet link parameters with number siffixes
	* consistently use "lt" namespace in examples and documentation
	* fix Mingw build to use native cryptoAPI
	* uPnP/NAT-PMP errors no longer set the client's advertised listen port to zero

1.2 release

	* requires boost >= 1.58 to build
	* tweak heuristic of how to interpret url seeds in multi-file torrents
	* support &ipv4= tracker argument for private torrents
	* renamed debug_notification to connect_notification
	* when updating listen sockets, only post alerts for new ones
	* deprecate anonymous_mode_alert
	* deprecated force_proxy setting (when set, the proxy is always used)
	* add support for Port Control Protocol (PCP)
	* deliver notification of alerts being dropped via alerts_dropped_alert
	* deprecated alert::progress_notification alert category, split into
	  finer grained categories
	* update plugin interface functions for improved type-safety
	* implemented support magnet URI extension, select specific file indices
	  for download, BEP53
	* make tracker keys multi-homed. remove set_key() function on session.
	* add flags()/set_flags()/unset_flags() to torrent_handle, deprecate individual functions
	* added alert for block being sent to the send buffer
	* drop support for windows compilers without std::wstring
	* implemented support for DHT info hash indexing, BEP51
	* removed deprecated support for file_base in file_storage
	* added support for running separate DHT nodes on each network interface
	* added support for establishing UTP connections on any network interface
	* added support for sending tracker announces on every network interface
	* introduce "lt" namespace alias
	* need_save_resume_data() will no longer return true every 15 minutes
	* make the file_status interface explicitly public types
	* added resolver_cache_timeout setting for internal host name resolver
	* make parse_magnet_uri take a string_view instead of std::string
	* deprecate add_torrent_params::url field. use parse_magnet_uri instead
	* optimize download queue management
	* deprecated (undocumented) file:// urls
	* add limit for number of web seed connections
	* added support for retrieval of DHT live nodes
	* complete UNC path support
	* add packets pool allocator
	* remove disk buffer pool allocator
	* fix last_upload and last_download overflow after 9 hours in past
	* python binding add more add_torrent_params fields and an invalid key check
	* introduce introduce distinct types for peer_class_t, piece_index_t and
	  file_index_t.
	* fix crash caused by empty bitfield
	* removed disk-access-log build configuration
	* removed mmap_cache feature
	* strengthened type safety in handling of piece and file indices
	* deprecate identify_client() and fingerprint type
	* make sequence number for mutable DHT items backed by std::int64_t
	* tweaked storage_interface to have stronger type safety
	* deprecate relative times in torrent_status, replaced by std::chrono::time_point
	* refactor in alert types to use more const fields and more clear API
	* changed session_stats_alert counters type to signed (std::int64_t)
	* remove torrent eviction/ghost torrent feature
	* include target in DHT lookups, when queried from the session
	* improve support for HTTP redirects for web seeds
	* use string_view in entry interface
	* deprecate "send_stats" property on trackers (since lt_tracker extension has
	  been removed)
	* remove deprecate session_settings API (use settings_pack instead)
	* improve file layout optimization when creating torrents with padfiles
	* remove remote_dl_rate feature
	* source code migration from boost::shared_ptr to std::shared_ptr
	* storage_interface API changed to use span and references
	* changes in public API to work with std::shared_ptr<torrent_info>
	* extensions API changed to use span and std::shared_ptr
	* plugin API changed to handle DHT requests using string_view
	* removed support for lt_trackers and metadata_transfer extensions
	  (pre-dating ut_metadata)
	* support windows' CryptoAPI for SHA-1
	* separated ssl and crypto options in build
	* remove lazy-bitfield feature
	* simplified suggest-read-cache feature to not depend on disk threads
	* removed option to disable contiguous receive buffers
	* deprecated public to_hex() and from_hex() functions
	* separated address and port fields in listen alerts
	* added support for parsing new x.pe parameter from BEP 9
	* peer_blocked_alert now derives from peer_alert
	* transitioned exception types to system_error
	* made alerts move-only
	* move files one-by-one when moving storage for a torrent
	* removed RSS support
	* removed feature to resolve country for peers
	* added support for BEP 32, "IPv6 extension for DHT"
	* overhauled listen socket and UDP socket handling, improving multi-home
	  support and bind-to-device
	* resume data is now communicated via add_torrent_params objects
	* added new read_resume_data()/write_resume_data functions to write bencoded,
	  backwards compatible resume files
	* removed deprecated fields from add_torrent_params
	* deprecate "resume_data" field in add_torrent_params
	* improved support for bind-to-device
	* deprecated ssl_listen, SSL sockets are specified in listen_interfaces now
	* improved support for listening on multiple sockets and interfaces
	* resume data no longer has timestamps of files
	* require C++11 to build libtorrent

	* replace use of boost-endian with boost-predef

1.1.12 release

	* uTP performance fixes

1.1.11 release

	* fix move_storage with save_path with a trailing slash
	* fix tracker announce issue, advertising port 0 in secondary IPv6 announce
	* fix missing boost/noncopyable.hpp includes
	* fix python binding for torrent_info::creation_date()

1.1.10 release

	* fix issue in udp_socket with unusual socket failure
	* split progress_notification alert category into file-, piece- and block progress
	* utp close-reason fix
	* exposed default add_torrent_params flags to python bindings
	* fix redundant flushes of partfile metadata
	* add option to ignore min-interval from trackers on force-reannounce
	* raise default setting for active_limit
	* fall back to copy+remove if rename_file fails
	* improve handling of filesystems not supporting fallocate()
	* force-proxy no longer disables DHT
	* improve connect-boost feature, to make new torrents quickly connect peers

1.1.9 release

	* save both file and piece priorities in resume file
	* added missing stats_metric python binding
	* uTP connections are no longer exempt from rate limits by default
	* fix exporting files from partfile while seeding
	* fix potential deadlock on Windows, caused by performing restricted
	  tasks from within DllMain
	* fix issue when subsequent file priority updates cause torrent to stop

1.1.8 release

	* coalesce reads and writes by default on windows
	* fixed disk I/O performance of checking hashes and creating torrents
	* fix race condition in part_file
	* fix part_file open mode compatibility test
	* fixed race condition in random number generator
	* fix race condition in stat_cache (disk storage)
	* improve error handling of failing to change file priority
	  The API for custom storage implementations was altered
	* set the hidden attribute when creating the part file
	* fix tracker announces reporting more data downloaded than the size of the torrent
	* fix recent regression with force_proxy setting

1.1.7 release

	* don't perform DNS lookups for the DHT bootstrap unless DHT is enabled
	* fix issue where setting file/piece priority would stop checking
	* expose post_dht_stats() to python binding
	* fix backwards compatibility to downloads without partfiles
	* improve part-file related error messages
	* fix reporting &redundant= in tracker announces
	* fix tie-break in duplicate peer connection disconnect logic
	* fix issue with SSL tracker connections left in CLOSE_WAIT state
	* defer truncating existing files until the first time we write to them
	* fix issue when receiving a torrent with 0-sized padfiles as magnet link
	* fix issue resuming 1.0.x downloads with a file priority 0
	* fix torrent_status::next_announce
	* fix pad-file scalability issue
	* made coalesce_reads/coalesce_writes settings take effect on linux and windows
	* use unique peer_ids per connection
	* fix iOS build on recent SDK
	* fix tracker connection bind issue for IPv6 trackers
	* fix error handling of some merkle torrents
	* fix error handling of unsupported hard-links

1.1.6 release

	* deprecate save_encryption_settings (they are part of the normal settings)
	* add getters for peer_class_filter and peer_class_type_filter
	* make torrent_handler::set_priority() to use peer_classes
	* fix support for boost-1.66 (requires C++11)
	* fix i2p support
	* fix loading resume data when in seed mode
	* fix part-file creation race condition
	* fix issue with initializing settings on session construction
	* fix issue with receiving interested before metadata
	* fix IPv6 tracker announce issue
	* restore path sanitization behavior of ":"
	* fix listen socket issue when disabling "force_proxy" mode
	* fix full allocation failure on APFS

1.1.5 release

	* fix infinite loop when parsing certain invalid magnet links
	* fix parsing of torrents with certain invalid filenames
	* fix leak of torrent_peer objecs (entries in peer_list)
	* fix leak of peer_class objects (when setting per-torrent rate limits)
	* expose peer_class API to python binding
	* fix integer overflow in whole_pieces_threshold logic
	* fix uTP path MTU discovery issue on windows (DF bit was not set correctly)
	* fix python binding for torrent_handle, to be hashable
	* fix IPv6 tracker support by performing the second announce in more cases
	* fix utf-8 encoding check in torrent parser
	* fix infinite loop when parsing maliciously crafted torrents
	* fix invalid read in parse_int in bdecoder (CVE-2017-9847)
	* fix issue with very long tracker- and web seed URLs
	* don't attempt to create empty files on startup, if they already exist
	* fix force-recheck issue (new files would not be picked up)
	* fix inconsistency in file_priorities and override_resume_data behavior
	* fix paused torrents not generating a state update when their ul/dl rate
	  transitions to zero

1.1.4 release

	* corrected missing const qualifiers on bdecode_node
	* fix changing queue position of paused torrents (1.1.3 regression)
	* fix re-check issue after move_storage
	* handle invalid arguments to set_piece_deadline()
	* move_storage did not work for torrents without metadata
	* improve shutdown time by only announcing to trackers whose IP we know
	* fix python3 portability issue in python binding
	* delay 5 seconds before reconnecting socks5 proxy for UDP ASSOCIATE
	* fix NAT-PMP crash when removing a mapping at the wrong time
	* improve path sanitization (filter unicode text direction characters)
	* deprecate partial_piece_info::piece_state
	* bind upnp requests to correct local address
	* save resume data when removing web seeds
	* fix proxying of https connections
	* fix race condition in disk I/O storage class
	* fix http connection timeout on multi-homed hosts
	* removed depdendency on boost::uintptr_t for better compatibility
	* fix memory leak in the disk cache
	* fix double free in disk cache
	* forward declaring libtorrent types is discouraged. a new fwd.hpp header is provided

1.1.3 release

	* removed (broken) support for incoming connections over socks5
	* restore announce_entry's timestamp fields to posix time in python binding
	* deprecate torrent_added_alert (in favor of add_torrent_alert)
	* fix python binding for parse_magnet_uri
	* fix minor robustness issue in DHT bootstrap logic
	* fix issue where torrent_status::num_seeds could be negative
	* document deprecation of dynamic loading/unloading of torrents
	* include user-agent in tracker announces in anonymous_mode for private torrents
	* add support for IPv6 peers from udp trackers
	* correctly URL encode the IPv6 argument to trackers
	* fix default file pool size on windows
	* fix bug where settings_pack::file_pool_size setting was not being honored
	* add feature to periodically close files (to make windows clear disk cache)
	* fix bug in torrent_handle::file_status
	* fix issue with peers not updated on metadata from magnet links

1.1.2 release

	* default TOS marking to 0x20
	* fix invalid access when leaving seed-mode with outstanding hash jobs
	* fix ABI compatibility issue introduced with preformatted entry type
	* add web_seed_name_lookup_retry to session_settings
	* slightly improve proxy settings backwards compatibility
	* add function to get default settings
	* updating super seeding would include the torrent in state_update_alert
	* fix issue where num_seeds could be greater than num_peers in torrent_status
	* finished non-seed torrents can also be in super-seeding mode
	* fix issue related to unloading torrents
	* fixed finished-time calculation
	* add missing min_memory_usage() and high_performance_seed() settings presets to python
	* fix stat cache issue that sometimes would produce incorrect resume data
	* storage optimization to peer classes
	* fix torrent name in alerts of builds with deprecated functions
	* make torrent_info::is_valid() return false if torrent failed to load
	* fix per-torrent rate limits for >256 peer classes
	* don't load user_agent and peer_fingerprint from session_state
	* fix file rename issue with name prefix matching torrent name
	* fix division by zero when setting tick_interval > 1000
	* fix move_storage() to its own directory (would delete the files)
	* fix socks5 support for UDP
	* add setting urlseed_max_request_bytes to handle large web seed requests
	* fix python build with CC/CXX environment
	* add trackers from add_torrent_params/magnet links to separate tiers
	* fix resumedata check issue with files with priority 0
	* deprecated mmap_cache feature
	* add utility function for generating peer ID fingerprint
	* fix bug in last-seen-complete
	* remove file size limit in torrent_info filename constructor
	* fix tail-padding for last file in create_torrent
	* don't send user-agent in metadata http downloads or UPnP requests when
	  in anonymous mode
	* fix internal resolve links lookup for mutable torrents
	* hint DHT bootstrap nodes of actual bootstrap request

1.1.1 release

	* update puff.c for gzip inflation (CVE-2016-7164)
	* add dht_bootstrap_node a setting in settings_pack (and add default)
	* make pad-file and symlink support conform to BEP47
	* fix piece picker bug that could result in division by zero
	* fix value of current_tracker when all tracker failed
	* deprecate lt_trackers extension
	* remove load_asnum_db and load_country_db from python bindings
	* fix crash in session::get_ip_filter when not having set one
	* fix filename escaping when repairing torrents with broken web seeds
	* fix bug where file_completed_alert would not be posted unless file_progress
	  had been queries by the client
	* move files one-by-one when moving storage for a torrent
	* fix bug in enum_net() for BSD and Mac
	* fix bug in python binding of announce_entry
	* fixed bug related to flag_merge_resume_http_seeds flag in add_torrent_params
	* fixed inverted priority of incoming piece suggestions
	* optimize allow-fast logic
	* fix issue where FAST extension messages were not used during handshake
	* fixed crash on invalid input in http_parser
	* upgraded to libtommath 1.0
	* fixed parsing of IPv6 endpoint with invalid port character separator
	* added limited support for new x.pe parameter from BEP 9
	* fixed dht stats counters that weren't being updated
	* make sure add_torrent_alert is always posted before other alerts for
	  the torrent
	* fixed peer-class leak when settings per-torrent rate limits
	* added a new "preformatted" type to bencode entry variant type
	* improved Socks5 support and test coverage
	* fix set_settings in python binding
	* Added missing alert categories in python binding
	* Added dht_get_peers_reply_alert alert in python binding
	* fixed updating the node id reported to peers after changing IPs

1.1.0 release

	* improve robustness and performance of uTP PMTU discovery
	* fix duplicate ACK issue in uTP
	* support filtering which parts of session state are loaded by load_state()
	* deprecate support for adding torrents by HTTP URL
	* allow specifying which tracker to scrape in scrape_tracker
	* tracker response alerts from user initiated announces/scrapes are now
	  posted regardless of alert mask
	* improve DHT performance when changing external IP (primarily affects
	  bootstrapping).
	* add feature to stop torrents immediately after checking files is done
	* make all non-auto managed torrents exempt from queuing logic, including
	  checking torrents.
	* add option to not proxy tracker connections through proxy
	* removed sparse-regions feature
	* support using 0 disk threads (to perform disk I/O in network thread)
	* removed deprecated handle_alert template
	* enable logging build config by default (but alert mask disabled by default)
	* deprecated RSS API
	* experimental support for BEP 38, "mutable torrents"
	* replaced lazy_bdecode with a new bdecoder that's a lot more efficient
	* deprecate time functions, expose typedefs of boost::chrono in the
	  libtorrent namespace instead
	* deprecate file_base feature in file_storage/torrent_info
	* changed default piece and file priority to 4 (previously 1)
	* improve piece picker support for reverse picking (used for snubbed peers)
	  to not cause priority inversion for regular peers
	* improve piece picker to better support torrents with very large pieces
	  and web seeds. (request large contiguous ranges, but not necessarily a
	  whole piece).
	* deprecated session_status and session::status() in favor of performance
	  counters.
	* improve support for HTTP where one direction of the socket is shut down.
	* remove internal fields from web_seed_entry
	* separate crypto library configuration <crypto> and whether to support
	  bittorrent protocol encryption <encryption>
	* simplify bittorrent protocol encryption by just using internal RC4
	  implementation.
	* optimize copying torrent_info and file_storage objects
	* cancel non-critical DNS lookups when shutting down, to cut down on
	  shutdown delay.
	* greatly simplify the debug logging infrastructure. logs are now delivered
	  as alerts, and log level is controlled by the alert mask.
	* removed auto_expand_choker. use rate_based_choker instead
	* optimize UDP tracker packet handling
	* support SSL over uTP connections
	* support web seeds that resolve to multiple IPs
	* added auto-sequential feature. download well-seeded torrents in-order
	* removed built-in GeoIP support (this functionality is orthogonal to
	  libtorrent)
	* deprecate proxy settings in favor of regular settings
	* deprecate separate settings for peer protocol encryption
	* support specifying listen interfaces and outgoing interfaces as device
	  names (eth0, en2, tun0 etc.)
	* support for using purgrable memory as disk cache on Mac OS.
	* be more aggressive in corking sockets, to coalesce messages into larger
	  packets.
	* pre-emptively unchoke peers to save one round-trip at connection start-up.
	* add session constructor overload that takes a settings_pack
	* torrent_info is no longer an intrusive_ptr type. It is held by shared_ptr.
	  This is a non-backwards compatible change
	* move listen interface and port to the settings
	* move use_interfaces() to be a setting
	* extend storage interface to allow deferred flushing and flush the part-file
	  metadata periodically
	* make statistics propagate instantly rather than on the second tick
	* support for partfiles, where partial pieces belonging to skipped files are
	  put
	* support using multiple threads for socket operations (especially useful for
	  high performance SSL connections)
	* allow setting rate limits for arbitrary peer groups. Generalizes
	  per-torrent rate limits, and local peer limits
	* improved disk cache complexity O(1) instead of O(log(n))
	* add feature to allow storing disk cache blocks in an mmapped file
	  (presumably on an SSD)
	* optimize peer connection distribution logic across torrents to scale
	  better with many torrents
	* replaced std::map with boost::unordered_map for torrent list, to scale
	  better with many torrents
	* optimized piece picker
	* optimized disk cache
	* optimized .torrent file parsing
	* optimized initialization of storage when adding a torrent
	* added support for adding torrents asynchronously (for improved startup
	  performance)
	* added support for asynchronous disk I/O
	* almost completely changed the storage interface (for custom storage)
	* added support for hashing pieces in multiple threads

	* fix padfile issue
	* fix PMTUd bug
	* update puff to fix gzip crash

1.0.10 release

	* fixed inverted priority of incoming piece suggestions
	* fixed crash on invalid input in http_parser
	* added a new "preformatted" type to bencode entry variant type
	* fix division by zero in super-seeding logic

1.0.9 release

	* fix issue in checking outgoing interfaces (when that option is enabled)
	* python binding fix for boost-1.60.0
	* optimize enumeration of network interfaces on windows
	* improve reliability of binding listen sockets
	* support SNI in https web seeds and trackers
	* fix unhandled exception in DHT when receiving a DHT packet over IPv6

1.0.8 release

	* fix bug where web seeds were not used for torrents added by URL
	* fix support for symlinks on windows
	* fix long filename issue (on unixes)
	* fixed performance bug in DHT torrent eviction
	* fixed win64 build (GetFileAttributesEx)
	* fixed bug when deleting files for magnet links before they had metadata

1.0.7 release

	* fix bug where loading settings via load_state() would not trigger all
	  appropriate actions
	* fix bug where 32 bit builds could use more disk cache than the virtual
	  address space (when set to automatic)
	* fix support for torrents with > 500'000 pieces
	* fix ip filter bug when banning peers
	* fix IPv6 IP address resolution in URLs
	* introduce run-time check for torrent info-sections beeing too large
	* fix web seed bug when using proxy and proxy-peer-connections=false
	* fix bug in magnet link parser
	* introduce add_torrent_params flags to merge web seeds with resume data
	  (similar to trackers)
	* fix bug where dont_count_slow_torrents could not be disabled
	* fix fallocate hack on linux (fixes corruption on some architectures)
	* fix auto-manage bug with announce to tracker/lsd/dht limits
	* improve DHT routing table to not create an unbalanced tree
	* fix bug in uTP that would cause any connection taking more than one second
	  to connect be timed out (introduced in the vulnerability path)
	* fixed falling back to sending UDP packets direct when socks proxy fails
	* fixed total_wanted bug (when setting file priorities in add_torrent_params)
	* fix python3 compatibility with sha1_hash

1.0.6 release

	* fixed uTP vulnerability
	* make utf8 conversions more lenient
	* fix loading of piece priorities from resume data
	* improved seed-mode handling (seed-mode will now automatically be left when
	  performing operations implying it's not a seed)
	* fixed issue with file priorities and override resume data
	* fix request queue size performance issue
	* slightly improve UDP tracker performance
	* fix http scrape
	* add missing port mapping functions to python binding
	* fix bound-checking issue in bdecoder
	* expose missing dht_settings fields to python
	* add function to query the DHT settings
	* fix bug in 'dont_count_slow_torrents' feature, which would start too many
	  torrents

1.0.5 release

	* improve ip_voter to avoid flapping
	* fixed bug when max_peerlist_size was set to 0
	* fix issues with missing exported symbols when building dll
	* fix division by zero bug in edge case while connecting peers

1.0.4 release

	* fix bug in python binding for file_progress on torrents with no metadata
	* fix assert when removing a connected web seed
	* fix bug in tracker timeout logic
	* switch UPnP post back to HTTP 1.1
	* support conditional DHT get
	* OpenSSL build fixes
	* fix DHT scrape bug

1.0.3 release

	* python binding build fix for boost-1.57.0
	* add --enable-export-all option to configure script, to export all symbols
	  from libtorrent
	* fix if_nametoindex build error on windows
	* handle overlong utf-8 sequences
	* fix link order bug in makefile for python binding
	* fix bug in interest calculation, causing premature disconnects
	* tweak flag_override_resume_data semantics to make more sense (breaks
	  backwards compatibility of edge-cases)
	* improve DHT bootstrapping and periodic refresh
	* improve DHT maintanence performance (by pinging instead of full lookups)
	* fix bug in DHT routing table node-id prefix optimization
	* fix incorrect behavior of flag_use_resume_save_path
	* fix protocol race-condition in super seeding mode
	* support read-only DHT nodes
	* remove unused partial hash DHT lookups
	* remove potentially privacy leaking extension (non-anonymous mode)
	* peer-id connection ordering fix in anonymous mode
	* mingw fixes

1.0.2 release

	* added missing force_proxy to python binding
	* anonymous_mode defaults to false
	* make DHT DOS detection more forgiving to bursts
	* support IPv6 multicast in local service discovery
	* simplify CAS function in DHT put
	* support IPv6 traffic class (via the TOS setting)
	* made uTP re-enter slow-start after time-out
	* fixed uTP upload performance issue
	* fix missing support for DHT put salt

1.0.1 release

	* fix alignment issue in bitfield
	* improved error handling of gzip
	* fixed crash when web seeds redirect
	* fix compiler warnings

1.0 release

	* fix bugs in convert_to/from_native() on windows
	* fix support for web servers not supporting keepalive
	* support storing save_path in resume data
	* don't use full allocation on network drives (on windows)
	* added clear_piece_deadlines() to remove all piece deadlines
	* improve queuing logic of inactive torrents (dont_count_slow_torrents)
	* expose optimistic unchoke logic to plugins
	* fix issue with large UDP packets on windows
	* remove set_ratio() feature
	* improve piece_deadline/streaming
	* honor pieces with priority 7 in sequential download mode
	* simplified building python bindings
	* make ignore_non_routers more forgiving in the case there are no UPnP
	  devices at a known router. Should improve UPnP compatibility.
	* include reason in peer_blocked_alert
	* support magnet links wrapped in .torrent files
	* rate limiter optimization
	* rate limiter overflow fix (for very high limits)
	* non-auto-managed torrents no longer count against the torrent limits
	* handle DHT error responses correctly
	* allow force_announce to only affect a single tracker
	* add moving_storage field to torrent_status
	* expose UPnP and NAT-PMP mapping in session object
	* DHT refactoring and support for storing arbitrary data with put and get
	* support building on android
	* improved support for web seeds that don't support keep-alive
	* improve DHT routing table to return better nodes (lower RTT and closer
	  to target)
	* don't use pointers to resume_data and file_priorities in
	  add_torrent_params
	* allow moving files to absolute paths, out of the download directory
	* make move_storage more generic to allow both overwriting files as well
	  as taking existing ones
	* fix choking issue at high upload rates
	* optimized rate limiter
	* make disk cache pool allocator configurable
	* fix library ABI to not depend on logging being enabled
	* use hex encoding instead of base32 in create_magnet_uri
	* include name, save_path and torrent_file in torrent_status, for
	  improved performance
	* separate anonymous mode and force-proxy mode, and tighten it up a bit
	* add per-tracker scrape information to announce_entry
	* report errors in read_piece_alert
	* DHT memory optimization
	* improve DHT lookup speed
	* improve support for windows XP and earlier
	* introduce global connection priority for improved swarm performance
	* make files deleted alert non-discardable
	* make built-in sha functions not conflict with libcrypto
	* improve web seed hash failure case
	* improve DHT lookup times
	* uTP path MTU discovery improvements
	* optimized the torrent creator optimizer to scale significantly better
	  with more files
	* fix uTP edge case where udp socket buffer fills up
	* fix nagle implementation in uTP

	* fix bug in error handling in protocol encryption

0.16.18 release

	* fix uninitialized values in DHT DOS mitigation
	* fix error handling in file::phys_offset
	* fix bug in HTTP scrape response parsing
	* enable TCP keepalive for socks5 connection for UDP associate
	* fix python3 support
	* fix bug in lt_donthave extension
	* expose i2p_alert to python. cleaning up of i2p connection code
	* fixed overflow and download performance issue when downloading at high rates
	* fixed bug in add_torrent_alert::message for magnet links
	* disable optimistic disconnects when connection limit is low
	* improved error handling of session::listen_on
	* suppress initial 'completed' announce to trackers added with replace_trackers
	  after becoming a seed
	* SOCKS4 fix for trying to connect over IPv6
	* fix saving resume data when removing all trackers
	* fix bug in udp_socket when changing socks5 proxy quickly

0.16.17 release

	* don't fall back on wildcard port in UPnP
	* fix local service discovery for magnet links
	* fix bitfield issue in file_storage
	* added work-around for MingW issue in file I/O
	* fixed sparse file detection on windows
	* fixed bug in gunzip
	* fix to use proxy settings when adding .torrent file from URL
	* fix resume file issue related to daylight savings time on windows
	* improve error checking in lazy_bdecode

0.16.16 release

	* add missing add_files overload to the python bindings
	* improve error handling in http gunzip
	* fix debug logging for banning web seeds
	* improve support for de-selected files in full allocation mode
	* fix dht_bootstrap_alert being posted
	* SetFileValidData fix on windows (prevents zero-fill)
	* fix minor lock_files issue on unix

0.16.15 release

	* fix mingw time_t 64 bit issue
	* fix use of SetFileValidData on windows
	* fix crash when using full allocation storage mode
	* improve error_code and error_category support in python bindings
	* fix python binding for external_ip_alert

0.16.14 release

	* make lt_tex more robust against bugs and malicious behavior
	* HTTP chunked encoding fix
	* expose file_granularity flag to python bindings
	* fix DHT memory error
	* change semantics of storage allocation to allocate on first write rather
	  than on startup (behaves better with changing file priorities)
	* fix resend logic in response to uTP SACK messages
	* only act on uTP RST packets with correct ack_nr
	* make uTP errors log in normal log mode (not require verbose)
	* deduplicate web seed entries from torrent files
	* improve error reporting from lazy_decode()

0.16.13 release

	* fix auto-manage issue when pausing session
	* fix bug in non-sparse mode on windows, causing incorrect file errors to
	  be generated
	* fix set_name() on file_storage actually affecting save paths
	* fix large file support issue on mingw
	* add some error handling to set_piece_hashes()
	* fix completed-on timestamp to not be clobbered on each startup
	* fix deadlock caused by some UDP tracker failures
	* fix potential integer overflow issue in timers on windows
	* minor fix to peer_proportional mixed_mode algorithm (TCP limit could go
	  too low)
	* graceful pause fix
	* i2p fixes
	* fix issue when loading certain malformed .torrent files
	* pass along host header with http proxy requests and possible
	  http_connection shutdown hang

0.16.12 release

	* fix building with C++11
	* fix IPv6 support in UDP socket (uTP)
	* fix mingw build issues
	* increase max allowed outstanding piece requests from peers
	* uTP performance improvement. only fast retransmit one packet at a time
	* improve error message for 'file too short'
	* fix piece-picker stat bug when only selecting some files for download
	* fix bug in async_add_torrent when settings file_priorities
	* fix boost-1.42 support for python bindings
	* fix memory allocation issue (virtual addres space waste) on windows

0.16.11 release

	* fix web seed URL double escape issue
	* fix string encoding issue in alert messages
	* fix SSL authentication issue
	* deprecate std::wstring overloads. long live utf-8
	* improve time-critical pieces feature (streaming)
	* introduce bandwidth exhaustion attack-mitigation in allowed-fast pieces
	* python binding fix issue where torrent_info objects where destructing when
	  their torrents were deleted
	* added missing field to scrape_failed_alert in python bindings
	* GCC 4.8 fix
	* fix proxy failure semantics with regards to anonymous mode
	* fix round-robin seed-unchoke algorithm
	* add bootstrap.sh to generage configure script and run configure
	* fix bug in SOCK5 UDP support
	* fix issue where torrents added by URL would not be started immediately

0.16.10 release

	* fix encryption level handle invalid values
	* add a number of missing functions to the python binding
	* fix typo in Jamfile for building shared libraries
	* prevent tracker exchange for magnet links before metadata is received
	* fix crash in make_magnet_uri when generating links longer than 1024
	  characters
	* fix hanging issue when closing files on windows (completing a download)
	* fix piece picking edge case that could cause torrents to get stuck at
	  hash failure
	* try unencrypted connections first, and fall back to encryption if it
	  fails (performance improvement)
	* add missing functions to python binding (flush_cache(), remap_files()
	  and orig_files())
	* improve handling of filenames that are invalid on windows
	* support 'implied_port' in DHT announce_peer
	* don't use pool allocator for disk blocks (cache may now return pages
	  to the kernel)

0.16.9 release

	* fix long filename truncation on windows
	* distinguish file open mode when checking files and downloading/seeding
	  with bittorrent. updates storage interface
	* improve file_storage::map_file when dealing with invalid input
	* improve handling of invalid utf-8 sequences in strings in torrent files
	* handle more cases of broken .torrent files
	* fix bug filename collision resolver
	* fix bug in filename utf-8 verification
	* make need_save_resume() a bit more robust
	* fixed sparse flag manipulation on windows
	* fixed streaming piece picking issue

0.16.8 release

	* make rename_file create missing directories for new filename
	* added missing python function: parse_magnet_uri
	* fix alerts.all_categories in python binding
	* fix torrent-abort issue which would cancel name lookups of other torrents
	* make torrent file parser reject invalid path elements earlier
	* fixed piece picker bug when using pad-files
	* fix read-piece response for cancelled deadline-pieces
	* fixed file priority vector-overrun
	* fix potential packet allocation alignment issue in utp
	* make 'close_redudnant_connections' cover more cases
	* set_piece_deadline() also unfilters the piece (if its priority is 0)
	* add work-around for bug in windows vista and earlier in
	  GetOverlappedResult
	* fix traversal algorithm leak in DHT
	* fix string encoding conversions on windows
	* take torrent_handle::query_pieces into account in torrent_handle::statue()
	* honor trackers responding with 410
	* fixed merkle tree torrent creation bug
	* fixed crash with empty url-lists in torrent files
	* added missing max_connections() function to python bindings

0.16.7 release

	* fix string encoding in error messages
	* handle error in read_piece and set_piece_deadline when torrent is removed
	* DHT performance improvement
	* attempt to handle ERROR_CANT_WAIT disk error on windows
	* improve peers exchanged over PEX
	* fixed rare crash in ut_metadata extension
	* fixed files checking issue
	* added missing pop_alerts() to python bindings
	* fixed typos in configure script, inversing some feature-enable/disable flags
	* added missing flag_update_subscribe to python bindings
	* active_dht_limit, active_tracker_limit and active_lsd_limit now
	  interpret -1 as infinite

0.16.6 release

	* fixed verbose log error for NAT holepunching
	* fix a bunch of typos in python bindings
	* make get_settings available in the python binding regardless of
	  deprecated functions
	* fix typo in python settings binding
	* fix possible dangling pointer use in peer list
	* fix support for storing arbitrary data in the DHT
	* fixed bug in uTP packet circle buffer
	* fix potential crash when using torrent_handle::add_piece
	* added missing add_torrent_alert to python binding

0.16.5 release

	* udp socket refcounter fix
	* added missing async_add_torrent to python bindings
	* raised the limit for bottled http downloads to 2 MiB
	* add support for magnet links and URLs in python example client
	* fixed typo in python bindings' add_torrent_params
	* introduce a way to add built-in plugins from python
	* consistently disconnect the same peer when two peers simultaneously connect
	* fix local endpoint queries for uTP connections
	* small optimization to local peer discovery to ignore our own broadcasts
	* try harder to bind the udp socket (uTP, DHT, UDP-trackers, LSD) to the
	  same port as TCP
	* relax file timestamp requirements for accepting resume data
	* fix performance issue in web seed downloader (coalescing of blocks
	  sometimes wouldn't work)
	* web seed fixes (better support for torrents without trailing / in
	  web seeds)
	* fix some issues with SSL over uTP connections
	* fix UDP trackers trying all endpoints behind the hostname

0.16.4 release

	* raise the default number of torrents allowed to announce to trackers
	  to 1600
	* improve uTP slow start behavior
	* fixed UDP socket error causing it to fail on Win7
	* update use of boost.system to not use deprecated functions
	* fix GIL issue in python bindings. Deprecated extension support in python
	* fixed bug where setting upload slots to -1 would not mean infinite
	* extend the UDP tracker protocol to include the request string from the
	  tracker URL
	* fix mingw build for linux crosscompiler

0.16.3 release

	* fix python binding backwards compatibility in replace_trackers
	* fix possible starvation in metadata extension
	* fix crash when creating torrents and optimizing file order with pad files
	* disable support for large MTUs in uTP until it is more reliable
	* expose post_torrent_updates and state_update_alert to python bindings
	* fix incorrect SSL error messages
	* fix windows build of shared library with openssl
	* fix race condition causing shutdown hang

0.16.2 release

	* fix permissions issue on linux with noatime enabled for non-owned files
	* use random peer IDs in anonymous mode
	* fix move_storage bugs
	* fix unnecessary dependency on boost.date_time when building boost.asio as separate compilation
	* always use SO_REUSEADDR and deprecate the flag to turn it on
	* add python bindings for SSL support
	* minor uTP tweaks
	* fix end-game mode issue when some files are selected to not be downloaded
	* improve uTP slow start
	* make uTP less aggressive resetting cwnd when idle

0.16.1 release

	* fixed crash when providing corrupt resume data
	* fixed support for boost-1.44
	* fixed reversed semantics of queue_up() and queue_down()
	* added missing functions to python bindings (file_priority(), set_dht_settings())
	* fixed low_prio_disk support on linux
	* fixed time critical piece accounting in the request queue
	* fixed semantics of rate_limit_utp to also ignore per-torrent limits
	* fixed piece sorting bug of deadline pieces
	* fixed python binding build on Mac OS and BSD
	* fixed UNC path normalization (on windows, unless UNC paths are disabled)
	* fixed possible crash when enabling multiple connections per IP
	* fixed typo in win vista specific code, breaking the build
	* change default of rate_limit_utp to true
	* fixed DLL export issue on windows (when building a shared library linking statically against boost)
	* fixed FreeBSD build
	* fixed web seed performance issue with pieces > 1 MiB
	* fixed unchoke logic when using web seeds
	* fixed compatibility with older versions of boost (down to boost 1.40)

0.16 release

	* support torrents with more than 262000 pieces
	* make tracker back-off configurable
	* don't restart the swarm after downloading metadata from magnet links
	* lower the default tracker retry intervals
	* support banning web seeds sending corrupt data
	* don't let hung outgoing connection attempts block incoming connections
	* improve SSL torrent support by using SNI and a single SSL listen socket
	* improved peer exchange performance by sharing incoming connections which advertize listen port
	* deprecate set_ratio(), and per-peer rate limits
	* add web seed support for torrents with pad files
	* introduced a more scalable API for torrent status updates (post_torrent_updates()) and updated client_test to use it
	* updated the API to add_torrent_params turning all bools into flags of a flags field
	* added async_add_torrent() function to significantly improve performance when
	  adding many torrents
	* change peer_states to be a bitmask (bw_limit, bw_network, bw_disk)
	* changed semantics of send_buffer_watermark_factor to be specified as a percentage
	* add incoming_connection_alert for logging all successful incoming connections
	* feature to encrypt peer connections with a secret AES-256 key stored in .torrent file
	* deprecated compact storage allocation
	* close files in separate thread on systems where close() may block (Mac OS X for instance)
	* don't create all directories up front when adding torrents
	* support DHT scrape
	* added support for fadvise/F_RDADVISE for improved disk read performance
	* introduced pop_alerts() which pops the entire alert queue in a single call
	* support saving metadata in resume file, enable it by default for magnet links
	* support for receiving multi announce messages for local peer discovery
	* added session::listen_no_system_port flag to prevent libtorrent from ever binding the listen socket to port 0
	* added option to not recheck on missing or incomplete resume data
	* extended stats logging with statistics=on builds
	* added new session functions to more efficiently query torrent status
	* added alerts for added and removed torrents
	* expanded plugin interface to support session wide states
	* made the metadata block requesting algorithm more robust against hash check failures
	* support a separate option to use proxies for peers or not
	* pausing the session now also pauses checking torrents
	* moved alert queue size limit into session_settings
	* added support for DHT rss feeds (storing only)
	* added support for RSS feeds
	* fixed up some edge cases in DHT routing table and improved unit test of it
	* added error category and error codes for HTTP errors
	* made the DHT implementation slightly more robust against routing table poisoning and node ID spoofing
	* support chunked encoding in http downloads (http_connection)
	* support adding torrents by url to the .torrent file
	* support CDATA tags in xml parser
	* use a python python dictionary for settings instead of session_settings object (in python bindings)
	* optimized metadata transfer (magnet link) startup time (shaved off about 1 second)
	* optimized swarm startup time (shaved off about 1 second)
	* support DHT name lookup
	* optimized memory usage of torrent_info and file_storage, forcing some API changes
	  around file_storage and file_entry
	* support trackerid tracker extension
	* graceful peer disconnect mode which finishes transactions before disconnecting peers
	* support chunked encoding for web seeds
	* uTP protocol support
	* resistance towards certain flood attacks
	* support chunked encoding for web seeds (only for BEP 19, web seeds)
	* optimized session startup time
	* support SSL for web seeds, through all proxies
	* support extending web seeds with custom authorization and extra headers
	* settings that are not changed from the default values are not saved
	  in the session state
	* made seeding choking algorithm configurable
	* deprecated setters for max connections, max half-open, upload and download
	  rates and unchoke slots. These are now set through session_settings
	* added functions to query an individual peer's upload and download limit
	* full support for BEP 21 (event=paused)
	* added share-mode feature for improving share ratios
	* merged all proxy settings into a single one
	* improved SOCKS5 support by proxying hostname lookups
	* improved support for multi-homed clients
	* added feature to not count downloaded bytes from web seeds in stats
	* added alert for incoming local service discovery messages
	* added option to set file priorities when adding torrents
	* removed the session mutex for improved performance
	* added upload and download activity timer stats for torrents
	* made the reuse-address flag configurable on the listen socket
	* moved UDP trackers over to use a single socket
	* added feature to make asserts log to a file instead of breaking the process
	  (production asserts)
	* optimized disk I/O cache clearing
	* added feature to ask a torrent if it needs to save its resume data or not
	* added setting to ignore file modification time when loading resume files
	* support more fine-grained torrent states between which peer sources it
	  announces to
	* supports calculating sha1 file-hashes when creating torrents
	* made the send_buffer_watermark performance warning more meaningful
	* supports complete_ago extension
	* dropped zlib as a dependency and builds using puff.c instead
	* made the default cache size depend on available physical RAM
	* added flags to torrent::status() that can filter which values are calculated
	* support 'explicit read cache' which keeps a specific set of pieces
	  in the read cache, without implicitly caching other pieces
	* support sending suggest messages based on what's in the read cache
	* clear sparse flag on files that complete on windows
	* support retry-after header for web seeds
	* replaced boost.filesystem with custom functions
	* replaced dependency on boost.thread by asio's internal thread primitives
	* added support for i2p torrents
	* cleaned up usage of MAX_PATH and related macros
	* made it possible to build libtorrent without RTTI support
	* added support to build with libgcrypt and a shipped version of libtommath
	* optimized DHT routing table memory usage
	* optimized disk cache to work with large caches
	* support variable number of optimistic unchoke slots and to dynamically
	  adjust based on the total number of unchoke slots
	* support for BitTyrant choker algorithm
	* support for automatically start torrents when they receive an
	  incoming connection
	* added more detailed instrumentation of the disk I/O thread

0.15.11 release

	* fixed web seed bug, sometimes causing infinite loops
	* fixed race condition when setting session_settings immediately after creating session
	* give up immediately when failing to open a listen socket (report the actual error)
	* restored ABI compatibility with 0.15.9
	* added missing python bindings for create_torrent and torrent_info

0.15.10 release

	* fix 'parameter incorrect' issue when using unbuffered IO on windows
	* fixed UDP socket error handling on windows
	* fixed peer_tos (type of service) setting
	* fixed crash when loading resume file with more files than the torrent in it
	* fix invalid-parameter error on windows when disabling filesystem disk cache
	* fix connection queue issue causing shutdown delays
	* fixed mingw build
	* fix overflow bug in progress_ppm field
	* don't filter local peers received from a non-local tracker
	* fix python deadlock when using python extensions
	* fixed small memory leak in DHT

0.15.9 release

	* added some functions missing from the python binding
	* fixed rare piece picker bug
	* fixed invalid torrent_status::finished_time
	* fixed bugs in dont-have and upload-only extension messages
	* don't open files in random-access mode (speeds up hashing)

0.15.8 release

	* allow NULL to be passed to create_torrent::set_comment and create_torrent::set_creator
	* fix UPnP issue for routers with multiple PPPoE connections
	* fix issue where event=stopped announces wouldn't be sent when closing session
	* fix possible hang in file::readv() on windows
	* fix CPU busy loop issue in tracker announce logic
	* honor IOV_MAX when using writev and readv
	* don't post 'operation aborted' UDP errors when changing listen port
	* fix tracker retry logic, where in some configurations the next tier would not be tried
	* fixed bug in http seeding logic (introduced in 0.15.7)
	* add support for dont-have extension message
	* fix for set_piece_deadline
	* add reset_piece_deadline function
	* fix merkle tree torrent assert

0.15.7 release

	* exposed set_peer_id to python binding
	* improve support for merkle tree torrent creation
	* exposed comparison operators on torrent_handle to python
	* exposed alert error_codes to python
	* fixed bug in announce_entry::next_announce_in and min_announce_in
	* fixed sign issue in set_alert_mask signature
	* fixed unaligned disk access for unbuffered I/O in windows
	* support torrents whose name is empty
	* fixed connection limit to take web seeds into account as well
	* fixed bug when receiving a have message before having the metadata
	* fixed python bindings build with disabled DHT support
	* fixed BSD file allocation issue
	* fixed bug in session::delete_files option to remove_torrent

0.15.6 release

	* fixed crash in udp trackers when using SOCKS5 proxy
	* fixed reconnect delay when leaving upload only mode
	* fixed default values being set incorrectly in add_torrent_params through add_magnet_uri in python bindings
	* implemented unaligned write (for unbuffered I/O)
	* fixed broadcast_lsd option
	* fixed udp-socket race condition when using a proxy
	* end-game mode optimizations
	* fixed bug in udp_socket causing it to issue two simultaneous async. read operations
	* fixed mingw build
	* fixed minor bug in metadata block requester (for magnet links)
	* fixed race condition in iconv string converter
	* fixed error handling in torrent_info constructor
	* fixed bug in torrent_info::remap_files
	* fix python binding for wait_for_alert
	* only apply privileged port filter to DHT-only peers

0.15.5 release

	* support DHT extension to report external IPs
	* fixed rare crash in http_connection's error handling
	* avoid connecting to peers listening on ports < 1024
	* optimized piece picking to not cause busy loops in some end-game modes
	* fixed python bindings for tcp::endpoint
	* fixed edge case of pad file support
	* limit number of torrents tracked by DHT
	* fixed bug when allow_multiple_connections_per_ip was enabled
	* potential WOW64 fix for unbuffered I/O (windows)
	* expose set_alert_queue_size_limit to python binding
	* support dht nodes in magnet links
	* support 100 Continue HTTP responses
	* changed default choker behavior to use 8 unchoke slots (instead of being rate based)
	* fixed error reporting issue in disk I/O thread
	* fixed file allocation issues on linux
	* fixed filename encoding and decoding issue on platforms using iconv
	* reports redundant downloads to tracker, fixed downloaded calculation to
	  be more stable when not including redundant. Improved redundant data accounting
	  to be more accurate
	* fixed bugs in http seed connection and added unit test for it
	* fixed error reporting when fallocate fails
	* deprecate support for separate proxies for separate kinds of connections

0.15.4 release

	* fixed piece picker issue triggered by hash failure and timed out requests to the piece
	* fixed optimistic unchoke issue when setting per torrent unchoke limits
	* fixed UPnP shutdown issue
	* fixed UPnP DeletePortmapping issue
	* fixed NAT-PMP issue when adding the same mapping multiple times
	* no peers from tracker when stopping is no longer an error
	* improved web seed retry behavior
	* fixed announce issue

0.15.3 release

	* fixed announce bug where event=completed would not be sent if it violated the
	  min-announce of the tracker
	* fixed limitation in rate limiter
	* fixed build error with boost 1.44

0.15.2 release

	* updated compiler to msvc 2008 for python binding
	* restored default fail_limit to unlimited on all trackers
	* fixed rate limit bug for DHT
	* fixed SOCKS5 bug for routing UDP packets
	* fixed bug on windows when verifying resume data for a torrent where
	  one of its directories had been removed
	* fixed race condition in peer-list with DHT
	* fix force-reannounce and tracker retry issue

0.15.1 release

	* fixed rare crash when purging the peer list
	* fixed race condition around m_abort in session_impl
	* fixed bug in web_peer_connection which could cause a hang when downloading
	  from web servers
	* fixed bug in metadata extensions combined with encryption
	* refactored socket reading code to not use async. operations unnecessarily
	* some timer optimizations
	* removed the reuse-address flag on the listen socket
	* fixed bug where local peer discovery and DHT wouldn't be announced to without trackers
	* fixed bug in bdecoder when decoding invalid messages
	* added build warning when building with UNICODE but the standard library
	  doesn't provide std::wstring
	* fixed add_node python binding
	* fixed issue where trackers wouldn't tried immediately when the previous one failed
	* fixed synchronization issue between download queue and piece picker
	* fixed bug in udp tracker scrape response parsing
	* fixed bug in the disk thread that could get triggered under heavy load
	* fixed bug in add_piece() that would trigger asserts
	* fixed vs 2010 build
	* recognizes more clients in identify_client()
	* fixed bug where trackers wouldn't be retried if they failed
	* slight performance fix in disk elevator algorithm
	* fixed potential issue where a piece could be checked twice
	* fixed build issue on windows related to GetCompressedSize()
	* fixed deadlock when starting torrents with certain invalid tracker URLs
	* fixed iterator bug in disk I/O thread
	* fixed FIEMAP support on linux
	* fixed strict aliasing warning on gcc
	* fixed inconsistency when creating torrents with symlinks
	* properly detect windows version to initialize half-open connection limit
	* fixed bug in url encoder where $ would not be encoded

0.15 release

	* introduced a session state save mechanism. load_state() and save_state().
	  this saves all session settings and state (except torrents)
	* deprecated dht_state functions and merged it with the session state
	* added support for multiple trackers in magnet links
	* added support for explicitly flushing the disk cache
	* added torrent priority to affect bandwidth allocation for its peers
	* reduced the number of floating point operations (to better support
	  systems without FPU)
	* added new alert when individual files complete
	* added support for storing symbolic links in .torrent files
	* added support for uTorrent interpretation of multi-tracker torrents
	* handle torrents with duplicate filenames
	* piece timeouts are adjusted to download rate limits
	* encodes urls in torrent files that needs to be encoded
	* fixed not passing &supportcrypto=1 when encryption is disabled
	* introduced an upload mode, which torrents are switched into when
	  it hits a disk write error, instead of stopping the torrent.
	  this lets libtorrent keep uploading the parts it has when it
	  encounters a disk-full error for instance
	* improved disk error handling and expanded use of error_code in
	  error reporting. added a bandwidth state, bw_disk, when waiting
	  for the disk io thread to catch up writing buffers
	* improved read cache memory efficiency
	* added another cache flush algorithm to write the largest
	  contiguous blocks instead of the least recently used
	* introduced a mechanism to be lighter on the disk when checking torrents
	* applied temporary memory storage optimization to when checking
	  a torrent as well
	* removed hash_for_slot() from storage_interface. It is now implemented
	  by using the readv() function from the storage implementation
	* improved IPv6 support by announcing twice when necessary
	* added feature to set a separate global rate limit for local peers
	* added preset settings for low memory environments and seed machines
	  min_memory_usage() and high_performance_seeder()
	* optimized overall memory usage for DHT nodes and requests, peer
	  entries and disk buffers
	* change in API for block_info in partial_piece_info, instead of
	  accessing 'peer', call 'peer()'
	* added support for fully automatic unchoker (no need to specify
	  number of upload slots). This is on by default
	* added support for changing socket buffer sizes through
	  session_settings
	* added support for merkle hash tree torrents (.merkle.torrent)
	* added 'seed mode', which assumes that all files are complete
	  and checks hashes lazily, as blocks are requested
	* added new extension for file attributes (executable and hidden)
	* added support for unbuffered I/O for aligned files
	* added workaround for sparse file issue on Windows Vista
	* added new lt_trackers extension to exchange trackers between
	  peers
	* added support for BEP 17 http seeds
	* added read_piece() to read pieces from torrent storage
	* added option for udp tracker preference
	* added super seeding
	* added add_piece() function to inject data from external sources
	* add_tracker() function added to torrent_handle
	* if there is no working tracker, current_tracker is the
	  tracker that is currently being tried
	* torrents that are checking can now be paused, which will
	  pause the checking
	* introduced another torrent state, checking_resume_data, which
	  the torrent is in when it's first added, and is comparing
	  the files on disk with the resume data
	* DHT bandwidth usage optimizations
	* rate limited DHT send socket
	* tracker connections are now also subject to IP filtering
	* improved optimistic unchoke logic
	* added monitoring of the DHT lookups
	* added bandwidth reports for estimated TCP/IP overhead and DHT
	* includes DHT traffic in the rate limiter
	* added support for bitcomet padding files
	* improved support for sparse files on windows
	* added ability to give seeding torrents preference to active slots
	* added torrent_status::finished_time
	* automatically caps files and connections by default to rlimit
	* added session::is_dht_running() function
	* added torrent_handle::force_dht_announce()
	* added torrent_info::remap_files()
	* support min_interval tracker extension
	* added session saving and loading functions
	* added support for min-interval in tracker responses
	* only keeps one outstanding duplicate request per peer
	  reduces waste download, specifically when streaming
	* added support for storing per-peer rate limits across reconnects
	* improved fallocate support
	* fixed magnet link issue when using resume data
	* support disk I/O priority settings
	* added info_hash to torrent_deleted_alert
	* improved LSD performance and made the interval configurable
	* improved UDP tracker support by caching connect tokens
	* fast piece optimization

release 0.14.10

	* fixed udp tracker race condition
	* added support for torrents with odd piece sizes
	* fixed issue with disk read cache not being cleared when removing torrents
	* made the DHT socket bind to the same interface as the session
	* fixed issue where an http proxy would not be used on redirects
	* Solaris build fixes
	* disabled buggy disconnect_peers feature

release 0.14.9

	* disabled feature to drop requests after having been skipped too many times
	* fixed range request bug for files larger than 2 GB in web seeds
	* don't crash when trying to create torrents with 0 files
	* fixed big_number __init__ in python bindings
	* fixed optimistic unchoke timer
	* fixed bug where torrents with incorrectly formatted web seed URLs would be
	  connected multiple times
	* fixed MinGW support
	* fixed DHT bootstrapping issue
	* fixed UDP over SOCKS5 issue
	* added support for "corrupt" tracker announce
	* made end-game mode less aggressive

release 0.14.8

	* ignore unkown metadata messages
	* fixed typo that would sometimes prevent queued torrents to be checked
	* fixed bug in auto-manager where active_downloads and active_seeds would
	  sometimes be used incorrectly
	* force_recheck() no longer crashes on torrents with no metadata
	* fixed broadcast socket regression from 0.14.7
	* fixed hang in NATPMP when shut down while waiting for a response
	* fixed some more error handling in bdecode

release 0.14.7

	* fixed deadlock in natpmp
	* resume data alerts are always posted, regardless of alert mask
	* added wait_for_alert to python binding
	* improved invalid filename character replacement
	* improved forward compatibility in DHT
	* added set_piece_hashes that takes a callback to the python binding
	* fixed division by zero in get_peer_info()
	* fixed bug where pieces may have been requested before the metadata
	  was received
	* fixed incorrect error when deleting files from a torrent where
	  not all files have been created
	* announces torrents immediately to the DHT when it's started
	* fixed bug in add_files that would fail to recurse if the path
	  ended with a /
	* fixed bug in error handling when parsing torrent files
	* fixed file checking bug when renaming a file before checking the torrent
	* fixed race conditon when receiving metadata from swarm
	* fixed assert in ut_metadata plugin
	* back-ported some fixes for building with no exceptions
	* fixed create_torrent when passing in a path ending with /
	* fixed move_storage when source doesn't exist
	* fixed DHT state save bug for node-id
	* fixed typo in python binding session_status struct
	* broadcast sockets now join every network interface (used for UPnP and
	  local peer discovery)

release 0.14.6

	* various missing include fixes to be buildable with boost 1.40
	* added missing functions to python binding related to torrent creation
	* fixed to add filename on web seed urls that lack it
	* fixed BOOST_ASIO_HASH_MAP_BUCKETS define for boost 1.39
	* fixed checking of fast and suggest messages when used with magnet links
	* fixed bug where web seeds would not disconnect if being resolved when
	  the torrent was paused
	* fixed download piece performance bug in piece picker
	* fixed bug in connect candidate counter
	* replaces invalid filename characters with .
	* added --with-libgeoip option to configure script to allow building and
	  linking against system wide library
	* fixed potential pure virtual function call in extensions on shutdown
	* fixed disk buffer leak in smart_ban extension

release 0.14.5

	* fixed bug when handling malformed webseed urls and an http proxy
	* fixed bug when setting unlimited upload or download rates for torrents
	* fix to make torrent_status::list_peers more accurate.
	* fixed memory leak in disk io thread when not using the cache
	* fixed bug in connect candidate counter
	* allow 0 upload slots
	* fixed bug in rename_file(). The new name would not always be saved in
	  the resume data
	* fixed resume data compatibility with 0.13
	* fixed rare piece-picker bug
	* fixed bug where one allowed-fast message would be sent even when
	  disabled
	* fixed race condition in UPnP which could lead to crash
	* fixed inversed seed_time ratio logic
	* added get_ip_filter() to session

release 0.14.4

	* connect candidate calculation fix
	* tightened up disk cache memory usage
	* fixed magnet link parser to accept hex-encoded info-hashes
	* fixed inverted logic when picking which peers to connect to
	  (should mean a slight performance improvement)
	* fixed a bug where a failed rename_file() would leave the storage
	  in an error state which would pause the torrent
	* fixed case when move_storage() would fail. Added a new alert
	  to be posted when it does
	* fixed crash bug when shutting down while checking a torrent
	* fixed handling of web seed urls that didn't end with a
	  slash for multi-file torrents
	* lowered the default connection speed to 10 connection attempts
	  per second
	* optimized memory usage when checking files fails
	* fixed bug when checking a torrent twice
	* improved handling of out-of-memory conditions in disk I/O thread
	* fixed bug when force-checking a torrent with partial pieces
	* fixed memory leak in disk cache
	* fixed torrent file path vulnerability
	* fixed upnp
	* fixed bug when dealing with clients that drop requests (i.e. BitComet)
	  fixes assert as well

release 0.14.3

	* added python binding for create_torrent
	* fixed boost-1.38 build
	* fixed bug where web seeds would be connected before the files
	  were checked
	* fixed filename bug when using wide characters
	* fixed rare crash in peer banning code
	* fixed potential HTTP compatibility issue
	* fixed UPnP crash
	* fixed UPnP issue where the control url contained the base url
	* fixed a replace_trackers bug
	* fixed bug where the DHT port mapping would not be removed when
	  changing DHT port
	* fixed move_storage bug when files were renamed to be moved out
	  of the root directory
	* added error handling for set_piece_hashes
	* fixed missing include in enum_if.cpp
	* fixed dual IP stack issue
	* fixed issue where renamed files were sometimes not saved in resume data
	* accepts tracker responses with no 'peers' field, as long as 'peers6'
	  is present
	* fixed CIDR-distance calculation in the precense of IPv6 peers
	* save partial resume data for torrents that are queued for checking
	  or checking, to maintain stats and renamed files
	* Don't try IPv6 on windows if it's not installed
	* move_storage fix
	* fixed potential crash on shutdown
	* fixed leaking exception from bdecode on malformed input
	* fixed bug where connection would hang when receiving a keepalive
	* fixed bug where an asio exception could be thrown when resolving
	  peer countries
	* fixed crash when shutting down while checking a torrent
	* fixed potential crash in connection_queue when a peer_connection
	  fail to open its socket

release 0.14.2

	* added missing functions to the python bindings torrent_info::map_file,
	  torrent_info::map_block and torrent_info::file_at_offset.
	* removed support for boost-1.33 and earlier (probably didn't work)
	* fixed potential freezes issues at shutdown
	* improved error message for python setup script
	* fixed bug when torrent file included announce-list, but no valid
	  tracker urls
	* fixed bug where the files requested from web seeds would be the
	  renamed file names instead of the original file names in the torrent.
	* documentation fix of queing section
	* fixed potential issue in udp_socket (affected udp tracker support)
	* made name, comment and created by also be subject to utf-8 error
	  correction (filenames already were)
	* fixed dead-lock when settings DHT proxy
	* added missing export directives to lazy_entry
	* fixed disk cache expiry settings bug (if changed, it would be set
	  to the cache size)
	* fixed bug in http_connection when binding to a particular IP
	* fixed typo in python binding (torrent_handle::piece_prioritize should
	  be torrent_handle::piece_priorities)
	* fixed race condition when saving DHT state
	* fixed bugs related to lexical_cast being locale dependent
	* added support for SunPro C++ compiler
	* fixed bug where messeges sometimes could be encrypted in the
	  wrong order, for encrypted connections.
	* fixed race condition where torrents could get stuck waiting to
	  get checked
	* fixed mapped files bug where it wouldn't be properly restored
	  from resume data properly
	* removed locale dependency in xml parser (caused asserts on windows)
	* fixed bug when talking to https 1.0 servers
	* fixed UPnP bug that could cause stack overflow

release 0.14.1

	* added converter for python unicode strings to utf-8 paths
	* fixed bug in http downloader where the host field did not
	  include the port number
	* fixed headers to not depend on NDEBUG, which would prohibit
	  linking a release build of libtorrent against a debug application
	* fixed bug in disk I/O thread that would make the thread
	  sometimes quit when an error occurred
	* fixed DHT bug
	* fixed potential shutdown crash in disk_io_thread
	* fixed usage of deprecated boost.filsystem functions
	* fixed http_connection unit test
	* fixed bug in DHT when a DHT state was loaded
	* made rate limiter change in 0.14 optional (to take estimated
	  TCP/IP overhead into account)
	* made the python plugin buildable through the makefile
	* fixed UPnP bug when url base ended with a slash and
	  path started with a slash
	* fixed various potentially leaking exceptions
	* fixed problem with removing torrents that are checking
	* fixed documentation bug regarding save_resume_data()
	* added missing documentation on torrent creation
	* fixed bugs in python client examples
	* fixed missing dependency in package-config file
	* fixed shared geoip linking in Jamfile
	* fixed python bindings build on windows and made it possible
	  to generate a windows installer
	* fixed bug in NAT-PMP implementation

release 0.14

	* deprecated add_torrent() in favor of a new add_torrent()
	  that takes a struct with parameters instead. Torrents
	  are paused and auto managed by default.
	* removed 'connecting_to_tracker' torrent state. This changes
	  the enum values for the other states.
	* Improved seeding and choking behavior.
	* Fixed rare buffer overrun bug when calling get_download_queue
	* Fixed rare bug where torrent could be put back into downloading
	  state even though it was finished, after checking files.
	* Fixed rename_file to work before the file on disk has been
	  created.
	* Fixed bug in tracker connections in case of errors caused
	  in the connection constructor.
	* Updated alert system to be filtered by category instead of
	  severity level. Alerts can generate a message through
	  alert::message().
	* Session constructor will now start dht, upnp, natpmp, lsd by
	  default. Flags can be passed in to the constructor to not
	  do this, if these features are to be enabled and disabled
	  at a later point.
	* Removed 'connecting_to_tracker' torrent state
	* Fix bug where FAST pieces were cancelled on choke
	* Fixed problems with restoring piece states when hash failed.
	* Minimum peer reconnect time fix. Peers with no failures would
	  reconnect immediately.
	* Improved web seed error handling
	* DHT announce fixes and off-by-one loop fix
	* Fixed UPnP xml parse bug where it would ignore the port number
	  for the control url.
	* Fixed bug in torrent writer where the private flag was added
	  outside of the info dictionary
	* Made the torrent file parser less strict of what goes in the
	  announce-list entry
	* Fixed type overflow bug where some statistics was incorrectly
	  reported for file larger than 2 GB
	* boost-1.35 support
	* Fixed bug in statistics from web server peers where it sometimes
	  could report too many bytes downloaded.
	* Fixed bug where statistics from the last second was lost when
	  disconnecting a peer.
	* receive buffer optimizations (memcpy savings and memory savings)
	* Support for specifying the TOS byte for peer traffic.
	* Basic support for queueing of torrents.
	* Better bias to give connections to downloading torrents
	  with fewer peers.
	* Optimized resource usage (removed the checking thread)
	* Support to bind outgoing connections to specific ports
	* Disk cache support.
	* New, more memory efficient, piece picker with sequential download
	  support (instead of the more complicated sequential download threshold).
	* Auto Upload slots. Automtically opens up more slots if
	  upload limit is not met.
	* Improved NAT-PMP support by querying the default gateway
	* Improved UPnP support by ignoring routers not on the clients subnet.

release 0.13

	* Added scrape support
	* Added add_extension() to torrent_handle. Can instantiate
	  extensions for torrents while downloading
	* Added support for remove_torrent to delete the files as well
	* Fixed issue with failing async_accept on windows
	* DHT improvements, proper error messages are now returned when
	  nodes sends bad packets
	* Optimized the country table used to resolve country of peers
	* Copying optimization for sending data. Data is no longer copied from
	  the disk I/O buffer to the send buffer.
	* Buffer optimization to use a raw buffer instead of std::vector<char>
	* Improved file storage to use sparse files
	* Updated python bindings
	* Added more clients to the identifiable clients list.
	* Torrents can now be started in paused state (to better support queuing)
	* Improved IPv6 support (support for IPv6 extension to trackers and
	  listens on both IPv6 and IPv4 interfaces).
	* Improved asserts used. Generates a stacktrace on linux
	* Piece picker optimizations and improvements
	* Improved unchoker, connection limit and rate limiter
	* Support for FAST extension
	* Fixed invalid calculation in DHT node distance
	* Fixed bug in URL parser that failed to parse IPv6 addresses
	* added peer download rate approximation
	* added port filter for outgoing connection (to prevent
	  triggering firewalls)
	* made most parameters configurable via session_settings
	* added encryption support
	* added parole mode for peers whose data fails the hash check.
	* optimized heap usage in piece-picker and web seed downloader.
	* fixed bug in DHT where older write tokens weren't accepted.
	* added support for sparse files.
	* introduced speed categories for peers and pieces, to separate
	  slow and fast peers.
	* added a half-open tcp connection limit that takes all connections
	  in to account, not just peer connections.
	* added alerts for filtered IPs.
	* added support for SOCKS4 and 5 proxies and HTTP CONNECT proxies.
	* fixed proper distributed copies calculation.
	* added option to use openssl for sha-1 calculations.
	* optimized the piece picker in the case where a peer is a seed.
	* added support for local peer discovery
	* removed the dependency on the compiled boost.date_time library
	* deprecated torrent_info::print()
	* added UPnP support
	* fixed problem where peer interested flags were not updated correctly
	  when pieces were filtered
	* improvements to ut_pex messages, including support for seed flag
	* prioritizes upload bandwidth to peers that might send back data
	* the following functions have been deprecated:
	  	void torrent_handle::filter_piece(int index, bool filter) const;
	  	void torrent_handle::filter_pieces(std::vector<bool> const& pieces) const;
	  	bool torrent_handle::is_piece_filtered(int index) const;
	  	std::vector<bool> torrent_handle::filtered_pieces() const;
	  	void torrent_handle::filter_files(std::vector<bool> const& files) const;

	  instead, use the piece_priority functions.

	* added support for NAT-PMP
	* added support for piece priorities. Piece filtering is now set as
	  a priority
	* Fixed crash when last piece was smaller than one block and reading
	  fastresume data for that piece
	* Makefiles should do a better job detecting boost
	* Fixed crash when all tracker urls are removed
	* Log files can now be created at user supplied path
	* Log files failing to create is no longer fatal
	* Fixed dead-lock in torrent_handle
	* Made it build with boost 1.34 on windows
	* Fixed bug in URL parser that failed to parse IPv6 addresses
	* Fixed bug in DHT, related to IPv6 nodes
	* DHT accepts transaction IDs that have garbage appended to them
	* DHT logs messages that it fails to decode

release 0.12

	* fixes to make the DHT more compatible
	* http seed improvements including error reporting and url encoding issues.
	* fixed bug where directories would be left behind when moving storage
	  in some cases.
	* fixed crashing bug when restarting or stopping the DHT.
	* added python binding, using boost.python
	* improved character conversion on windows when strings are not utf-8.
	* metadata extension now respects the private flag in the torrent.
	* made the DHT to only be used as a fallback to trackers by default.
	* added support for HTTP redirection support for web seeds.
	* fixed race condition when accessing a torrent that was checking its
	  fast resume data.
	* fixed a bug in the DHT which could be triggered if the network was
	  dropped or extremely rare cases.
	* if the download rate is limited, web seeds will now only use left-over
	  bandwidth after all bt peers have used up as much bandwidth as they can.
	* added the possibility to have libtorrent resolve the countries of
	  the peers in torrents.
	* improved the bandwidth limiter (it now implements a leaky bucket/node bucket).
	* improved the HTTP seed downloader to report accurate progress.
	* added more client peer-id signatures to be recognized.
	* added support for HTTP servers that skip the CR before the NL at line breaks.
	* fixed bug in the HTTP code that only accepted headers case sensitive.
	* fixed bug where one of the session constructors didn't initialize boost.filesystem.
	* fixed bug when the initial checking of a torrent fails with an exception.
	* fixed bug in DHT code which would send incorrect announce messages.
	* fixed bug where the http header parser was case sensitive to the header
	  names.
	* Implemented an optmization which frees the piece_picker once a torrent
	  turns into a seed.
	* Added support for uT peer exchange extension, implemented by Massaroddel.
	* Modified the quota management to offer better bandwidth balancing
	  between peers.
	* logging now supports multiple sessions (different sessions now log
	  to different directories).
	* fixed random number generator seed problem, generating the same
	  peer-id for sessions constructed the same second.
	* added an option to accept multiple connections from the same IP.
	* improved tracker logging.
	* moved the file_pool into session. The number of open files is now
	  limited per session.
	* fixed uninitialized private flag in torrent_info
	* fixed long standing issue with file.cpp on windows. Replaced the low level
	  io functions used on windows.
	* made it possible to associate a name with torrents without metadata.
	* improved http-downloading performance by requesting entire pieces via
	  http.
	* added plugin interface for extensions. And changed the interface for
	  enabling extensions.

release 0.11

	* added support for incorrectly encoded paths in torrent files
	  (assumes Latin-1 encoding and converts to UTF-8).
	* added support for destructing session objects asynchronously.
	* fixed bug with file_progress() with files = 0 bytes
	* fixed a race condition bug in udp_tracker_connection that could
	  cause a crash.
	* fixed bug occuring when increasing the sequenced download threshold
	  with max availability lower than previous threshold.
	* fixed an integer overflow bug occuring when built with gcc 4.1.x
	* fixed crasing bug when closing while checking a torrent
	* fixed bug causing a crash with a torrent with piece length 0
	* added an extension to the DHT network protocol to support the
	  exchange of nodes with IPv6 addresses.
	* modified the ip_filter api slightly to support IPv6
	* modified the api slightly to make sequenced download threshold
	  a per torrent-setting.
	* changed the address type to support IPv6
	* fixed bug in piece picker which would not behave as
	  expected with regard to sequenced download threshold.
	* fixed bug with file_progress() with files > 2 GB.
	* added --enable-examples option to configure script.
	* fixed problem with the resource distribution algorithm
	  (controlling e.g upload/download rates).
	* fixed incorrect asserts in storage related to torrents with
	  zero-sized files.
	* added support for trackerless torrents (with kademlia DHT).
	* support for torrents with the private flag set.
	* support for torrents containing bootstrap nodes for the
	  DHT network.
	* fixed problem with the configure script on FreeBSD.
	* limits the pipelining used on url-seeds.
	* fixed problem where the shutdown always would delay for
	  session_settings::stop_tracker_timeout seconds.
	* session::listen_on() won't reopen the socket in case the port and
	  interface is the same as the one currently in use.
	* added http proxy support for web seeds.
	* fixed problem where upload and download stats could become incorrect
	  in case of high cpu load.
	* added more clients to the identifiable list.
	* fixed fingerprint parser to cope with latest Mainline versions.

release 0.10

	* fixed a bug where the requested number of peers in a tracker request could
	  be too big.
	* fixed a bug where empty files were not created in full allocation mode.
	* fixed a bug in storage that would, in rare cases, fail to do a
	  complete check.
	* exposed more settings for tweaking parameters in the piece-picker,
	  downloader and uploader (http_settings replaced by session_settings).
	* tweaked default settings to improve high bandwidth transfers.
	* improved the piece picker performance and made it possible to download
	  popular pieces in sequence to improve disk performance.
	* added the possibility to control upload and download limits per peer.
	* fixed problem with re-requesting skipped pieces when peer was sending pieces
	  out of fifo-order.
	* added support for http seeding (the GetRight protocol)
	* renamed identifiers called 'id' in the public interface to support linking
	  with Objective.C++
	* changed the extensions protocol to use the new one, which is also
	  implemented by uTorrent.
	* factorized the peer_connection and added web_peer_connection which is
	  able to download from http-sources.
	* converted the network code to use asio (resulted in slight api changes
	  dealing with network addresses).
	* made libtorrent build in vc7 (patches from Allen Zhao)
	* fixed bug caused when binding outgoing connections to a non-local interface.
	* add_torrent() will now throw if called while the session object is
	  being closed.
	* added the ability to limit the number of simultaneous half-open
	  TCP connections. Flags in peer_info has been added.

release 0.9.1

	* made the session disable file name checks within the boost.filsystem library
	* fixed race condition in the sockets
	* strings that are invalid utf-8 strings are now decoded with the
	  local codepage on windows
	* added the ability to build libtorrent both as a shared library
	* client_test can now monitor a directory for torrent files and automatically
	  start and stop downloads while running
	* fixed problem with file_size() when building on windows with unicode support
	* added a new torrent state, allocating
	* added a new alert, metadata_failed_alert
	* changed the interface to session::add_torrent for some speed optimizations.
	* greatly improved the command line control of the example client_test.
	* fixed bug where upload rate limit was not being applied.
	* files that are being checked will no longer stall files that don't need
	  checking.
	* changed the way libtorrent identifies support for its excentions
	  to look for 'ext' at the end of the peer-id.
	* improved performance by adding a circle buffer for the send buffer.
	* fixed bugs in the http tracker connection when using an http proxy.
	* fixed problem with storage's file pool when creating torrents and then
	  starting to seed them.
	* hard limit on remote request queue and timeout on requests (a timeout
	  triggers rerequests). This makes libtorrent work much better with
	  "broken" clients like BitComet which may ignore requests.

Initial release 0.9

	* multitracker support
	* serves multiple torrents on a single port and a single thread
	* supports http proxies and proxy authentication
	* gzipped tracker-responses
	* block level piece picker
	* queues torrents for file check, instead of checking all of them in parallel
	* uses separate threads for checking files and for main downloader
	* upload and download rate limits
	* piece-wise, unordered, incremental file allocation
	* fast resume support
	* supports files > 2 gigabytes
	* supports the no_peer_id=1 extension
	* support for udp-tracker protocol
	* number of connections limit
	* delays sending have messages
	* can resume pieces downloaded in any order
	* adjusts the length of the request queue depending on download rate
	* supports compact=1
	* selective downloading
	* ip filter
<|MERGE_RESOLUTION|>--- conflicted
+++ resolved
@@ -1,15 +1,11 @@
-<<<<<<< HEAD
 	* the entry class is now a standard variant type
 	* use std::string_view instead of boost counterpart
 	* libtorrent now requires C++17 to build
 	* added support for WebTorrent
 
-=======
-
 * 2.0.1 released
 
 	* fix attribute in single-file v2 torrent creation
->>>>>>> 373b9f89
 	* fix padding for empty files in v2 torrent creation
 	* add function to ask a file_storage whether it's v2 or not
 	* fix mtime field when creating single-file v2 torrents
