--- conflicted
+++ resolved
@@ -1,4 +1,3 @@
-<<<<<<< HEAD
 	* when updating listen sockets, only post alerts for new ones
 	* deprecate anonymous_mode_alert
 	* deprecated force_proxy setting (when set, the proxy is always used)
@@ -88,9 +87,8 @@
 	* improved support for listening on multiple sockets and interfaces
 	* resume data no longer has timestamps of files
 	* require C++11 to build libtorrent
-=======
+	
 	* improve connect-boost feature, to make new torrents quickly connect peers
->>>>>>> 0bcf6cef
 
 1.1.9 release
 
