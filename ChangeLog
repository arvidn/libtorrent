--- conflicted
+++ resolved
@@ -1,4 +1,3 @@
-<<<<<<< HEAD
 	* fix crash caused by empty bitfield 
 	* removed disk-access-log build configuration
 	* removed mmap_cache feature
@@ -51,9 +50,7 @@
 	* resume data no longer has timestamps of files
 	* require C++11 to build libtorrent
 
-=======
 	* fix file rename issue with name prefix matching torrent name
->>>>>>> de499310
 	* fix division by zero when setting tick_interval > 1000
 	* fix move_storage() to its own directory (would delete the files)
 	* fix socks5 support for UDP
