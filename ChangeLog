--- conflicted
+++ resolved
@@ -1,4 +1,3 @@
-<<<<<<< HEAD
 2.0 release
 
 	* deprecate mutable access to info_section in torrent_info
@@ -27,9 +26,7 @@
 	* libtorrent now requires C++14 to build
 	* added support for GnuTLS for HTTPS and torrents over SSL
 
-=======
 	* fix incorrect filename truncation at multi-byte character
->>>>>>> ce0a85f7
 	* always announce listen port 1 when using a proxy
 
 1.2.7 released
