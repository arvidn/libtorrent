1.1.1 release

<<<<<<< HEAD
	* fix value of current_tracker when all tracker failed
=======
	* deprecate lt_trackers extension
>>>>>>> 0ea449a7
	* remove load_asnum_db and load_country_db from python bindings
	* fix crash in session::get_ip_filter when not having set one
	* fix filename escaping when repairing torrents with broken web seeds
	* fix bug where file_completed_alert would not be posted unless file_progress
	  had been queries by the client
	* move files one-by-one when moving storage for a torrent
	* fix bug in enum_net() for BSD and Mac
	* fix bug in python binding of announce_entry
	* fixed bug related to flag_merge_resume_http_seeds flag in add_torrent_params
	* fixed inverted priority of incoming piece suggestions
	* optimize allow-fast logic
	* fix issue where FAST extension messages were not used during handshake
	* fixed crash on invalid input in http_parser
	* upgraded to libtommath 1.0
	* fixed parsing of IPv6 endpoint with invalid port character separator
	* added limited support for new x.pe parameter from BEP 9
	* fixed dht stats counters that weren't being updated
	* make sure add_torrent_alert is always posted before other alerts for
	  the torrent
	* fixed peer-class leak when settings per-torrent rate limits
	* added a new "preformatted" type to bencode entry variant type
	* improved Socks5 support and test coverage
	* fix set_settings in python binding
	* Added missing alert categories in python binding
	* Added dht_get_peers_reply_alert alert in python binding
	* fixed updating the node id reported to peers after changing IPs

1.1.0 release

	* improve robustness and performance of uTP PMTU discovery
	* fix duplicate ACK issue in uTP
	* support filtering which parts of session state are loaded by load_state()
	* deprecate support for adding torrents by HTTP URL
	* allow specifying which tracker to scrape in scrape_tracker
	* tracker response alerts from user initiated announces/scrapes are now
	  posted regardless of alert mask
	* improve DHT performance when changing external IP (primarily affects
	  bootstrapping).
	* add feature to stop torrents immediately after checking files is done
	* make all non-auto managed torrents exempt from queuing logic, including
	  checking torrents.
	* add option to not proxy tracker connections through proxy
	* removed sparse-regions feature
	* support using 0 disk threads (to perform disk I/O in network thread)
	* removed deprecated handle_alert template
	* enable logging build config by default (but alert mask disabled by default)
	* deprecated RSS API
	* experimental support for BEP 38, "mutable torrents"
	* replaced lazy_bdecode with a new bdecoder that's a lot more efficient
	* deprecate time functions, expose typedefs of boost::chrono in the
	  libtorrent namespace instead
	* deprecate file_base feature in file_storage/torrent_info
	* improve piece picker support for reverse picking (used for snubbed peers)
	  to not cause priority inversion for regular peers
	* improve piece picker to better support torrents with very large pieces
	  and web seeds. (request large contiguous ranges, but not necessarily a
	  whole piece).
	* deprecated session_status and session::status() in favor of performance
	  counters.
	* improve support for HTTP where one direction of the socket is shut down.
	* remove internal fields from web_seed_entry
	* separate crypto library configuration <crypto> and whether to support
	  bittorrent protocol encryption <encryption>
	* simplify bittorrent protocol encryption by just using internal RC4
	  implementation.
	* optimize copying torrent_info and file_storage objects
	* cancel non-critical DNS lookups when shutting down, to cut down on
	  shutdown delay.
	* greatly simplify the debug logging infrastructure. logs are now delivered
	  as alerts, and log level is controlled by the alert mask.
	* removed auto_expand_choker. use rate_based_choker instead
	* optimize UDP tracker packet handling
	* support SSL over uTP connections
	* support web seeds that resolve to multiple IPs
	* added auto-sequential feature. download well-seeded torrents in-order
	* removed built-in GeoIP support (this functionality is orthogonal to
	  libtorrent)
	* deprecate proxy settings in favor of regular settings
	* deprecate separate settings for peer protocol encryption
	* support specifying listen interfaces and outgoing interfaces as device
	  names (eth0, en2, tun0 etc.)
	* support for using purgrable memory as disk cache on Mac OS.
	* be more aggressive in corking sockets, to coalesce messages into larger
	  packets.
	* pre-emptively unchoke peers to save one round-trip at connection start-up.
	* add session constructor overload that takes a settings_pack
	* torrent_info is no longer an intrusive_ptr type. It is held by shared_ptr.
	  This is a non-backwards compatible change
	* move listen interface and port to the settings
	* move use_interfaces() to be a setting
	* extend storage interface to allow deferred flushing and flush the part-file
	  metadata periodically
	* make statistics propagate instantly rather than on the second tick
	* support for partfiles, where partial pieces belonging to skipped files are
	  put
	* support using multiple threads for socket operations (especially useful for
	  high performance SSL connections)
	* allow setting rate limits for arbitrary peer groups. Generalizes
	  per-torrent rate limits, and local peer limits
	* improved disk cache complexity O(1) instead of O(log(n))
	* add feature to allow storing disk cache blocks in an mmapped file
	  (presumably on an SSD)
	* optimize peer connection distribution logic across torrents to scale
	  better with many torrents
	* replaced std::map with boost::unordered_map for torrent list, to scale
	  better with many torrents
	* optimized piece picker
	* optimized disk cache
	* optimized .torrent file parsing
	* optimized initialization of storage when adding a torrent
	* added support for adding torrents asynchronously (for improved startup
	  performance)
	* added support for asynchronous disk I/O
	* almost completely changed the storage interface (for custom storage)
	* added support for hashing pieces in multiple threads

	* fix division by zero in super-seeding logic

1.0.9 release

	* fix issue in checking outgoing interfaces (when that option is enabled)
	* python binding fix for boost-1.60.0
	* optimize enumeration of network interfaces on windows
	* improve reliability of binding listen sockets
	* support SNI in https web seeds and trackers
	* fix unhandled exception in DHT when receiving a DHT packet over IPv6

1.0.8 release

	* fix bug where web seeds were not used for torrents added by URL
	* fix support for symlinks on windows
	* fix long filename issue (on unixes)
	* fixed performance bug in DHT torrent eviction
	* fixed win64 build (GetFileAttributesEx)
	* fixed bug when deleting files for magnet links before they had metadata

1.0.7 release

	* fix bug where loading settings via load_state() would not trigger all
	  appropriate actions
	* fix bug where 32 bit builds could use more disk cache than the virtual
	  address space (when set to automatic)
	* fix support for torrents with > 500'000 pieces
	* fix ip filter bug when banning peers
	* fix IPv6 IP address resolution in URLs
	* introduce run-time check for torrent info-sections beeing too large
	* fix web seed bug when using proxy and proxy-peer-connections=false
	* fix bug in magnet link parser
	* introduce add_torrent_params flags to merge web seeds with resume data
	  (similar to trackers)
	* fix bug where dont_count_slow_torrents could not be disabled
	* fix fallocate hack on linux (fixes corruption on some architectures)
	* fix auto-manage bug with announce to tracker/lsd/dht limits
	* improve DHT routing table to not create an unbalanced tree
	* fix bug in uTP that would cause any connection taking more than one second
	  to connect be timed out (introduced in the vulnerability path)
	* fixed falling back to sending UDP packets direct when socks proxy fails
	* fixed total_wanted bug (when setting file priorities in add_torrent_params)
	* fix python3 compatibility with sha1_hash

1.0.6 release

	* fixed uTP vulnerability
	* make utf8 conversions more lenient
	* fix loading of piece priorities from resume data
	* improved seed-mode handling (seed-mode will now automatically be left when
	  performing operations implying it's not a seed)
	* fixed issue with file priorities and override resume data
	* fix request queue size performance issue
	* slightly improve UDP tracker performance
	* fix http scrape
	* add missing port mapping functions to python binding
	* fix bound-checking issue in bdecoder
	* expose missing dht_settings fields to python
	* add function to query the DHT settings
	* fix bug in 'dont_count_slow_torrents' feature, which would start too many
	  torrents

1.0.5 release

	* improve ip_voter to avoid flapping
	* fixed bug when max_peerlist_size was set to 0
	* fix issues with missing exported symbols when building dll
	* fix division by zero bug in edge case while connecting peers

1.0.4 release

	* fix bug in python binding for file_progress on torrents with no metadata
	* fix assert when removing a connected web seed
	* fix bug in tracker timeout logic
	* switch UPnP post back to HTTP 1.1
	* support conditional DHT get
	* OpenSSL build fixes
	* fix DHT scrape bug

1.0.3 release

	* python binding build fix for boost-1.57.0
	* add --enable-export-all option to configure script, to export all symbols
	  from libtorrent
	* fix if_nametoindex build error on windows
	* handle overlong utf-8 sequences
	* fix link order bug in makefile for python binding
	* fix bug in interest calculation, causing premature disconnects
	* tweak flag_override_resume_data semantics to make more sense (breaks
	  backwards compatibility of edge-cases)
	* improve DHT bootstrapping and periodic refresh
	* improve DHT maintanence performance (by pinging instead of full lookups)
	* fix bug in DHT routing table node-id prefix optimization
	* fix incorrect behavior of flag_use_resume_save_path
	* fix protocol race-condition in super seeding mode
	* support read-only DHT nodes
	* remove unused partial hash DHT lookups
	* remove potentially privacy leaking extension (non-anonymous mode)
	* peer-id connection ordering fix in anonymous mode
	* mingw fixes

1.0.2 release

	* added missing force_proxy to python binding
	* anonymous_mode defaults to false
	* make DHT DOS detection more forgiving to bursts
	* support IPv6 multicast in local service discovery
	* simplify CAS function in DHT put
	* support IPv6 traffic class (via the TOS setting)
	* made uTP re-enter slow-start after time-out
	* fixed uTP upload performance issue
	* fix missing support for DHT put salt

1.0.1 release

	* fix alignment issue in bitfield
	* improved error handling of gzip
	* fixed crash when web seeds redirect
	* fix compiler warnings

1.0 release

	* fix bugs in convert_to/from_native() on windows
	* fix support for web servers not supporting keepalive
	* support storing save_path in resume data
	* don't use full allocation on network drives (on windows)
	* added clear_piece_deadlines() to remove all piece deadlines
	* improve queuing logic of inactive torrents (dont_count_slow_torrents)
	* expose optimistic unchoke logic to plugins
	* fix issue with large UDP packets on windows
	* remove set_ratio() feature
	* improve piece_deadline/streaming
	* honor pieces with priority 7 in sequential download mode
	* simplified building python bindings
	* make ignore_non_routers more forgiving in the case there are no UPnP
	  devices at a known router. Should improve UPnP compatibility.
	* include reason in peer_blocked_alert
	* support magnet links wrapped in .torrent files
	* rate limiter optimization
	* rate limiter overflow fix (for very high limits)
	* non-auto-managed torrents no longer count against the torrent limits
	* handle DHT error responses correctly
	* allow force_announce to only affect a single tracker
	* add moving_storage field to torrent_status
	* expose UPnP and NAT-PMP mapping in session object
	* DHT refactoring and support for storing arbitrary data with put and get
	* support building on android
	* improved support for web seeds that don't support keep-alive
	* improve DHT routing table to return better nodes (lower RTT and closer
	  to target)
	* don't use pointers to resume_data and file_priorities in
	  add_torrent_params
	* allow moving files to absolute paths, out of the download directory
	* make move_storage more generic to allow both overwriting files as well
	  as taking existing ones
	* fix choking issue at high upload rates
	* optimized rate limiter
	* make disk cache pool allocator configurable
	* fix library ABI to not depend on logging being enabled
	* use hex encoding instead of base32 in create_magnet_uri
	* include name, save_path and torrent_file in torrent_status, for
	  improved performance
	* separate anonymous mode and force-proxy mode, and tighten it up a bit
	* add per-tracker scrape information to announce_entry
	* report errors in read_piece_alert
	* DHT memory optimization
	* improve DHT lookup speed
	* improve support for windows XP and earlier
	* introduce global connection priority for improved swarm performance
	* make files deleted alert non-discardable
	* make built-in sha functions not conflict with libcrypto
	* improve web seed hash failure case
	* improve DHT lookup times
	* uTP path MTU discovery improvements
	* optimized the torrent creator optimizer to scale significantly better
	  with more files
	* fix uTP edge case where udp socket buffer fills up
	* fix nagle implementation in uTP

	* fix bug in error handling in protocol encryption

0.16.18 release

	* fix uninitialized values in DHT DOS mitigation
	* fix error handling in file::phys_offset
	* fix bug in HTTP scrape response parsing
	* enable TCP keepalive for socks5 connection for UDP associate
	* fix python3 support
	* fix bug in lt_donthave extension
	* expose i2p_alert to python. cleaning up of i2p connection code
	* fixed overflow and download performance issue when downloading at high rates
	* fixed bug in add_torrent_alert::message for magnet links
	* disable optimistic disconnects when connection limit is low
	* improved error handling of session::listen_on
	* suppress initial 'completed' announce to trackers added with replace_trackers
	  after becoming a seed
	* SOCKS4 fix for trying to connect over IPv6
	* fix saving resume data when removing all trackers
	* fix bug in udp_socket when changing socks5 proxy quickly

0.16.17 release

	* don't fall back on wildcard port in UPnP
	* fix local service discovery for magnet links
	* fix bitfield issue in file_storage
	* added work-around for MingW issue in file I/O
	* fixed sparse file detection on windows
	* fixed bug in gunzip
	* fix to use proxy settings when adding .torrent file from URL
	* fix resume file issue related to daylight savings time on windows
	* improve error checking in lazy_bdecode

0.16.16 release

	* add missing add_files overload to the python bindings
	* improve error handling in http gunzip
	* fix debug logging for banning web seeds
	* improve support for de-selected files in full allocation mode
	* fix dht_bootstrap_alert being posted
	* SetFileValidData fix on windows (prevents zero-fill)
	* fix minor lock_files issue on unix

0.16.15 release

	* fix mingw time_t 64 bit issue
	* fix use of SetFileValidData on windows
	* fix crash when using full allocation storage mode
	* improve error_code and error_category support in python bindings
	* fix python binding for external_ip_alert

0.16.14 release

	* make lt_tex more robust against bugs and malicious behavior
	* HTTP chunked encoding fix
	* expose file_granularity flag to python bindings
	* fix DHT memory error
	* change semantics of storage allocation to allocate on first write rather
	  than on startup (behaves better with changing file priorities)
	* fix resend logic in response to uTP SACK messages
	* only act on uTP RST packets with correct ack_nr
	* make uTP errors log in normal log mode (not require verbose)
	* deduplicate web seed entries from torrent files
	* improve error reporting from lazy_decode()

0.16.13 release

	* fix auto-manage issue when pausing session
	* fix bug in non-sparse mode on windows, causing incorrect file errors to
	  be generated
	* fix set_name() on file_storage actually affecting save paths
	* fix large file support issue on mingw
	* add some error handling to set_piece_hashes()
	* fix completed-on timestamp to not be clobbered on each startup
	* fix deadlock caused by some UDP tracker failures
	* fix potential integer overflow issue in timers on windows
	* minor fix to peer_proportional mixed_mode algorithm (TCP limit could go
	  too low)
	* graceful pause fix
	* i2p fixes
	* fix issue when loading certain malformed .torrent files
	* pass along host header with http proxy requests and possible
	  http_connection shutdown hang

0.16.12 release

	* fix building with C++11
	* fix IPv6 support in UDP socket (uTP)
	* fix mingw build issues
	* increase max allowed outstanding piece requests from peers
	* uTP performance improvement. only fast retransmit one packet at a time
	* improve error message for 'file too short'
	* fix piece-picker stat bug when only selecting some files for download
	* fix bug in async_add_torrent when settings file_priorities
	* fix boost-1.42 support for python bindings
	* fix memory allocation issue (virtual addres space waste) on windows

0.16.11 release

	* fix web seed URL double escape issue
	* fix string encoding issue in alert messages
	* fix SSL authentication issue
	* deprecate std::wstring overloads. long live utf-8
	* improve time-critical pieces feature (streaming)
	* introduce bandwidth exhaustion attack-mitigation in allowed-fast pieces
	* python binding fix issue where torrent_info objects where destructing when
	  their torrents were deleted
	* added missing field to scrape_failed_alert in python bindings
	* GCC 4.8 fix
	* fix proxy failure semantics with regards to anonymous mode
	* fix round-robin seed-unchoke algorithm
	* add bootstrap.sh to generage configure script and run configure
	* fix bug in SOCK5 UDP support
	* fix issue where torrents added by URL would not be started immediately

0.16.10 release

	* fix encryption level handle invalid values
	* add a number of missing functions to the python binding
	* fix typo in Jamfile for building shared libraries
	* prevent tracker exchange for magnet links before metadata is received
	* fix crash in make_magnet_uri when generating links longer than 1024
	  characters
	* fix hanging issue when closing files on windows (completing a download)
	* fix piece picking edge case that could cause torrents to get stuck at
	  hash failure
	* try unencrypted connections first, and fall back to encryption if it
	  fails (performance improvement)
	* add missing functions to python binding (flush_cache(), remap_files()
	  and orig_files())
	* improve handling of filenames that are invalid on windows
	* support 'implied_port' in DHT announce_peer
	* don't use pool allocator for disk blocks (cache may now return pages
	  to the kernel)

0.16.9 release

	* fix long filename truncation on windows
	* distinguish file open mode when checking files and downloading/seeding
	  with bittorrent. updates storage interface
	* improve file_storage::map_file when dealing with invalid input
	* improve handling of invalid utf-8 sequences in strings in torrent files
	* handle more cases of broken .torrent files
	* fix bug filename collision resolver
	* fix bug in filename utf-8 verification
	* make need_save_resume() a bit more robust
	* fixed sparse flag manipulation on windows
	* fixed streaming piece picking issue

0.16.8 release

	* make rename_file create missing directories for new filename
	* added missing python function: parse_magnet_uri
	* fix alerts.all_categories in python binding
	* fix torrent-abort issue which would cancel name lookups of other torrents
	* make torrent file parser reject invalid path elements earlier
	* fixed piece picker bug when using pad-files
	* fix read-piece response for cancelled deadline-pieces
	* fixed file priority vector-overrun
	* fix potential packet allocation alignment issue in utp
	* make 'close_redudnant_connections' cover more cases
	* set_piece_deadline() also unfilters the piece (if its priority is 0)
	* add work-around for bug in windows vista and earlier in
	  GetOverlappedResult
	* fix traversal algorithm leak in DHT
	* fix string encoding conversions on windows
	* take torrent_handle::query_pieces into account in torrent_handle::statue()
	* honor trackers responding with 410
	* fixed merkle tree torrent creation bug
	* fixed crash with empty url-lists in torrent files
	* added missing max_connections() function to python bindings

0.16.7 release

	* fix string encoding in error messages
	* handle error in read_piece and set_piece_deadline when torrent is removed
	* DHT performance improvement
	* attempt to handle ERROR_CANT_WAIT disk error on windows
	* improve peers exchanged over PEX
	* fixed rare crash in ut_metadata extension
	* fixed files checking issue
	* added missing pop_alerts() to python bindings
	* fixed typos in configure script, inversing some feature-enable/disable flags
	* added missing flag_update_subscribe to python bindings
	* active_dht_limit, active_tracker_limit and active_lsd_limit now
	  interpret -1 as infinite

0.16.6 release

	* fixed verbose log error for NAT holepunching
	* fix a bunch of typos in python bindings
	* make get_settings available in the python binding regardless of
	  deprecated functions
	* fix typo in python settings binding
	* fix possible dangling pointer use in peer list
	* fix support for storing arbitrary data in the DHT
	* fixed bug in uTP packet circle buffer
	* fix potential crash when using torrent_handle::add_piece
	* added missing add_torrent_alert to python binding

0.16.5 release

	* udp socket refcounter fix
	* added missing async_add_torrent to python bindings
	* raised the limit for bottled http downloads to 2 MiB
	* add support for magnet links and URLs in python example client
	* fixed typo in python bindings' add_torrent_params
	* introduce a way to add built-in plugins from python
	* consistently disconnect the same peer when two peers simultaneously connect
	* fix local endpoint queries for uTP connections
	* small optimization to local peer discovery to ignore our own broadcasts
	* try harder to bind the udp socket (uTP, DHT, UDP-trackers, LSD) to the
	  same port as TCP
	* relax file timestamp requirements for accepting resume data
	* fix performance issue in web seed downloader (coalescing of blocks
	  sometimes wouldn't work)
	* web seed fixes (better support for torrents without trailing / in
	  web seeds)
	* fix some issues with SSL over uTP connections
	* fix UDP trackers trying all endpoints behind the hostname

0.16.4 release

	* raise the default number of torrents allowed to announce to trackers
	  to 1600
	* improve uTP slow start behavior
	* fixed UDP socket error causing it to fail on Win7
	* update use of boost.system to not use deprecated functions
	* fix GIL issue in python bindings. Deprecated extension support in python
	* fixed bug where setting upload slots to -1 would not mean infinite
	* extend the UDP tracker protocol to include the request string from the
	  tracker URL
	* fix mingw build for linux crosscompiler

0.16.3 release

	* fix python binding backwards compatibility in replace_trackers
	* fix possible starvation in metadata extension
	* fix crash when creating torrents and optimizing file order with pad files
	* disable support for large MTUs in uTP until it is more reliable
	* expose post_torrent_updates and state_update_alert to python bindings
	* fix incorrect SSL error messages
	* fix windows build of shared library with openssl
	* fix race condition causing shutdown hang

0.16.2 release

	* fix permissions issue on linux with noatime enabled for non-owned files
	* use random peer IDs in anonymous mode
	* fix move_storage bugs
	* fix unnecessary dependency on boost.date_time when building boost.asio as separate compilation
	* always use SO_REUSEADDR and deprecate the flag to turn it on
	* add python bindings for SSL support
	* minor uTP tweaks
	* fix end-game mode issue when some files are selected to not be downloaded
	* improve uTP slow start
	* make uTP less aggressive resetting cwnd when idle

0.16.1 release

	* fixed crash when providing corrupt resume data
	* fixed support for boost-1.44
	* fixed reversed semantics of queue_up() and queue_down()
	* added missing functions to python bindings (file_priority(), set_dht_settings())
	* fixed low_prio_disk support on linux
	* fixed time critical piece accounting in the request queue
	* fixed semantics of rate_limit_utp to also ignore per-torrent limits
	* fixed piece sorting bug of deadline pieces
	* fixed python binding build on Mac OS and BSD
	* fixed UNC path normalization (on windows, unless UNC paths are disabled)
	* fixed possible crash when enabling multiple connections per IP
	* fixed typo in win vista specific code, breaking the build
	* change default of rate_limit_utp to true
	* fixed DLL export issue on windows (when building a shared library linking statically against boost)
	* fixed FreeBSD build
	* fixed web seed performance issue with pieces > 1 MiB
	* fixed unchoke logic when using web seeds
	* fixed compatibility with older versions of boost (down to boost 1.40)

0.16 release

	* support torrents with more than 262000 pieces
	* make tracker back-off configurable
	* don't restart the swarm after downloading metadata from magnet links
	* lower the default tracker retry intervals
	* support banning web seeds sending corrupt data
	* don't let hung outgoing connection attempts block incoming connections
	* improve SSL torrent support by using SNI and a single SSL listen socket
	* improved peer exchange performance by sharing incoming connections which advertize listen port 
	* deprecate set_ratio(), and per-peer rate limits
	* add web seed support for torrents with pad files
	* introduced a more scalable API for torrent status updates (post_torrent_updates()) and updated client_test to use it
	* updated the API to add_torrent_params turning all bools into flags of a flags field
	* added async_add_torrent() function to significantly improve performance when
	  adding many torrents
	* change peer_states to be a bitmask (bw_limit, bw_network, bw_disk)
	* changed semantics of send_buffer_watermark_factor to be specified as a percentage
	* add incoming_connection_alert for logging all successful incoming connections
	* feature to encrypt peer connections with a secret AES-256 key stored in .torrent file
	* deprecated compact storage allocation
	* close files in separate thread on systems where close() may block (Mac OS X for instance)
	* don't create all directories up front when adding torrents
	* support DHT scrape
	* added support for fadvise/F_RDADVISE for improved disk read performance
	* introduced pop_alerts() which pops the entire alert queue in a single call
	* support saving metadata in resume file, enable it by default for magnet links
	* support for receiving multi announce messages for local peer discovery
	* added session::listen_no_system_port flag to prevent libtorrent from ever binding the listen socket to port 0
	* added option to not recheck on missing or incomplete resume data
	* extended stats logging with statistics=on builds
	* added new session functions to more efficiently query torrent status
	* added alerts for added and removed torrents
	* expanded plugin interface to support session wide states
	* made the metadata block requesting algorithm more robust against hash check failures
	* support a separate option to use proxies for peers or not
	* pausing the session now also pauses checking torrents
	* moved alert queue size limit into session_settings
	* added support for DHT rss feeds (storing only)
	* added support for RSS feeds
	* fixed up some edge cases in DHT routing table and improved unit test of it
	* added error category and error codes for HTTP errors
	* made the DHT implementation slightly more robust against routing table poisoning and node ID spoofing
	* support chunked encoding in http downloads (http_connection)
	* support adding torrents by url to the .torrent file
	* support CDATA tags in xml parser
	* use a python python dictionary for settings instead of session_settings object (in python bindings)
	* optimized metadata transfer (magnet link) startup time (shaved off about 1 second)
	* optimized swarm startup time (shaved off about 1 second)
	* support DHT name lookup
	* optimized memory usage of torrent_info and file_storage, forcing some API changes
	  around file_storage and file_entry
	* support trackerid tracker extension
	* graceful peer disconnect mode which finishes transactions before disconnecting peers
	* support chunked encoding for web seeds
	* uTP protocol support
	* resistance towards certain flood attacks
	* support chunked encoding for web seeds (only for BEP 19, web seeds)
	* optimized session startup time
	* support SSL for web seeds, through all proxies
	* support extending web seeds with custom authorization and extra headers
	* settings that are not changed from the default values are not saved
	  in the session state
	* made seeding choking algorithm configurable
	* deprecated setters for max connections, max half-open, upload and download
	  rates and unchoke slots. These are now set through session_settings
	* added functions to query an individual peer's upload and download limit
	* full support for BEP 21 (event=paused)
	* added share-mode feature for improving share ratios
	* merged all proxy settings into a single one
	* improved SOCKS5 support by proxying hostname lookups
	* improved support for multi-homed clients
	* added feature to not count downloaded bytes from web seeds in stats
	* added alert for incoming local service discovery messages
	* added option to set file priorities when adding torrents
	* removed the session mutex for improved performance
	* added upload and download activity timer stats for torrents
	* made the reuse-address flag configurable on the listen socket
	* moved UDP trackers over to use a single socket
	* added feature to make asserts log to a file instead of breaking the process
	  (production asserts)
	* optimized disk I/O cache clearing
	* added feature to ask a torrent if it needs to save its resume data or not
	* added setting to ignore file modification time when loading resume files
	* support more fine-grained torrent states between which peer sources it
	  announces to
	* supports calculating sha1 file-hashes when creating torrents
	* made the send_buffer_watermark performance warning more meaningful
	* supports complete_ago extension
	* dropped zlib as a dependency and builds using puff.c instead
	* made the default cache size depend on available physical RAM
	* added flags to torrent::status() that can filter which values are calculated
	* support 'explicit read cache' which keeps a specific set of pieces
	  in the read cache, without implicitly caching other pieces
	* support sending suggest messages based on what's in the read cache
	* clear sparse flag on files that complete on windows
	* support retry-after header for web seeds
	* replaced boost.filesystem with custom functions
	* replaced dependency on boost.thread by asio's internal thread primitives
	* added support for i2p torrents
	* cleaned up usage of MAX_PATH and related macros
	* made it possible to build libtorrent without RTTI support
	* added support to build with libgcrypt and a shipped version of libtommath
	* optimized DHT routing table memory usage
	* optimized disk cache to work with large caches
	* support variable number of optimistic unchoke slots and to dynamically
	  adjust based on the total number of unchoke slots
	* support for BitTyrant choker algorithm
	* support for automatically start torrents when they receive an
	  incoming connection
	* added more detailed instrumentation of the disk I/O thread

0.15.11 release

	* fixed web seed bug, sometimes causing infinite loops
	* fixed race condition when setting session_settings immediately after creating session
	* give up immediately when failing to open a listen socket (report the actual error)
	* restored ABI compatibility with 0.15.9
	* added missing python bindings for create_torrent and torrent_info

0.15.10 release

	* fix 'parameter incorrect' issue when using unbuffered IO on windows
	* fixed UDP socket error handling on windows
	* fixed peer_tos (type of service) setting
	* fixed crash when loading resume file with more files than the torrent in it
	* fix invalid-parameter error on windows when disabling filesystem disk cache
	* fix connection queue issue causing shutdown delays
	* fixed mingw build
	* fix overflow bug in progress_ppm field
	* don't filter local peers received from a non-local tracker
	* fix python deadlock when using python extensions
	* fixed small memory leak in DHT

0.15.9 release

	* added some functions missing from the python binding
	* fixed rare piece picker bug
	* fixed invalid torrent_status::finished_time
	* fixed bugs in dont-have and upload-only extension messages
	* don't open files in random-access mode (speeds up hashing)

0.15.8 release

	* allow NULL to be passed to create_torrent::set_comment and create_torrent::set_creator
	* fix UPnP issue for routers with multiple PPPoE connections
	* fix issue where event=stopped announces wouldn't be sent when closing session
	* fix possible hang in file::readv() on windows
	* fix CPU busy loop issue in tracker announce logic
	* honor IOV_MAX when using writev and readv
	* don't post 'operation aborted' UDP errors when changing listen port
	* fix tracker retry logic, where in some configurations the next tier would not be tried
	* fixed bug in http seeding logic (introduced in 0.15.7)
	* add support for dont-have extension message
	* fix for set_piece_deadline
	* add reset_piece_deadline function
	* fix merkle tree torrent assert

0.15.7 release

	* exposed set_peer_id to python binding
	* improve support for merkle tree torrent creation
	* exposed comparison operators on torrent_handle to python
	* exposed alert error_codes to python
	* fixed bug in announce_entry::next_announce_in and min_announce_in
	* fixed sign issue in set_alert_mask signature
	* fixed unaligned disk access for unbuffered I/O in windows
	* support torrents whose name is empty
	* fixed connection limit to take web seeds into account as well
	* fixed bug when receiving a have message before having the metadata
	* fixed python bindings build with disabled DHT support
	* fixed BSD file allocation issue
	* fixed bug in session::delete_files option to remove_torrent

0.15.6 release

	* fixed crash in udp trackers when using SOCKS5 proxy
	* fixed reconnect delay when leaving upload only mode
	* fixed default values being set incorrectly in add_torrent_params through add_magnet_uri in python bindings
	* implemented unaligned write (for unbuffered I/O)
	* fixed broadcast_lsd option
	* fixed udp-socket race condition when using a proxy
	* end-game mode optimizations
	* fixed bug in udp_socket causing it to issue two simultaneous async. read operations
	* fixed mingw build
	* fixed minor bug in metadata block requester (for magnet links)
	* fixed race condition in iconv string converter
	* fixed error handling in torrent_info constructor
	* fixed bug in torrent_info::remap_files
	* fix python binding for wait_for_alert
	* only apply privileged port filter to DHT-only peers

0.15.5 release

	* support DHT extension to report external IPs
	* fixed rare crash in http_connection's error handling
	* avoid connecting to peers listening on ports < 1024
	* optimized piece picking to not cause busy loops in some end-game modes
	* fixed python bindings for tcp::endpoint
	* fixed edge case of pad file support
	* limit number of torrents tracked by DHT
	* fixed bug when allow_multiple_connections_per_ip was enabled
	* potential WOW64 fix for unbuffered I/O (windows)
	* expose set_alert_queue_size_limit to python binding
	* support dht nodes in magnet links
	* support 100 Continue HTTP responses
	* changed default choker behavior to use 8 unchoke slots (instead of being rate based)
	* fixed error reporting issue in disk I/O thread
	* fixed file allocation issues on linux
	* fixed filename encoding and decoding issue on platforms using iconv
	* reports redundant downloads to tracker, fixed downloaded calculation to
	  be more stable when not including redundant. Improved redundant data accounting
	  to be more accurate
	* fixed bugs in http seed connection and added unit test for it
	* fixed error reporting when fallocate fails
	* deprecate support for separate proxies for separate kinds of connections

0.15.4 release

	* fixed piece picker issue triggered by hash failure and timed out requests to the piece
	* fixed optimistic unchoke issue when setting per torrent unchoke limits
	* fixed UPnP shutdown issue
	* fixed UPnP DeletePortmapping issue
	* fixed NAT-PMP issue when adding the same mapping multiple times
	* no peers from tracker when stopping is no longer an error
	* improved web seed retry behavior
	* fixed announce issue

0.15.3 release

	* fixed announce bug where event=completed would not be sent if it violated the
	  min-announce of the tracker
	* fixed limitation in rate limiter
	* fixed build error with boost 1.44

0.15.2 release

	* updated compiler to msvc 2008 for python binding
	* restored default fail_limit to unlimited on all trackers
	* fixed rate limit bug for DHT
	* fixed SOCKS5 bug for routing UDP packets
	* fixed bug on windows when verifying resume data for a torrent where
	  one of its directories had been removed
	* fixed race condition in peer-list with DHT
	* fix force-reannounce and tracker retry issue

0.15.1 release

	* fixed rare crash when purging the peer list
	* fixed race condition around m_abort in session_impl
	* fixed bug in web_peer_connection which could cause a hang when downloading
	  from web servers
	* fixed bug in metadata extensions combined with encryption
	* refactored socket reading code to not use async. operations unnecessarily
	* some timer optimizations
	* removed the reuse-address flag on the listen socket
	* fixed bug where local peer discovery and DHT wouldn't be announced to without trackers
	* fixed bug in bdecoder when decoding invalid messages
	* added build warning when building with UNICODE but the standard library
	  doesn't provide std::wstring
	* fixed add_node python binding
	* fixed issue where trackers wouldn't tried immediately when the previous one failed
	* fixed synchronization issue between download queue and piece picker
	* fixed bug in udp tracker scrape response parsing
	* fixed bug in the disk thread that could get triggered under heavy load
	* fixed bug in add_piece() that would trigger asserts
	* fixed vs 2010 build
	* recognizes more clients in identify_client()
	* fixed bug where trackers wouldn't be retried if they failed
	* slight performance fix in disk elevator algorithm
	* fixed potential issue where a piece could be checked twice
	* fixed build issue on windows related to GetCompressedSize()
	* fixed deadlock when starting torrents with certain invalid tracker URLs
	* fixed iterator bug in disk I/O thread
	* fixed FIEMAP support on linux
	* fixed strict aliasing warning on gcc
	* fixed inconsistency when creating torrents with symlinks
	* properly detect windows version to initialize half-open connection limit
	* fixed bug in url encoder where $ would not be encoded

0.15 release

	* introduced a session state save mechanism. load_state() and save_state().
	  this saves all session settings and state (except torrents)
	* deprecated dht_state functions and merged it with the session state
	* added support for multiple trackers in magnet links
	* added support for explicitly flushing the disk cache
	* added torrent priority to affect bandwidth allocation for its peers
	* reduced the number of floating point operations (to better support
	  systems without FPU)
	* added new alert when individual files complete
	* added support for storing symbolic links in .torrent files
	* added support for uTorrent interpretation of multi-tracker torrents
	* handle torrents with duplicate filenames
	* piece timeouts are adjusted to download rate limits
	* encodes urls in torrent files that needs to be encoded
	* fixed not passing &supportcrypto=1 when encryption is disabled
	* introduced an upload mode, which torrents are switched into when
	  it hits a disk write error, instead of stopping the torrent.
	  this lets libtorrent keep uploading the parts it has when it
	  encounters a disk-full error for instance
	* improved disk error handling and expanded use of error_code in
	  error reporting. added a bandwidth state, bw_disk, when waiting
	  for the disk io thread to catch up writing buffers
	* improved read cache memory efficiency
	* added another cache flush algorithm to write the largest
	  contiguous blocks instead of the least recently used
	* introduced a mechanism to be lighter on the disk when checking torrents
	* applied temporary memory storage optimization to when checking
	  a torrent as well
	* removed hash_for_slot() from storage_interface. It is now implemented
	  by using the readv() function from the storage implementation
	* improved IPv6 support by announcing twice when necessary
	* added feature to set a separate global rate limit for local peers
	* added preset settings for low memory environments and seed machines
	  min_memory_usage() and high_performance_seeder()
	* optimized overall memory usage for DHT nodes and requests, peer
	  entries and disk buffers
	* change in API for block_info in partial_piece_info, instead of
	  accessing 'peer', call 'peer()'
	* added support for fully automatic unchoker (no need to specify
	  number of upload slots). This is on by default
	* added support for changing socket buffer sizes through
	  session_settings
	* added support for merkle hash tree torrents (.merkle.torrent)
	* added 'seed mode', which assumes that all files are complete
	  and checks hashes lazily, as blocks are requested
	* added new extension for file attributes (executable and hidden)
	* added support for unbuffered I/O for aligned files
	* added workaround for sparse file issue on Windows Vista
	* added new lt_trackers extension to exchange trackers between
	  peers
	* added support for BEP 17 http seeds
	* added read_piece() to read pieces from torrent storage
	* added option for udp tracker preference
	* added super seeding
	* added add_piece() function to inject data from external sources
	* add_tracker() function added to torrent_handle
	* if there is no working tracker, current_tracker is the
	  tracker that is currently being tried
	* torrents that are checking can now be paused, which will
	  pause the checking
	* introduced another torrent state, checking_resume_data, which
	  the torrent is in when it's first added, and is comparing
	  the files on disk with the resume data
	* DHT bandwidth usage optimizations
	* rate limited DHT send socket
	* tracker connections are now also subject to IP filtering
	* improved optimistic unchoke logic
	* added monitoring of the DHT lookups
	* added bandwidth reports for estimated TCP/IP overhead and DHT
	* includes DHT traffic in the rate limiter
	* added support for bitcomet padding files
	* improved support for sparse files on windows
	* added ability to give seeding torrents preference to active slots
	* added torrent_status::finished_time
	* automatically caps files and connections by default to rlimit
	* added session::is_dht_running() function
	* added torrent_handle::force_dht_announce()
	* added torrent_info::remap_files()
	* support min_interval tracker extension
	* added session saving and loading functions
	* added support for min-interval in tracker responses
	* only keeps one outstanding duplicate request per peer
	  reduces waste download, specifically when streaming
	* added support for storing per-peer rate limits across reconnects
	* improved fallocate support
	* fixed magnet link issue when using resume data
	* support disk I/O priority settings
	* added info_hash to torrent_deleted_alert
	* improved LSD performance and made the interval configurable
	* improved UDP tracker support by caching connect tokens
	* fast piece optimization

release 0.14.10

	* fixed udp tracker race condition
	* added support for torrents with odd piece sizes
	* fixed issue with disk read cache not being cleared when removing torrents
	* made the DHT socket bind to the same interface as the session
	* fixed issue where an http proxy would not be used on redirects
	* Solaris build fixes
	* disabled buggy disconnect_peers feature

release 0.14.9

	* disabled feature to drop requests after having been skipped too many times
	* fixed range request bug for files larger than 2 GB in web seeds
	* don't crash when trying to create torrents with 0 files
	* fixed big_number __init__ in python bindings
	* fixed optimistic unchoke timer
	* fixed bug where torrents with incorrectly formatted web seed URLs would be
	  connected multiple times
	* fixed MinGW support
	* fixed DHT bootstrapping issue
	* fixed UDP over SOCKS5 issue
	* added support for "corrupt" tracker announce
	* made end-game mode less aggressive

release 0.14.8

	* ignore unkown metadata messages
	* fixed typo that would sometimes prevent queued torrents to be checked
	* fixed bug in auto-manager where active_downloads and active_seeds would
	  sometimes be used incorrectly
	* force_recheck() no longer crashes on torrents with no metadata
	* fixed broadcast socket regression from 0.14.7
	* fixed hang in NATPMP when shut down while waiting for a response
	* fixed some more error handling in bdecode

release 0.14.7

	* fixed deadlock in natpmp
	* resume data alerts are always posted, regardless of alert mask
	* added wait_for_alert to python binding
	* improved invalid filename character replacement
	* improved forward compatibility in DHT
	* added set_piece_hashes that takes a callback to the python binding
	* fixed division by zero in get_peer_info()
	* fixed bug where pieces may have been requested before the metadata
	  was received
	* fixed incorrect error when deleting files from a torrent where
	  not all files have been created
	* announces torrents immediately to the DHT when it's started
	* fixed bug in add_files that would fail to recurse if the path
	  ended with a /
	* fixed bug in error handling when parsing torrent files
	* fixed file checking bug when renaming a file before checking the torrent
	* fixed race conditon when receiving metadata from swarm
	* fixed assert in ut_metadata plugin
	* back-ported some fixes for building with no exceptions
	* fixed create_torrent when passing in a path ending with /
	* fixed move_storage when source doesn't exist
	* fixed DHT state save bug for node-id
	* fixed typo in python binding session_status struct
	* broadcast sockets now join every network interface (used for UPnP and
	  local peer discovery)

release 0.14.6

	* various missing include fixes to be buildable with boost 1.40
	* added missing functions to python binding related to torrent creation
	* fixed to add filename on web seed urls that lack it
	* fixed BOOST_ASIO_HASH_MAP_BUCKETS define for boost 1.39
	* fixed checking of fast and suggest messages when used with magnet links
	* fixed bug where web seeds would not disconnect if being resolved when
	  the torrent was paused
	* fixed download piece performance bug in piece picker
	* fixed bug in connect candidate counter
	* replaces invalid filename characters with .
	* added --with-libgeoip option to configure script to allow building and
	  linking against system wide library
	* fixed potential pure virtual function call in extensions on shutdown
	* fixed disk buffer leak in smart_ban extension

release 0.14.5

	* fixed bug when handling malformed webseed urls and an http proxy
	* fixed bug when setting unlimited upload or download rates for torrents
	* fix to make torrent_status::list_peers more accurate.
	* fixed memory leak in disk io thread when not using the cache
	* fixed bug in connect candidate counter
	* allow 0 upload slots
	* fixed bug in rename_file(). The new name would not always be saved in
	  the resume data
	* fixed resume data compatibility with 0.13
	* fixed rare piece-picker bug
	* fixed bug where one allowed-fast message would be sent even when
	  disabled
	* fixed race condition in UPnP which could lead to crash
	* fixed inversed seed_time ratio logic
	* added get_ip_filter() to session

release 0.14.4

	* connect candidate calculation fix
	* tightened up disk cache memory usage
	* fixed magnet link parser to accept hex-encoded info-hashes
	* fixed inverted logic when picking which peers to connect to
	  (should mean a slight performance improvement)
	* fixed a bug where a failed rename_file() would leave the storage
	  in an error state which would pause the torrent
	* fixed case when move_storage() would fail. Added a new alert
	  to be posted when it does
	* fixed crash bug when shutting down while checking a torrent
	* fixed handling of web seed urls that didn't end with a
	  slash for multi-file torrents
	* lowered the default connection speed to 10 connection attempts
	  per second
	* optimized memory usage when checking files fails
	* fixed bug when checking a torrent twice
	* improved handling of out-of-memory conditions in disk I/O thread
	* fixed bug when force-checking a torrent with partial pieces
	* fixed memory leak in disk cache
	* fixed torrent file path vulnerability
	* fixed upnp
	* fixed bug when dealing with clients that drop requests (i.e. BitComet)
	  fixes assert as well

release 0.14.3

	* added python binding for create_torrent
	* fixed boost-1.38 build
	* fixed bug where web seeds would be connected before the files
	  were checked
	* fixed filename bug when using wide characters
	* fixed rare crash in peer banning code
	* fixed potential HTTP compatibility issue
	* fixed UPnP crash
	* fixed UPnP issue where the control url contained the base url
	* fixed a replace_trackers bug
	* fixed bug where the DHT port mapping would not be removed when
	  changing DHT port
	* fixed move_storage bug when files were renamed to be moved out
	  of the root directory
	* added error handling for set_piece_hashes
	* fixed missing include in enum_if.cpp
	* fixed dual IP stack issue
	* fixed issue where renamed files were sometimes not saved in resume data
	* accepts tracker responses with no 'peers' field, as long as 'peers6'
	  is present
	* fixed CIDR-distance calculation in the precense of IPv6 peers
	* save partial resume data for torrents that are queued for checking
	  or checking, to maintain stats and renamed files
	* Don't try IPv6 on windows if it's not installed
	* move_storage fix
	* fixed potential crash on shutdown
	* fixed leaking exception from bdecode on malformed input
	* fixed bug where connection would hang when receiving a keepalive
	* fixed bug where an asio exception could be thrown when resolving
	  peer countries
	* fixed crash when shutting down while checking a torrent
	* fixed potential crash in connection_queue when a peer_connection
	  fail to open its socket

release 0.14.2

	* added missing functions to the python bindings torrent_info::map_file,
	  torrent_info::map_block and torrent_info::file_at_offset.
	* removed support for boost-1.33 and earlier (probably didn't work)
	* fixed potential freezes issues at shutdown
	* improved error message for python setup script
	* fixed bug when torrent file included announce-list, but no valid
	  tracker urls
	* fixed bug where the files requested from web seeds would be the
	  renamed file names instead of the original file names in the torrent.
	* documentation fix of queing section
	* fixed potential issue in udp_socket (affected udp tracker support)
	* made name, comment and created by also be subject to utf-8 error
	  correction (filenames already were)
	* fixed dead-lock when settings DHT proxy
	* added missing export directives to lazy_entry
	* fixed disk cache expiry settings bug (if changed, it would be set
	  to the cache size)
	* fixed bug in http_connection when binding to a particular IP
	* fixed typo in python binding (torrent_handle::piece_prioritize should
	  be torrent_handle::piece_priorities)
	* fixed race condition when saving DHT state
	* fixed bugs related to lexical_cast being locale dependent
	* added support for SunPro C++ compiler
	* fixed bug where messeges sometimes could be encrypted in the
	  wrong order, for encrypted connections.
	* fixed race condition where torrents could get stuck waiting to
	  get checked
	* fixed mapped files bug where it wouldn't be properly restored
	  from resume data properly
	* removed locale dependency in xml parser (caused asserts on windows)
	* fixed bug when talking to https 1.0 servers
	* fixed UPnP bug that could cause stack overflow

release 0.14.1

	* added converter for python unicode strings to utf-8 paths
	* fixed bug in http downloader where the host field did not
	  include the port number
	* fixed headers to not depend on NDEBUG, which would prohibit
	  linking a release build of libtorrent against a debug application
	* fixed bug in disk I/O thread that would make the thread
	  sometimes quit when an error occurred
	* fixed DHT bug
	* fixed potential shutdown crash in disk_io_thread
	* fixed usage of deprecated boost.filsystem functions
	* fixed http_connection unit test
	* fixed bug in DHT when a DHT state was loaded
	* made rate limiter change in 0.14 optional (to take estimated
	  TCP/IP overhead into account)
	* made the python plugin buildable through the makefile
	* fixed UPnP bug when url base ended with a slash and
	  path started with a slash
	* fixed various potentially leaking exceptions
	* fixed problem with removing torrents that are checking
	* fixed documentation bug regarding save_resume_data()
	* added missing documentation on torrent creation
	* fixed bugs in python client examples
	* fixed missing dependency in package-config file
	* fixed shared geoip linking in Jamfile
	* fixed python bindings build on windows and made it possible
	  to generate a windows installer
	* fixed bug in NAT-PMP implementation

release 0.14

	* deprecated add_torrent() in favor of a new add_torrent()
	  that takes a struct with parameters instead. Torrents
	  are paused and auto managed by default.
	* removed 'connecting_to_tracker' torrent state. This changes
	  the enum values for the other states.
	* Improved seeding and choking behavior.
	* Fixed rare buffer overrun bug when calling get_download_queue
	* Fixed rare bug where torrent could be put back into downloading
	  state even though it was finished, after checking files.
	* Fixed rename_file to work before the file on disk has been
	  created.
	* Fixed bug in tracker connections in case of errors caused
	  in the connection constructor.
	* Updated alert system to be filtered by category instead of
	  severity level. Alerts can generate a message through
	  alert::message().
	* Session constructor will now start dht, upnp, natpmp, lsd by
	  default. Flags can be passed in to the constructor to not
	  do this, if these features are to be enabled and disabled
	  at a later point.
	* Removed 'connecting_to_tracker' torrent state
	* Fix bug where FAST pieces were cancelled on choke
	* Fixed problems with restoring piece states when hash failed.
	* Minimum peer reconnect time fix. Peers with no failures would
	  reconnect immediately.
	* Improved web seed error handling
	* DHT announce fixes and off-by-one loop fix
	* Fixed UPnP xml parse bug where it would ignore the port number
	  for the control url.
	* Fixed bug in torrent writer where the private flag was added
	  outside of the info dictionary
	* Made the torrent file parser less strict of what goes in the
	  announce-list entry
	* Fixed type overflow bug where some statistics was incorrectly
	  reported for file larger than 2 GB
	* boost-1.35 support
	* Fixed bug in statistics from web server peers where it sometimes
	  could report too many bytes downloaded.
	* Fixed bug where statistics from the last second was lost when
	  disconnecting a peer.
	* receive buffer optimizations (memcpy savings and memory savings)
	* Support for specifying the TOS byte for peer traffic.
	* Basic support for queueing of torrents.
	* Better bias to give connections to downloading torrents
	  with fewer peers.
	* Optimized resource usage (removed the checking thread)
	* Support to bind outgoing connections to specific ports
	* Disk cache support.
	* New, more memory efficient, piece picker with sequential download
	  support (instead of the more complicated sequential download threshold).
	* Auto Upload slots. Automtically opens up more slots if
	  upload limit is not met.
	* Improved NAT-PMP support by querying the default gateway
	* Improved UPnP support by ignoring routers not on the clients subnet.

release 0.13
	
	* Added scrape support
	* Added add_extension() to torrent_handle. Can instantiate
	  extensions for torrents while downloading
	* Added support for remove_torrent to delete the files as well
	* Fixed issue with failing async_accept on windows
	* DHT improvements, proper error messages are now returned when
	  nodes sends bad packets
	* Optimized the country table used to resolve country of peers
	* Copying optimization for sending data. Data is no longer copied from
	  the disk I/O buffer to the send buffer.
	* Buffer optimization to use a raw buffer instead of std::vector<char>
	* Improved file storage to use sparse files
	* Updated python bindings
	* Added more clients to the identifiable clients list.
	* Torrents can now be started in paused state (to better support queuing)
	* Improved IPv6 support (support for IPv6 extension to trackers and
	  listens on both IPv6 and IPv4 interfaces).
	* Improved asserts used. Generates a stacktrace on linux
	* Piece picker optimizations and improvements
	* Improved unchoker, connection limit and rate limiter
	* Support for FAST extension
	* Fixed invalid calculation in DHT node distance
	* Fixed bug in URL parser that failed to parse IPv6 addresses
	* added peer download rate approximation
	* added port filter for outgoing connection (to prevent
	  triggering firewalls)
	* made most parameters configurable via session_settings
	* added encryption support
	* added parole mode for peers whose data fails the hash check.
	* optimized heap usage in piece-picker and web seed downloader.
	* fixed bug in DHT where older write tokens weren't accepted.
	* added support for sparse files.
	* introduced speed categories for peers and pieces, to separate
	  slow and fast peers.
	* added a half-open tcp connection limit that takes all connections
	  in to account, not just peer connections.
	* added alerts for filtered IPs.
	* added support for SOCKS4 and 5 proxies and HTTP CONNECT proxies.
	* fixed proper distributed copies calculation.
	* added option to use openssl for sha-1 calculations.
	* optimized the piece picker in the case where a peer is a seed.
	* added support for local peer discovery
	* removed the dependency on the compiled boost.date_time library
	* deprecated torrent_info::print()
	* added UPnP support
	* fixed problem where peer interested flags were not updated correctly
	  when pieces were filtered
	* improvements to ut_pex messages, including support for seed flag
	* prioritizes upload bandwidth to peers that might send back data
	* the following functions have been deprecated:
	  	void torrent_handle::filter_piece(int index, bool filter) const;
	  	void torrent_handle::filter_pieces(std::vector<bool> const& pieces) const;
	  	bool torrent_handle::is_piece_filtered(int index) const;
	  	std::vector<bool> torrent_handle::filtered_pieces() const;
	  	void torrent_handle::filter_files(std::vector<bool> const& files) const;
	  
	  instead, use the piece_priority functions.
	  
	* added support for NAT-PMP
	* added support for piece priorities. Piece filtering is now set as
	  a priority
	* Fixed crash when last piece was smaller than one block and reading
	  fastresume data for that piece
	* Makefiles should do a better job detecting boost
	* Fixed crash when all tracker urls are removed
	* Log files can now be created at user supplied path
	* Log files failing to create is no longer fatal
	* Fixed dead-lock in torrent_handle
	* Made it build with boost 1.34 on windows
	* Fixed bug in URL parser that failed to parse IPv6 addresses
	* Fixed bug in DHT, related to IPv6 nodes
	* DHT accepts transaction IDs that have garbage appended to them
	* DHT logs messages that it fails to decode

release 0.12

	* fixes to make the DHT more compatible
	* http seed improvements including error reporting and url encoding issues.
	* fixed bug where directories would be left behind when moving storage
	  in some cases.
	* fixed crashing bug when restarting or stopping the DHT.
	* added python binding, using boost.python
	* improved character conversion on windows when strings are not utf-8.
	* metadata extension now respects the private flag in the torrent.
	* made the DHT to only be used as a fallback to trackers by default.
	* added support for HTTP redirection support for web seeds.
	* fixed race condition when accessing a torrent that was checking its
	  fast resume data.
	* fixed a bug in the DHT which could be triggered if the network was
	  dropped or extremely rare cases.
	* if the download rate is limited, web seeds will now only use left-over
	  bandwidth after all bt peers have used up as much bandwidth as they can.
	* added the possibility to have libtorrent resolve the countries of
	  the peers in torrents.
	* improved the bandwidth limiter (it now implements a leaky bucket/node bucket).
	* improved the HTTP seed downloader to report accurate progress.
	* added more client peer-id signatures to be recognized.
	* added support for HTTP servers that skip the CR before the NL at line breaks.
	* fixed bug in the HTTP code that only accepted headers case sensitive.
	* fixed bug where one of the session constructors didn't initialize boost.filesystem. 
	* fixed bug when the initial checking of a torrent fails with an exception.
	* fixed bug in DHT code which would send incorrect announce messages.
	* fixed bug where the http header parser was case sensitive to the header
	  names.
	* Implemented an optmization which frees the piece_picker once a torrent
	  turns into a seed.
	* Added support for uT peer exchange extension, implemented by Massaroddel.
	* Modified the quota management to offer better bandwidth balancing
	  between peers.
	* logging now supports multiple sessions (different sessions now log
	  to different directories).
	* fixed random number generator seed problem, generating the same
	  peer-id for sessions constructed the same second.
	* added an option to accept multiple connections from the same IP.
	* improved tracker logging.
	* moved the file_pool into session. The number of open files is now
	  limited per session.
	* fixed uninitialized private flag in torrent_info
	* fixed long standing issue with file.cpp on windows. Replaced the low level
	  io functions used on windows.
	* made it possible to associate a name with torrents without metadata.
	* improved http-downloading performance by requesting entire pieces via
	  http.
	* added plugin interface for extensions. And changed the interface for
	  enabling extensions.

release 0.11

	* added support for incorrectly encoded paths in torrent files
	  (assumes Latin-1 encoding and converts to UTF-8).
	* added support for destructing session objects asynchronously.
	* fixed bug with file_progress() with files = 0 bytes
	* fixed a race condition bug in udp_tracker_connection that could
	  cause a crash.
	* fixed bug occuring when increasing the sequenced download threshold
	  with max availability lower than previous threshold.
	* fixed an integer overflow bug occuring when built with gcc 4.1.x
	* fixed crasing bug when closing while checking a torrent
	* fixed bug causing a crash with a torrent with piece length 0
	* added an extension to the DHT network protocol to support the
	  exchange of nodes with IPv6 addresses.
	* modified the ip_filter api slightly to support IPv6
	* modified the api slightly to make sequenced download threshold
	  a per torrent-setting.
	* changed the address type to support IPv6
	* fixed bug in piece picker which would not behave as
	  expected with regard to sequenced download threshold.
	* fixed bug with file_progress() with files > 2 GB.
	* added --enable-examples option to configure script.
	* fixed problem with the resource distribution algorithm
	  (controlling e.g upload/download rates).
	* fixed incorrect asserts in storage related to torrents with
	  zero-sized files.
	* added support for trackerless torrents (with kademlia DHT).
	* support for torrents with the private flag set.
	* support for torrents containing bootstrap nodes for the
	  DHT network.
	* fixed problem with the configure script on FreeBSD.
	* limits the pipelining used on url-seeds.
	* fixed problem where the shutdown always would delay for
	  session_settings::stop_tracker_timeout seconds.
	* session::listen_on() won't reopen the socket in case the port and
	  interface is the same as the one currently in use.
	* added http proxy support for web seeds.
	* fixed problem where upload and download stats could become incorrect
	  in case of high cpu load.
	* added more clients to the identifiable list.
	* fixed fingerprint parser to cope with latest Mainline versions.

release 0.10

	* fixed a bug where the requested number of peers in a tracker request could
	  be too big.
	* fixed a bug where empty files were not created in full allocation mode.
	* fixed a bug in storage that would, in rare cases, fail to do a
	  complete check.
	* exposed more settings for tweaking parameters in the piece-picker,
	  downloader and uploader (http_settings replaced by session_settings).
	* tweaked default settings to improve high bandwidth transfers.
	* improved the piece picker performance and made it possible to download
	  popular pieces in sequence to improve disk performance.
	* added the possibility to control upload and download limits per peer.
	* fixed problem with re-requesting skipped pieces when peer was sending pieces
	  out of fifo-order.
	* added support for http seeding (the GetRight protocol)
	* renamed identifiers called 'id' in the public interface to support linking
	  with Objective.C++
	* changed the extensions protocol to use the new one, which is also
	  implemented by uTorrent.
	* factorized the peer_connection and added web_peer_connection which is
	  able to download from http-sources.
	* converted the network code to use asio (resulted in slight api changes
	  dealing with network addresses).
	* made libtorrent build in vc7 (patches from Allen Zhao)
	* fixed bug caused when binding outgoing connections to a non-local interface.
	* add_torrent() will now throw if called while the session object is
	  being closed.
	* added the ability to limit the number of simultaneous half-open
	  TCP connections. Flags in peer_info has been added.

release 0.9.1

	* made the session disable file name checks within the boost.filsystem library
	* fixed race condition in the sockets
	* strings that are invalid utf-8 strings are now decoded with the
	  local codepage on windows
	* added the ability to build libtorrent both as a shared library
	* client_test can now monitor a directory for torrent files and automatically
	  start and stop downloads while running
	* fixed problem with file_size() when building on windows with unicode support
	* added a new torrent state, allocating
	* added a new alert, metadata_failed_alert
	* changed the interface to session::add_torrent for some speed optimizations.
	* greatly improved the command line control of the example client_test.
	* fixed bug where upload rate limit was not being applied.
	* files that are being checked will no longer stall files that don't need
	  checking.
	* changed the way libtorrent identifies support for its excentions
	  to look for 'ext' at the end of the peer-id.
	* improved performance by adding a circle buffer for the send buffer.
	* fixed bugs in the http tracker connection when using an http proxy.
	* fixed problem with storage's file pool when creating torrents and then
	  starting to seed them.
	* hard limit on remote request queue and timeout on requests (a timeout
	  triggers rerequests). This makes libtorrent work much better with
	  "broken" clients like BitComet which may ignore requests.

Initial release 0.9

	* multitracker support
	* serves multiple torrents on a single port and a single thread
	* supports http proxies and proxy authentication
	* gzipped tracker-responses
	* block level piece picker
	* queues torrents for file check, instead of checking all of them in parallel
	* uses separate threads for checking files and for main downloader
	* upload and download rate limits
	* piece-wise, unordered, incremental file allocation
	* fast resume support
	* supports files > 2 gigabytes
	* supports the no_peer_id=1 extension
	* support for udp-tracker protocol
	* number of connections limit
	* delays sending have messages
	* can resume pieces downloaded in any order
	* adjusts the length of the request queue depending on download rate
	* supports compact=1
	* selective downloading
	* ip filter
<|MERGE_RESOLUTION|>--- conflicted
+++ resolved
@@ -1,10 +1,7 @@
 1.1.1 release
 
-<<<<<<< HEAD
 	* fix value of current_tracker when all tracker failed
-=======
 	* deprecate lt_trackers extension
->>>>>>> 0ea449a7
 	* remove load_asnum_db and load_country_db from python bindings
 	* fix crash in session::get_ip_filter when not having set one
 	* fix filename escaping when repairing torrents with broken web seeds
