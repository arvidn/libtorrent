<<<<<<< HEAD
	* fix unaligned piece requests in mmap_storage
	* improve client_data_t ergonomics
	* fix issue with concurrent access to part files

* 2.0.1 released

	* fix attribute in single-file v2 torrent creation
	* fix padding for empty files in v2 torrent creation
	* add function to ask a file_storage whether it's v2 or not
	* fix mtime field when creating single-file v2 torrents
	* fix performance regression in checking files
	* disable use of SetFileValidData() by default (windows). A new setting
	  allows enabling it

2.0 released

	* dropped depenency on iconv
	* deprecate set_file_hash() in torrent creator, as it's superceded by v2 torrents
	* deprecate mutable access to info_section in torrent_info
	* removed deprecated lazy_entry/lazy_bdecode
	* stats_alert deprecated
	* remove bittyrant choking algorithm
	* update userdata in add_torrent_params to be type-safe and add to torrent_handle
	* add ip_filter to session_params
	* added support for wolfSSL for SHA-1 hash and HTTPS (no Torrents over SSL)
	* requires OpenSSL minimum version 1.0.0 with SNI support
	* deprecated save_state() and load_state() on session in favour of new
	  write_session_params() and read_session_params()
	* added support for BitTorrent v2 (see docs/upgrade_to_2.0.html)
	* create_torrent() pad_file_limit parameter removed
	* create_torrent() merkle- and optimize-alignment flags removed
	* merkle_tree removed from add_torrent_params
	* announce_entry expose information per v1 and v2 info-hash announces
	* deprecated sha1_hash info_hash members on torrent_removed_alert,
	  torrent_deleted_alert, torrent_delete_failed_alert and add_torrent_params
	* undeprecate error_file_metadata for torrent errors related to its metadata
	* remove support for adding a torrent under a UUID (used for previous RSS support)
	* remove deprecated feature to add torrents by file:// URL
	* remove deprecated feature to download .torrent file from URL
	* requires boost >= 1.66 to build
	* update networking API to networking TS compatible boost.asio
	* overhauled disk I/O subsystem to use memory mapped files (where available)
	* libtorrent now requires C++14 to build
	* added support for GnuTLS for HTTPS and torrents over SSL

=======
	* validate HTTPS certificates by default (trackers and web seeds)
>>>>>>> 0ad0f29a
	* load SSL certificates from windows system certificate store, to authenticate trackers
	* introduce mitigation for Server Side Request Forgery in tracker and web seed URLs
	* fix error handling for pool allocation failure

1.2.11 released

	* fix issue with moving the session object
	* deprecate torrent_status::allocating. This state is no longer used
	* fix bug creating torrents with symbolic links
	* remove special case to save metadata in resume data unconditionally when added throught magnet link
	* fix bugs in mutable-torrent support (reusing identical files from different torrents)
	* fix incorrectly inlined move-assignment of file_storage
	* add session::paused flag, and the ability to construct a session in paused mode
	* fix session-pause causing tracker announces to fail
	* fix peer-exchange flags bug
	* allow saving resume data before metadata has been downloaded (for magnet links)
	* record blocks in the disk queue as downloaded in the resume data
	* fix bug in set_piece_deadline() when set in a zero-priority piece
	* fix issue in URL parser, causing issues with certain tracker URLs
	* use a different error code than host-unreachable, when skipping tracker announces

1.2.10 released

	* fix regression in python binding for move_storage()
	* improve stat_file() performance on Windows
	* fix issue with loading invalid torrents with only 0-sized files
	* fix to avoid large stack allocations

1.2.9 released

	* add macro TORRENT_CXX11_ABI for clients building with C++14 against
	  libtorrent build with C++11
	* refreshed m4 scripts for autotools
	* removed deprecated wstring overloads on non-windows systems
	* drop dependency on Unicode's ConvertUTF code (which had a license
	  incompatible with Debian)
	* fix bugs exposed on big-endian systems
	* fix detection of hard-links not being supported by filesystem
	* fixed resume data regression for seeds with prio 0 files

1.2.8 released

	* validate UTF-8 encoding of client version strings from peers
	* don't time out tracker announces as eagerly while resolving hostnames
	* fix NAT-PMP shutdown issue
	* improve hostname lookup by merging identical lookups
	* fix network route enumeration for large routing tables
	* fixed issue where pop_alerts() could return old, invalid alerts
	* fix issue when receiving have-all message before the metadata
	* don't leave lingering part files handles open
	* disallow calling add_piece() during checking
	* fix incorrect filename truncation at multi-byte character
	* always announce listen port 1 when using a proxy

1.2.7 released

	* add set_alert_fd in python binding, to supersede set_alert_notify
	* fix bug in part files > 2 GiB
	* add function to clear the peer list for a torrent
	* fix resume data functions to save/restore more torrent flags
	* limit number of concurrent HTTP announces
	* fix queue position for force_rechecking a torrent that is not auto-managed
	* improve rate-based choker documentation, and minor tweak
	* undeprecate upnp_ignore_nonrouters (but refering to devices on our subnet)
	* increase default tracker timeout
	* retry failed socks5 server connections
	* allow UPnP lease duration to be changed after device discovery
	* fix IPv6 address change detection on Windows

1.2.6 released

	* fix peer timeout logic
	* simplify proxy handling. A proxy now overrides listen_interfaces
	* fix issues when configured to use a non-default choking algorithm
	* fix issue in reading resume data
	* revert NXDOMAIN change from 1.2.4
	* don't open any listen sockets if listen_interfaces is empty or misconfigured
	* fix bug in auto disk cache size logic
	* fix issue with outgoing_interfaces setting, where bind() would be called twice
	* add build option to disable share-mode
	* support validation of HTTPS trackers
	* deprecate strict super seeding mode
	* make UPnP port-mapping lease duration configurable
	* deprecate the bittyrant choking algorithm
	* add build option to disable streaming

1.2.5 release

	* announce port=1 instead of port=0, when there is no listen port
	* fix LSD over IPv6
	* support TCP_NOTSENT_LOWAT on Linux
	* fix correct interface binding of local service discovery multicast
	* fix issue with knowing which interfaces to announce to trackers and DHT
	* undeprecate settings_pack::dht_upload_rate_limit

1.2.4 release

	* fix binding TCP and UDP sockets to the same port, when specifying port 0
	* fix announce_to_all_trackers and announce_to_all_tiers behavior
	* fix suggest_read_cache setting
	* back-off tracker hostname looksups resulting in NXDOMAIN
	* lower SOCKS5 UDP keepalive timeout
	* fix external IP voting for multi-homed DHT nodes
	* deprecate broadcast_lsd setting. Just use multicast
	* deprecate upnp_ignore_nonrouters setting
	* don't attempt sending event=stopped if event=start never succeeded
	* make sure &key= stays consistent between different source IPs (as mandated by BEP7)
	* fix binding sockets to outgoing interface
	* add new socks5_alert to trouble shoot SOCKS5 proxies

1.2.3 release

	* fix erroneous event=completed tracker announce when checking files
	* promote errors in parsing listen_interfaces to post listen_failed_alert
	* fix bug in protocol encryption/obfuscation
	* fix buffer overflow in SOCKS5 UDP logic
	* fix issue of rapid calls to file_priority() clobbering each other
	* clear tracker errors on success
	* optimize setting with unlimited unchoke slots
	* fixed restoring of trackers, comment, creation date and created-by in resume data
	* fix handling of torrents with too large pieces
	* fixed division by zero in anti-leech choker
	* fixed bug in torrent_info::swap

1.2.2 release

	* fix cases where the disable_hash_checks setting was not honored
	* fix updating of is_finished torrent status, when changing piece priorities
	* fix regression in &left= reporting when adding a seeding torrent
	* fix integer overflow in http parser
	* improve sanitation of symlinks, to support more complex link targets
	* add DHT routing table affinity for BEP 42 nodes
	* add torrent_info constructor overloads to control torrent file limits
	* feature to disable DHT, PEX and LSD per torrent
	* fix issue where trackers from magnet links were not included in create_torrent()
	* make peer_info::client a byte array in python binding
	* pick contiguous pieces from peers with high download rate
	* fix error handling of moving storage to a drive letter that isn't mounted
	* fix HTTP Host header when using proxy

1.2.1 release

	* add dht_pkt_alert and alerts_dropped_alert to python bindings
	* fix python bindins for block_uploaded_alert
	* optimize resolving duplicate filenames in loading torrent files
	* fix python binding of dht_settings
	* tighten up various input validation checks
	* fix create_torrent python binding
	* update symlinks to conform to BEP 47
	* fix python bindings for peer_info
	* support creating symlinks, for torrents with symlinks in them
	* fix error in seed_mode flag
	* support magnet link parameters with number siffixes
	* consistently use "lt" namespace in examples and documentation
	* fix Mingw build to use native cryptoAPI
	* uPnP/NAT-PMP errors no longer set the client's advertised listen port to zero

1.2 release

	* requires boost >= 1.58 to build
	* tweak heuristic of how to interpret url seeds in multi-file torrents
	* support &ipv4= tracker argument for private torrents
	* renamed debug_notification to connect_notification
	* when updating listen sockets, only post alerts for new ones
	* deprecate anonymous_mode_alert
	* deprecated force_proxy setting (when set, the proxy is always used)
	* add support for Port Control Protocol (PCP)
	* deliver notification of alerts being dropped via alerts_dropped_alert
	* deprecated alert::progress_notification alert category, split into
	  finer grained categories
	* update plugin interface functions for improved type-safety
	* implemented support magnet URI extension, select specific file indices
	  for download, BEP53
	* make tracker keys multi-homed. remove set_key() function on session.
	* add flags()/set_flags()/unset_flags() to torrent_handle, deprecate individual functions
	* added alert for block being sent to the send buffer
	* drop support for windows compilers without std::wstring
	* implemented support for DHT info hash indexing, BEP51
	* removed deprecated support for file_base in file_storage
	* added support for running separate DHT nodes on each network interface
	* added support for establishing UTP connections on any network interface
	* added support for sending tracker announces on every network interface
	* introduce "lt" namespace alias
	* need_save_resume_data() will no longer return true every 15 minutes
	* make the file_status interface explicitly public types
	* added resolver_cache_timeout setting for internal host name resolver
	* make parse_magnet_uri take a string_view instead of std::string
	* deprecate add_torrent_params::url field. use parse_magnet_uri instead
	* optimize download queue management
	* deprecated (undocumented) file:// urls
	* add limit for number of web seed connections
	* added support for retrieval of DHT live nodes
	* complete UNC path support
	* add packets pool allocator
	* remove disk buffer pool allocator
	* fix last_upload and last_download overflow after 9 hours in past
	* python binding add more add_torrent_params fields and an invalid key check
	* introduce introduce distinct types for peer_class_t, piece_index_t and
	  file_index_t.
	* fix crash caused by empty bitfield
	* removed disk-access-log build configuration
	* removed mmap_cache feature
	* strengthened type safety in handling of piece and file indices
	* deprecate identify_client() and fingerprint type
	* make sequence number for mutable DHT items backed by std::int64_t
	* tweaked storage_interface to have stronger type safety
	* deprecate relative times in torrent_status, replaced by std::chrono::time_point
	* refactor in alert types to use more const fields and more clear API
	* changed session_stats_alert counters type to signed (std::int64_t)
	* remove torrent eviction/ghost torrent feature
	* include target in DHT lookups, when queried from the session
	* improve support for HTTP redirects for web seeds
	* use string_view in entry interface
	* deprecate "send_stats" property on trackers (since lt_tracker extension has
	  been removed)
	* remove deprecate session_settings API (use settings_pack instead)
	* improve file layout optimization when creating torrents with padfiles
	* remove remote_dl_rate feature
	* source code migration from boost::shared_ptr to std::shared_ptr
	* storage_interface API changed to use span and references
	* changes in public API to work with std::shared_ptr<torrent_info>
	* extensions API changed to use span and std::shared_ptr
	* plugin API changed to handle DHT requests using string_view
	* removed support for lt_trackers and metadata_transfer extensions
	  (pre-dating ut_metadata)
	* support windows' CryptoAPI for SHA-1
	* separated ssl and crypto options in build
	* remove lazy-bitfield feature
	* simplified suggest-read-cache feature to not depend on disk threads
	* removed option to disable contiguous receive buffers
	* deprecated public to_hex() and from_hex() functions
	* separated address and port fields in listen alerts
	* added support for parsing new x.pe parameter from BEP 9
	* peer_blocked_alert now derives from peer_alert
	* transitioned exception types to system_error
	* made alerts move-only
	* move files one-by-one when moving storage for a torrent
	* removed RSS support
	* removed feature to resolve country for peers
	* added support for BEP 32, "IPv6 extension for DHT"
	* overhauled listen socket and UDP socket handling, improving multi-home
	  support and bind-to-device
	* resume data is now communicated via add_torrent_params objects
	* added new read_resume_data()/write_resume_data functions to write bencoded,
	  backwards compatible resume files
	* removed deprecated fields from add_torrent_params
	* deprecate "resume_data" field in add_torrent_params
	* improved support for bind-to-device
	* deprecated ssl_listen, SSL sockets are specified in listen_interfaces now
	* improved support for listening on multiple sockets and interfaces
	* resume data no longer has timestamps of files
	* require C++11 to build libtorrent

	* replace use of boost-endian with boost-predef

1.1.12 release

	* uTP performance fixes

1.1.11 release

	* fix move_storage with save_path with a trailing slash
	* fix tracker announce issue, advertising port 0 in secondary IPv6 announce
	* fix missing boost/noncopyable.hpp includes
	* fix python binding for torrent_info::creation_date()

1.1.10 release

	* fix issue in udp_socket with unusual socket failure
	* split progress_notification alert category into file-, piece- and block progress
	* utp close-reason fix
	* exposed default add_torrent_params flags to python bindings
	* fix redundant flushes of partfile metadata
	* add option to ignore min-interval from trackers on force-reannounce
	* raise default setting for active_limit
	* fall back to copy+remove if rename_file fails
	* improve handling of filesystems not supporting fallocate()
	* force-proxy no longer disables DHT
	* improve connect-boost feature, to make new torrents quickly connect peers

1.1.9 release

	* save both file and piece priorities in resume file
	* added missing stats_metric python binding
	* uTP connections are no longer exempt from rate limits by default
	* fix exporting files from partfile while seeding
	* fix potential deadlock on Windows, caused by performing restricted
	  tasks from within DllMain
	* fix issue when subsequent file priority updates cause torrent to stop

1.1.8 release

	* coalesce reads and writes by default on windows
	* fixed disk I/O performance of checking hashes and creating torrents
	* fix race condition in part_file
	* fix part_file open mode compatibility test
	* fixed race condition in random number generator
	* fix race condition in stat_cache (disk storage)
	* improve error handling of failing to change file priority
	  The API for custom storage implementations was altered
	* set the hidden attribute when creating the part file
	* fix tracker announces reporting more data downloaded than the size of the torrent
	* fix recent regression with force_proxy setting

1.1.7 release

	* don't perform DNS lookups for the DHT bootstrap unless DHT is enabled
	* fix issue where setting file/piece priority would stop checking
	* expose post_dht_stats() to python binding
	* fix backwards compatibility to downloads without partfiles
	* improve part-file related error messages
	* fix reporting &redundant= in tracker announces
	* fix tie-break in duplicate peer connection disconnect logic
	* fix issue with SSL tracker connections left in CLOSE_WAIT state
	* defer truncating existing files until the first time we write to them
	* fix issue when receiving a torrent with 0-sized padfiles as magnet link
	* fix issue resuming 1.0.x downloads with a file priority 0
	* fix torrent_status::next_announce
	* fix pad-file scalability issue
	* made coalesce_reads/coalesce_writes settings take effect on linux and windows
	* use unique peer_ids per connection
	* fix iOS build on recent SDK
	* fix tracker connection bind issue for IPv6 trackers
	* fix error handling of some merkle torrents
	* fix error handling of unsupported hard-links

1.1.6 release

	* deprecate save_encryption_settings (they are part of the normal settings)
	* add getters for peer_class_filter and peer_class_type_filter
	* make torrent_handler::set_priority() to use peer_classes
	* fix support for boost-1.66 (requires C++11)
	* fix i2p support
	* fix loading resume data when in seed mode
	* fix part-file creation race condition
	* fix issue with initializing settings on session construction
	* fix issue with receiving interested before metadata
	* fix IPv6 tracker announce issue
	* restore path sanitization behavior of ":"
	* fix listen socket issue when disabling "force_proxy" mode
	* fix full allocation failure on APFS

1.1.5 release

	* fix infinite loop when parsing certain invalid magnet links
	* fix parsing of torrents with certain invalid filenames
	* fix leak of torrent_peer objecs (entries in peer_list)
	* fix leak of peer_class objects (when setting per-torrent rate limits)
	* expose peer_class API to python binding
	* fix integer overflow in whole_pieces_threshold logic
	* fix uTP path MTU discovery issue on windows (DF bit was not set correctly)
	* fix python binding for torrent_handle, to be hashable
	* fix IPv6 tracker support by performing the second announce in more cases
	* fix utf-8 encoding check in torrent parser
	* fix infinite loop when parsing maliciously crafted torrents
	* fix invalid read in parse_int in bdecoder (CVE-2017-9847)
	* fix issue with very long tracker- and web seed URLs
	* don't attempt to create empty files on startup, if they already exist
	* fix force-recheck issue (new files would not be picked up)
	* fix inconsistency in file_priorities and override_resume_data behavior
	* fix paused torrents not generating a state update when their ul/dl rate
	  transitions to zero

1.1.4 release

	* corrected missing const qualifiers on bdecode_node
	* fix changing queue position of paused torrents (1.1.3 regression)
	* fix re-check issue after move_storage
	* handle invalid arguments to set_piece_deadline()
	* move_storage did not work for torrents without metadata
	* improve shutdown time by only announcing to trackers whose IP we know
	* fix python3 portability issue in python binding
	* delay 5 seconds before reconnecting socks5 proxy for UDP ASSOCIATE
	* fix NAT-PMP crash when removing a mapping at the wrong time
	* improve path sanitization (filter unicode text direction characters)
	* deprecate partial_piece_info::piece_state
	* bind upnp requests to correct local address
	* save resume data when removing web seeds
	* fix proxying of https connections
	* fix race condition in disk I/O storage class
	* fix http connection timeout on multi-homed hosts
	* removed depdendency on boost::uintptr_t for better compatibility
	* fix memory leak in the disk cache
	* fix double free in disk cache
	* forward declaring libtorrent types is discouraged. a new fwd.hpp header is provided

1.1.3 release

	* removed (broken) support for incoming connections over socks5
	* restore announce_entry's timestamp fields to posix time in python binding
	* deprecate torrent_added_alert (in favor of add_torrent_alert)
	* fix python binding for parse_magnet_uri
	* fix minor robustness issue in DHT bootstrap logic
	* fix issue where torrent_status::num_seeds could be negative
	* document deprecation of dynamic loading/unloading of torrents
	* include user-agent in tracker announces in anonymous_mode for private torrents
	* add support for IPv6 peers from udp trackers
	* correctly URL encode the IPv6 argument to trackers
	* fix default file pool size on windows
	* fix bug where settings_pack::file_pool_size setting was not being honored
	* add feature to periodically close files (to make windows clear disk cache)
	* fix bug in torrent_handle::file_status
	* fix issue with peers not updated on metadata from magnet links

1.1.2 release

	* default TOS marking to 0x20
	* fix invalid access when leaving seed-mode with outstanding hash jobs
	* fix ABI compatibility issue introduced with preformatted entry type
	* add web_seed_name_lookup_retry to session_settings
	* slightly improve proxy settings backwards compatibility
	* add function to get default settings
	* updating super seeding would include the torrent in state_update_alert
	* fix issue where num_seeds could be greater than num_peers in torrent_status
	* finished non-seed torrents can also be in super-seeding mode
	* fix issue related to unloading torrents
	* fixed finished-time calculation
	* add missing min_memory_usage() and high_performance_seed() settings presets to python
	* fix stat cache issue that sometimes would produce incorrect resume data
	* storage optimization to peer classes
	* fix torrent name in alerts of builds with deprecated functions
	* make torrent_info::is_valid() return false if torrent failed to load
	* fix per-torrent rate limits for >256 peer classes
	* don't load user_agent and peer_fingerprint from session_state
	* fix file rename issue with name prefix matching torrent name
	* fix division by zero when setting tick_interval > 1000
	* fix move_storage() to its own directory (would delete the files)
	* fix socks5 support for UDP
	* add setting urlseed_max_request_bytes to handle large web seed requests
	* fix python build with CC/CXX environment
	* add trackers from add_torrent_params/magnet links to separate tiers
	* fix resumedata check issue with files with priority 0
	* deprecated mmap_cache feature
	* add utility function for generating peer ID fingerprint
	* fix bug in last-seen-complete
	* remove file size limit in torrent_info filename constructor
	* fix tail-padding for last file in create_torrent
	* don't send user-agent in metadata http downloads or UPnP requests when
	  in anonymous mode
	* fix internal resolve links lookup for mutable torrents
	* hint DHT bootstrap nodes of actual bootstrap request

1.1.1 release

	* update puff.c for gzip inflation (CVE-2016-7164)
	* add dht_bootstrap_node a setting in settings_pack (and add default)
	* make pad-file and symlink support conform to BEP47
	* fix piece picker bug that could result in division by zero
	* fix value of current_tracker when all tracker failed
	* deprecate lt_trackers extension
	* remove load_asnum_db and load_country_db from python bindings
	* fix crash in session::get_ip_filter when not having set one
	* fix filename escaping when repairing torrents with broken web seeds
	* fix bug where file_completed_alert would not be posted unless file_progress
	  had been queries by the client
	* move files one-by-one when moving storage for a torrent
	* fix bug in enum_net() for BSD and Mac
	* fix bug in python binding of announce_entry
	* fixed bug related to flag_merge_resume_http_seeds flag in add_torrent_params
	* fixed inverted priority of incoming piece suggestions
	* optimize allow-fast logic
	* fix issue where FAST extension messages were not used during handshake
	* fixed crash on invalid input in http_parser
	* upgraded to libtommath 1.0
	* fixed parsing of IPv6 endpoint with invalid port character separator
	* added limited support for new x.pe parameter from BEP 9
	* fixed dht stats counters that weren't being updated
	* make sure add_torrent_alert is always posted before other alerts for
	  the torrent
	* fixed peer-class leak when settings per-torrent rate limits
	* added a new "preformatted" type to bencode entry variant type
	* improved Socks5 support and test coverage
	* fix set_settings in python binding
	* Added missing alert categories in python binding
	* Added dht_get_peers_reply_alert alert in python binding
	* fixed updating the node id reported to peers after changing IPs

1.1.0 release

	* improve robustness and performance of uTP PMTU discovery
	* fix duplicate ACK issue in uTP
	* support filtering which parts of session state are loaded by load_state()
	* deprecate support for adding torrents by HTTP URL
	* allow specifying which tracker to scrape in scrape_tracker
	* tracker response alerts from user initiated announces/scrapes are now
	  posted regardless of alert mask
	* improve DHT performance when changing external IP (primarily affects
	  bootstrapping).
	* add feature to stop torrents immediately after checking files is done
	* make all non-auto managed torrents exempt from queuing logic, including
	  checking torrents.
	* add option to not proxy tracker connections through proxy
	* removed sparse-regions feature
	* support using 0 disk threads (to perform disk I/O in network thread)
	* removed deprecated handle_alert template
	* enable logging build config by default (but alert mask disabled by default)
	* deprecated RSS API
	* experimental support for BEP 38, "mutable torrents"
	* replaced lazy_bdecode with a new bdecoder that's a lot more efficient
	* deprecate time functions, expose typedefs of boost::chrono in the
	  libtorrent namespace instead
	* deprecate file_base feature in file_storage/torrent_info
	* changed default piece and file priority to 4 (previously 1)
	* improve piece picker support for reverse picking (used for snubbed peers)
	  to not cause priority inversion for regular peers
	* improve piece picker to better support torrents with very large pieces
	  and web seeds. (request large contiguous ranges, but not necessarily a
	  whole piece).
	* deprecated session_status and session::status() in favor of performance
	  counters.
	* improve support for HTTP where one direction of the socket is shut down.
	* remove internal fields from web_seed_entry
	* separate crypto library configuration <crypto> and whether to support
	  bittorrent protocol encryption <encryption>
	* simplify bittorrent protocol encryption by just using internal RC4
	  implementation.
	* optimize copying torrent_info and file_storage objects
	* cancel non-critical DNS lookups when shutting down, to cut down on
	  shutdown delay.
	* greatly simplify the debug logging infrastructure. logs are now delivered
	  as alerts, and log level is controlled by the alert mask.
	* removed auto_expand_choker. use rate_based_choker instead
	* optimize UDP tracker packet handling
	* support SSL over uTP connections
	* support web seeds that resolve to multiple IPs
	* added auto-sequential feature. download well-seeded torrents in-order
	* removed built-in GeoIP support (this functionality is orthogonal to
	  libtorrent)
	* deprecate proxy settings in favor of regular settings
	* deprecate separate settings for peer protocol encryption
	* support specifying listen interfaces and outgoing interfaces as device
	  names (eth0, en2, tun0 etc.)
	* support for using purgrable memory as disk cache on Mac OS.
	* be more aggressive in corking sockets, to coalesce messages into larger
	  packets.
	* pre-emptively unchoke peers to save one round-trip at connection start-up.
	* add session constructor overload that takes a settings_pack
	* torrent_info is no longer an intrusive_ptr type. It is held by shared_ptr.
	  This is a non-backwards compatible change
	* move listen interface and port to the settings
	* move use_interfaces() to be a setting
	* extend storage interface to allow deferred flushing and flush the part-file
	  metadata periodically
	* make statistics propagate instantly rather than on the second tick
	* support for partfiles, where partial pieces belonging to skipped files are
	  put
	* support using multiple threads for socket operations (especially useful for
	  high performance SSL connections)
	* allow setting rate limits for arbitrary peer groups. Generalizes
	  per-torrent rate limits, and local peer limits
	* improved disk cache complexity O(1) instead of O(log(n))
	* add feature to allow storing disk cache blocks in an mmapped file
	  (presumably on an SSD)
	* optimize peer connection distribution logic across torrents to scale
	  better with many torrents
	* replaced std::map with boost::unordered_map for torrent list, to scale
	  better with many torrents
	* optimized piece picker
	* optimized disk cache
	* optimized .torrent file parsing
	* optimized initialization of storage when adding a torrent
	* added support for adding torrents asynchronously (for improved startup
	  performance)
	* added support for asynchronous disk I/O
	* almost completely changed the storage interface (for custom storage)
	* added support for hashing pieces in multiple threads

	* fix padfile issue
	* fix PMTUd bug
	* update puff to fix gzip crash

1.0.10 release

	* fixed inverted priority of incoming piece suggestions
	* fixed crash on invalid input in http_parser
	* added a new "preformatted" type to bencode entry variant type
	* fix division by zero in super-seeding logic

1.0.9 release

	* fix issue in checking outgoing interfaces (when that option is enabled)
	* python binding fix for boost-1.60.0
	* optimize enumeration of network interfaces on windows
	* improve reliability of binding listen sockets
	* support SNI in https web seeds and trackers
	* fix unhandled exception in DHT when receiving a DHT packet over IPv6

1.0.8 release

	* fix bug where web seeds were not used for torrents added by URL
	* fix support for symlinks on windows
	* fix long filename issue (on unixes)
	* fixed performance bug in DHT torrent eviction
	* fixed win64 build (GetFileAttributesEx)
	* fixed bug when deleting files for magnet links before they had metadata

1.0.7 release

	* fix bug where loading settings via load_state() would not trigger all
	  appropriate actions
	* fix bug where 32 bit builds could use more disk cache than the virtual
	  address space (when set to automatic)
	* fix support for torrents with > 500'000 pieces
	* fix ip filter bug when banning peers
	* fix IPv6 IP address resolution in URLs
	* introduce run-time check for torrent info-sections beeing too large
	* fix web seed bug when using proxy and proxy-peer-connections=false
	* fix bug in magnet link parser
	* introduce add_torrent_params flags to merge web seeds with resume data
	  (similar to trackers)
	* fix bug where dont_count_slow_torrents could not be disabled
	* fix fallocate hack on linux (fixes corruption on some architectures)
	* fix auto-manage bug with announce to tracker/lsd/dht limits
	* improve DHT routing table to not create an unbalanced tree
	* fix bug in uTP that would cause any connection taking more than one second
	  to connect be timed out (introduced in the vulnerability path)
	* fixed falling back to sending UDP packets direct when socks proxy fails
	* fixed total_wanted bug (when setting file priorities in add_torrent_params)
	* fix python3 compatibility with sha1_hash

1.0.6 release

	* fixed uTP vulnerability
	* make utf8 conversions more lenient
	* fix loading of piece priorities from resume data
	* improved seed-mode handling (seed-mode will now automatically be left when
	  performing operations implying it's not a seed)
	* fixed issue with file priorities and override resume data
	* fix request queue size performance issue
	* slightly improve UDP tracker performance
	* fix http scrape
	* add missing port mapping functions to python binding
	* fix bound-checking issue in bdecoder
	* expose missing dht_settings fields to python
	* add function to query the DHT settings
	* fix bug in 'dont_count_slow_torrents' feature, which would start too many
	  torrents

1.0.5 release

	* improve ip_voter to avoid flapping
	* fixed bug when max_peerlist_size was set to 0
	* fix issues with missing exported symbols when building dll
	* fix division by zero bug in edge case while connecting peers

1.0.4 release

	* fix bug in python binding for file_progress on torrents with no metadata
	* fix assert when removing a connected web seed
	* fix bug in tracker timeout logic
	* switch UPnP post back to HTTP 1.1
	* support conditional DHT get
	* OpenSSL build fixes
	* fix DHT scrape bug

1.0.3 release

	* python binding build fix for boost-1.57.0
	* add --enable-export-all option to configure script, to export all symbols
	  from libtorrent
	* fix if_nametoindex build error on windows
	* handle overlong utf-8 sequences
	* fix link order bug in makefile for python binding
	* fix bug in interest calculation, causing premature disconnects
	* tweak flag_override_resume_data semantics to make more sense (breaks
	  backwards compatibility of edge-cases)
	* improve DHT bootstrapping and periodic refresh
	* improve DHT maintanence performance (by pinging instead of full lookups)
	* fix bug in DHT routing table node-id prefix optimization
	* fix incorrect behavior of flag_use_resume_save_path
	* fix protocol race-condition in super seeding mode
	* support read-only DHT nodes
	* remove unused partial hash DHT lookups
	* remove potentially privacy leaking extension (non-anonymous mode)
	* peer-id connection ordering fix in anonymous mode
	* mingw fixes

1.0.2 release

	* added missing force_proxy to python binding
	* anonymous_mode defaults to false
	* make DHT DOS detection more forgiving to bursts
	* support IPv6 multicast in local service discovery
	* simplify CAS function in DHT put
	* support IPv6 traffic class (via the TOS setting)
	* made uTP re-enter slow-start after time-out
	* fixed uTP upload performance issue
	* fix missing support for DHT put salt

1.0.1 release

	* fix alignment issue in bitfield
	* improved error handling of gzip
	* fixed crash when web seeds redirect
	* fix compiler warnings

1.0 release

	* fix bugs in convert_to/from_native() on windows
	* fix support for web servers not supporting keepalive
	* support storing save_path in resume data
	* don't use full allocation on network drives (on windows)
	* added clear_piece_deadlines() to remove all piece deadlines
	* improve queuing logic of inactive torrents (dont_count_slow_torrents)
	* expose optimistic unchoke logic to plugins
	* fix issue with large UDP packets on windows
	* remove set_ratio() feature
	* improve piece_deadline/streaming
	* honor pieces with priority 7 in sequential download mode
	* simplified building python bindings
	* make ignore_non_routers more forgiving in the case there are no UPnP
	  devices at a known router. Should improve UPnP compatibility.
	* include reason in peer_blocked_alert
	* support magnet links wrapped in .torrent files
	* rate limiter optimization
	* rate limiter overflow fix (for very high limits)
	* non-auto-managed torrents no longer count against the torrent limits
	* handle DHT error responses correctly
	* allow force_announce to only affect a single tracker
	* add moving_storage field to torrent_status
	* expose UPnP and NAT-PMP mapping in session object
	* DHT refactoring and support for storing arbitrary data with put and get
	* support building on android
	* improved support for web seeds that don't support keep-alive
	* improve DHT routing table to return better nodes (lower RTT and closer
	  to target)
	* don't use pointers to resume_data and file_priorities in
	  add_torrent_params
	* allow moving files to absolute paths, out of the download directory
	* make move_storage more generic to allow both overwriting files as well
	  as taking existing ones
	* fix choking issue at high upload rates
	* optimized rate limiter
	* make disk cache pool allocator configurable
	* fix library ABI to not depend on logging being enabled
	* use hex encoding instead of base32 in create_magnet_uri
	* include name, save_path and torrent_file in torrent_status, for
	  improved performance
	* separate anonymous mode and force-proxy mode, and tighten it up a bit
	* add per-tracker scrape information to announce_entry
	* report errors in read_piece_alert
	* DHT memory optimization
	* improve DHT lookup speed
	* improve support for windows XP and earlier
	* introduce global connection priority for improved swarm performance
	* make files deleted alert non-discardable
	* make built-in sha functions not conflict with libcrypto
	* improve web seed hash failure case
	* improve DHT lookup times
	* uTP path MTU discovery improvements
	* optimized the torrent creator optimizer to scale significantly better
	  with more files
	* fix uTP edge case where udp socket buffer fills up
	* fix nagle implementation in uTP

	* fix bug in error handling in protocol encryption

0.16.18 release

	* fix uninitialized values in DHT DOS mitigation
	* fix error handling in file::phys_offset
	* fix bug in HTTP scrape response parsing
	* enable TCP keepalive for socks5 connection for UDP associate
	* fix python3 support
	* fix bug in lt_donthave extension
	* expose i2p_alert to python. cleaning up of i2p connection code
	* fixed overflow and download performance issue when downloading at high rates
	* fixed bug in add_torrent_alert::message for magnet links
	* disable optimistic disconnects when connection limit is low
	* improved error handling of session::listen_on
	* suppress initial 'completed' announce to trackers added with replace_trackers
	  after becoming a seed
	* SOCKS4 fix for trying to connect over IPv6
	* fix saving resume data when removing all trackers
	* fix bug in udp_socket when changing socks5 proxy quickly

0.16.17 release

	* don't fall back on wildcard port in UPnP
	* fix local service discovery for magnet links
	* fix bitfield issue in file_storage
	* added work-around for MingW issue in file I/O
	* fixed sparse file detection on windows
	* fixed bug in gunzip
	* fix to use proxy settings when adding .torrent file from URL
	* fix resume file issue related to daylight savings time on windows
	* improve error checking in lazy_bdecode

0.16.16 release

	* add missing add_files overload to the python bindings
	* improve error handling in http gunzip
	* fix debug logging for banning web seeds
	* improve support for de-selected files in full allocation mode
	* fix dht_bootstrap_alert being posted
	* SetFileValidData fix on windows (prevents zero-fill)
	* fix minor lock_files issue on unix

0.16.15 release

	* fix mingw time_t 64 bit issue
	* fix use of SetFileValidData on windows
	* fix crash when using full allocation storage mode
	* improve error_code and error_category support in python bindings
	* fix python binding for external_ip_alert

0.16.14 release

	* make lt_tex more robust against bugs and malicious behavior
	* HTTP chunked encoding fix
	* expose file_granularity flag to python bindings
	* fix DHT memory error
	* change semantics of storage allocation to allocate on first write rather
	  than on startup (behaves better with changing file priorities)
	* fix resend logic in response to uTP SACK messages
	* only act on uTP RST packets with correct ack_nr
	* make uTP errors log in normal log mode (not require verbose)
	* deduplicate web seed entries from torrent files
	* improve error reporting from lazy_decode()

0.16.13 release

	* fix auto-manage issue when pausing session
	* fix bug in non-sparse mode on windows, causing incorrect file errors to
	  be generated
	* fix set_name() on file_storage actually affecting save paths
	* fix large file support issue on mingw
	* add some error handling to set_piece_hashes()
	* fix completed-on timestamp to not be clobbered on each startup
	* fix deadlock caused by some UDP tracker failures
	* fix potential integer overflow issue in timers on windows
	* minor fix to peer_proportional mixed_mode algorithm (TCP limit could go
	  too low)
	* graceful pause fix
	* i2p fixes
	* fix issue when loading certain malformed .torrent files
	* pass along host header with http proxy requests and possible
	  http_connection shutdown hang

0.16.12 release

	* fix building with C++11
	* fix IPv6 support in UDP socket (uTP)
	* fix mingw build issues
	* increase max allowed outstanding piece requests from peers
	* uTP performance improvement. only fast retransmit one packet at a time
	* improve error message for 'file too short'
	* fix piece-picker stat bug when only selecting some files for download
	* fix bug in async_add_torrent when settings file_priorities
	* fix boost-1.42 support for python bindings
	* fix memory allocation issue (virtual addres space waste) on windows

0.16.11 release

	* fix web seed URL double escape issue
	* fix string encoding issue in alert messages
	* fix SSL authentication issue
	* deprecate std::wstring overloads. long live utf-8
	* improve time-critical pieces feature (streaming)
	* introduce bandwidth exhaustion attack-mitigation in allowed-fast pieces
	* python binding fix issue where torrent_info objects where destructing when
	  their torrents were deleted
	* added missing field to scrape_failed_alert in python bindings
	* GCC 4.8 fix
	* fix proxy failure semantics with regards to anonymous mode
	* fix round-robin seed-unchoke algorithm
	* add bootstrap.sh to generage configure script and run configure
	* fix bug in SOCK5 UDP support
	* fix issue where torrents added by URL would not be started immediately

0.16.10 release

	* fix encryption level handle invalid values
	* add a number of missing functions to the python binding
	* fix typo in Jamfile for building shared libraries
	* prevent tracker exchange for magnet links before metadata is received
	* fix crash in make_magnet_uri when generating links longer than 1024
	  characters
	* fix hanging issue when closing files on windows (completing a download)
	* fix piece picking edge case that could cause torrents to get stuck at
	  hash failure
	* try unencrypted connections first, and fall back to encryption if it
	  fails (performance improvement)
	* add missing functions to python binding (flush_cache(), remap_files()
	  and orig_files())
	* improve handling of filenames that are invalid on windows
	* support 'implied_port' in DHT announce_peer
	* don't use pool allocator for disk blocks (cache may now return pages
	  to the kernel)

0.16.9 release

	* fix long filename truncation on windows
	* distinguish file open mode when checking files and downloading/seeding
	  with bittorrent. updates storage interface
	* improve file_storage::map_file when dealing with invalid input
	* improve handling of invalid utf-8 sequences in strings in torrent files
	* handle more cases of broken .torrent files
	* fix bug filename collision resolver
	* fix bug in filename utf-8 verification
	* make need_save_resume() a bit more robust
	* fixed sparse flag manipulation on windows
	* fixed streaming piece picking issue

0.16.8 release

	* make rename_file create missing directories for new filename
	* added missing python function: parse_magnet_uri
	* fix alerts.all_categories in python binding
	* fix torrent-abort issue which would cancel name lookups of other torrents
	* make torrent file parser reject invalid path elements earlier
	* fixed piece picker bug when using pad-files
	* fix read-piece response for cancelled deadline-pieces
	* fixed file priority vector-overrun
	* fix potential packet allocation alignment issue in utp
	* make 'close_redudnant_connections' cover more cases
	* set_piece_deadline() also unfilters the piece (if its priority is 0)
	* add work-around for bug in windows vista and earlier in
	  GetOverlappedResult
	* fix traversal algorithm leak in DHT
	* fix string encoding conversions on windows
	* take torrent_handle::query_pieces into account in torrent_handle::statue()
	* honor trackers responding with 410
	* fixed merkle tree torrent creation bug
	* fixed crash with empty url-lists in torrent files
	* added missing max_connections() function to python bindings

0.16.7 release

	* fix string encoding in error messages
	* handle error in read_piece and set_piece_deadline when torrent is removed
	* DHT performance improvement
	* attempt to handle ERROR_CANT_WAIT disk error on windows
	* improve peers exchanged over PEX
	* fixed rare crash in ut_metadata extension
	* fixed files checking issue
	* added missing pop_alerts() to python bindings
	* fixed typos in configure script, inversing some feature-enable/disable flags
	* added missing flag_update_subscribe to python bindings
	* active_dht_limit, active_tracker_limit and active_lsd_limit now
	  interpret -1 as infinite

0.16.6 release

	* fixed verbose log error for NAT holepunching
	* fix a bunch of typos in python bindings
	* make get_settings available in the python binding regardless of
	  deprecated functions
	* fix typo in python settings binding
	* fix possible dangling pointer use in peer list
	* fix support for storing arbitrary data in the DHT
	* fixed bug in uTP packet circle buffer
	* fix potential crash when using torrent_handle::add_piece
	* added missing add_torrent_alert to python binding

0.16.5 release

	* udp socket refcounter fix
	* added missing async_add_torrent to python bindings
	* raised the limit for bottled http downloads to 2 MiB
	* add support for magnet links and URLs in python example client
	* fixed typo in python bindings' add_torrent_params
	* introduce a way to add built-in plugins from python
	* consistently disconnect the same peer when two peers simultaneously connect
	* fix local endpoint queries for uTP connections
	* small optimization to local peer discovery to ignore our own broadcasts
	* try harder to bind the udp socket (uTP, DHT, UDP-trackers, LSD) to the
	  same port as TCP
	* relax file timestamp requirements for accepting resume data
	* fix performance issue in web seed downloader (coalescing of blocks
	  sometimes wouldn't work)
	* web seed fixes (better support for torrents without trailing / in
	  web seeds)
	* fix some issues with SSL over uTP connections
	* fix UDP trackers trying all endpoints behind the hostname

0.16.4 release

	* raise the default number of torrents allowed to announce to trackers
	  to 1600
	* improve uTP slow start behavior
	* fixed UDP socket error causing it to fail on Win7
	* update use of boost.system to not use deprecated functions
	* fix GIL issue in python bindings. Deprecated extension support in python
	* fixed bug where setting upload slots to -1 would not mean infinite
	* extend the UDP tracker protocol to include the request string from the
	  tracker URL
	* fix mingw build for linux crosscompiler

0.16.3 release

	* fix python binding backwards compatibility in replace_trackers
	* fix possible starvation in metadata extension
	* fix crash when creating torrents and optimizing file order with pad files
	* disable support for large MTUs in uTP until it is more reliable
	* expose post_torrent_updates and state_update_alert to python bindings
	* fix incorrect SSL error messages
	* fix windows build of shared library with openssl
	* fix race condition causing shutdown hang

0.16.2 release

	* fix permissions issue on linux with noatime enabled for non-owned files
	* use random peer IDs in anonymous mode
	* fix move_storage bugs
	* fix unnecessary dependency on boost.date_time when building boost.asio as separate compilation
	* always use SO_REUSEADDR and deprecate the flag to turn it on
	* add python bindings for SSL support
	* minor uTP tweaks
	* fix end-game mode issue when some files are selected to not be downloaded
	* improve uTP slow start
	* make uTP less aggressive resetting cwnd when idle

0.16.1 release

	* fixed crash when providing corrupt resume data
	* fixed support for boost-1.44
	* fixed reversed semantics of queue_up() and queue_down()
	* added missing functions to python bindings (file_priority(), set_dht_settings())
	* fixed low_prio_disk support on linux
	* fixed time critical piece accounting in the request queue
	* fixed semantics of rate_limit_utp to also ignore per-torrent limits
	* fixed piece sorting bug of deadline pieces
	* fixed python binding build on Mac OS and BSD
	* fixed UNC path normalization (on windows, unless UNC paths are disabled)
	* fixed possible crash when enabling multiple connections per IP
	* fixed typo in win vista specific code, breaking the build
	* change default of rate_limit_utp to true
	* fixed DLL export issue on windows (when building a shared library linking statically against boost)
	* fixed FreeBSD build
	* fixed web seed performance issue with pieces > 1 MiB
	* fixed unchoke logic when using web seeds
	* fixed compatibility with older versions of boost (down to boost 1.40)

0.16 release

	* support torrents with more than 262000 pieces
	* make tracker back-off configurable
	* don't restart the swarm after downloading metadata from magnet links
	* lower the default tracker retry intervals
	* support banning web seeds sending corrupt data
	* don't let hung outgoing connection attempts block incoming connections
	* improve SSL torrent support by using SNI and a single SSL listen socket
	* improved peer exchange performance by sharing incoming connections which advertize listen port
	* deprecate set_ratio(), and per-peer rate limits
	* add web seed support for torrents with pad files
	* introduced a more scalable API for torrent status updates (post_torrent_updates()) and updated client_test to use it
	* updated the API to add_torrent_params turning all bools into flags of a flags field
	* added async_add_torrent() function to significantly improve performance when
	  adding many torrents
	* change peer_states to be a bitmask (bw_limit, bw_network, bw_disk)
	* changed semantics of send_buffer_watermark_factor to be specified as a percentage
	* add incoming_connection_alert for logging all successful incoming connections
	* feature to encrypt peer connections with a secret AES-256 key stored in .torrent file
	* deprecated compact storage allocation
	* close files in separate thread on systems where close() may block (Mac OS X for instance)
	* don't create all directories up front when adding torrents
	* support DHT scrape
	* added support for fadvise/F_RDADVISE for improved disk read performance
	* introduced pop_alerts() which pops the entire alert queue in a single call
	* support saving metadata in resume file, enable it by default for magnet links
	* support for receiving multi announce messages for local peer discovery
	* added session::listen_no_system_port flag to prevent libtorrent from ever binding the listen socket to port 0
	* added option to not recheck on missing or incomplete resume data
	* extended stats logging with statistics=on builds
	* added new session functions to more efficiently query torrent status
	* added alerts for added and removed torrents
	* expanded plugin interface to support session wide states
	* made the metadata block requesting algorithm more robust against hash check failures
	* support a separate option to use proxies for peers or not
	* pausing the session now also pauses checking torrents
	* moved alert queue size limit into session_settings
	* added support for DHT rss feeds (storing only)
	* added support for RSS feeds
	* fixed up some edge cases in DHT routing table and improved unit test of it
	* added error category and error codes for HTTP errors
	* made the DHT implementation slightly more robust against routing table poisoning and node ID spoofing
	* support chunked encoding in http downloads (http_connection)
	* support adding torrents by url to the .torrent file
	* support CDATA tags in xml parser
	* use a python python dictionary for settings instead of session_settings object (in python bindings)
	* optimized metadata transfer (magnet link) startup time (shaved off about 1 second)
	* optimized swarm startup time (shaved off about 1 second)
	* support DHT name lookup
	* optimized memory usage of torrent_info and file_storage, forcing some API changes
	  around file_storage and file_entry
	* support trackerid tracker extension
	* graceful peer disconnect mode which finishes transactions before disconnecting peers
	* support chunked encoding for web seeds
	* uTP protocol support
	* resistance towards certain flood attacks
	* support chunked encoding for web seeds (only for BEP 19, web seeds)
	* optimized session startup time
	* support SSL for web seeds, through all proxies
	* support extending web seeds with custom authorization and extra headers
	* settings that are not changed from the default values are not saved
	  in the session state
	* made seeding choking algorithm configurable
	* deprecated setters for max connections, max half-open, upload and download
	  rates and unchoke slots. These are now set through session_settings
	* added functions to query an individual peer's upload and download limit
	* full support for BEP 21 (event=paused)
	* added share-mode feature for improving share ratios
	* merged all proxy settings into a single one
	* improved SOCKS5 support by proxying hostname lookups
	* improved support for multi-homed clients
	* added feature to not count downloaded bytes from web seeds in stats
	* added alert for incoming local service discovery messages
	* added option to set file priorities when adding torrents
	* removed the session mutex for improved performance
	* added upload and download activity timer stats for torrents
	* made the reuse-address flag configurable on the listen socket
	* moved UDP trackers over to use a single socket
	* added feature to make asserts log to a file instead of breaking the process
	  (production asserts)
	* optimized disk I/O cache clearing
	* added feature to ask a torrent if it needs to save its resume data or not
	* added setting to ignore file modification time when loading resume files
	* support more fine-grained torrent states between which peer sources it
	  announces to
	* supports calculating sha1 file-hashes when creating torrents
	* made the send_buffer_watermark performance warning more meaningful
	* supports complete_ago extension
	* dropped zlib as a dependency and builds using puff.c instead
	* made the default cache size depend on available physical RAM
	* added flags to torrent::status() that can filter which values are calculated
	* support 'explicit read cache' which keeps a specific set of pieces
	  in the read cache, without implicitly caching other pieces
	* support sending suggest messages based on what's in the read cache
	* clear sparse flag on files that complete on windows
	* support retry-after header for web seeds
	* replaced boost.filesystem with custom functions
	* replaced dependency on boost.thread by asio's internal thread primitives
	* added support for i2p torrents
	* cleaned up usage of MAX_PATH and related macros
	* made it possible to build libtorrent without RTTI support
	* added support to build with libgcrypt and a shipped version of libtommath
	* optimized DHT routing table memory usage
	* optimized disk cache to work with large caches
	* support variable number of optimistic unchoke slots and to dynamically
	  adjust based on the total number of unchoke slots
	* support for BitTyrant choker algorithm
	* support for automatically start torrents when they receive an
	  incoming connection
	* added more detailed instrumentation of the disk I/O thread

0.15.11 release

	* fixed web seed bug, sometimes causing infinite loops
	* fixed race condition when setting session_settings immediately after creating session
	* give up immediately when failing to open a listen socket (report the actual error)
	* restored ABI compatibility with 0.15.9
	* added missing python bindings for create_torrent and torrent_info

0.15.10 release

	* fix 'parameter incorrect' issue when using unbuffered IO on windows
	* fixed UDP socket error handling on windows
	* fixed peer_tos (type of service) setting
	* fixed crash when loading resume file with more files than the torrent in it
	* fix invalid-parameter error on windows when disabling filesystem disk cache
	* fix connection queue issue causing shutdown delays
	* fixed mingw build
	* fix overflow bug in progress_ppm field
	* don't filter local peers received from a non-local tracker
	* fix python deadlock when using python extensions
	* fixed small memory leak in DHT

0.15.9 release

	* added some functions missing from the python binding
	* fixed rare piece picker bug
	* fixed invalid torrent_status::finished_time
	* fixed bugs in dont-have and upload-only extension messages
	* don't open files in random-access mode (speeds up hashing)

0.15.8 release

	* allow NULL to be passed to create_torrent::set_comment and create_torrent::set_creator
	* fix UPnP issue for routers with multiple PPPoE connections
	* fix issue where event=stopped announces wouldn't be sent when closing session
	* fix possible hang in file::readv() on windows
	* fix CPU busy loop issue in tracker announce logic
	* honor IOV_MAX when using writev and readv
	* don't post 'operation aborted' UDP errors when changing listen port
	* fix tracker retry logic, where in some configurations the next tier would not be tried
	* fixed bug in http seeding logic (introduced in 0.15.7)
	* add support for dont-have extension message
	* fix for set_piece_deadline
	* add reset_piece_deadline function
	* fix merkle tree torrent assert

0.15.7 release

	* exposed set_peer_id to python binding
	* improve support for merkle tree torrent creation
	* exposed comparison operators on torrent_handle to python
	* exposed alert error_codes to python
	* fixed bug in announce_entry::next_announce_in and min_announce_in
	* fixed sign issue in set_alert_mask signature
	* fixed unaligned disk access for unbuffered I/O in windows
	* support torrents whose name is empty
	* fixed connection limit to take web seeds into account as well
	* fixed bug when receiving a have message before having the metadata
	* fixed python bindings build with disabled DHT support
	* fixed BSD file allocation issue
	* fixed bug in session::delete_files option to remove_torrent

0.15.6 release

	* fixed crash in udp trackers when using SOCKS5 proxy
	* fixed reconnect delay when leaving upload only mode
	* fixed default values being set incorrectly in add_torrent_params through add_magnet_uri in python bindings
	* implemented unaligned write (for unbuffered I/O)
	* fixed broadcast_lsd option
	* fixed udp-socket race condition when using a proxy
	* end-game mode optimizations
	* fixed bug in udp_socket causing it to issue two simultaneous async. read operations
	* fixed mingw build
	* fixed minor bug in metadata block requester (for magnet links)
	* fixed race condition in iconv string converter
	* fixed error handling in torrent_info constructor
	* fixed bug in torrent_info::remap_files
	* fix python binding for wait_for_alert
	* only apply privileged port filter to DHT-only peers

0.15.5 release

	* support DHT extension to report external IPs
	* fixed rare crash in http_connection's error handling
	* avoid connecting to peers listening on ports < 1024
	* optimized piece picking to not cause busy loops in some end-game modes
	* fixed python bindings for tcp::endpoint
	* fixed edge case of pad file support
	* limit number of torrents tracked by DHT
	* fixed bug when allow_multiple_connections_per_ip was enabled
	* potential WOW64 fix for unbuffered I/O (windows)
	* expose set_alert_queue_size_limit to python binding
	* support dht nodes in magnet links
	* support 100 Continue HTTP responses
	* changed default choker behavior to use 8 unchoke slots (instead of being rate based)
	* fixed error reporting issue in disk I/O thread
	* fixed file allocation issues on linux
	* fixed filename encoding and decoding issue on platforms using iconv
	* reports redundant downloads to tracker, fixed downloaded calculation to
	  be more stable when not including redundant. Improved redundant data accounting
	  to be more accurate
	* fixed bugs in http seed connection and added unit test for it
	* fixed error reporting when fallocate fails
	* deprecate support for separate proxies for separate kinds of connections

0.15.4 release

	* fixed piece picker issue triggered by hash failure and timed out requests to the piece
	* fixed optimistic unchoke issue when setting per torrent unchoke limits
	* fixed UPnP shutdown issue
	* fixed UPnP DeletePortmapping issue
	* fixed NAT-PMP issue when adding the same mapping multiple times
	* no peers from tracker when stopping is no longer an error
	* improved web seed retry behavior
	* fixed announce issue

0.15.3 release

	* fixed announce bug where event=completed would not be sent if it violated the
	  min-announce of the tracker
	* fixed limitation in rate limiter
	* fixed build error with boost 1.44

0.15.2 release

	* updated compiler to msvc 2008 for python binding
	* restored default fail_limit to unlimited on all trackers
	* fixed rate limit bug for DHT
	* fixed SOCKS5 bug for routing UDP packets
	* fixed bug on windows when verifying resume data for a torrent where
	  one of its directories had been removed
	* fixed race condition in peer-list with DHT
	* fix force-reannounce and tracker retry issue

0.15.1 release

	* fixed rare crash when purging the peer list
	* fixed race condition around m_abort in session_impl
	* fixed bug in web_peer_connection which could cause a hang when downloading
	  from web servers
	* fixed bug in metadata extensions combined with encryption
	* refactored socket reading code to not use async. operations unnecessarily
	* some timer optimizations
	* removed the reuse-address flag on the listen socket
	* fixed bug where local peer discovery and DHT wouldn't be announced to without trackers
	* fixed bug in bdecoder when decoding invalid messages
	* added build warning when building with UNICODE but the standard library
	  doesn't provide std::wstring
	* fixed add_node python binding
	* fixed issue where trackers wouldn't tried immediately when the previous one failed
	* fixed synchronization issue between download queue and piece picker
	* fixed bug in udp tracker scrape response parsing
	* fixed bug in the disk thread that could get triggered under heavy load
	* fixed bug in add_piece() that would trigger asserts
	* fixed vs 2010 build
	* recognizes more clients in identify_client()
	* fixed bug where trackers wouldn't be retried if they failed
	* slight performance fix in disk elevator algorithm
	* fixed potential issue where a piece could be checked twice
	* fixed build issue on windows related to GetCompressedSize()
	* fixed deadlock when starting torrents with certain invalid tracker URLs
	* fixed iterator bug in disk I/O thread
	* fixed FIEMAP support on linux
	* fixed strict aliasing warning on gcc
	* fixed inconsistency when creating torrents with symlinks
	* properly detect windows version to initialize half-open connection limit
	* fixed bug in url encoder where $ would not be encoded

0.15 release

	* introduced a session state save mechanism. load_state() and save_state().
	  this saves all session settings and state (except torrents)
	* deprecated dht_state functions and merged it with the session state
	* added support for multiple trackers in magnet links
	* added support for explicitly flushing the disk cache
	* added torrent priority to affect bandwidth allocation for its peers
	* reduced the number of floating point operations (to better support
	  systems without FPU)
	* added new alert when individual files complete
	* added support for storing symbolic links in .torrent files
	* added support for uTorrent interpretation of multi-tracker torrents
	* handle torrents with duplicate filenames
	* piece timeouts are adjusted to download rate limits
	* encodes urls in torrent files that needs to be encoded
	* fixed not passing &supportcrypto=1 when encryption is disabled
	* introduced an upload mode, which torrents are switched into when
	  it hits a disk write error, instead of stopping the torrent.
	  this lets libtorrent keep uploading the parts it has when it
	  encounters a disk-full error for instance
	* improved disk error handling and expanded use of error_code in
	  error reporting. added a bandwidth state, bw_disk, when waiting
	  for the disk io thread to catch up writing buffers
	* improved read cache memory efficiency
	* added another cache flush algorithm to write the largest
	  contiguous blocks instead of the least recently used
	* introduced a mechanism to be lighter on the disk when checking torrents
	* applied temporary memory storage optimization to when checking
	  a torrent as well
	* removed hash_for_slot() from storage_interface. It is now implemented
	  by using the readv() function from the storage implementation
	* improved IPv6 support by announcing twice when necessary
	* added feature to set a separate global rate limit for local peers
	* added preset settings for low memory environments and seed machines
	  min_memory_usage() and high_performance_seeder()
	* optimized overall memory usage for DHT nodes and requests, peer
	  entries and disk buffers
	* change in API for block_info in partial_piece_info, instead of
	  accessing 'peer', call 'peer()'
	* added support for fully automatic unchoker (no need to specify
	  number of upload slots). This is on by default
	* added support for changing socket buffer sizes through
	  session_settings
	* added support for merkle hash tree torrents (.merkle.torrent)
	* added 'seed mode', which assumes that all files are complete
	  and checks hashes lazily, as blocks are requested
	* added new extension for file attributes (executable and hidden)
	* added support for unbuffered I/O for aligned files
	* added workaround for sparse file issue on Windows Vista
	* added new lt_trackers extension to exchange trackers between
	  peers
	* added support for BEP 17 http seeds
	* added read_piece() to read pieces from torrent storage
	* added option for udp tracker preference
	* added super seeding
	* added add_piece() function to inject data from external sources
	* add_tracker() function added to torrent_handle
	* if there is no working tracker, current_tracker is the
	  tracker that is currently being tried
	* torrents that are checking can now be paused, which will
	  pause the checking
	* introduced another torrent state, checking_resume_data, which
	  the torrent is in when it's first added, and is comparing
	  the files on disk with the resume data
	* DHT bandwidth usage optimizations
	* rate limited DHT send socket
	* tracker connections are now also subject to IP filtering
	* improved optimistic unchoke logic
	* added monitoring of the DHT lookups
	* added bandwidth reports for estimated TCP/IP overhead and DHT
	* includes DHT traffic in the rate limiter
	* added support for bitcomet padding files
	* improved support for sparse files on windows
	* added ability to give seeding torrents preference to active slots
	* added torrent_status::finished_time
	* automatically caps files and connections by default to rlimit
	* added session::is_dht_running() function
	* added torrent_handle::force_dht_announce()
	* added torrent_info::remap_files()
	* support min_interval tracker extension
	* added session saving and loading functions
	* added support for min-interval in tracker responses
	* only keeps one outstanding duplicate request per peer
	  reduces waste download, specifically when streaming
	* added support for storing per-peer rate limits across reconnects
	* improved fallocate support
	* fixed magnet link issue when using resume data
	* support disk I/O priority settings
	* added info_hash to torrent_deleted_alert
	* improved LSD performance and made the interval configurable
	* improved UDP tracker support by caching connect tokens
	* fast piece optimization

release 0.14.10

	* fixed udp tracker race condition
	* added support for torrents with odd piece sizes
	* fixed issue with disk read cache not being cleared when removing torrents
	* made the DHT socket bind to the same interface as the session
	* fixed issue where an http proxy would not be used on redirects
	* Solaris build fixes
	* disabled buggy disconnect_peers feature

release 0.14.9

	* disabled feature to drop requests after having been skipped too many times
	* fixed range request bug for files larger than 2 GB in web seeds
	* don't crash when trying to create torrents with 0 files
	* fixed big_number __init__ in python bindings
	* fixed optimistic unchoke timer
	* fixed bug where torrents with incorrectly formatted web seed URLs would be
	  connected multiple times
	* fixed MinGW support
	* fixed DHT bootstrapping issue
	* fixed UDP over SOCKS5 issue
	* added support for "corrupt" tracker announce
	* made end-game mode less aggressive

release 0.14.8

	* ignore unkown metadata messages
	* fixed typo that would sometimes prevent queued torrents to be checked
	* fixed bug in auto-manager where active_downloads and active_seeds would
	  sometimes be used incorrectly
	* force_recheck() no longer crashes on torrents with no metadata
	* fixed broadcast socket regression from 0.14.7
	* fixed hang in NATPMP when shut down while waiting for a response
	* fixed some more error handling in bdecode

release 0.14.7

	* fixed deadlock in natpmp
	* resume data alerts are always posted, regardless of alert mask
	* added wait_for_alert to python binding
	* improved invalid filename character replacement
	* improved forward compatibility in DHT
	* added set_piece_hashes that takes a callback to the python binding
	* fixed division by zero in get_peer_info()
	* fixed bug where pieces may have been requested before the metadata
	  was received
	* fixed incorrect error when deleting files from a torrent where
	  not all files have been created
	* announces torrents immediately to the DHT when it's started
	* fixed bug in add_files that would fail to recurse if the path
	  ended with a /
	* fixed bug in error handling when parsing torrent files
	* fixed file checking bug when renaming a file before checking the torrent
	* fixed race conditon when receiving metadata from swarm
	* fixed assert in ut_metadata plugin
	* back-ported some fixes for building with no exceptions
	* fixed create_torrent when passing in a path ending with /
	* fixed move_storage when source doesn't exist
	* fixed DHT state save bug for node-id
	* fixed typo in python binding session_status struct
	* broadcast sockets now join every network interface (used for UPnP and
	  local peer discovery)

release 0.14.6

	* various missing include fixes to be buildable with boost 1.40
	* added missing functions to python binding related to torrent creation
	* fixed to add filename on web seed urls that lack it
	* fixed BOOST_ASIO_HASH_MAP_BUCKETS define for boost 1.39
	* fixed checking of fast and suggest messages when used with magnet links
	* fixed bug where web seeds would not disconnect if being resolved when
	  the torrent was paused
	* fixed download piece performance bug in piece picker
	* fixed bug in connect candidate counter
	* replaces invalid filename characters with .
	* added --with-libgeoip option to configure script to allow building and
	  linking against system wide library
	* fixed potential pure virtual function call in extensions on shutdown
	* fixed disk buffer leak in smart_ban extension

release 0.14.5

	* fixed bug when handling malformed webseed urls and an http proxy
	* fixed bug when setting unlimited upload or download rates for torrents
	* fix to make torrent_status::list_peers more accurate.
	* fixed memory leak in disk io thread when not using the cache
	* fixed bug in connect candidate counter
	* allow 0 upload slots
	* fixed bug in rename_file(). The new name would not always be saved in
	  the resume data
	* fixed resume data compatibility with 0.13
	* fixed rare piece-picker bug
	* fixed bug where one allowed-fast message would be sent even when
	  disabled
	* fixed race condition in UPnP which could lead to crash
	* fixed inversed seed_time ratio logic
	* added get_ip_filter() to session

release 0.14.4

	* connect candidate calculation fix
	* tightened up disk cache memory usage
	* fixed magnet link parser to accept hex-encoded info-hashes
	* fixed inverted logic when picking which peers to connect to
	  (should mean a slight performance improvement)
	* fixed a bug where a failed rename_file() would leave the storage
	  in an error state which would pause the torrent
	* fixed case when move_storage() would fail. Added a new alert
	  to be posted when it does
	* fixed crash bug when shutting down while checking a torrent
	* fixed handling of web seed urls that didn't end with a
	  slash for multi-file torrents
	* lowered the default connection speed to 10 connection attempts
	  per second
	* optimized memory usage when checking files fails
	* fixed bug when checking a torrent twice
	* improved handling of out-of-memory conditions in disk I/O thread
	* fixed bug when force-checking a torrent with partial pieces
	* fixed memory leak in disk cache
	* fixed torrent file path vulnerability
	* fixed upnp
	* fixed bug when dealing with clients that drop requests (i.e. BitComet)
	  fixes assert as well

release 0.14.3

	* added python binding for create_torrent
	* fixed boost-1.38 build
	* fixed bug where web seeds would be connected before the files
	  were checked
	* fixed filename bug when using wide characters
	* fixed rare crash in peer banning code
	* fixed potential HTTP compatibility issue
	* fixed UPnP crash
	* fixed UPnP issue where the control url contained the base url
	* fixed a replace_trackers bug
	* fixed bug where the DHT port mapping would not be removed when
	  changing DHT port
	* fixed move_storage bug when files were renamed to be moved out
	  of the root directory
	* added error handling for set_piece_hashes
	* fixed missing include in enum_if.cpp
	* fixed dual IP stack issue
	* fixed issue where renamed files were sometimes not saved in resume data
	* accepts tracker responses with no 'peers' field, as long as 'peers6'
	  is present
	* fixed CIDR-distance calculation in the precense of IPv6 peers
	* save partial resume data for torrents that are queued for checking
	  or checking, to maintain stats and renamed files
	* Don't try IPv6 on windows if it's not installed
	* move_storage fix
	* fixed potential crash on shutdown
	* fixed leaking exception from bdecode on malformed input
	* fixed bug where connection would hang when receiving a keepalive
	* fixed bug where an asio exception could be thrown when resolving
	  peer countries
	* fixed crash when shutting down while checking a torrent
	* fixed potential crash in connection_queue when a peer_connection
	  fail to open its socket

release 0.14.2

	* added missing functions to the python bindings torrent_info::map_file,
	  torrent_info::map_block and torrent_info::file_at_offset.
	* removed support for boost-1.33 and earlier (probably didn't work)
	* fixed potential freezes issues at shutdown
	* improved error message for python setup script
	* fixed bug when torrent file included announce-list, but no valid
	  tracker urls
	* fixed bug where the files requested from web seeds would be the
	  renamed file names instead of the original file names in the torrent.
	* documentation fix of queing section
	* fixed potential issue in udp_socket (affected udp tracker support)
	* made name, comment and created by also be subject to utf-8 error
	  correction (filenames already were)
	* fixed dead-lock when settings DHT proxy
	* added missing export directives to lazy_entry
	* fixed disk cache expiry settings bug (if changed, it would be set
	  to the cache size)
	* fixed bug in http_connection when binding to a particular IP
	* fixed typo in python binding (torrent_handle::piece_prioritize should
	  be torrent_handle::piece_priorities)
	* fixed race condition when saving DHT state
	* fixed bugs related to lexical_cast being locale dependent
	* added support for SunPro C++ compiler
	* fixed bug where messeges sometimes could be encrypted in the
	  wrong order, for encrypted connections.
	* fixed race condition where torrents could get stuck waiting to
	  get checked
	* fixed mapped files bug where it wouldn't be properly restored
	  from resume data properly
	* removed locale dependency in xml parser (caused asserts on windows)
	* fixed bug when talking to https 1.0 servers
	* fixed UPnP bug that could cause stack overflow

release 0.14.1

	* added converter for python unicode strings to utf-8 paths
	* fixed bug in http downloader where the host field did not
	  include the port number
	* fixed headers to not depend on NDEBUG, which would prohibit
	  linking a release build of libtorrent against a debug application
	* fixed bug in disk I/O thread that would make the thread
	  sometimes quit when an error occurred
	* fixed DHT bug
	* fixed potential shutdown crash in disk_io_thread
	* fixed usage of deprecated boost.filsystem functions
	* fixed http_connection unit test
	* fixed bug in DHT when a DHT state was loaded
	* made rate limiter change in 0.14 optional (to take estimated
	  TCP/IP overhead into account)
	* made the python plugin buildable through the makefile
	* fixed UPnP bug when url base ended with a slash and
	  path started with a slash
	* fixed various potentially leaking exceptions
	* fixed problem with removing torrents that are checking
	* fixed documentation bug regarding save_resume_data()
	* added missing documentation on torrent creation
	* fixed bugs in python client examples
	* fixed missing dependency in package-config file
	* fixed shared geoip linking in Jamfile
	* fixed python bindings build on windows and made it possible
	  to generate a windows installer
	* fixed bug in NAT-PMP implementation

release 0.14

	* deprecated add_torrent() in favor of a new add_torrent()
	  that takes a struct with parameters instead. Torrents
	  are paused and auto managed by default.
	* removed 'connecting_to_tracker' torrent state. This changes
	  the enum values for the other states.
	* Improved seeding and choking behavior.
	* Fixed rare buffer overrun bug when calling get_download_queue
	* Fixed rare bug where torrent could be put back into downloading
	  state even though it was finished, after checking files.
	* Fixed rename_file to work before the file on disk has been
	  created.
	* Fixed bug in tracker connections in case of errors caused
	  in the connection constructor.
	* Updated alert system to be filtered by category instead of
	  severity level. Alerts can generate a message through
	  alert::message().
	* Session constructor will now start dht, upnp, natpmp, lsd by
	  default. Flags can be passed in to the constructor to not
	  do this, if these features are to be enabled and disabled
	  at a later point.
	* Removed 'connecting_to_tracker' torrent state
	* Fix bug where FAST pieces were cancelled on choke
	* Fixed problems with restoring piece states when hash failed.
	* Minimum peer reconnect time fix. Peers with no failures would
	  reconnect immediately.
	* Improved web seed error handling
	* DHT announce fixes and off-by-one loop fix
	* Fixed UPnP xml parse bug where it would ignore the port number
	  for the control url.
	* Fixed bug in torrent writer where the private flag was added
	  outside of the info dictionary
	* Made the torrent file parser less strict of what goes in the
	  announce-list entry
	* Fixed type overflow bug where some statistics was incorrectly
	  reported for file larger than 2 GB
	* boost-1.35 support
	* Fixed bug in statistics from web server peers where it sometimes
	  could report too many bytes downloaded.
	* Fixed bug where statistics from the last second was lost when
	  disconnecting a peer.
	* receive buffer optimizations (memcpy savings and memory savings)
	* Support for specifying the TOS byte for peer traffic.
	* Basic support for queueing of torrents.
	* Better bias to give connections to downloading torrents
	  with fewer peers.
	* Optimized resource usage (removed the checking thread)
	* Support to bind outgoing connections to specific ports
	* Disk cache support.
	* New, more memory efficient, piece picker with sequential download
	  support (instead of the more complicated sequential download threshold).
	* Auto Upload slots. Automtically opens up more slots if
	  upload limit is not met.
	* Improved NAT-PMP support by querying the default gateway
	* Improved UPnP support by ignoring routers not on the clients subnet.

release 0.13

	* Added scrape support
	* Added add_extension() to torrent_handle. Can instantiate
	  extensions for torrents while downloading
	* Added support for remove_torrent to delete the files as well
	* Fixed issue with failing async_accept on windows
	* DHT improvements, proper error messages are now returned when
	  nodes sends bad packets
	* Optimized the country table used to resolve country of peers
	* Copying optimization for sending data. Data is no longer copied from
	  the disk I/O buffer to the send buffer.
	* Buffer optimization to use a raw buffer instead of std::vector<char>
	* Improved file storage to use sparse files
	* Updated python bindings
	* Added more clients to the identifiable clients list.
	* Torrents can now be started in paused state (to better support queuing)
	* Improved IPv6 support (support for IPv6 extension to trackers and
	  listens on both IPv6 and IPv4 interfaces).
	* Improved asserts used. Generates a stacktrace on linux
	* Piece picker optimizations and improvements
	* Improved unchoker, connection limit and rate limiter
	* Support for FAST extension
	* Fixed invalid calculation in DHT node distance
	* Fixed bug in URL parser that failed to parse IPv6 addresses
	* added peer download rate approximation
	* added port filter for outgoing connection (to prevent
	  triggering firewalls)
	* made most parameters configurable via session_settings
	* added encryption support
	* added parole mode for peers whose data fails the hash check.
	* optimized heap usage in piece-picker and web seed downloader.
	* fixed bug in DHT where older write tokens weren't accepted.
	* added support for sparse files.
	* introduced speed categories for peers and pieces, to separate
	  slow and fast peers.
	* added a half-open tcp connection limit that takes all connections
	  in to account, not just peer connections.
	* added alerts for filtered IPs.
	* added support for SOCKS4 and 5 proxies and HTTP CONNECT proxies.
	* fixed proper distributed copies calculation.
	* added option to use openssl for sha-1 calculations.
	* optimized the piece picker in the case where a peer is a seed.
	* added support for local peer discovery
	* removed the dependency on the compiled boost.date_time library
	* deprecated torrent_info::print()
	* added UPnP support
	* fixed problem where peer interested flags were not updated correctly
	  when pieces were filtered
	* improvements to ut_pex messages, including support for seed flag
	* prioritizes upload bandwidth to peers that might send back data
	* the following functions have been deprecated:
	  	void torrent_handle::filter_piece(int index, bool filter) const;
	  	void torrent_handle::filter_pieces(std::vector<bool> const& pieces) const;
	  	bool torrent_handle::is_piece_filtered(int index) const;
	  	std::vector<bool> torrent_handle::filtered_pieces() const;
	  	void torrent_handle::filter_files(std::vector<bool> const& files) const;

	  instead, use the piece_priority functions.

	* added support for NAT-PMP
	* added support for piece priorities. Piece filtering is now set as
	  a priority
	* Fixed crash when last piece was smaller than one block and reading
	  fastresume data for that piece
	* Makefiles should do a better job detecting boost
	* Fixed crash when all tracker urls are removed
	* Log files can now be created at user supplied path
	* Log files failing to create is no longer fatal
	* Fixed dead-lock in torrent_handle
	* Made it build with boost 1.34 on windows
	* Fixed bug in URL parser that failed to parse IPv6 addresses
	* Fixed bug in DHT, related to IPv6 nodes
	* DHT accepts transaction IDs that have garbage appended to them
	* DHT logs messages that it fails to decode

release 0.12

	* fixes to make the DHT more compatible
	* http seed improvements including error reporting and url encoding issues.
	* fixed bug where directories would be left behind when moving storage
	  in some cases.
	* fixed crashing bug when restarting or stopping the DHT.
	* added python binding, using boost.python
	* improved character conversion on windows when strings are not utf-8.
	* metadata extension now respects the private flag in the torrent.
	* made the DHT to only be used as a fallback to trackers by default.
	* added support for HTTP redirection support for web seeds.
	* fixed race condition when accessing a torrent that was checking its
	  fast resume data.
	* fixed a bug in the DHT which could be triggered if the network was
	  dropped or extremely rare cases.
	* if the download rate is limited, web seeds will now only use left-over
	  bandwidth after all bt peers have used up as much bandwidth as they can.
	* added the possibility to have libtorrent resolve the countries of
	  the peers in torrents.
	* improved the bandwidth limiter (it now implements a leaky bucket/node bucket).
	* improved the HTTP seed downloader to report accurate progress.
	* added more client peer-id signatures to be recognized.
	* added support for HTTP servers that skip the CR before the NL at line breaks.
	* fixed bug in the HTTP code that only accepted headers case sensitive.
	* fixed bug where one of the session constructors didn't initialize boost.filesystem.
	* fixed bug when the initial checking of a torrent fails with an exception.
	* fixed bug in DHT code which would send incorrect announce messages.
	* fixed bug where the http header parser was case sensitive to the header
	  names.
	* Implemented an optmization which frees the piece_picker once a torrent
	  turns into a seed.
	* Added support for uT peer exchange extension, implemented by Massaroddel.
	* Modified the quota management to offer better bandwidth balancing
	  between peers.
	* logging now supports multiple sessions (different sessions now log
	  to different directories).
	* fixed random number generator seed problem, generating the same
	  peer-id for sessions constructed the same second.
	* added an option to accept multiple connections from the same IP.
	* improved tracker logging.
	* moved the file_pool into session. The number of open files is now
	  limited per session.
	* fixed uninitialized private flag in torrent_info
	* fixed long standing issue with file.cpp on windows. Replaced the low level
	  io functions used on windows.
	* made it possible to associate a name with torrents without metadata.
	* improved http-downloading performance by requesting entire pieces via
	  http.
	* added plugin interface for extensions. And changed the interface for
	  enabling extensions.

release 0.11

	* added support for incorrectly encoded paths in torrent files
	  (assumes Latin-1 encoding and converts to UTF-8).
	* added support for destructing session objects asynchronously.
	* fixed bug with file_progress() with files = 0 bytes
	* fixed a race condition bug in udp_tracker_connection that could
	  cause a crash.
	* fixed bug occuring when increasing the sequenced download threshold
	  with max availability lower than previous threshold.
	* fixed an integer overflow bug occuring when built with gcc 4.1.x
	* fixed crasing bug when closing while checking a torrent
	* fixed bug causing a crash with a torrent with piece length 0
	* added an extension to the DHT network protocol to support the
	  exchange of nodes with IPv6 addresses.
	* modified the ip_filter api slightly to support IPv6
	* modified the api slightly to make sequenced download threshold
	  a per torrent-setting.
	* changed the address type to support IPv6
	* fixed bug in piece picker which would not behave as
	  expected with regard to sequenced download threshold.
	* fixed bug with file_progress() with files > 2 GB.
	* added --enable-examples option to configure script.
	* fixed problem with the resource distribution algorithm
	  (controlling e.g upload/download rates).
	* fixed incorrect asserts in storage related to torrents with
	  zero-sized files.
	* added support for trackerless torrents (with kademlia DHT).
	* support for torrents with the private flag set.
	* support for torrents containing bootstrap nodes for the
	  DHT network.
	* fixed problem with the configure script on FreeBSD.
	* limits the pipelining used on url-seeds.
	* fixed problem where the shutdown always would delay for
	  session_settings::stop_tracker_timeout seconds.
	* session::listen_on() won't reopen the socket in case the port and
	  interface is the same as the one currently in use.
	* added http proxy support for web seeds.
	* fixed problem where upload and download stats could become incorrect
	  in case of high cpu load.
	* added more clients to the identifiable list.
	* fixed fingerprint parser to cope with latest Mainline versions.

release 0.10

	* fixed a bug where the requested number of peers in a tracker request could
	  be too big.
	* fixed a bug where empty files were not created in full allocation mode.
	* fixed a bug in storage that would, in rare cases, fail to do a
	  complete check.
	* exposed more settings for tweaking parameters in the piece-picker,
	  downloader and uploader (http_settings replaced by session_settings).
	* tweaked default settings to improve high bandwidth transfers.
	* improved the piece picker performance and made it possible to download
	  popular pieces in sequence to improve disk performance.
	* added the possibility to control upload and download limits per peer.
	* fixed problem with re-requesting skipped pieces when peer was sending pieces
	  out of fifo-order.
	* added support for http seeding (the GetRight protocol)
	* renamed identifiers called 'id' in the public interface to support linking
	  with Objective.C++
	* changed the extensions protocol to use the new one, which is also
	  implemented by uTorrent.
	* factorized the peer_connection and added web_peer_connection which is
	  able to download from http-sources.
	* converted the network code to use asio (resulted in slight api changes
	  dealing with network addresses).
	* made libtorrent build in vc7 (patches from Allen Zhao)
	* fixed bug caused when binding outgoing connections to a non-local interface.
	* add_torrent() will now throw if called while the session object is
	  being closed.
	* added the ability to limit the number of simultaneous half-open
	  TCP connections. Flags in peer_info has been added.

release 0.9.1

	* made the session disable file name checks within the boost.filsystem library
	* fixed race condition in the sockets
	* strings that are invalid utf-8 strings are now decoded with the
	  local codepage on windows
	* added the ability to build libtorrent both as a shared library
	* client_test can now monitor a directory for torrent files and automatically
	  start and stop downloads while running
	* fixed problem with file_size() when building on windows with unicode support
	* added a new torrent state, allocating
	* added a new alert, metadata_failed_alert
	* changed the interface to session::add_torrent for some speed optimizations.
	* greatly improved the command line control of the example client_test.
	* fixed bug where upload rate limit was not being applied.
	* files that are being checked will no longer stall files that don't need
	  checking.
	* changed the way libtorrent identifies support for its excentions
	  to look for 'ext' at the end of the peer-id.
	* improved performance by adding a circle buffer for the send buffer.
	* fixed bugs in the http tracker connection when using an http proxy.
	* fixed problem with storage's file pool when creating torrents and then
	  starting to seed them.
	* hard limit on remote request queue and timeout on requests (a timeout
	  triggers rerequests). This makes libtorrent work much better with
	  "broken" clients like BitComet which may ignore requests.

Initial release 0.9

	* multitracker support
	* serves multiple torrents on a single port and a single thread
	* supports http proxies and proxy authentication
	* gzipped tracker-responses
	* block level piece picker
	* queues torrents for file check, instead of checking all of them in parallel
	* uses separate threads for checking files and for main downloader
	* upload and download rate limits
	* piece-wise, unordered, incremental file allocation
	* fast resume support
	* supports files > 2 gigabytes
	* supports the no_peer_id=1 extension
	* support for udp-tracker protocol
	* number of connections limit
	* delays sending have messages
	* can resume pieces downloaded in any order
	* adjusts the length of the request queue depending on download rate
	* supports compact=1
	* selective downloading
	* ip filter
<|MERGE_RESOLUTION|>--- conflicted
+++ resolved
@@ -1,4 +1,3 @@
-<<<<<<< HEAD
 	* fix unaligned piece requests in mmap_storage
 	* improve client_data_t ergonomics
 	* fix issue with concurrent access to part files
@@ -44,9 +43,7 @@
 	* libtorrent now requires C++14 to build
 	* added support for GnuTLS for HTTPS and torrents over SSL
 
-=======
 	* validate HTTPS certificates by default (trackers and web seeds)
->>>>>>> 0ad0f29a
 	* load SSL certificates from windows system certificate store, to authenticate trackers
 	* introduce mitigation for Server Side Request Forgery in tracker and web seed URLs
 	* fix error handling for pool allocation failure
