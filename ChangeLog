--- conflicted
+++ resolved
@@ -1,4 +1,3 @@
-<<<<<<< HEAD
 	* move session_flags to session_params
 	* the entry class is now a standard variant type
 	* use std::string_view instead of boost counterpart
@@ -6,10 +5,8 @@
 	* added support for WebTorrent
 
 
-=======
 	* fix copy_file fall-back when SEEK_HOL/SEEK_DATA is not supported
 	* improve error reporting from file copy and move
->>>>>>> b3d0148e
 	* tweak pad file placement to match reference implementation (tail-padding)
 	* uTP performance, more lenient nagle's algorithm to always allow one outstanding undersized packet
 	* uTP performance, piggy-back held back undersized packet with ACKs
