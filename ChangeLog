<<<<<<< HEAD
	* added alert for block being sent to the send buffer
=======
	* drop support for windows compilers without std::wstring
>>>>>>> 5c37eb17
	* implemented support for DHT infohash indexing, BEP51
	* removed deprecated support for file_base in file_storage
	* added support for running separate DHT nodes on each network interface
	* added support for establishing UTP connections on any network interface
	* added support for sending tracker announces on every network interface
	* introduce "lt" namespace alias
	* need_save_resume_data() will no longer return true every 15 minutes
	* make the file_status interface explicitly public types
	* added resolver_cache_timeout setting for internal host name resolver
	* make parse_magnet_uri take a string_view instead of std::string
	* deprecate add_torrent_params::url field. use parse_magnet_uri instead
	* optimize download queue management
	* deprecated (undocumented) file:// urls
	* add limit for number of web seed connections
	* added support for retrieval of DHT live nodes
	* complete UNC path support
	* add packets pool allocator
	* fix last_upload and last_download overflow after 9 hours in past
	* python binding add more add_torrent_params fields and an invalid key check
	* introduce introduce distinct types for peer_class_t, piece_index_t and
	  file_index_t.
	* fix crash caused by empty bitfield
	* removed disk-access-log build configuration
	* removed mmap_cache feature
	* strengthened type safety in handling of piece and file indices
	* deprecate identify_client() and fingerprint type
	* make sequence number for mutable DHT items backed by std::int64_t
	* tweaked storage_interface to have stronger type safety
	* deprecate relative times in torrent_status, replaced by std::chrono::time_point
	* refactor in alert types to use more const fields and more clear API
	* changed session_stats_alert counters type to signed (std::int64_t)
	* remove torrent eviction/ghost torrent feature
	* include target in DHT lookups, when queried from the session
	* improve support for HTTP redirects for web seeds
	* use string_view in entry interface
	* deprecate "send_stats" property on trackers (since lt_tracker extension has
	  been removed)
	* remove deprecate session_settings API (use settings_pack instead)
	* improve file layout optimization when creating torrents with padfiles
	* remove remote_dl_rate feature
	* source code migration from boost::shared_ptr to std::shared_ptr
	* storage_interface API changed to use span and references
	* changes in public API to work with std::shared_ptr<torrent_info>
	* extensions API changed to use span and std::shared_ptr
	* plugin API changed to handle DHT requests using string_view
	* removed support for lt_trackers and metadata_transfer extensions
	  (pre-dating ut_metadata)
	* support windows' CryptoAPI for SHA-1
	* separated ssl and crypto options in build
	* remove lazy-bitfield feature
	* simplified suggest-read-cache feature to not depend on disk threads
	* removed option to disable contiguous receive buffers
	* deprecated public to_hex() and from_hex() functions
	* separated address and port fields in listen alerts
	* added support for parsing new x.pe parameter from BEP 9
	* peer_blocked_alert now derives from peer_alert
	* transitioned exception types to system_error
	* made alerts move-only
	* move files one-by-one when moving storage for a torrent
	* removed RSS support
	* removed feature to resolve country for peers
	* added support for BEP 32, "IPv6 extension for DHT"
	* overhauled listen socket and UDP socket handling, improving multi-home
	  support and bind-to-device
	* resume data is now communicated via add_torrent_params objects
	* added new read_resume_data()/write_resume_data functions to write bencoded,
	  backwards compatible resume files
	* removed deprecated fields from add_torrent_params
	* deprecate "resume_data" field in add_torrent_params
	* improved support for bind-to-device
	* deprecated ssl_listen, SSL sockets are specified in listen_interfaces now
	* improved support for listening on multiple sockets and interfaces
	* resume data no longer has timestamps of files
	* require C++11 to build libtorrent


	* corrected missing const qualifiers on bdecode_node
	* fix changing queue position of paused torrents (1.1.3 regression)
	* fix re-check issue after move_storage
	* handle invalid arguments to set_piece_deadline()
	* move_storage did not work for torrents without metadata
	* improve shutdown time by only announcing to trackers whose IP we know
	* fix python3 portability issue in python binding
	* delay 5 seconds before reconnecting socks5 proxy for UDP ASSOCIATE
	* fix NAT-PMP crash when removing a mapping at the wrong time
	* improve path sanitization (filter unicode text direction characters)
	* deprecate partial_piece_info::piece_state
	* bind upnp requests to correct local address
	* save resume data when removing web seeds
	* fix proxying of https connections
	* fix race condition in disk I/O storage class
	* fix http connection timeout on multi-homed hosts
	* removed depdendency on boost::uintptr_t for better compatibility
	* fix memory leak in the disk cache
	* fix double free in disk cache
	* forward declaring libtorrent types is discouraged. a new fwd.hpp header is provided

1.1.3 release

	* removed (broken) support for incoming connections over socks5
	* restore announce_entry's timestamp fields to posix time in python binding
	* deprecate torrent_added_alert (in favor of add_torrent_alert)
	* fix python binding for parse_magnet_uri
	* fix minor robustness issue in DHT bootstrap logic
	* fix issue where torrent_status::num_seeds could be negative
	* document deprecation of dynamic loading/unloading of torrents
	* include user-agent in tracker announces in anonymous_mode for private torrents
	* add support for IPv6 peers from udp trackers
	* correctly URL encode the IPv6 argument to trackers
	* fix default file pool size on windows
	* fix bug where settings_pack::file_pool_size setting was not being honored
	* add feature to periodically close files (to make windows clear disk cache)
	* fix bug in torrent_handle::file_status
	* fix issue with peers not updated on metadata from magnet links

1.1.2 release

	* default TOS marking to 0x20
	* fix invalid access when leaving seed-mode with outstanding hash jobs
	* fix ABI compatibility issue introduced with preformatted entry type
	* add web_seed_name_lookup_retry to session_settings
	* slightly improve proxy settings backwards compatibility
	* add function to get default settings
	* updating super seeding would include the torrent in state_update_alert
	* fix issue where num_seeds could be greater than num_peers in torrent_status
	* finished non-seed torrents can also be in super-seeding mode
	* fix issue related to unloading torrents
	* fixed finished-time calculation
	* add missing min_memory_usage() and high_performance_seed() settings presets to python
	* fix stat cache issue that sometimes would produce incorrect resume data
	* storage optimization to peer classes
	* fix torrent name in alerts of builds with deprecated functions
	* make torrent_info::is_valid() return false if torrent failed to load
	* fix per-torrent rate limits for >256 peer classes
	* don't load user_agent and peer_fingerprint from session_state
	* fix file rename issue with name prefix matching torrent name
	* fix division by zero when setting tick_interval > 1000
	* fix move_storage() to its own directory (would delete the files)
	* fix socks5 support for UDP
	* add setting urlseed_max_request_bytes to handle large web seed requests
	* fix python build with CC/CXX environment
	* add trackers from add_torrent_params/magnet links to separate tiers
	* fix resumedata check issue with files with priority 0
	* deprecated mmap_cache feature
	* add utility function for generating peer ID fingerprint
	* fix bug in last-seen-complete
	* remove file size limit in torrent_info filename constructor
	* fix tail-padding for last file in create_torrent
	* don't send user-agent in metadata http downloads or UPnP requests when
	  in anonymous mode
	* fix internal resolve links lookup for mutable torrents
	* hint DHT bootstrap nodes of actual bootstrap request

1.1.1 release

	* update puff.c for gzip inflation
	* add dht_bootstrap_node a setting in settings_pack (and add default)
	* make pad-file and symlink support conform to BEP47
	* fix piece picker bug that could result in division by zero
	* fix value of current_tracker when all tracker failed
	* deprecate lt_trackers extension
	* remove load_asnum_db and load_country_db from python bindings
	* fix crash in session::get_ip_filter when not having set one
	* fix filename escaping when repairing torrents with broken web seeds
	* fix bug where file_completed_alert would not be posted unless file_progress
	  had been queries by the client
	* move files one-by-one when moving storage for a torrent
	* fix bug in enum_net() for BSD and Mac
	* fix bug in python binding of announce_entry
	* fixed bug related to flag_merge_resume_http_seeds flag in add_torrent_params
	* fixed inverted priority of incoming piece suggestions
	* optimize allow-fast logic
	* fix issue where FAST extension messages were not used during handshake
	* fixed crash on invalid input in http_parser
	* upgraded to libtommath 1.0
	* fixed parsing of IPv6 endpoint with invalid port character separator
	* added limited support for new x.pe parameter from BEP 9
	* fixed dht stats counters that weren't being updated
	* make sure add_torrent_alert is always posted before other alerts for
	  the torrent
	* fixed peer-class leak when settings per-torrent rate limits
	* added a new "preformatted" type to bencode entry variant type
	* improved Socks5 support and test coverage
	* fix set_settings in python binding
	* Added missing alert categories in python binding
	* Added dht_get_peers_reply_alert alert in python binding
	* fixed updating the node id reported to peers after changing IPs

1.1.0 release

	* improve robustness and performance of uTP PMTU discovery
	* fix duplicate ACK issue in uTP
	* support filtering which parts of session state are loaded by load_state()
	* deprecate support for adding torrents by HTTP URL
	* allow specifying which tracker to scrape in scrape_tracker
	* tracker response alerts from user initiated announces/scrapes are now
	  posted regardless of alert mask
	* improve DHT performance when changing external IP (primarily affects
	  bootstrapping).
	* add feature to stop torrents immediately after checking files is done
	* make all non-auto managed torrents exempt from queuing logic, including
	  checking torrents.
	* add option to not proxy tracker connections through proxy
	* removed sparse-regions feature
	* support using 0 disk threads (to perform disk I/O in network thread)
	* removed deprecated handle_alert template
	* enable logging build config by default (but alert mask disabled by default)
	* deprecated RSS API
	* experimental support for BEP 38, "mutable torrents"
	* replaced lazy_bdecode with a new bdecoder that's a lot more efficient
	* deprecate time functions, expose typedefs of boost::chrono in the
	  libtorrent namespace instead
	* deprecate file_base feature in file_storage/torrent_info
	* changed default piece and file priority to 4 (previously 1)
	* improve piece picker support for reverse picking (used for snubbed peers)
	  to not cause priority inversion for regular peers
	* improve piece picker to better support torrents with very large pieces
	  and web seeds. (request large contiguous ranges, but not necessarily a
	  whole piece).
	* deprecated session_status and session::status() in favor of performance
	  counters.
	* improve support for HTTP where one direction of the socket is shut down.
	* remove internal fields from web_seed_entry
	* separate crypto library configuration <crypto> and whether to support
	  bittorrent protocol encryption <encryption>
	* simplify bittorrent protocol encryption by just using internal RC4
	  implementation.
	* optimize copying torrent_info and file_storage objects
	* cancel non-critical DNS lookups when shutting down, to cut down on
	  shutdown delay.
	* greatly simplify the debug logging infrastructure. logs are now delivered
	  as alerts, and log level is controlled by the alert mask.
	* removed auto_expand_choker. use rate_based_choker instead
	* optimize UDP tracker packet handling
	* support SSL over uTP connections
	* support web seeds that resolve to multiple IPs
	* added auto-sequential feature. download well-seeded torrents in-order
	* removed built-in GeoIP support (this functionality is orthogonal to
	  libtorrent)
	* deprecate proxy settings in favor of regular settings
	* deprecate separate settings for peer protocol encryption
	* support specifying listen interfaces and outgoing interfaces as device
	  names (eth0, en2, tun0 etc.)
	* support for using purgrable memory as disk cache on Mac OS.
	* be more aggressive in corking sockets, to coalesce messages into larger
	  packets.
	* pre-emptively unchoke peers to save one round-trip at connection start-up.
	* add session constructor overload that takes a settings_pack
	* torrent_info is no longer an intrusive_ptr type. It is held by shared_ptr.
	  This is a non-backwards compatible change
	* move listen interface and port to the settings
	* move use_interfaces() to be a setting
	* extend storage interface to allow deferred flushing and flush the part-file
	  metadata periodically
	* make statistics propagate instantly rather than on the second tick
	* support for partfiles, where partial pieces belonging to skipped files are
	  put
	* support using multiple threads for socket operations (especially useful for
	  high performance SSL connections)
	* allow setting rate limits for arbitrary peer groups. Generalizes
	  per-torrent rate limits, and local peer limits
	* improved disk cache complexity O(1) instead of O(log(n))
	* add feature to allow storing disk cache blocks in an mmapped file
	  (presumably on an SSD)
	* optimize peer connection distribution logic across torrents to scale
	  better with many torrents
	* replaced std::map with boost::unordered_map for torrent list, to scale
	  better with many torrents
	* optimized piece picker
	* optimized disk cache
	* optimized .torrent file parsing
	* optimized initialization of storage when adding a torrent
	* added support for adding torrents asynchronously (for improved startup
	  performance)
	* added support for asynchronous disk I/O
	* almost completely changed the storage interface (for custom storage)
	* added support for hashing pieces in multiple threads

	* fix padfile issue
	* fix PMTUd bug
	* update puff to fix gzip crash

1.0.10 release

	* fixed inverted priority of incoming piece suggestions
	* fixed crash on invalid input in http_parser
	* added a new "preformatted" type to bencode entry variant type
	* fix division by zero in super-seeding logic

1.0.9 release

	* fix issue in checking outgoing interfaces (when that option is enabled)
	* python binding fix for boost-1.60.0
	* optimize enumeration of network interfaces on windows
	* improve reliability of binding listen sockets
	* support SNI in https web seeds and trackers
	* fix unhandled exception in DHT when receiving a DHT packet over IPv6

1.0.8 release

	* fix bug where web seeds were not used for torrents added by URL
	* fix support for symlinks on windows
	* fix long filename issue (on unixes)
	* fixed performance bug in DHT torrent eviction
	* fixed win64 build (GetFileAttributesEx)
	* fixed bug when deleting files for magnet links before they had metadata

1.0.7 release

	* fix bug where loading settings via load_state() would not trigger all
	  appropriate actions
	* fix bug where 32 bit builds could use more disk cache than the virtual
	  address space (when set to automatic)
	* fix support for torrents with > 500'000 pieces
	* fix ip filter bug when banning peers
	* fix IPv6 IP address resolution in URLs
	* introduce run-time check for torrent info-sections beeing too large
	* fix web seed bug when using proxy and proxy-peer-connections=false
	* fix bug in magnet link parser
	* introduce add_torrent_params flags to merge web seeds with resume data
	  (similar to trackers)
	* fix bug where dont_count_slow_torrents could not be disabled
	* fix fallocate hack on linux (fixes corruption on some architectures)
	* fix auto-manage bug with announce to tracker/lsd/dht limits
	* improve DHT routing table to not create an unbalanced tree
	* fix bug in uTP that would cause any connection taking more than one second
	  to connect be timed out (introduced in the vulnerability path)
	* fixed falling back to sending UDP packets direct when socks proxy fails
	* fixed total_wanted bug (when setting file priorities in add_torrent_params)
	* fix python3 compatibility with sha1_hash

1.0.6 release

	* fixed uTP vulnerability
	* make utf8 conversions more lenient
	* fix loading of piece priorities from resume data
	* improved seed-mode handling (seed-mode will now automatically be left when
	  performing operations implying it's not a seed)
	* fixed issue with file priorities and override resume data
	* fix request queue size performance issue
	* slightly improve UDP tracker performance
	* fix http scrape
	* add missing port mapping functions to python binding
	* fix bound-checking issue in bdecoder
	* expose missing dht_settings fields to python
	* add function to query the DHT settings
	* fix bug in 'dont_count_slow_torrents' feature, which would start too many
	  torrents

1.0.5 release

	* improve ip_voter to avoid flapping
	* fixed bug when max_peerlist_size was set to 0
	* fix issues with missing exported symbols when building dll
	* fix division by zero bug in edge case while connecting peers

1.0.4 release

	* fix bug in python binding for file_progress on torrents with no metadata
	* fix assert when removing a connected web seed
	* fix bug in tracker timeout logic
	* switch UPnP post back to HTTP 1.1
	* support conditional DHT get
	* OpenSSL build fixes
	* fix DHT scrape bug

1.0.3 release

	* python binding build fix for boost-1.57.0
	* add --enable-export-all option to configure script, to export all symbols
	  from libtorrent
	* fix if_nametoindex build error on windows
	* handle overlong utf-8 sequences
	* fix link order bug in makefile for python binding
	* fix bug in interest calculation, causing premature disconnects
	* tweak flag_override_resume_data semantics to make more sense (breaks
	  backwards compatibility of edge-cases)
	* improve DHT bootstrapping and periodic refresh
	* improve DHT maintanence performance (by pinging instead of full lookups)
	* fix bug in DHT routing table node-id prefix optimization
	* fix incorrect behavior of flag_use_resume_save_path
	* fix protocol race-condition in super seeding mode
	* support read-only DHT nodes
	* remove unused partial hash DHT lookups
	* remove potentially privacy leaking extension (non-anonymous mode)
	* peer-id connection ordering fix in anonymous mode
	* mingw fixes

1.0.2 release

	* added missing force_proxy to python binding
	* anonymous_mode defaults to false
	* make DHT DOS detection more forgiving to bursts
	* support IPv6 multicast in local service discovery
	* simplify CAS function in DHT put
	* support IPv6 traffic class (via the TOS setting)
	* made uTP re-enter slow-start after time-out
	* fixed uTP upload performance issue
	* fix missing support for DHT put salt

1.0.1 release

	* fix alignment issue in bitfield
	* improved error handling of gzip
	* fixed crash when web seeds redirect
	* fix compiler warnings

1.0 release

	* fix bugs in convert_to/from_native() on windows
	* fix support for web servers not supporting keepalive
	* support storing save_path in resume data
	* don't use full allocation on network drives (on windows)
	* added clear_piece_deadlines() to remove all piece deadlines
	* improve queuing logic of inactive torrents (dont_count_slow_torrents)
	* expose optimistic unchoke logic to plugins
	* fix issue with large UDP packets on windows
	* remove set_ratio() feature
	* improve piece_deadline/streaming
	* honor pieces with priority 7 in sequential download mode
	* simplified building python bindings
	* make ignore_non_routers more forgiving in the case there are no UPnP
	  devices at a known router. Should improve UPnP compatibility.
	* include reason in peer_blocked_alert
	* support magnet links wrapped in .torrent files
	* rate limiter optimization
	* rate limiter overflow fix (for very high limits)
	* non-auto-managed torrents no longer count against the torrent limits
	* handle DHT error responses correctly
	* allow force_announce to only affect a single tracker
	* add moving_storage field to torrent_status
	* expose UPnP and NAT-PMP mapping in session object
	* DHT refactoring and support for storing arbitrary data with put and get
	* support building on android
	* improved support for web seeds that don't support keep-alive
	* improve DHT routing table to return better nodes (lower RTT and closer
	  to target)
	* don't use pointers to resume_data and file_priorities in
	  add_torrent_params
	* allow moving files to absolute paths, out of the download directory
	* make move_storage more generic to allow both overwriting files as well
	  as taking existing ones
	* fix choking issue at high upload rates
	* optimized rate limiter
	* make disk cache pool allocator configurable
	* fix library ABI to not depend on logging being enabled
	* use hex encoding instead of base32 in create_magnet_uri
	* include name, save_path and torrent_file in torrent_status, for
	  improved performance
	* separate anonymous mode and force-proxy mode, and tighten it up a bit
	* add per-tracker scrape information to announce_entry
	* report errors in read_piece_alert
	* DHT memory optimization
	* improve DHT lookup speed
	* improve support for windows XP and earlier
	* introduce global connection priority for improved swarm performance
	* make files deleted alert non-discardable
	* make built-in sha functions not conflict with libcrypto
	* improve web seed hash failure case
	* improve DHT lookup times
	* uTP path MTU discovery improvements
	* optimized the torrent creator optimizer to scale significantly better
	  with more files
	* fix uTP edge case where udp socket buffer fills up
	* fix nagle implementation in uTP

	* fix bug in error handling in protocol encryption

0.16.18 release

	* fix uninitialized values in DHT DOS mitigation
	* fix error handling in file::phys_offset
	* fix bug in HTTP scrape response parsing
	* enable TCP keepalive for socks5 connection for UDP associate
	* fix python3 support
	* fix bug in lt_donthave extension
	* expose i2p_alert to python. cleaning up of i2p connection code
	* fixed overflow and download performance issue when downloading at high rates
	* fixed bug in add_torrent_alert::message for magnet links
	* disable optimistic disconnects when connection limit is low
	* improved error handling of session::listen_on
	* suppress initial 'completed' announce to trackers added with replace_trackers
	  after becoming a seed
	* SOCKS4 fix for trying to connect over IPv6
	* fix saving resume data when removing all trackers
	* fix bug in udp_socket when changing socks5 proxy quickly

0.16.17 release

	* don't fall back on wildcard port in UPnP
	* fix local service discovery for magnet links
	* fix bitfield issue in file_storage
	* added work-around for MingW issue in file I/O
	* fixed sparse file detection on windows
	* fixed bug in gunzip
	* fix to use proxy settings when adding .torrent file from URL
	* fix resume file issue related to daylight savings time on windows
	* improve error checking in lazy_bdecode

0.16.16 release

	* add missing add_files overload to the python bindings
	* improve error handling in http gunzip
	* fix debug logging for banning web seeds
	* improve support for de-selected files in full allocation mode
	* fix dht_bootstrap_alert being posted
	* SetFileValidData fix on windows (prevents zero-fill)
	* fix minor lock_files issue on unix

0.16.15 release

	* fix mingw time_t 64 bit issue
	* fix use of SetFileValidData on windows
	* fix crash when using full allocation storage mode
	* improve error_code and error_category support in python bindings
	* fix python binding for external_ip_alert

0.16.14 release

	* make lt_tex more robust against bugs and malicious behavior
	* HTTP chunked encoding fix
	* expose file_granularity flag to python bindings
	* fix DHT memory error
	* change semantics of storage allocation to allocate on first write rather
	  than on startup (behaves better with changing file priorities)
	* fix resend logic in response to uTP SACK messages
	* only act on uTP RST packets with correct ack_nr
	* make uTP errors log in normal log mode (not require verbose)
	* deduplicate web seed entries from torrent files
	* improve error reporting from lazy_decode()

0.16.13 release

	* fix auto-manage issue when pausing session
	* fix bug in non-sparse mode on windows, causing incorrect file errors to
	  be generated
	* fix set_name() on file_storage actually affecting save paths
	* fix large file support issue on mingw
	* add some error handling to set_piece_hashes()
	* fix completed-on timestamp to not be clobbered on each startup
	* fix deadlock caused by some UDP tracker failures
	* fix potential integer overflow issue in timers on windows
	* minor fix to peer_proportional mixed_mode algorithm (TCP limit could go
	  too low)
	* graceful pause fix
	* i2p fixes
	* fix issue when loading certain malformed .torrent files
	* pass along host header with http proxy requests and possible
	  http_connection shutdown hang

0.16.12 release

	* fix building with C++11
	* fix IPv6 support in UDP socket (uTP)
	* fix mingw build issues
	* increase max allowed outstanding piece requests from peers
	* uTP performance improvement. only fast retransmit one packet at a time
	* improve error message for 'file too short'
	* fix piece-picker stat bug when only selecting some files for download
	* fix bug in async_add_torrent when settings file_priorities
	* fix boost-1.42 support for python bindings
	* fix memory allocation issue (virtual addres space waste) on windows

0.16.11 release

	* fix web seed URL double escape issue
	* fix string encoding issue in alert messages
	* fix SSL authentication issue
	* deprecate std::wstring overloads. long live utf-8
	* improve time-critical pieces feature (streaming)
	* introduce bandwidth exhaustion attack-mitigation in allowed-fast pieces
	* python binding fix issue where torrent_info objects where destructing when
	  their torrents were deleted
	* added missing field to scrape_failed_alert in python bindings
	* GCC 4.8 fix
	* fix proxy failure semantics with regards to anonymous mode
	* fix round-robin seed-unchoke algorithm
	* add bootstrap.sh to generage configure script and run configure
	* fix bug in SOCK5 UDP support
	* fix issue where torrents added by URL would not be started immediately

0.16.10 release

	* fix encryption level handle invalid values
	* add a number of missing functions to the python binding
	* fix typo in Jamfile for building shared libraries
	* prevent tracker exchange for magnet links before metadata is received
	* fix crash in make_magnet_uri when generating links longer than 1024
	  characters
	* fix hanging issue when closing files on windows (completing a download)
	* fix piece picking edge case that could cause torrents to get stuck at
	  hash failure
	* try unencrypted connections first, and fall back to encryption if it
	  fails (performance improvement)
	* add missing functions to python binding (flush_cache(), remap_files()
	  and orig_files())
	* improve handling of filenames that are invalid on windows
	* support 'implied_port' in DHT announce_peer
	* don't use pool allocator for disk blocks (cache may now return pages
	  to the kernel)

0.16.9 release

	* fix long filename truncation on windows
	* distinguish file open mode when checking files and downloading/seeding
	  with bittorrent. updates storage interface
	* improve file_storage::map_file when dealing with invalid input
	* improve handling of invalid utf-8 sequences in strings in torrent files
	* handle more cases of broken .torrent files
	* fix bug filename collision resolver
	* fix bug in filename utf-8 verification
	* make need_save_resume() a bit more robust
	* fixed sparse flag manipulation on windows
	* fixed streaming piece picking issue

0.16.8 release

	* make rename_file create missing directories for new filename
	* added missing python function: parse_magnet_uri
	* fix alerts.all_categories in python binding
	* fix torrent-abort issue which would cancel name lookups of other torrents
	* make torrent file parser reject invalid path elements earlier
	* fixed piece picker bug when using pad-files
	* fix read-piece response for cancelled deadline-pieces
	* fixed file priority vector-overrun
	* fix potential packet allocation alignment issue in utp
	* make 'close_redudnant_connections' cover more cases
	* set_piece_deadline() also unfilters the piece (if its priority is 0)
	* add work-around for bug in windows vista and earlier in
	  GetOverlappedResult
	* fix traversal algorithm leak in DHT
	* fix string encoding conversions on windows
	* take torrent_handle::query_pieces into account in torrent_handle::statue()
	* honor trackers responding with 410
	* fixed merkle tree torrent creation bug
	* fixed crash with empty url-lists in torrent files
	* added missing max_connections() function to python bindings

0.16.7 release

	* fix string encoding in error messages
	* handle error in read_piece and set_piece_deadline when torrent is removed
	* DHT performance improvement
	* attempt to handle ERROR_CANT_WAIT disk error on windows
	* improve peers exchanged over PEX
	* fixed rare crash in ut_metadata extension
	* fixed files checking issue
	* added missing pop_alerts() to python bindings
	* fixed typos in configure script, inversing some feature-enable/disable flags
	* added missing flag_update_subscribe to python bindings
	* active_dht_limit, active_tracker_limit and active_lsd_limit now
	  interpret -1 as infinite

0.16.6 release

	* fixed verbose log error for NAT holepunching
	* fix a bunch of typos in python bindings
	* make get_settings available in the python binding regardless of
	  deprecated functions
	* fix typo in python settings binding
	* fix possible dangling pointer use in peer list
	* fix support for storing arbitrary data in the DHT
	* fixed bug in uTP packet circle buffer
	* fix potential crash when using torrent_handle::add_piece
	* added missing add_torrent_alert to python binding

0.16.5 release

	* udp socket refcounter fix
	* added missing async_add_torrent to python bindings
	* raised the limit for bottled http downloads to 2 MiB
	* add support for magnet links and URLs in python example client
	* fixed typo in python bindings' add_torrent_params
	* introduce a way to add built-in plugins from python
	* consistently disconnect the same peer when two peers simultaneously connect
	* fix local endpoint queries for uTP connections
	* small optimization to local peer discovery to ignore our own broadcasts
	* try harder to bind the udp socket (uTP, DHT, UDP-trackers, LSD) to the
	  same port as TCP
	* relax file timestamp requirements for accepting resume data
	* fix performance issue in web seed downloader (coalescing of blocks
	  sometimes wouldn't work)
	* web seed fixes (better support for torrents without trailing / in
	  web seeds)
	* fix some issues with SSL over uTP connections
	* fix UDP trackers trying all endpoints behind the hostname

0.16.4 release

	* raise the default number of torrents allowed to announce to trackers
	  to 1600
	* improve uTP slow start behavior
	* fixed UDP socket error causing it to fail on Win7
	* update use of boost.system to not use deprecated functions
	* fix GIL issue in python bindings. Deprecated extension support in python
	* fixed bug where setting upload slots to -1 would not mean infinite
	* extend the UDP tracker protocol to include the request string from the
	  tracker URL
	* fix mingw build for linux crosscompiler

0.16.3 release

	* fix python binding backwards compatibility in replace_trackers
	* fix possible starvation in metadata extension
	* fix crash when creating torrents and optimizing file order with pad files
	* disable support for large MTUs in uTP until it is more reliable
	* expose post_torrent_updates and state_update_alert to python bindings
	* fix incorrect SSL error messages
	* fix windows build of shared library with openssl
	* fix race condition causing shutdown hang

0.16.2 release

	* fix permissions issue on linux with noatime enabled for non-owned files
	* use random peer IDs in anonymous mode
	* fix move_storage bugs
	* fix unnecessary dependency on boost.date_time when building boost.asio as separate compilation
	* always use SO_REUSEADDR and deprecate the flag to turn it on
	* add python bindings for SSL support
	* minor uTP tweaks
	* fix end-game mode issue when some files are selected to not be downloaded
	* improve uTP slow start
	* make uTP less aggressive resetting cwnd when idle

0.16.1 release

	* fixed crash when providing corrupt resume data
	* fixed support for boost-1.44
	* fixed reversed semantics of queue_up() and queue_down()
	* added missing functions to python bindings (file_priority(), set_dht_settings())
	* fixed low_prio_disk support on linux
	* fixed time critical piece accounting in the request queue
	* fixed semantics of rate_limit_utp to also ignore per-torrent limits
	* fixed piece sorting bug of deadline pieces
	* fixed python binding build on Mac OS and BSD
	* fixed UNC path normalization (on windows, unless UNC paths are disabled)
	* fixed possible crash when enabling multiple connections per IP
	* fixed typo in win vista specific code, breaking the build
	* change default of rate_limit_utp to true
	* fixed DLL export issue on windows (when building a shared library linking statically against boost)
	* fixed FreeBSD build
	* fixed web seed performance issue with pieces > 1 MiB
	* fixed unchoke logic when using web seeds
	* fixed compatibility with older versions of boost (down to boost 1.40)

0.16 release

	* support torrents with more than 262000 pieces
	* make tracker back-off configurable
	* don't restart the swarm after downloading metadata from magnet links
	* lower the default tracker retry intervals
	* support banning web seeds sending corrupt data
	* don't let hung outgoing connection attempts block incoming connections
	* improve SSL torrent support by using SNI and a single SSL listen socket
	* improved peer exchange performance by sharing incoming connections which advertize listen port 
	* deprecate set_ratio(), and per-peer rate limits
	* add web seed support for torrents with pad files
	* introduced a more scalable API for torrent status updates (post_torrent_updates()) and updated client_test to use it
	* updated the API to add_torrent_params turning all bools into flags of a flags field
	* added async_add_torrent() function to significantly improve performance when
	  adding many torrents
	* change peer_states to be a bitmask (bw_limit, bw_network, bw_disk)
	* changed semantics of send_buffer_watermark_factor to be specified as a percentage
	* add incoming_connection_alert for logging all successful incoming connections
	* feature to encrypt peer connections with a secret AES-256 key stored in .torrent file
	* deprecated compact storage allocation
	* close files in separate thread on systems where close() may block (Mac OS X for instance)
	* don't create all directories up front when adding torrents
	* support DHT scrape
	* added support for fadvise/F_RDADVISE for improved disk read performance
	* introduced pop_alerts() which pops the entire alert queue in a single call
	* support saving metadata in resume file, enable it by default for magnet links
	* support for receiving multi announce messages for local peer discovery
	* added session::listen_no_system_port flag to prevent libtorrent from ever binding the listen socket to port 0
	* added option to not recheck on missing or incomplete resume data
	* extended stats logging with statistics=on builds
	* added new session functions to more efficiently query torrent status
	* added alerts for added and removed torrents
	* expanded plugin interface to support session wide states
	* made the metadata block requesting algorithm more robust against hash check failures
	* support a separate option to use proxies for peers or not
	* pausing the session now also pauses checking torrents
	* moved alert queue size limit into session_settings
	* added support for DHT rss feeds (storing only)
	* added support for RSS feeds
	* fixed up some edge cases in DHT routing table and improved unit test of it
	* added error category and error codes for HTTP errors
	* made the DHT implementation slightly more robust against routing table poisoning and node ID spoofing
	* support chunked encoding in http downloads (http_connection)
	* support adding torrents by url to the .torrent file
	* support CDATA tags in xml parser
	* use a python python dictionary for settings instead of session_settings object (in python bindings)
	* optimized metadata transfer (magnet link) startup time (shaved off about 1 second)
	* optimized swarm startup time (shaved off about 1 second)
	* support DHT name lookup
	* optimized memory usage of torrent_info and file_storage, forcing some API changes
	  around file_storage and file_entry
	* support trackerid tracker extension
	* graceful peer disconnect mode which finishes transactions before disconnecting peers
	* support chunked encoding for web seeds
	* uTP protocol support
	* resistance towards certain flood attacks
	* support chunked encoding for web seeds (only for BEP 19, web seeds)
	* optimized session startup time
	* support SSL for web seeds, through all proxies
	* support extending web seeds with custom authorization and extra headers
	* settings that are not changed from the default values are not saved
	  in the session state
	* made seeding choking algorithm configurable
	* deprecated setters for max connections, max half-open, upload and download
	  rates and unchoke slots. These are now set through session_settings
	* added functions to query an individual peer's upload and download limit
	* full support for BEP 21 (event=paused)
	* added share-mode feature for improving share ratios
	* merged all proxy settings into a single one
	* improved SOCKS5 support by proxying hostname lookups
	* improved support for multi-homed clients
	* added feature to not count downloaded bytes from web seeds in stats
	* added alert for incoming local service discovery messages
	* added option to set file priorities when adding torrents
	* removed the session mutex for improved performance
	* added upload and download activity timer stats for torrents
	* made the reuse-address flag configurable on the listen socket
	* moved UDP trackers over to use a single socket
	* added feature to make asserts log to a file instead of breaking the process
	  (production asserts)
	* optimized disk I/O cache clearing
	* added feature to ask a torrent if it needs to save its resume data or not
	* added setting to ignore file modification time when loading resume files
	* support more fine-grained torrent states between which peer sources it
	  announces to
	* supports calculating sha1 file-hashes when creating torrents
	* made the send_buffer_watermark performance warning more meaningful
	* supports complete_ago extension
	* dropped zlib as a dependency and builds using puff.c instead
	* made the default cache size depend on available physical RAM
	* added flags to torrent::status() that can filter which values are calculated
	* support 'explicit read cache' which keeps a specific set of pieces
	  in the read cache, without implicitly caching other pieces
	* support sending suggest messages based on what's in the read cache
	* clear sparse flag on files that complete on windows
	* support retry-after header for web seeds
	* replaced boost.filesystem with custom functions
	* replaced dependency on boost.thread by asio's internal thread primitives
	* added support for i2p torrents
	* cleaned up usage of MAX_PATH and related macros
	* made it possible to build libtorrent without RTTI support
	* added support to build with libgcrypt and a shipped version of libtommath
	* optimized DHT routing table memory usage
	* optimized disk cache to work with large caches
	* support variable number of optimistic unchoke slots and to dynamically
	  adjust based on the total number of unchoke slots
	* support for BitTyrant choker algorithm
	* support for automatically start torrents when they receive an
	  incoming connection
	* added more detailed instrumentation of the disk I/O thread

0.15.11 release

	* fixed web seed bug, sometimes causing infinite loops
	* fixed race condition when setting session_settings immediately after creating session
	* give up immediately when failing to open a listen socket (report the actual error)
	* restored ABI compatibility with 0.15.9
	* added missing python bindings for create_torrent and torrent_info

0.15.10 release

	* fix 'parameter incorrect' issue when using unbuffered IO on windows
	* fixed UDP socket error handling on windows
	* fixed peer_tos (type of service) setting
	* fixed crash when loading resume file with more files than the torrent in it
	* fix invalid-parameter error on windows when disabling filesystem disk cache
	* fix connection queue issue causing shutdown delays
	* fixed mingw build
	* fix overflow bug in progress_ppm field
	* don't filter local peers received from a non-local tracker
	* fix python deadlock when using python extensions
	* fixed small memory leak in DHT

0.15.9 release

	* added some functions missing from the python binding
	* fixed rare piece picker bug
	* fixed invalid torrent_status::finished_time
	* fixed bugs in dont-have and upload-only extension messages
	* don't open files in random-access mode (speeds up hashing)

0.15.8 release

	* allow NULL to be passed to create_torrent::set_comment and create_torrent::set_creator
	* fix UPnP issue for routers with multiple PPPoE connections
	* fix issue where event=stopped announces wouldn't be sent when closing session
	* fix possible hang in file::readv() on windows
	* fix CPU busy loop issue in tracker announce logic
	* honor IOV_MAX when using writev and readv
	* don't post 'operation aborted' UDP errors when changing listen port
	* fix tracker retry logic, where in some configurations the next tier would not be tried
	* fixed bug in http seeding logic (introduced in 0.15.7)
	* add support for dont-have extension message
	* fix for set_piece_deadline
	* add reset_piece_deadline function
	* fix merkle tree torrent assert

0.15.7 release

	* exposed set_peer_id to python binding
	* improve support for merkle tree torrent creation
	* exposed comparison operators on torrent_handle to python
	* exposed alert error_codes to python
	* fixed bug in announce_entry::next_announce_in and min_announce_in
	* fixed sign issue in set_alert_mask signature
	* fixed unaligned disk access for unbuffered I/O in windows
	* support torrents whose name is empty
	* fixed connection limit to take web seeds into account as well
	* fixed bug when receiving a have message before having the metadata
	* fixed python bindings build with disabled DHT support
	* fixed BSD file allocation issue
	* fixed bug in session::delete_files option to remove_torrent

0.15.6 release

	* fixed crash in udp trackers when using SOCKS5 proxy
	* fixed reconnect delay when leaving upload only mode
	* fixed default values being set incorrectly in add_torrent_params through add_magnet_uri in python bindings
	* implemented unaligned write (for unbuffered I/O)
	* fixed broadcast_lsd option
	* fixed udp-socket race condition when using a proxy
	* end-game mode optimizations
	* fixed bug in udp_socket causing it to issue two simultaneous async. read operations
	* fixed mingw build
	* fixed minor bug in metadata block requester (for magnet links)
	* fixed race condition in iconv string converter
	* fixed error handling in torrent_info constructor
	* fixed bug in torrent_info::remap_files
	* fix python binding for wait_for_alert
	* only apply privileged port filter to DHT-only peers

0.15.5 release

	* support DHT extension to report external IPs
	* fixed rare crash in http_connection's error handling
	* avoid connecting to peers listening on ports < 1024
	* optimized piece picking to not cause busy loops in some end-game modes
	* fixed python bindings for tcp::endpoint
	* fixed edge case of pad file support
	* limit number of torrents tracked by DHT
	* fixed bug when allow_multiple_connections_per_ip was enabled
	* potential WOW64 fix for unbuffered I/O (windows)
	* expose set_alert_queue_size_limit to python binding
	* support dht nodes in magnet links
	* support 100 Continue HTTP responses
	* changed default choker behavior to use 8 unchoke slots (instead of being rate based)
	* fixed error reporting issue in disk I/O thread
	* fixed file allocation issues on linux
	* fixed filename encoding and decoding issue on platforms using iconv
	* reports redundant downloads to tracker, fixed downloaded calculation to
	  be more stable when not including redundant. Improved redundant data accounting
	  to be more accurate
	* fixed bugs in http seed connection and added unit test for it
	* fixed error reporting when fallocate fails
	* deprecate support for separate proxies for separate kinds of connections

0.15.4 release

	* fixed piece picker issue triggered by hash failure and timed out requests to the piece
	* fixed optimistic unchoke issue when setting per torrent unchoke limits
	* fixed UPnP shutdown issue
	* fixed UPnP DeletePortmapping issue
	* fixed NAT-PMP issue when adding the same mapping multiple times
	* no peers from tracker when stopping is no longer an error
	* improved web seed retry behavior
	* fixed announce issue

0.15.3 release

	* fixed announce bug where event=completed would not be sent if it violated the
	  min-announce of the tracker
	* fixed limitation in rate limiter
	* fixed build error with boost 1.44

0.15.2 release

	* updated compiler to msvc 2008 for python binding
	* restored default fail_limit to unlimited on all trackers
	* fixed rate limit bug for DHT
	* fixed SOCKS5 bug for routing UDP packets
	* fixed bug on windows when verifying resume data for a torrent where
	  one of its directories had been removed
	* fixed race condition in peer-list with DHT
	* fix force-reannounce and tracker retry issue

0.15.1 release

	* fixed rare crash when purging the peer list
	* fixed race condition around m_abort in session_impl
	* fixed bug in web_peer_connection which could cause a hang when downloading
	  from web servers
	* fixed bug in metadata extensions combined with encryption
	* refactored socket reading code to not use async. operations unnecessarily
	* some timer optimizations
	* removed the reuse-address flag on the listen socket
	* fixed bug where local peer discovery and DHT wouldn't be announced to without trackers
	* fixed bug in bdecoder when decoding invalid messages
	* added build warning when building with UNICODE but the standard library
	  doesn't provide std::wstring
	* fixed add_node python binding
	* fixed issue where trackers wouldn't tried immediately when the previous one failed
	* fixed synchronization issue between download queue and piece picker
	* fixed bug in udp tracker scrape response parsing
	* fixed bug in the disk thread that could get triggered under heavy load
	* fixed bug in add_piece() that would trigger asserts
	* fixed vs 2010 build
	* recognizes more clients in identify_client()
	* fixed bug where trackers wouldn't be retried if they failed
	* slight performance fix in disk elevator algorithm
	* fixed potential issue where a piece could be checked twice
	* fixed build issue on windows related to GetCompressedSize()
	* fixed deadlock when starting torrents with certain invalid tracker URLs
	* fixed iterator bug in disk I/O thread
	* fixed FIEMAP support on linux
	* fixed strict aliasing warning on gcc
	* fixed inconsistency when creating torrents with symlinks
	* properly detect windows version to initialize half-open connection limit
	* fixed bug in url encoder where $ would not be encoded

0.15 release

	* introduced a session state save mechanism. load_state() and save_state().
	  this saves all session settings and state (except torrents)
	* deprecated dht_state functions and merged it with the session state
	* added support for multiple trackers in magnet links
	* added support for explicitly flushing the disk cache
	* added torrent priority to affect bandwidth allocation for its peers
	* reduced the number of floating point operations (to better support
	  systems without FPU)
	* added new alert when individual files complete
	* added support for storing symbolic links in .torrent files
	* added support for uTorrent interpretation of multi-tracker torrents
	* handle torrents with duplicate filenames
	* piece timeouts are adjusted to download rate limits
	* encodes urls in torrent files that needs to be encoded
	* fixed not passing &supportcrypto=1 when encryption is disabled
	* introduced an upload mode, which torrents are switched into when
	  it hits a disk write error, instead of stopping the torrent.
	  this lets libtorrent keep uploading the parts it has when it
	  encounters a disk-full error for instance
	* improved disk error handling and expanded use of error_code in
	  error reporting. added a bandwidth state, bw_disk, when waiting
	  for the disk io thread to catch up writing buffers
	* improved read cache memory efficiency
	* added another cache flush algorithm to write the largest
	  contiguous blocks instead of the least recently used
	* introduced a mechanism to be lighter on the disk when checking torrents
	* applied temporary memory storage optimization to when checking
	  a torrent as well
	* removed hash_for_slot() from storage_interface. It is now implemented
	  by using the readv() function from the storage implementation
	* improved IPv6 support by announcing twice when necessary
	* added feature to set a separate global rate limit for local peers
	* added preset settings for low memory environments and seed machines
	  min_memory_usage() and high_performance_seeder()
	* optimized overall memory usage for DHT nodes and requests, peer
	  entries and disk buffers
	* change in API for block_info in partial_piece_info, instead of
	  accessing 'peer', call 'peer()'
	* added support for fully automatic unchoker (no need to specify
	  number of upload slots). This is on by default
	* added support for changing socket buffer sizes through
	  session_settings
	* added support for merkle hash tree torrents (.merkle.torrent)
	* added 'seed mode', which assumes that all files are complete
	  and checks hashes lazily, as blocks are requested
	* added new extension for file attributes (executable and hidden)
	* added support for unbuffered I/O for aligned files
	* added workaround for sparse file issue on Windows Vista
	* added new lt_trackers extension to exchange trackers between
	  peers
	* added support for BEP 17 http seeds
	* added read_piece() to read pieces from torrent storage
	* added option for udp tracker preference
	* added super seeding
	* added add_piece() function to inject data from external sources
	* add_tracker() function added to torrent_handle
	* if there is no working tracker, current_tracker is the
	  tracker that is currently being tried
	* torrents that are checking can now be paused, which will
	  pause the checking
	* introduced another torrent state, checking_resume_data, which
	  the torrent is in when it's first added, and is comparing
	  the files on disk with the resume data
	* DHT bandwidth usage optimizations
	* rate limited DHT send socket
	* tracker connections are now also subject to IP filtering
	* improved optimistic unchoke logic
	* added monitoring of the DHT lookups
	* added bandwidth reports for estimated TCP/IP overhead and DHT
	* includes DHT traffic in the rate limiter
	* added support for bitcomet padding files
	* improved support for sparse files on windows
	* added ability to give seeding torrents preference to active slots
	* added torrent_status::finished_time
	* automatically caps files and connections by default to rlimit
	* added session::is_dht_running() function
	* added torrent_handle::force_dht_announce()
	* added torrent_info::remap_files()
	* support min_interval tracker extension
	* added session saving and loading functions
	* added support for min-interval in tracker responses
	* only keeps one outstanding duplicate request per peer
	  reduces waste download, specifically when streaming
	* added support for storing per-peer rate limits across reconnects
	* improved fallocate support
	* fixed magnet link issue when using resume data
	* support disk I/O priority settings
	* added info_hash to torrent_deleted_alert
	* improved LSD performance and made the interval configurable
	* improved UDP tracker support by caching connect tokens
	* fast piece optimization

release 0.14.10

	* fixed udp tracker race condition
	* added support for torrents with odd piece sizes
	* fixed issue with disk read cache not being cleared when removing torrents
	* made the DHT socket bind to the same interface as the session
	* fixed issue where an http proxy would not be used on redirects
	* Solaris build fixes
	* disabled buggy disconnect_peers feature

release 0.14.9

	* disabled feature to drop requests after having been skipped too many times
	* fixed range request bug for files larger than 2 GB in web seeds
	* don't crash when trying to create torrents with 0 files
	* fixed big_number __init__ in python bindings
	* fixed optimistic unchoke timer
	* fixed bug where torrents with incorrectly formatted web seed URLs would be
	  connected multiple times
	* fixed MinGW support
	* fixed DHT bootstrapping issue
	* fixed UDP over SOCKS5 issue
	* added support for "corrupt" tracker announce
	* made end-game mode less aggressive

release 0.14.8

	* ignore unkown metadata messages
	* fixed typo that would sometimes prevent queued torrents to be checked
	* fixed bug in auto-manager where active_downloads and active_seeds would
	  sometimes be used incorrectly
	* force_recheck() no longer crashes on torrents with no metadata
	* fixed broadcast socket regression from 0.14.7
	* fixed hang in NATPMP when shut down while waiting for a response
	* fixed some more error handling in bdecode

release 0.14.7

	* fixed deadlock in natpmp
	* resume data alerts are always posted, regardless of alert mask
	* added wait_for_alert to python binding
	* improved invalid filename character replacement
	* improved forward compatibility in DHT
	* added set_piece_hashes that takes a callback to the python binding
	* fixed division by zero in get_peer_info()
	* fixed bug where pieces may have been requested before the metadata
	  was received
	* fixed incorrect error when deleting files from a torrent where
	  not all files have been created
	* announces torrents immediately to the DHT when it's started
	* fixed bug in add_files that would fail to recurse if the path
	  ended with a /
	* fixed bug in error handling when parsing torrent files
	* fixed file checking bug when renaming a file before checking the torrent
	* fixed race conditon when receiving metadata from swarm
	* fixed assert in ut_metadata plugin
	* back-ported some fixes for building with no exceptions
	* fixed create_torrent when passing in a path ending with /
	* fixed move_storage when source doesn't exist
	* fixed DHT state save bug for node-id
	* fixed typo in python binding session_status struct
	* broadcast sockets now join every network interface (used for UPnP and
	  local peer discovery)

release 0.14.6

	* various missing include fixes to be buildable with boost 1.40
	* added missing functions to python binding related to torrent creation
	* fixed to add filename on web seed urls that lack it
	* fixed BOOST_ASIO_HASH_MAP_BUCKETS define for boost 1.39
	* fixed checking of fast and suggest messages when used with magnet links
	* fixed bug where web seeds would not disconnect if being resolved when
	  the torrent was paused
	* fixed download piece performance bug in piece picker
	* fixed bug in connect candidate counter
	* replaces invalid filename characters with .
	* added --with-libgeoip option to configure script to allow building and
	  linking against system wide library
	* fixed potential pure virtual function call in extensions on shutdown
	* fixed disk buffer leak in smart_ban extension

release 0.14.5

	* fixed bug when handling malformed webseed urls and an http proxy
	* fixed bug when setting unlimited upload or download rates for torrents
	* fix to make torrent_status::list_peers more accurate.
	* fixed memory leak in disk io thread when not using the cache
	* fixed bug in connect candidate counter
	* allow 0 upload slots
	* fixed bug in rename_file(). The new name would not always be saved in
	  the resume data
	* fixed resume data compatibility with 0.13
	* fixed rare piece-picker bug
	* fixed bug where one allowed-fast message would be sent even when
	  disabled
	* fixed race condition in UPnP which could lead to crash
	* fixed inversed seed_time ratio logic
	* added get_ip_filter() to session

release 0.14.4

	* connect candidate calculation fix
	* tightened up disk cache memory usage
	* fixed magnet link parser to accept hex-encoded info-hashes
	* fixed inverted logic when picking which peers to connect to
	  (should mean a slight performance improvement)
	* fixed a bug where a failed rename_file() would leave the storage
	  in an error state which would pause the torrent
	* fixed case when move_storage() would fail. Added a new alert
	  to be posted when it does
	* fixed crash bug when shutting down while checking a torrent
	* fixed handling of web seed urls that didn't end with a
	  slash for multi-file torrents
	* lowered the default connection speed to 10 connection attempts
	  per second
	* optimized memory usage when checking files fails
	* fixed bug when checking a torrent twice
	* improved handling of out-of-memory conditions in disk I/O thread
	* fixed bug when force-checking a torrent with partial pieces
	* fixed memory leak in disk cache
	* fixed torrent file path vulnerability
	* fixed upnp
	* fixed bug when dealing with clients that drop requests (i.e. BitComet)
	  fixes assert as well

release 0.14.3

	* added python binding for create_torrent
	* fixed boost-1.38 build
	* fixed bug where web seeds would be connected before the files
	  were checked
	* fixed filename bug when using wide characters
	* fixed rare crash in peer banning code
	* fixed potential HTTP compatibility issue
	* fixed UPnP crash
	* fixed UPnP issue where the control url contained the base url
	* fixed a replace_trackers bug
	* fixed bug where the DHT port mapping would not be removed when
	  changing DHT port
	* fixed move_storage bug when files were renamed to be moved out
	  of the root directory
	* added error handling for set_piece_hashes
	* fixed missing include in enum_if.cpp
	* fixed dual IP stack issue
	* fixed issue where renamed files were sometimes not saved in resume data
	* accepts tracker responses with no 'peers' field, as long as 'peers6'
	  is present
	* fixed CIDR-distance calculation in the precense of IPv6 peers
	* save partial resume data for torrents that are queued for checking
	  or checking, to maintain stats and renamed files
	* Don't try IPv6 on windows if it's not installed
	* move_storage fix
	* fixed potential crash on shutdown
	* fixed leaking exception from bdecode on malformed input
	* fixed bug where connection would hang when receiving a keepalive
	* fixed bug where an asio exception could be thrown when resolving
	  peer countries
	* fixed crash when shutting down while checking a torrent
	* fixed potential crash in connection_queue when a peer_connection
	  fail to open its socket

release 0.14.2

	* added missing functions to the python bindings torrent_info::map_file,
	  torrent_info::map_block and torrent_info::file_at_offset.
	* removed support for boost-1.33 and earlier (probably didn't work)
	* fixed potential freezes issues at shutdown
	* improved error message for python setup script
	* fixed bug when torrent file included announce-list, but no valid
	  tracker urls
	* fixed bug where the files requested from web seeds would be the
	  renamed file names instead of the original file names in the torrent.
	* documentation fix of queing section
	* fixed potential issue in udp_socket (affected udp tracker support)
	* made name, comment and created by also be subject to utf-8 error
	  correction (filenames already were)
	* fixed dead-lock when settings DHT proxy
	* added missing export directives to lazy_entry
	* fixed disk cache expiry settings bug (if changed, it would be set
	  to the cache size)
	* fixed bug in http_connection when binding to a particular IP
	* fixed typo in python binding (torrent_handle::piece_prioritize should
	  be torrent_handle::piece_priorities)
	* fixed race condition when saving DHT state
	* fixed bugs related to lexical_cast being locale dependent
	* added support for SunPro C++ compiler
	* fixed bug where messeges sometimes could be encrypted in the
	  wrong order, for encrypted connections.
	* fixed race condition where torrents could get stuck waiting to
	  get checked
	* fixed mapped files bug where it wouldn't be properly restored
	  from resume data properly
	* removed locale dependency in xml parser (caused asserts on windows)
	* fixed bug when talking to https 1.0 servers
	* fixed UPnP bug that could cause stack overflow

release 0.14.1

	* added converter for python unicode strings to utf-8 paths
	* fixed bug in http downloader where the host field did not
	  include the port number
	* fixed headers to not depend on NDEBUG, which would prohibit
	  linking a release build of libtorrent against a debug application
	* fixed bug in disk I/O thread that would make the thread
	  sometimes quit when an error occurred
	* fixed DHT bug
	* fixed potential shutdown crash in disk_io_thread
	* fixed usage of deprecated boost.filsystem functions
	* fixed http_connection unit test
	* fixed bug in DHT when a DHT state was loaded
	* made rate limiter change in 0.14 optional (to take estimated
	  TCP/IP overhead into account)
	* made the python plugin buildable through the makefile
	* fixed UPnP bug when url base ended with a slash and
	  path started with a slash
	* fixed various potentially leaking exceptions
	* fixed problem with removing torrents that are checking
	* fixed documentation bug regarding save_resume_data()
	* added missing documentation on torrent creation
	* fixed bugs in python client examples
	* fixed missing dependency in package-config file
	* fixed shared geoip linking in Jamfile
	* fixed python bindings build on windows and made it possible
	  to generate a windows installer
	* fixed bug in NAT-PMP implementation

release 0.14

	* deprecated add_torrent() in favor of a new add_torrent()
	  that takes a struct with parameters instead. Torrents
	  are paused and auto managed by default.
	* removed 'connecting_to_tracker' torrent state. This changes
	  the enum values for the other states.
	* Improved seeding and choking behavior.
	* Fixed rare buffer overrun bug when calling get_download_queue
	* Fixed rare bug where torrent could be put back into downloading
	  state even though it was finished, after checking files.
	* Fixed rename_file to work before the file on disk has been
	  created.
	* Fixed bug in tracker connections in case of errors caused
	  in the connection constructor.
	* Updated alert system to be filtered by category instead of
	  severity level. Alerts can generate a message through
	  alert::message().
	* Session constructor will now start dht, upnp, natpmp, lsd by
	  default. Flags can be passed in to the constructor to not
	  do this, if these features are to be enabled and disabled
	  at a later point.
	* Removed 'connecting_to_tracker' torrent state
	* Fix bug where FAST pieces were cancelled on choke
	* Fixed problems with restoring piece states when hash failed.
	* Minimum peer reconnect time fix. Peers with no failures would
	  reconnect immediately.
	* Improved web seed error handling
	* DHT announce fixes and off-by-one loop fix
	* Fixed UPnP xml parse bug where it would ignore the port number
	  for the control url.
	* Fixed bug in torrent writer where the private flag was added
	  outside of the info dictionary
	* Made the torrent file parser less strict of what goes in the
	  announce-list entry
	* Fixed type overflow bug where some statistics was incorrectly
	  reported for file larger than 2 GB
	* boost-1.35 support
	* Fixed bug in statistics from web server peers where it sometimes
	  could report too many bytes downloaded.
	* Fixed bug where statistics from the last second was lost when
	  disconnecting a peer.
	* receive buffer optimizations (memcpy savings and memory savings)
	* Support for specifying the TOS byte for peer traffic.
	* Basic support for queueing of torrents.
	* Better bias to give connections to downloading torrents
	  with fewer peers.
	* Optimized resource usage (removed the checking thread)
	* Support to bind outgoing connections to specific ports
	* Disk cache support.
	* New, more memory efficient, piece picker with sequential download
	  support (instead of the more complicated sequential download threshold).
	* Auto Upload slots. Automtically opens up more slots if
	  upload limit is not met.
	* Improved NAT-PMP support by querying the default gateway
	* Improved UPnP support by ignoring routers not on the clients subnet.

release 0.13
	
	* Added scrape support
	* Added add_extension() to torrent_handle. Can instantiate
	  extensions for torrents while downloading
	* Added support for remove_torrent to delete the files as well
	* Fixed issue with failing async_accept on windows
	* DHT improvements, proper error messages are now returned when
	  nodes sends bad packets
	* Optimized the country table used to resolve country of peers
	* Copying optimization for sending data. Data is no longer copied from
	  the disk I/O buffer to the send buffer.
	* Buffer optimization to use a raw buffer instead of std::vector<char>
	* Improved file storage to use sparse files
	* Updated python bindings
	* Added more clients to the identifiable clients list.
	* Torrents can now be started in paused state (to better support queuing)
	* Improved IPv6 support (support for IPv6 extension to trackers and
	  listens on both IPv6 and IPv4 interfaces).
	* Improved asserts used. Generates a stacktrace on linux
	* Piece picker optimizations and improvements
	* Improved unchoker, connection limit and rate limiter
	* Support for FAST extension
	* Fixed invalid calculation in DHT node distance
	* Fixed bug in URL parser that failed to parse IPv6 addresses
	* added peer download rate approximation
	* added port filter for outgoing connection (to prevent
	  triggering firewalls)
	* made most parameters configurable via session_settings
	* added encryption support
	* added parole mode for peers whose data fails the hash check.
	* optimized heap usage in piece-picker and web seed downloader.
	* fixed bug in DHT where older write tokens weren't accepted.
	* added support for sparse files.
	* introduced speed categories for peers and pieces, to separate
	  slow and fast peers.
	* added a half-open tcp connection limit that takes all connections
	  in to account, not just peer connections.
	* added alerts for filtered IPs.
	* added support for SOCKS4 and 5 proxies and HTTP CONNECT proxies.
	* fixed proper distributed copies calculation.
	* added option to use openssl for sha-1 calculations.
	* optimized the piece picker in the case where a peer is a seed.
	* added support for local peer discovery
	* removed the dependency on the compiled boost.date_time library
	* deprecated torrent_info::print()
	* added UPnP support
	* fixed problem where peer interested flags were not updated correctly
	  when pieces were filtered
	* improvements to ut_pex messages, including support for seed flag
	* prioritizes upload bandwidth to peers that might send back data
	* the following functions have been deprecated:
	  	void torrent_handle::filter_piece(int index, bool filter) const;
	  	void torrent_handle::filter_pieces(std::vector<bool> const& pieces) const;
	  	bool torrent_handle::is_piece_filtered(int index) const;
	  	std::vector<bool> torrent_handle::filtered_pieces() const;
	  	void torrent_handle::filter_files(std::vector<bool> const& files) const;
	  
	  instead, use the piece_priority functions.
	  
	* added support for NAT-PMP
	* added support for piece priorities. Piece filtering is now set as
	  a priority
	* Fixed crash when last piece was smaller than one block and reading
	  fastresume data for that piece
	* Makefiles should do a better job detecting boost
	* Fixed crash when all tracker urls are removed
	* Log files can now be created at user supplied path
	* Log files failing to create is no longer fatal
	* Fixed dead-lock in torrent_handle
	* Made it build with boost 1.34 on windows
	* Fixed bug in URL parser that failed to parse IPv6 addresses
	* Fixed bug in DHT, related to IPv6 nodes
	* DHT accepts transaction IDs that have garbage appended to them
	* DHT logs messages that it fails to decode

release 0.12

	* fixes to make the DHT more compatible
	* http seed improvements including error reporting and url encoding issues.
	* fixed bug where directories would be left behind when moving storage
	  in some cases.
	* fixed crashing bug when restarting or stopping the DHT.
	* added python binding, using boost.python
	* improved character conversion on windows when strings are not utf-8.
	* metadata extension now respects the private flag in the torrent.
	* made the DHT to only be used as a fallback to trackers by default.
	* added support for HTTP redirection support for web seeds.
	* fixed race condition when accessing a torrent that was checking its
	  fast resume data.
	* fixed a bug in the DHT which could be triggered if the network was
	  dropped or extremely rare cases.
	* if the download rate is limited, web seeds will now only use left-over
	  bandwidth after all bt peers have used up as much bandwidth as they can.
	* added the possibility to have libtorrent resolve the countries of
	  the peers in torrents.
	* improved the bandwidth limiter (it now implements a leaky bucket/node bucket).
	* improved the HTTP seed downloader to report accurate progress.
	* added more client peer-id signatures to be recognized.
	* added support for HTTP servers that skip the CR before the NL at line breaks.
	* fixed bug in the HTTP code that only accepted headers case sensitive.
	* fixed bug where one of the session constructors didn't initialize boost.filesystem. 
	* fixed bug when the initial checking of a torrent fails with an exception.
	* fixed bug in DHT code which would send incorrect announce messages.
	* fixed bug where the http header parser was case sensitive to the header
	  names.
	* Implemented an optmization which frees the piece_picker once a torrent
	  turns into a seed.
	* Added support for uT peer exchange extension, implemented by Massaroddel.
	* Modified the quota management to offer better bandwidth balancing
	  between peers.
	* logging now supports multiple sessions (different sessions now log
	  to different directories).
	* fixed random number generator seed problem, generating the same
	  peer-id for sessions constructed the same second.
	* added an option to accept multiple connections from the same IP.
	* improved tracker logging.
	* moved the file_pool into session. The number of open files is now
	  limited per session.
	* fixed uninitialized private flag in torrent_info
	* fixed long standing issue with file.cpp on windows. Replaced the low level
	  io functions used on windows.
	* made it possible to associate a name with torrents without metadata.
	* improved http-downloading performance by requesting entire pieces via
	  http.
	* added plugin interface for extensions. And changed the interface for
	  enabling extensions.

release 0.11

	* added support for incorrectly encoded paths in torrent files
	  (assumes Latin-1 encoding and converts to UTF-8).
	* added support for destructing session objects asynchronously.
	* fixed bug with file_progress() with files = 0 bytes
	* fixed a race condition bug in udp_tracker_connection that could
	  cause a crash.
	* fixed bug occuring when increasing the sequenced download threshold
	  with max availability lower than previous threshold.
	* fixed an integer overflow bug occuring when built with gcc 4.1.x
	* fixed crasing bug when closing while checking a torrent
	* fixed bug causing a crash with a torrent with piece length 0
	* added an extension to the DHT network protocol to support the
	  exchange of nodes with IPv6 addresses.
	* modified the ip_filter api slightly to support IPv6
	* modified the api slightly to make sequenced download threshold
	  a per torrent-setting.
	* changed the address type to support IPv6
	* fixed bug in piece picker which would not behave as
	  expected with regard to sequenced download threshold.
	* fixed bug with file_progress() with files > 2 GB.
	* added --enable-examples option to configure script.
	* fixed problem with the resource distribution algorithm
	  (controlling e.g upload/download rates).
	* fixed incorrect asserts in storage related to torrents with
	  zero-sized files.
	* added support for trackerless torrents (with kademlia DHT).
	* support for torrents with the private flag set.
	* support for torrents containing bootstrap nodes for the
	  DHT network.
	* fixed problem with the configure script on FreeBSD.
	* limits the pipelining used on url-seeds.
	* fixed problem where the shutdown always would delay for
	  session_settings::stop_tracker_timeout seconds.
	* session::listen_on() won't reopen the socket in case the port and
	  interface is the same as the one currently in use.
	* added http proxy support for web seeds.
	* fixed problem where upload and download stats could become incorrect
	  in case of high cpu load.
	* added more clients to the identifiable list.
	* fixed fingerprint parser to cope with latest Mainline versions.

release 0.10

	* fixed a bug where the requested number of peers in a tracker request could
	  be too big.
	* fixed a bug where empty files were not created in full allocation mode.
	* fixed a bug in storage that would, in rare cases, fail to do a
	  complete check.
	* exposed more settings for tweaking parameters in the piece-picker,
	  downloader and uploader (http_settings replaced by session_settings).
	* tweaked default settings to improve high bandwidth transfers.
	* improved the piece picker performance and made it possible to download
	  popular pieces in sequence to improve disk performance.
	* added the possibility to control upload and download limits per peer.
	* fixed problem with re-requesting skipped pieces when peer was sending pieces
	  out of fifo-order.
	* added support for http seeding (the GetRight protocol)
	* renamed identifiers called 'id' in the public interface to support linking
	  with Objective.C++
	* changed the extensions protocol to use the new one, which is also
	  implemented by uTorrent.
	* factorized the peer_connection and added web_peer_connection which is
	  able to download from http-sources.
	* converted the network code to use asio (resulted in slight api changes
	  dealing with network addresses).
	* made libtorrent build in vc7 (patches from Allen Zhao)
	* fixed bug caused when binding outgoing connections to a non-local interface.
	* add_torrent() will now throw if called while the session object is
	  being closed.
	* added the ability to limit the number of simultaneous half-open
	  TCP connections. Flags in peer_info has been added.

release 0.9.1

	* made the session disable file name checks within the boost.filsystem library
	* fixed race condition in the sockets
	* strings that are invalid utf-8 strings are now decoded with the
	  local codepage on windows
	* added the ability to build libtorrent both as a shared library
	* client_test can now monitor a directory for torrent files and automatically
	  start and stop downloads while running
	* fixed problem with file_size() when building on windows with unicode support
	* added a new torrent state, allocating
	* added a new alert, metadata_failed_alert
	* changed the interface to session::add_torrent for some speed optimizations.
	* greatly improved the command line control of the example client_test.
	* fixed bug where upload rate limit was not being applied.
	* files that are being checked will no longer stall files that don't need
	  checking.
	* changed the way libtorrent identifies support for its excentions
	  to look for 'ext' at the end of the peer-id.
	* improved performance by adding a circle buffer for the send buffer.
	* fixed bugs in the http tracker connection when using an http proxy.
	* fixed problem with storage's file pool when creating torrents and then
	  starting to seed them.
	* hard limit on remote request queue and timeout on requests (a timeout
	  triggers rerequests). This makes libtorrent work much better with
	  "broken" clients like BitComet which may ignore requests.

Initial release 0.9

	* multitracker support
	* serves multiple torrents on a single port and a single thread
	* supports http proxies and proxy authentication
	* gzipped tracker-responses
	* block level piece picker
	* queues torrents for file check, instead of checking all of them in parallel
	* uses separate threads for checking files and for main downloader
	* upload and download rate limits
	* piece-wise, unordered, incremental file allocation
	* fast resume support
	* supports files > 2 gigabytes
	* supports the no_peer_id=1 extension
	* support for udp-tracker protocol
	* number of connections limit
	* delays sending have messages
	* can resume pieces downloaded in any order
	* adjusts the length of the request queue depending on download rate
	* supports compact=1
	* selective downloading
	* ip filter
<|MERGE_RESOLUTION|>--- conflicted
+++ resolved
@@ -1,8 +1,5 @@
-<<<<<<< HEAD
 	* added alert for block being sent to the send buffer
-=======
 	* drop support for windows compilers without std::wstring
->>>>>>> 5c37eb17
 	* implemented support for DHT infohash indexing, BEP51
 	* removed deprecated support for file_base in file_storage
 	* added support for running separate DHT nodes on each network interface
