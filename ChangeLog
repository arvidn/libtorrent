<<<<<<< HEAD
	* expose session_params in python bindings
	* fix (deprecated) use of add_torrent_params::info_hash
	* fix issue creating and loading v2 torrents with empty files. Improves
	  conformance to BEP52 reference implementation

* 2.0.3 released

	* add new torrent_file_with_hashes() which includes piece layers for
	  creating .torrent files
	* add file_prio_alert, posted when file priorities are updated
	* fix issue where set_piece_hashes() would not propagate file errors
	* add missing python binding for event_t
	* add work-around for systems without fseeko() (such as Android)
	* add convenience header libtorrent/libtorrent.hpp
	* increase default max_allowed_in_request_queue
	* fix loading non-ascii filenames on windows with torrent_info constructor (2.0 regression)
	* add std::hash<> specialization for info_hash_t
	* fix integer overflow in hash_picker and properly restrict max file sizes in torrents
	* strengthen SSRF mitigation for web seeds

* 2.0.2 released

	* add v1() and v2() functions to torrent_info
	* fix piece_layers() to work for single-piece files
	* fix python binding regression in session constructor flags
	* fix unaligned piece requests in mmap_storage
	* improve client_data_t ergonomics
	* fix issue with concurrent access to part files

* 2.0.1 released

	* fix attribute in single-file v2 torrent creation
	* fix padding for empty files in v2 torrent creation
	* add function to ask a file_storage whether it's v2 or not
	* fix mtime field when creating single-file v2 torrents
	* fix performance regression in checking files
	* disable use of SetFileValidData() by default (windows). A new setting
	  allows enabling it

2.0 released

	* dropped depenency on iconv
	* deprecate set_file_hash() in torrent creator, as it's superceded by v2 torrents
	* deprecate mutable access to info_section in torrent_info
	* removed deprecated lazy_entry/lazy_bdecode
	* stats_alert deprecated
	* remove bittyrant choking algorithm
	* update userdata in add_torrent_params to be type-safe and add to torrent_handle
	* add ip_filter to session_params
	* added support for wolfSSL for SHA-1 hash and HTTPS (no Torrents over SSL)
	* requires OpenSSL minimum version 1.0.0 with SNI support
	* deprecated save_state() and load_state() on session in favour of new
	  write_session_params() and read_session_params()
	* added support for BitTorrent v2 (see docs/upgrade_to_2.0.html)
	* create_torrent() pad_file_limit parameter removed
	* create_torrent() merkle- and optimize-alignment flags removed
	* merkle_tree removed from add_torrent_params
	* announce_entry expose information per v1 and v2 info-hash announces
	* deprecated sha1_hash info_hash members on torrent_removed_alert,
	  torrent_deleted_alert, torrent_delete_failed_alert and add_torrent_params
	* undeprecate error_file_metadata for torrent errors related to its metadata
	* remove support for adding a torrent under a UUID (used for previous RSS support)
	* remove deprecated feature to add torrents by file:// URL
	* remove deprecated feature to download .torrent file from URL
	* requires boost >= 1.66 to build
	* update networking API to networking TS compatible boost.asio
	* overhauled disk I/O subsystem to use memory mapped files (where available)
	* libtorrent now requires C++14 to build
	* added support for GnuTLS for HTTPS and torrents over SSL


=======
	* fix incorrect reporting of active_duration when entering graceful-pause
>>>>>>> 103e9fdb
	* fix python binding for functions taking string_view
	* fix python binding for torrent_info constructor overloads
	* issue python deprecation warnings for some deprecated functions in the python bindings
	* fix python binding for torrent_info::add_url_seed, add_tracker and add_http_seed

1.2.13 released

	* Use /etc/ssl/cert.pem to validate HTTPS connections on MacOS
	* allow no-interest timeouts of peer connections before all connections slots are full
	* fix issue where a DHT message would count as an incoming connection
	* fix issue when failing to parse outgoing_interfaces setting
	* fix super-seeding issue that could cause a segfault
	* fix data race in python binding of session::get_torrent_status()
	* fix need_save_resume_data() for renaming files, share-mode, upload-mode,
	  disable- pex, lsd, and dht.
	* fix incoming TCP connections when using tracker-only proxy
	* fix issue with paths starting with ./
	* fix integer overflow when setting a high DHT upload rate limit
	* improve Path MTU discovery logic in uTP
	* fix overflow issue when rlimit_nofile is set to infinity
	* fix issue in python binding interpreting int settings > INT_MAX
	* Fix cxxflags and linkflags injection via environment variables

1.2.12 released

	* fix loading of DHT node ID from previous session on startup
	* use getrandom(), when available, and fall back to /dev/urandom
	* fix python binding for "value" in dht put alerts
	* fix bug in python binding for dht_put_mutable_item
	* fix uTP issue acking FIN packets
	* validate HTTPS certificates by default (trackers and web seeds)
	* load SSL certificates from windows system certificate store, to authenticate trackers
	* introduce mitigation for Server Side Request Forgery in tracker and web seed URLs
	* fix error handling for pool allocation failure

1.2.11 released

	* fix issue with moving the session object
	* deprecate torrent_status::allocating. This state is no longer used
	* fix bug creating torrents with symbolic links
	* remove special case to save metadata in resume data unconditionally when added throught magnet link
	* fix bugs in mutable-torrent support (reusing identical files from different torrents)
	* fix incorrectly inlined move-assignment of file_storage
	* add session::paused flag, and the ability to construct a session in paused mode
	* fix session-pause causing tracker announces to fail
	* fix peer-exchange flags bug
	* allow saving resume data before metadata has been downloaded (for magnet links)
	* record blocks in the disk queue as downloaded in the resume data
	* fix bug in set_piece_deadline() when set in a zero-priority piece
	* fix issue in URL parser, causing issues with certain tracker URLs
	* use a different error code than host-unreachable, when skipping tracker announces

1.2.10 released

	* fix regression in python binding for move_storage()
	* improve stat_file() performance on Windows
	* fix issue with loading invalid torrents with only 0-sized files
	* fix to avoid large stack allocations

1.2.9 released

	* add macro TORRENT_CXX11_ABI for clients building with C++14 against
	  libtorrent build with C++11
	* refreshed m4 scripts for autotools
	* removed deprecated wstring overloads on non-windows systems
	* drop dependency on Unicode's ConvertUTF code (which had a license
	  incompatible with Debian)
	* fix bugs exposed on big-endian systems
	* fix detection of hard-links not being supported by filesystem
	* fixed resume data regression for seeds with prio 0 files

1.2.8 released

	* validate UTF-8 encoding of client version strings from peers
	* don't time out tracker announces as eagerly while resolving hostnames
	* fix NAT-PMP shutdown issue
	* improve hostname lookup by merging identical lookups
	* fix network route enumeration for large routing tables
	* fixed issue where pop_alerts() could return old, invalid alerts
	* fix issue when receiving have-all message before the metadata
	* don't leave lingering part files handles open
	* disallow calling add_piece() during checking
	* fix incorrect filename truncation at multi-byte character
	* always announce listen port 1 when using a proxy

1.2.7 released

	* add set_alert_fd in python binding, to supersede set_alert_notify
	* fix bug in part files > 2 GiB
	* add function to clear the peer list for a torrent
	* fix resume data functions to save/restore more torrent flags
	* limit number of concurrent HTTP announces
	* fix queue position for force_rechecking a torrent that is not auto-managed
	* improve rate-based choker documentation, and minor tweak
	* undeprecate upnp_ignore_nonrouters (but refering to devices on our subnet)
	* increase default tracker timeout
	* retry failed socks5 server connections
	* allow UPnP lease duration to be changed after device discovery
	* fix IPv6 address change detection on Windows

1.2.6 released

	* fix peer timeout logic
	* simplify proxy handling. A proxy now overrides listen_interfaces
	* fix issues when configured to use a non-default choking algorithm
	* fix issue in reading resume data
	* revert NXDOMAIN change from 1.2.4
	* don't open any listen sockets if listen_interfaces is empty or misconfigured
	* fix bug in auto disk cache size logic
	* fix issue with outgoing_interfaces setting, where bind() would be called twice
	* add build option to disable share-mode
	* support validation of HTTPS trackers
	* deprecate strict super seeding mode
	* make UPnP port-mapping lease duration configurable
	* deprecate the bittyrant choking algorithm
	* add build option to disable streaming

1.2.5 release

	* announce port=1 instead of port=0, when there is no listen port
	* fix LSD over IPv6
	* support TCP_NOTSENT_LOWAT on Linux
	* fix correct interface binding of local service discovery multicast
	* fix issue with knowing which interfaces to announce to trackers and DHT
	* undeprecate settings_pack::dht_upload_rate_limit

1.2.4 release

	* fix binding TCP and UDP sockets to the same port, when specifying port 0
	* fix announce_to_all_trackers and announce_to_all_tiers behavior
	* fix suggest_read_cache setting
	* back-off tracker hostname looksups resulting in NXDOMAIN
	* lower SOCKS5 UDP keepalive timeout
	* fix external IP voting for multi-homed DHT nodes
	* deprecate broadcast_lsd setting. Just use multicast
	* deprecate upnp_ignore_nonrouters setting
	* don't attempt sending event=stopped if event=start never succeeded
	* make sure &key= stays consistent between different source IPs (as mandated by BEP7)
	* fix binding sockets to outgoing interface
	* add new socks5_alert to trouble shoot SOCKS5 proxies

1.2.3 release

	* fix erroneous event=completed tracker announce when checking files
	* promote errors in parsing listen_interfaces to post listen_failed_alert
	* fix bug in protocol encryption/obfuscation
	* fix buffer overflow in SOCKS5 UDP logic
	* fix issue of rapid calls to file_priority() clobbering each other
	* clear tracker errors on success
	* optimize setting with unlimited unchoke slots
	* fixed restoring of trackers, comment, creation date and created-by in resume data
	* fix handling of torrents with too large pieces
	* fixed division by zero in anti-leech choker
	* fixed bug in torrent_info::swap

1.2.2 release

	* fix cases where the disable_hash_checks setting was not honored
	* fix updating of is_finished torrent status, when changing piece priorities
	* fix regression in &left= reporting when adding a seeding torrent
	* fix integer overflow in http parser
	* improve sanitation of symlinks, to support more complex link targets
	* add DHT routing table affinity for BEP 42 nodes
	* add torrent_info constructor overloads to control torrent file limits
	* feature to disable DHT, PEX and LSD per torrent
	* fix issue where trackers from magnet links were not included in create_torrent()
	* make peer_info::client a byte array in python binding
	* pick contiguous pieces from peers with high download rate
	* fix error handling of moving storage to a drive letter that isn't mounted
	* fix HTTP Host header when using proxy

1.2.1 release

	* add dht_pkt_alert and alerts_dropped_alert to python bindings
	* fix python bindins for block_uploaded_alert
	* optimize resolving duplicate filenames in loading torrent files
	* fix python binding of dht_settings
	* tighten up various input validation checks
	* fix create_torrent python binding
	* update symlinks to conform to BEP 47
	* fix python bindings for peer_info
	* support creating symlinks, for torrents with symlinks in them
	* fix error in seed_mode flag
	* support magnet link parameters with number siffixes
	* consistently use "lt" namespace in examples and documentation
	* fix Mingw build to use native cryptoAPI
	* uPnP/NAT-PMP errors no longer set the client's advertised listen port to zero

1.2 release

	* requires boost >= 1.58 to build
	* tweak heuristic of how to interpret url seeds in multi-file torrents
	* support &ipv4= tracker argument for private torrents
	* renamed debug_notification to connect_notification
	* when updating listen sockets, only post alerts for new ones
	* deprecate anonymous_mode_alert
	* deprecated force_proxy setting (when set, the proxy is always used)
	* add support for Port Control Protocol (PCP)
	* deliver notification of alerts being dropped via alerts_dropped_alert
	* deprecated alert::progress_notification alert category, split into
	  finer grained categories
	* update plugin interface functions for improved type-safety
	* implemented support magnet URI extension, select specific file indices
	  for download, BEP53
	* make tracker keys multi-homed. remove set_key() function on session.
	* add flags()/set_flags()/unset_flags() to torrent_handle, deprecate individual functions
	* added alert for block being sent to the send buffer
	* drop support for windows compilers without std::wstring
	* implemented support for DHT info hash indexing, BEP51
	* removed deprecated support for file_base in file_storage
	* added support for running separate DHT nodes on each network interface
	* added support for establishing UTP connections on any network interface
	* added support for sending tracker announces on every network interface
	* introduce "lt" namespace alias
	* need_save_resume_data() will no longer return true every 15 minutes
	* make the file_status interface explicitly public types
	* added resolver_cache_timeout setting for internal host name resolver
	* make parse_magnet_uri take a string_view instead of std::string
	* deprecate add_torrent_params::url field. use parse_magnet_uri instead
	* optimize download queue management
	* deprecated (undocumented) file:// urls
	* add limit for number of web seed connections
	* added support for retrieval of DHT live nodes
	* complete UNC path support
	* add packets pool allocator
	* remove disk buffer pool allocator
	* fix last_upload and last_download overflow after 9 hours in past
	* python binding add more add_torrent_params fields and an invalid key check
	* introduce introduce distinct types for peer_class_t, piece_index_t and
	  file_index_t.
	* fix crash caused by empty bitfield
	* removed disk-access-log build configuration
	* removed mmap_cache feature
	* strengthened type safety in handling of piece and file indices
	* deprecate identify_client() and fingerprint type
	* make sequence number for mutable DHT items backed by std::int64_t
	* tweaked storage_interface to have stronger type safety
	* deprecate relative times in torrent_status, replaced by std::chrono::time_point
	* refactor in alert types to use more const fields and more clear API
	* changed session_stats_alert counters type to signed (std::int64_t)
	* remove torrent eviction/ghost torrent feature
	* include target in DHT lookups, when queried from the session
	* improve support for HTTP redirects for web seeds
	* use string_view in entry interface
	* deprecate "send_stats" property on trackers (since lt_tracker extension has
	  been removed)
	* remove deprecate session_settings API (use settings_pack instead)
	* improve file layout optimization when creating torrents with padfiles
	* remove remote_dl_rate feature
	* source code migration from boost::shared_ptr to std::shared_ptr
	* storage_interface API changed to use span and references
	* changes in public API to work with std::shared_ptr<torrent_info>
	* extensions API changed to use span and std::shared_ptr
	* plugin API changed to handle DHT requests using string_view
	* removed support for lt_trackers and metadata_transfer extensions
	  (pre-dating ut_metadata)
	* support windows' CryptoAPI for SHA-1
	* separated ssl and crypto options in build
	* remove lazy-bitfield feature
	* simplified suggest-read-cache feature to not depend on disk threads
	* removed option to disable contiguous receive buffers
	* deprecated public to_hex() and from_hex() functions
	* separated address and port fields in listen alerts
	* added support for parsing new x.pe parameter from BEP 9
	* peer_blocked_alert now derives from peer_alert
	* transitioned exception types to system_error
	* made alerts move-only
	* move files one-by-one when moving storage for a torrent
	* removed RSS support
	* removed feature to resolve country for peers
	* added support for BEP 32, "IPv6 extension for DHT"
	* overhauled listen socket and UDP socket handling, improving multi-home
	  support and bind-to-device
	* resume data is now communicated via add_torrent_params objects
	* added new read_resume_data()/write_resume_data functions to write bencoded,
	  backwards compatible resume files
	* removed deprecated fields from add_torrent_params
	* deprecate "resume_data" field in add_torrent_params
	* improved support for bind-to-device
	* deprecated ssl_listen, SSL sockets are specified in listen_interfaces now
	* improved support for listening on multiple sockets and interfaces
	* resume data no longer has timestamps of files
	* require C++11 to build libtorrent

	* replace use of boost-endian with boost-predef

1.1.12 release

	* uTP performance fixes

1.1.11 release

	* fix move_storage with save_path with a trailing slash
	* fix tracker announce issue, advertising port 0 in secondary IPv6 announce
	* fix missing boost/noncopyable.hpp includes
	* fix python binding for torrent_info::creation_date()

1.1.10 release

	* fix issue in udp_socket with unusual socket failure
	* split progress_notification alert category into file-, piece- and block progress
	* utp close-reason fix
	* exposed default add_torrent_params flags to python bindings
	* fix redundant flushes of partfile metadata
	* add option to ignore min-interval from trackers on force-reannounce
	* raise default setting for active_limit
	* fall back to copy+remove if rename_file fails
	* improve handling of filesystems not supporting fallocate()
	* force-proxy no longer disables DHT
	* improve connect-boost feature, to make new torrents quickly connect peers

1.1.9 release

	* save both file and piece priorities in resume file
	* added missing stats_metric python binding
	* uTP connections are no longer exempt from rate limits by default
	* fix exporting files from partfile while seeding
	* fix potential deadlock on Windows, caused by performing restricted
	  tasks from within DllMain
	* fix issue when subsequent file priority updates cause torrent to stop

1.1.8 release

	* coalesce reads and writes by default on windows
	* fixed disk I/O performance of checking hashes and creating torrents
	* fix race condition in part_file
	* fix part_file open mode compatibility test
	* fixed race condition in random number generator
	* fix race condition in stat_cache (disk storage)
	* improve error handling of failing to change file priority
	  The API for custom storage implementations was altered
	* set the hidden attribute when creating the part file
	* fix tracker announces reporting more data downloaded than the size of the torrent
	* fix recent regression with force_proxy setting

1.1.7 release

	* don't perform DNS lookups for the DHT bootstrap unless DHT is enabled
	* fix issue where setting file/piece priority would stop checking
	* expose post_dht_stats() to python binding
	* fix backwards compatibility to downloads without partfiles
	* improve part-file related error messages
	* fix reporting &redundant= in tracker announces
	* fix tie-break in duplicate peer connection disconnect logic
	* fix issue with SSL tracker connections left in CLOSE_WAIT state
	* defer truncating existing files until the first time we write to them
	* fix issue when receiving a torrent with 0-sized padfiles as magnet link
	* fix issue resuming 1.0.x downloads with a file priority 0
	* fix torrent_status::next_announce
	* fix pad-file scalability issue
	* made coalesce_reads/coalesce_writes settings take effect on linux and windows
	* use unique peer_ids per connection
	* fix iOS build on recent SDK
	* fix tracker connection bind issue for IPv6 trackers
	* fix error handling of some merkle torrents
	* fix error handling of unsupported hard-links

1.1.6 release

	* deprecate save_encryption_settings (they are part of the normal settings)
	* add getters for peer_class_filter and peer_class_type_filter
	* make torrent_handler::set_priority() to use peer_classes
	* fix support for boost-1.66 (requires C++11)
	* fix i2p support
	* fix loading resume data when in seed mode
	* fix part-file creation race condition
	* fix issue with initializing settings on session construction
	* fix issue with receiving interested before metadata
	* fix IPv6 tracker announce issue
	* restore path sanitization behavior of ":"
	* fix listen socket issue when disabling "force_proxy" mode
	* fix full allocation failure on APFS

1.1.5 release

	* fix infinite loop when parsing certain invalid magnet links
	* fix parsing of torrents with certain invalid filenames
	* fix leak of torrent_peer objecs (entries in peer_list)
	* fix leak of peer_class objects (when setting per-torrent rate limits)
	* expose peer_class API to python binding
	* fix integer overflow in whole_pieces_threshold logic
	* fix uTP path MTU discovery issue on windows (DF bit was not set correctly)
	* fix python binding for torrent_handle, to be hashable
	* fix IPv6 tracker support by performing the second announce in more cases
	* fix utf-8 encoding check in torrent parser
	* fix infinite loop when parsing maliciously crafted torrents
	* fix invalid read in parse_int in bdecoder (CVE-2017-9847)
	* fix issue with very long tracker- and web seed URLs
	* don't attempt to create empty files on startup, if they already exist
	* fix force-recheck issue (new files would not be picked up)
	* fix inconsistency in file_priorities and override_resume_data behavior
	* fix paused torrents not generating a state update when their ul/dl rate
	  transitions to zero

1.1.4 release

	* corrected missing const qualifiers on bdecode_node
	* fix changing queue position of paused torrents (1.1.3 regression)
	* fix re-check issue after move_storage
	* handle invalid arguments to set_piece_deadline()
	* move_storage did not work for torrents without metadata
	* improve shutdown time by only announcing to trackers whose IP we know
	* fix python3 portability issue in python binding
	* delay 5 seconds before reconnecting socks5 proxy for UDP ASSOCIATE
	* fix NAT-PMP crash when removing a mapping at the wrong time
	* improve path sanitization (filter unicode text direction characters)
	* deprecate partial_piece_info::piece_state
	* bind upnp requests to correct local address
	* save resume data when removing web seeds
	* fix proxying of https connections
	* fix race condition in disk I/O storage class
	* fix http connection timeout on multi-homed hosts
	* removed depdendency on boost::uintptr_t for better compatibility
	* fix memory leak in the disk cache
	* fix double free in disk cache
	* forward declaring libtorrent types is discouraged. a new fwd.hpp header is provided

1.1.3 release

	* removed (broken) support for incoming connections over socks5
	* restore announce_entry's timestamp fields to posix time in python binding
	* deprecate torrent_added_alert (in favor of add_torrent_alert)
	* fix python binding for parse_magnet_uri
	* fix minor robustness issue in DHT bootstrap logic
	* fix issue where torrent_status::num_seeds could be negative
	* document deprecation of dynamic loading/unloading of torrents
	* include user-agent in tracker announces in anonymous_mode for private torrents
	* add support for IPv6 peers from udp trackers
	* correctly URL encode the IPv6 argument to trackers
	* fix default file pool size on windows
	* fix bug where settings_pack::file_pool_size setting was not being honored
	* add feature to periodically close files (to make windows clear disk cache)
	* fix bug in torrent_handle::file_status
	* fix issue with peers not updated on metadata from magnet links

1.1.2 release

	* default TOS marking to 0x20
	* fix invalid access when leaving seed-mode with outstanding hash jobs
	* fix ABI compatibility issue introduced with preformatted entry type
	* add web_seed_name_lookup_retry to session_settings
	* slightly improve proxy settings backwards compatibility
	* add function to get default settings
	* updating super seeding would include the torrent in state_update_alert
	* fix issue where num_seeds could be greater than num_peers in torrent_status
	* finished non-seed torrents can also be in super-seeding mode
	* fix issue related to unloading torrents
	* fixed finished-time calculation
	* add missing min_memory_usage() and high_performance_seed() settings presets to python
	* fix stat cache issue that sometimes would produce incorrect resume data
	* storage optimization to peer classes
	* fix torrent name in alerts of builds with deprecated functions
	* make torrent_info::is_valid() return false if torrent failed to load
	* fix per-torrent rate limits for >256 peer classes
	* don't load user_agent and peer_fingerprint from session_state
	* fix file rename issue with name prefix matching torrent name
	* fix division by zero when setting tick_interval > 1000
	* fix move_storage() to its own directory (would delete the files)
	* fix socks5 support for UDP
	* add setting urlseed_max_request_bytes to handle large web seed requests
	* fix python build with CC/CXX environment
	* add trackers from add_torrent_params/magnet links to separate tiers
	* fix resumedata check issue with files with priority 0
	* deprecated mmap_cache feature
	* add utility function for generating peer ID fingerprint
	* fix bug in last-seen-complete
	* remove file size limit in torrent_info filename constructor
	* fix tail-padding for last file in create_torrent
	* don't send user-agent in metadata http downloads or UPnP requests when
	  in anonymous mode
	* fix internal resolve links lookup for mutable torrents
	* hint DHT bootstrap nodes of actual bootstrap request

1.1.1 release

	* update puff.c for gzip inflation (CVE-2016-7164)
	* add dht_bootstrap_node a setting in settings_pack (and add default)
	* make pad-file and symlink support conform to BEP47
	* fix piece picker bug that could result in division by zero
	* fix value of current_tracker when all tracker failed
	* deprecate lt_trackers extension
	* remove load_asnum_db and load_country_db from python bindings
	* fix crash in session::get_ip_filter when not having set one
	* fix filename escaping when repairing torrents with broken web seeds
	* fix bug where file_completed_alert would not be posted unless file_progress
	  had been queries by the client
	* move files one-by-one when moving storage for a torrent
	* fix bug in enum_net() for BSD and Mac
	* fix bug in python binding of announce_entry
	* fixed bug related to flag_merge_resume_http_seeds flag in add_torrent_params
	* fixed inverted priority of incoming piece suggestions
	* optimize allow-fast logic
	* fix issue where FAST extension messages were not used during handshake
	* fixed crash on invalid input in http_parser
	* upgraded to libtommath 1.0
	* fixed parsing of IPv6 endpoint with invalid port character separator
	* added limited support for new x.pe parameter from BEP 9
	* fixed dht stats counters that weren't being updated
	* make sure add_torrent_alert is always posted before other alerts for
	  the torrent
	* fixed peer-class leak when settings per-torrent rate limits
	* added a new "preformatted" type to bencode entry variant type
	* improved Socks5 support and test coverage
	* fix set_settings in python binding
	* Added missing alert categories in python binding
	* Added dht_get_peers_reply_alert alert in python binding
	* fixed updating the node id reported to peers after changing IPs

1.1.0 release

	* improve robustness and performance of uTP PMTU discovery
	* fix duplicate ACK issue in uTP
	* support filtering which parts of session state are loaded by load_state()
	* deprecate support for adding torrents by HTTP URL
	* allow specifying which tracker to scrape in scrape_tracker
	* tracker response alerts from user initiated announces/scrapes are now
	  posted regardless of alert mask
	* improve DHT performance when changing external IP (primarily affects
	  bootstrapping).
	* add feature to stop torrents immediately after checking files is done
	* make all non-auto managed torrents exempt from queuing logic, including
	  checking torrents.
	* add option to not proxy tracker connections through proxy
	* removed sparse-regions feature
	* support using 0 disk threads (to perform disk I/O in network thread)
	* removed deprecated handle_alert template
	* enable logging build config by default (but alert mask disabled by default)
	* deprecated RSS API
	* experimental support for BEP 38, "mutable torrents"
	* replaced lazy_bdecode with a new bdecoder that's a lot more efficient
	* deprecate time functions, expose typedefs of boost::chrono in the
	  libtorrent namespace instead
	* deprecate file_base feature in file_storage/torrent_info
	* changed default piece and file priority to 4 (previously 1)
	* improve piece picker support for reverse picking (used for snubbed peers)
	  to not cause priority inversion for regular peers
	* improve piece picker to better support torrents with very large pieces
	  and web seeds. (request large contiguous ranges, but not necessarily a
	  whole piece).
	* deprecated session_status and session::status() in favor of performance
	  counters.
	* improve support for HTTP where one direction of the socket is shut down.
	* remove internal fields from web_seed_entry
	* separate crypto library configuration <crypto> and whether to support
	  bittorrent protocol encryption <encryption>
	* simplify bittorrent protocol encryption by just using internal RC4
	  implementation.
	* optimize copying torrent_info and file_storage objects
	* cancel non-critical DNS lookups when shutting down, to cut down on
	  shutdown delay.
	* greatly simplify the debug logging infrastructure. logs are now delivered
	  as alerts, and log level is controlled by the alert mask.
	* removed auto_expand_choker. use rate_based_choker instead
	* optimize UDP tracker packet handling
	* support SSL over uTP connections
	* support web seeds that resolve to multiple IPs
	* added auto-sequential feature. download well-seeded torrents in-order
	* removed built-in GeoIP support (this functionality is orthogonal to
	  libtorrent)
	* deprecate proxy settings in favor of regular settings
	* deprecate separate settings for peer protocol encryption
	* support specifying listen interfaces and outgoing interfaces as device
	  names (eth0, en2, tun0 etc.)
	* support for using purgrable memory as disk cache on Mac OS.
	* be more aggressive in corking sockets, to coalesce messages into larger
	  packets.
	* pre-emptively unchoke peers to save one round-trip at connection start-up.
	* add session constructor overload that takes a settings_pack
	* torrent_info is no longer an intrusive_ptr type. It is held by shared_ptr.
	  This is a non-backwards compatible change
	* move listen interface and port to the settings
	* move use_interfaces() to be a setting
	* extend storage interface to allow deferred flushing and flush the part-file
	  metadata periodically
	* make statistics propagate instantly rather than on the second tick
	* support for partfiles, where partial pieces belonging to skipped files are
	  put
	* support using multiple threads for socket operations (especially useful for
	  high performance SSL connections)
	* allow setting rate limits for arbitrary peer groups. Generalizes
	  per-torrent rate limits, and local peer limits
	* improved disk cache complexity O(1) instead of O(log(n))
	* add feature to allow storing disk cache blocks in an mmapped file
	  (presumably on an SSD)
	* optimize peer connection distribution logic across torrents to scale
	  better with many torrents
	* replaced std::map with boost::unordered_map for torrent list, to scale
	  better with many torrents
	* optimized piece picker
	* optimized disk cache
	* optimized .torrent file parsing
	* optimized initialization of storage when adding a torrent
	* added support for adding torrents asynchronously (for improved startup
	  performance)
	* added support for asynchronous disk I/O
	* almost completely changed the storage interface (for custom storage)
	* added support for hashing pieces in multiple threads

	* fix padfile issue
	* fix PMTUd bug
	* update puff to fix gzip crash

1.0.10 release

	* fixed inverted priority of incoming piece suggestions
	* fixed crash on invalid input in http_parser
	* added a new "preformatted" type to bencode entry variant type
	* fix division by zero in super-seeding logic

1.0.9 release

	* fix issue in checking outgoing interfaces (when that option is enabled)
	* python binding fix for boost-1.60.0
	* optimize enumeration of network interfaces on windows
	* improve reliability of binding listen sockets
	* support SNI in https web seeds and trackers
	* fix unhandled exception in DHT when receiving a DHT packet over IPv6

1.0.8 release

	* fix bug where web seeds were not used for torrents added by URL
	* fix support for symlinks on windows
	* fix long filename issue (on unixes)
	* fixed performance bug in DHT torrent eviction
	* fixed win64 build (GetFileAttributesEx)
	* fixed bug when deleting files for magnet links before they had metadata

1.0.7 release

	* fix bug where loading settings via load_state() would not trigger all
	  appropriate actions
	* fix bug where 32 bit builds could use more disk cache than the virtual
	  address space (when set to automatic)
	* fix support for torrents with > 500'000 pieces
	* fix ip filter bug when banning peers
	* fix IPv6 IP address resolution in URLs
	* introduce run-time check for torrent info-sections being too large
	* fix web seed bug when using proxy and proxy-peer-connections=false
	* fix bug in magnet link parser
	* introduce add_torrent_params flags to merge web seeds with resume data
	  (similar to trackers)
	* fix bug where dont_count_slow_torrents could not be disabled
	* fix fallocate hack on linux (fixes corruption on some architectures)
	* fix auto-manage bug with announce to tracker/lsd/dht limits
	* improve DHT routing table to not create an unbalanced tree
	* fix bug in uTP that would cause any connection taking more than one second
	  to connect be timed out (introduced in the vulnerability path)
	* fixed falling back to sending UDP packets direct when socks proxy fails
	* fixed total_wanted bug (when setting file priorities in add_torrent_params)
	* fix python3 compatibility with sha1_hash

1.0.6 release

	* fixed uTP vulnerability
	* make utf8 conversions more lenient
	* fix loading of piece priorities from resume data
	* improved seed-mode handling (seed-mode will now automatically be left when
	  performing operations implying it's not a seed)
	* fixed issue with file priorities and override resume data
	* fix request queue size performance issue
	* slightly improve UDP tracker performance
	* fix http scrape
	* add missing port mapping functions to python binding
	* fix bound-checking issue in bdecoder
	* expose missing dht_settings fields to python
	* add function to query the DHT settings
	* fix bug in 'dont_count_slow_torrents' feature, which would start too many
	  torrents

1.0.5 release

	* improve ip_voter to avoid flapping
	* fixed bug when max_peerlist_size was set to 0
	* fix issues with missing exported symbols when building dll
	* fix division by zero bug in edge case while connecting peers

1.0.4 release

	* fix bug in python binding for file_progress on torrents with no metadata
	* fix assert when removing a connected web seed
	* fix bug in tracker timeout logic
	* switch UPnP post back to HTTP 1.1
	* support conditional DHT get
	* OpenSSL build fixes
	* fix DHT scrape bug

1.0.3 release

	* python binding build fix for boost-1.57.0
	* add --enable-export-all option to configure script, to export all symbols
	  from libtorrent
	* fix if_nametoindex build error on windows
	* handle overlong utf-8 sequences
	* fix link order bug in makefile for python binding
	* fix bug in interest calculation, causing premature disconnects
	* tweak flag_override_resume_data semantics to make more sense (breaks
	  backwards compatibility of edge-cases)
	* improve DHT bootstrapping and periodic refresh
	* improve DHT maintanence performance (by pinging instead of full lookups)
	* fix bug in DHT routing table node-id prefix optimization
	* fix incorrect behavior of flag_use_resume_save_path
	* fix protocol race-condition in super seeding mode
	* support read-only DHT nodes
	* remove unused partial hash DHT lookups
	* remove potentially privacy leaking extension (non-anonymous mode)
	* peer-id connection ordering fix in anonymous mode
	* mingw fixes

1.0.2 release

	* added missing force_proxy to python binding
	* anonymous_mode defaults to false
	* make DHT DOS detection more forgiving to bursts
	* support IPv6 multicast in local service discovery
	* simplify CAS function in DHT put
	* support IPv6 traffic class (via the TOS setting)
	* made uTP re-enter slow-start after time-out
	* fixed uTP upload performance issue
	* fix missing support for DHT put salt

1.0.1 release

	* fix alignment issue in bitfield
	* improved error handling of gzip
	* fixed crash when web seeds redirect
	* fix compiler warnings

1.0 release

	* fix bugs in convert_to/from_native() on windows
	* fix support for web servers not supporting keepalive
	* support storing save_path in resume data
	* don't use full allocation on network drives (on windows)
	* added clear_piece_deadlines() to remove all piece deadlines
	* improve queuing logic of inactive torrents (dont_count_slow_torrents)
	* expose optimistic unchoke logic to plugins
	* fix issue with large UDP packets on windows
	* remove set_ratio() feature
	* improve piece_deadline/streaming
	* honor pieces with priority 7 in sequential download mode
	* simplified building python bindings
	* make ignore_non_routers more forgiving in the case there are no UPnP
	  devices at a known router. Should improve UPnP compatibility.
	* include reason in peer_blocked_alert
	* support magnet links wrapped in .torrent files
	* rate limiter optimization
	* rate limiter overflow fix (for very high limits)
	* non-auto-managed torrents no longer count against the torrent limits
	* handle DHT error responses correctly
	* allow force_announce to only affect a single tracker
	* add moving_storage field to torrent_status
	* expose UPnP and NAT-PMP mapping in session object
	* DHT refactoring and support for storing arbitrary data with put and get
	* support building on android
	* improved support for web seeds that don't support keep-alive
	* improve DHT routing table to return better nodes (lower RTT and closer
	  to target)
	* don't use pointers to resume_data and file_priorities in
	  add_torrent_params
	* allow moving files to absolute paths, out of the download directory
	* make move_storage more generic to allow both overwriting files as well
	  as taking existing ones
	* fix choking issue at high upload rates
	* optimized rate limiter
	* make disk cache pool allocator configurable
	* fix library ABI to not depend on logging being enabled
	* use hex encoding instead of base32 in create_magnet_uri
	* include name, save_path and torrent_file in torrent_status, for
	  improved performance
	* separate anonymous mode and force-proxy mode, and tighten it up a bit
	* add per-tracker scrape information to announce_entry
	* report errors in read_piece_alert
	* DHT memory optimization
	* improve DHT lookup speed
	* improve support for windows XP and earlier
	* introduce global connection priority for improved swarm performance
	* make files deleted alert non-discardable
	* make built-in sha functions not conflict with libcrypto
	* improve web seed hash failure case
	* improve DHT lookup times
	* uTP path MTU discovery improvements
	* optimized the torrent creator optimizer to scale significantly better
	  with more files
	* fix uTP edge case where udp socket buffer fills up
	* fix nagle implementation in uTP

	* fix bug in error handling in protocol encryption

0.16.18 release

	* fix uninitialized values in DHT DOS mitigation
	* fix error handling in file::phys_offset
	* fix bug in HTTP scrape response parsing
	* enable TCP keepalive for socks5 connection for UDP associate
	* fix python3 support
	* fix bug in lt_donthave extension
	* expose i2p_alert to python. cleaning up of i2p connection code
	* fixed overflow and download performance issue when downloading at high rates
	* fixed bug in add_torrent_alert::message for magnet links
	* disable optimistic disconnects when connection limit is low
	* improved error handling of session::listen_on
	* suppress initial 'completed' announce to trackers added with replace_trackers
	  after becoming a seed
	* SOCKS4 fix for trying to connect over IPv6
	* fix saving resume data when removing all trackers
	* fix bug in udp_socket when changing socks5 proxy quickly

0.16.17 release

	* don't fall back on wildcard port in UPnP
	* fix local service discovery for magnet links
	* fix bitfield issue in file_storage
	* added work-around for MingW issue in file I/O
	* fixed sparse file detection on windows
	* fixed bug in gunzip
	* fix to use proxy settings when adding .torrent file from URL
	* fix resume file issue related to daylight savings time on windows
	* improve error checking in lazy_bdecode

0.16.16 release

	* add missing add_files overload to the python bindings
	* improve error handling in http gunzip
	* fix debug logging for banning web seeds
	* improve support for de-selected files in full allocation mode
	* fix dht_bootstrap_alert being posted
	* SetFileValidData fix on windows (prevents zero-fill)
	* fix minor lock_files issue on unix

0.16.15 release

	* fix mingw time_t 64 bit issue
	* fix use of SetFileValidData on windows
	* fix crash when using full allocation storage mode
	* improve error_code and error_category support in python bindings
	* fix python binding for external_ip_alert

0.16.14 release

	* make lt_tex more robust against bugs and malicious behavior
	* HTTP chunked encoding fix
	* expose file_granularity flag to python bindings
	* fix DHT memory error
	* change semantics of storage allocation to allocate on first write rather
	  than on startup (behaves better with changing file priorities)
	* fix resend logic in response to uTP SACK messages
	* only act on uTP RST packets with correct ack_nr
	* make uTP errors log in normal log mode (not require verbose)
	* deduplicate web seed entries from torrent files
	* improve error reporting from lazy_decode()

0.16.13 release

	* fix auto-manage issue when pausing session
	* fix bug in non-sparse mode on windows, causing incorrect file errors to
	  be generated
	* fix set_name() on file_storage actually affecting save paths
	* fix large file support issue on mingw
	* add some error handling to set_piece_hashes()
	* fix completed-on timestamp to not be clobbered on each startup
	* fix deadlock caused by some UDP tracker failures
	* fix potential integer overflow issue in timers on windows
	* minor fix to peer_proportional mixed_mode algorithm (TCP limit could go
	  too low)
	* graceful pause fix
	* i2p fixes
	* fix issue when loading certain malformed .torrent files
	* pass along host header with http proxy requests and possible
	  http_connection shutdown hang

0.16.12 release

	* fix building with C++11
	* fix IPv6 support in UDP socket (uTP)
	* fix mingw build issues
	* increase max allowed outstanding piece requests from peers
	* uTP performance improvement. only fast retransmit one packet at a time
	* improve error message for 'file too short'
	* fix piece-picker stat bug when only selecting some files for download
	* fix bug in async_add_torrent when settings file_priorities
	* fix boost-1.42 support for python bindings
	* fix memory allocation issue (virtual addres space waste) on windows

0.16.11 release

	* fix web seed URL double escape issue
	* fix string encoding issue in alert messages
	* fix SSL authentication issue
	* deprecate std::wstring overloads. long live utf-8
	* improve time-critical pieces feature (streaming)
	* introduce bandwidth exhaustion attack-mitigation in allowed-fast pieces
	* python binding fix issue where torrent_info objects where destructing when
	  their torrents were deleted
	* added missing field to scrape_failed_alert in python bindings
	* GCC 4.8 fix
	* fix proxy failure semantics with regards to anonymous mode
	* fix round-robin seed-unchoke algorithm
	* add bootstrap.sh to generage configure script and run configure
	* fix bug in SOCK5 UDP support
	* fix issue where torrents added by URL would not be started immediately

0.16.10 release

	* fix encryption level handle invalid values
	* add a number of missing functions to the python binding
	* fix typo in Jamfile for building shared libraries
	* prevent tracker exchange for magnet links before metadata is received
	* fix crash in make_magnet_uri when generating links longer than 1024
	  characters
	* fix hanging issue when closing files on windows (completing a download)
	* fix piece picking edge case that could cause torrents to get stuck at
	  hash failure
	* try unencrypted connections first, and fall back to encryption if it
	  fails (performance improvement)
	* add missing functions to python binding (flush_cache(), remap_files()
	  and orig_files())
	* improve handling of filenames that are invalid on windows
	* support 'implied_port' in DHT announce_peer
	* don't use pool allocator for disk blocks (cache may now return pages
	  to the kernel)

0.16.9 release

	* fix long filename truncation on windows
	* distinguish file open mode when checking files and downloading/seeding
	  with bittorrent. updates storage interface
	* improve file_storage::map_file when dealing with invalid input
	* improve handling of invalid utf-8 sequences in strings in torrent files
	* handle more cases of broken .torrent files
	* fix bug filename collision resolver
	* fix bug in filename utf-8 verification
	* make need_save_resume() a bit more robust
	* fixed sparse flag manipulation on windows
	* fixed streaming piece picking issue

0.16.8 release

	* make rename_file create missing directories for new filename
	* added missing python function: parse_magnet_uri
	* fix alerts.all_categories in python binding
	* fix torrent-abort issue which would cancel name lookups of other torrents
	* make torrent file parser reject invalid path elements earlier
	* fixed piece picker bug when using pad-files
	* fix read-piece response for cancelled deadline-pieces
	* fixed file priority vector-overrun
	* fix potential packet allocation alignment issue in utp
	* make 'close_redudnant_connections' cover more cases
	* set_piece_deadline() also unfilters the piece (if its priority is 0)
	* add work-around for bug in windows vista and earlier in
	  GetOverlappedResult
	* fix traversal algorithm leak in DHT
	* fix string encoding conversions on windows
	* take torrent_handle::query_pieces into account in torrent_handle::statue()
	* honor trackers responding with 410
	* fixed merkle tree torrent creation bug
	* fixed crash with empty url-lists in torrent files
	* added missing max_connections() function to python bindings

0.16.7 release

	* fix string encoding in error messages
	* handle error in read_piece and set_piece_deadline when torrent is removed
	* DHT performance improvement
	* attempt to handle ERROR_CANT_WAIT disk error on windows
	* improve peers exchanged over PEX
	* fixed rare crash in ut_metadata extension
	* fixed files checking issue
	* added missing pop_alerts() to python bindings
	* fixed typos in configure script, inversing some feature-enable/disable flags
	* added missing flag_update_subscribe to python bindings
	* active_dht_limit, active_tracker_limit and active_lsd_limit now
	  interpret -1 as infinite

0.16.6 release

	* fixed verbose log error for NAT holepunching
	* fix a bunch of typos in python bindings
	* make get_settings available in the python binding regardless of
	  deprecated functions
	* fix typo in python settings binding
	* fix possible dangling pointer use in peer list
	* fix support for storing arbitrary data in the DHT
	* fixed bug in uTP packet circle buffer
	* fix potential crash when using torrent_handle::add_piece
	* added missing add_torrent_alert to python binding

0.16.5 release

	* udp socket refcounter fix
	* added missing async_add_torrent to python bindings
	* raised the limit for bottled http downloads to 2 MiB
	* add support for magnet links and URLs in python example client
	* fixed typo in python bindings' add_torrent_params
	* introduce a way to add built-in plugins from python
	* consistently disconnect the same peer when two peers simultaneously connect
	* fix local endpoint queries for uTP connections
	* small optimization to local peer discovery to ignore our own broadcasts
	* try harder to bind the udp socket (uTP, DHT, UDP-trackers, LSD) to the
	  same port as TCP
	* relax file timestamp requirements for accepting resume data
	* fix performance issue in web seed downloader (coalescing of blocks
	  sometimes wouldn't work)
	* web seed fixes (better support for torrents without trailing / in
	  web seeds)
	* fix some issues with SSL over uTP connections
	* fix UDP trackers trying all endpoints behind the hostname

0.16.4 release

	* raise the default number of torrents allowed to announce to trackers
	  to 1600
	* improve uTP slow start behavior
	* fixed UDP socket error causing it to fail on Win7
	* update use of boost.system to not use deprecated functions
	* fix GIL issue in python bindings. Deprecated extension support in python
	* fixed bug where setting upload slots to -1 would not mean infinite
	* extend the UDP tracker protocol to include the request string from the
	  tracker URL
	* fix mingw build for linux crosscompiler

0.16.3 release

	* fix python binding backwards compatibility in replace_trackers
	* fix possible starvation in metadata extension
	* fix crash when creating torrents and optimizing file order with pad files
	* disable support for large MTUs in uTP until it is more reliable
	* expose post_torrent_updates and state_update_alert to python bindings
	* fix incorrect SSL error messages
	* fix windows build of shared library with openssl
	* fix race condition causing shutdown hang

0.16.2 release

	* fix permissions issue on linux with noatime enabled for non-owned files
	* use random peer IDs in anonymous mode
	* fix move_storage bugs
	* fix unnecessary dependency on boost.date_time when building boost.asio as separate compilation
	* always use SO_REUSEADDR and deprecate the flag to turn it on
	* add python bindings for SSL support
	* minor uTP tweaks
	* fix end-game mode issue when some files are selected to not be downloaded
	* improve uTP slow start
	* make uTP less aggressive resetting cwnd when idle

0.16.1 release

	* fixed crash when providing corrupt resume data
	* fixed support for boost-1.44
	* fixed reversed semantics of queue_up() and queue_down()
	* added missing functions to python bindings (file_priority(), set_dht_settings())
	* fixed low_prio_disk support on linux
	* fixed time critical piece accounting in the request queue
	* fixed semantics of rate_limit_utp to also ignore per-torrent limits
	* fixed piece sorting bug of deadline pieces
	* fixed python binding build on Mac OS and BSD
	* fixed UNC path normalization (on windows, unless UNC paths are disabled)
	* fixed possible crash when enabling multiple connections per IP
	* fixed typo in win vista specific code, breaking the build
	* change default of rate_limit_utp to true
	* fixed DLL export issue on windows (when building a shared library linking statically against boost)
	* fixed FreeBSD build
	* fixed web seed performance issue with pieces > 1 MiB
	* fixed unchoke logic when using web seeds
	* fixed compatibility with older versions of boost (down to boost 1.40)

0.16 release

	* support torrents with more than 262000 pieces
	* make tracker back-off configurable
	* don't restart the swarm after downloading metadata from magnet links
	* lower the default tracker retry intervals
	* support banning web seeds sending corrupt data
	* don't let hung outgoing connection attempts block incoming connections
	* improve SSL torrent support by using SNI and a single SSL listen socket
	* improved peer exchange performance by sharing incoming connections which advertize listen port
	* deprecate set_ratio(), and per-peer rate limits
	* add web seed support for torrents with pad files
	* introduced a more scalable API for torrent status updates (post_torrent_updates()) and updated client_test to use it
	* updated the API to add_torrent_params turning all bools into flags of a flags field
	* added async_add_torrent() function to significantly improve performance when
	  adding many torrents
	* change peer_states to be a bitmask (bw_limit, bw_network, bw_disk)
	* changed semantics of send_buffer_watermark_factor to be specified as a percentage
	* add incoming_connection_alert for logging all successful incoming connections
	* feature to encrypt peer connections with a secret AES-256 key stored in .torrent file
	* deprecated compact storage allocation
	* close files in separate thread on systems where close() may block (Mac OS X for instance)
	* don't create all directories up front when adding torrents
	* support DHT scrape
	* added support for fadvise/F_RDADVISE for improved disk read performance
	* introduced pop_alerts() which pops the entire alert queue in a single call
	* support saving metadata in resume file, enable it by default for magnet links
	* support for receiving multi announce messages for local peer discovery
	* added session::listen_no_system_port flag to prevent libtorrent from ever binding the listen socket to port 0
	* added option to not recheck on missing or incomplete resume data
	* extended stats logging with statistics=on builds
	* added new session functions to more efficiently query torrent status
	* added alerts for added and removed torrents
	* expanded plugin interface to support session wide states
	* made the metadata block requesting algorithm more robust against hash check failures
	* support a separate option to use proxies for peers or not
	* pausing the session now also pauses checking torrents
	* moved alert queue size limit into session_settings
	* added support for DHT rss feeds (storing only)
	* added support for RSS feeds
	* fixed up some edge cases in DHT routing table and improved unit test of it
	* added error category and error codes for HTTP errors
	* made the DHT implementation slightly more robust against routing table poisoning and node ID spoofing
	* support chunked encoding in http downloads (http_connection)
	* support adding torrents by url to the .torrent file
	* support CDATA tags in xml parser
	* use a python python dictionary for settings instead of session_settings object (in python bindings)
	* optimized metadata transfer (magnet link) startup time (shaved off about 1 second)
	* optimized swarm startup time (shaved off about 1 second)
	* support DHT name lookup
	* optimized memory usage of torrent_info and file_storage, forcing some API changes
	  around file_storage and file_entry
	* support trackerid tracker extension
	* graceful peer disconnect mode which finishes transactions before disconnecting peers
	* support chunked encoding for web seeds
	* uTP protocol support
	* resistance towards certain flood attacks
	* support chunked encoding for web seeds (only for BEP 19, web seeds)
	* optimized session startup time
	* support SSL for web seeds, through all proxies
	* support extending web seeds with custom authorization and extra headers
	* settings that are not changed from the default values are not saved
	  in the session state
	* made seeding choking algorithm configurable
	* deprecated setters for max connections, max half-open, upload and download
	  rates and unchoke slots. These are now set through session_settings
	* added functions to query an individual peer's upload and download limit
	* full support for BEP 21 (event=paused)
	* added share-mode feature for improving share ratios
	* merged all proxy settings into a single one
	* improved SOCKS5 support by proxying hostname lookups
	* improved support for multi-homed clients
	* added feature to not count downloaded bytes from web seeds in stats
	* added alert for incoming local service discovery messages
	* added option to set file priorities when adding torrents
	* removed the session mutex for improved performance
	* added upload and download activity timer stats for torrents
	* made the reuse-address flag configurable on the listen socket
	* moved UDP trackers over to use a single socket
	* added feature to make asserts log to a file instead of breaking the process
	  (production asserts)
	* optimized disk I/O cache clearing
	* added feature to ask a torrent if it needs to save its resume data or not
	* added setting to ignore file modification time when loading resume files
	* support more fine-grained torrent states between which peer sources it
	  announces to
	* supports calculating sha1 file-hashes when creating torrents
	* made the send_buffer_watermark performance warning more meaningful
	* supports complete_ago extension
	* dropped zlib as a dependency and builds using puff.c instead
	* made the default cache size depend on available physical RAM
	* added flags to torrent::status() that can filter which values are calculated
	* support 'explicit read cache' which keeps a specific set of pieces
	  in the read cache, without implicitly caching other pieces
	* support sending suggest messages based on what's in the read cache
	* clear sparse flag on files that complete on windows
	* support retry-after header for web seeds
	* replaced boost.filesystem with custom functions
	* replaced dependency on boost.thread by asio's internal thread primitives
	* added support for i2p torrents
	* cleaned up usage of MAX_PATH and related macros
	* made it possible to build libtorrent without RTTI support
	* added support to build with libgcrypt and a shipped version of libtommath
	* optimized DHT routing table memory usage
	* optimized disk cache to work with large caches
	* support variable number of optimistic unchoke slots and to dynamically
	  adjust based on the total number of unchoke slots
	* support for BitTyrant choker algorithm
	* support for automatically start torrents when they receive an
	  incoming connection
	* added more detailed instrumentation of the disk I/O thread

0.15.11 release

	* fixed web seed bug, sometimes causing infinite loops
	* fixed race condition when setting session_settings immediately after creating session
	* give up immediately when failing to open a listen socket (report the actual error)
	* restored ABI compatibility with 0.15.9
	* added missing python bindings for create_torrent and torrent_info

0.15.10 release

	* fix 'parameter incorrect' issue when using unbuffered IO on windows
	* fixed UDP socket error handling on windows
	* fixed peer_tos (type of service) setting
	* fixed crash when loading resume file with more files than the torrent in it
	* fix invalid-parameter error on windows when disabling filesystem disk cache
	* fix connection queue issue causing shutdown delays
	* fixed mingw build
	* fix overflow bug in progress_ppm field
	* don't filter local peers received from a non-local tracker
	* fix python deadlock when using python extensions
	* fixed small memory leak in DHT

0.15.9 release

	* added some functions missing from the python binding
	* fixed rare piece picker bug
	* fixed invalid torrent_status::finished_time
	* fixed bugs in dont-have and upload-only extension messages
	* don't open files in random-access mode (speeds up hashing)

0.15.8 release

	* allow NULL to be passed to create_torrent::set_comment and create_torrent::set_creator
	* fix UPnP issue for routers with multiple PPPoE connections
	* fix issue where event=stopped announces wouldn't be sent when closing session
	* fix possible hang in file::readv() on windows
	* fix CPU busy loop issue in tracker announce logic
	* honor IOV_MAX when using writev and readv
	* don't post 'operation aborted' UDP errors when changing listen port
	* fix tracker retry logic, where in some configurations the next tier would not be tried
	* fixed bug in http seeding logic (introduced in 0.15.7)
	* add support for dont-have extension message
	* fix for set_piece_deadline
	* add reset_piece_deadline function
	* fix merkle tree torrent assert

0.15.7 release

	* exposed set_peer_id to python binding
	* improve support for merkle tree torrent creation
	* exposed comparison operators on torrent_handle to python
	* exposed alert error_codes to python
	* fixed bug in announce_entry::next_announce_in and min_announce_in
	* fixed sign issue in set_alert_mask signature
	* fixed unaligned disk access for unbuffered I/O in windows
	* support torrents whose name is empty
	* fixed connection limit to take web seeds into account as well
	* fixed bug when receiving a have message before having the metadata
	* fixed python bindings build with disabled DHT support
	* fixed BSD file allocation issue
	* fixed bug in session::delete_files option to remove_torrent

0.15.6 release

	* fixed crash in udp trackers when using SOCKS5 proxy
	* fixed reconnect delay when leaving upload only mode
	* fixed default values being set incorrectly in add_torrent_params through add_magnet_uri in python bindings
	* implemented unaligned write (for unbuffered I/O)
	* fixed broadcast_lsd option
	* fixed udp-socket race condition when using a proxy
	* end-game mode optimizations
	* fixed bug in udp_socket causing it to issue two simultaneous async. read operations
	* fixed mingw build
	* fixed minor bug in metadata block requester (for magnet links)
	* fixed race condition in iconv string converter
	* fixed error handling in torrent_info constructor
	* fixed bug in torrent_info::remap_files
	* fix python binding for wait_for_alert
	* only apply privileged port filter to DHT-only peers

0.15.5 release

	* support DHT extension to report external IPs
	* fixed rare crash in http_connection's error handling
	* avoid connecting to peers listening on ports < 1024
	* optimized piece picking to not cause busy loops in some end-game modes
	* fixed python bindings for tcp::endpoint
	* fixed edge case of pad file support
	* limit number of torrents tracked by DHT
	* fixed bug when allow_multiple_connections_per_ip was enabled
	* potential WOW64 fix for unbuffered I/O (windows)
	* expose set_alert_queue_size_limit to python binding
	* support dht nodes in magnet links
	* support 100 Continue HTTP responses
	* changed default choker behavior to use 8 unchoke slots (instead of being rate based)
	* fixed error reporting issue in disk I/O thread
	* fixed file allocation issues on linux
	* fixed filename encoding and decoding issue on platforms using iconv
	* reports redundant downloads to tracker, fixed downloaded calculation to
	  be more stable when not including redundant. Improved redundant data accounting
	  to be more accurate
	* fixed bugs in http seed connection and added unit test for it
	* fixed error reporting when fallocate fails
	* deprecate support for separate proxies for separate kinds of connections

0.15.4 release

	* fixed piece picker issue triggered by hash failure and timed out requests to the piece
	* fixed optimistic unchoke issue when setting per torrent unchoke limits
	* fixed UPnP shutdown issue
	* fixed UPnP DeletePortmapping issue
	* fixed NAT-PMP issue when adding the same mapping multiple times
	* no peers from tracker when stopping is no longer an error
	* improved web seed retry behavior
	* fixed announce issue

0.15.3 release

	* fixed announce bug where event=completed would not be sent if it violated the
	  min-announce of the tracker
	* fixed limitation in rate limiter
	* fixed build error with boost 1.44

0.15.2 release

	* updated compiler to msvc 2008 for python binding
	* restored default fail_limit to unlimited on all trackers
	* fixed rate limit bug for DHT
	* fixed SOCKS5 bug for routing UDP packets
	* fixed bug on windows when verifying resume data for a torrent where
	  one of its directories had been removed
	* fixed race condition in peer-list with DHT
	* fix force-reannounce and tracker retry issue

0.15.1 release

	* fixed rare crash when purging the peer list
	* fixed race condition around m_abort in session_impl
	* fixed bug in web_peer_connection which could cause a hang when downloading
	  from web servers
	* fixed bug in metadata extensions combined with encryption
	* refactored socket reading code to not use async. operations unnecessarily
	* some timer optimizations
	* removed the reuse-address flag on the listen socket
	* fixed bug where local peer discovery and DHT wouldn't be announced to without trackers
	* fixed bug in bdecoder when decoding invalid messages
	* added build warning when building with UNICODE but the standard library
	  doesn't provide std::wstring
	* fixed add_node python binding
	* fixed issue where trackers wouldn't tried immediately when the previous one failed
	* fixed synchronization issue between download queue and piece picker
	* fixed bug in udp tracker scrape response parsing
	* fixed bug in the disk thread that could get triggered under heavy load
	* fixed bug in add_piece() that would trigger asserts
	* fixed vs 2010 build
	* recognizes more clients in identify_client()
	* fixed bug where trackers wouldn't be retried if they failed
	* slight performance fix in disk elevator algorithm
	* fixed potential issue where a piece could be checked twice
	* fixed build issue on windows related to GetCompressedSize()
	* fixed deadlock when starting torrents with certain invalid tracker URLs
	* fixed iterator bug in disk I/O thread
	* fixed FIEMAP support on linux
	* fixed strict aliasing warning on gcc
	* fixed inconsistency when creating torrents with symlinks
	* properly detect windows version to initialize half-open connection limit
	* fixed bug in url encoder where $ would not be encoded

0.15 release

	* introduced a session state save mechanism. load_state() and save_state().
	  this saves all session settings and state (except torrents)
	* deprecated dht_state functions and merged it with the session state
	* added support for multiple trackers in magnet links
	* added support for explicitly flushing the disk cache
	* added torrent priority to affect bandwidth allocation for its peers
	* reduced the number of floating point operations (to better support
	  systems without FPU)
	* added new alert when individual files complete
	* added support for storing symbolic links in .torrent files
	* added support for uTorrent interpretation of multi-tracker torrents
	* handle torrents with duplicate filenames
	* piece timeouts are adjusted to download rate limits
	* encodes urls in torrent files that needs to be encoded
	* fixed not passing &supportcrypto=1 when encryption is disabled
	* introduced an upload mode, which torrents are switched into when
	  it hits a disk write error, instead of stopping the torrent.
	  this lets libtorrent keep uploading the parts it has when it
	  encounters a disk-full error for instance
	* improved disk error handling and expanded use of error_code in
	  error reporting. added a bandwidth state, bw_disk, when waiting
	  for the disk io thread to catch up writing buffers
	* improved read cache memory efficiency
	* added another cache flush algorithm to write the largest
	  contiguous blocks instead of the least recently used
	* introduced a mechanism to be lighter on the disk when checking torrents
	* applied temporary memory storage optimization to when checking
	  a torrent as well
	* removed hash_for_slot() from storage_interface. It is now implemented
	  by using the readv() function from the storage implementation
	* improved IPv6 support by announcing twice when necessary
	* added feature to set a separate global rate limit for local peers
	* added preset settings for low memory environments and seed machines
	  min_memory_usage() and high_performance_seeder()
	* optimized overall memory usage for DHT nodes and requests, peer
	  entries and disk buffers
	* change in API for block_info in partial_piece_info, instead of
	  accessing 'peer', call 'peer()'
	* added support for fully automatic unchoker (no need to specify
	  number of upload slots). This is on by default
	* added support for changing socket buffer sizes through
	  session_settings
	* added support for merkle hash tree torrents (.merkle.torrent)
	* added 'seed mode', which assumes that all files are complete
	  and checks hashes lazily, as blocks are requested
	* added new extension for file attributes (executable and hidden)
	* added support for unbuffered I/O for aligned files
	* added workaround for sparse file issue on Windows Vista
	* added new lt_trackers extension to exchange trackers between
	  peers
	* added support for BEP 17 http seeds
	* added read_piece() to read pieces from torrent storage
	* added option for udp tracker preference
	* added super seeding
	* added add_piece() function to inject data from external sources
	* add_tracker() function added to torrent_handle
	* if there is no working tracker, current_tracker is the
	  tracker that is currently being tried
	* torrents that are checking can now be paused, which will
	  pause the checking
	* introduced another torrent state, checking_resume_data, which
	  the torrent is in when it's first added, and is comparing
	  the files on disk with the resume data
	* DHT bandwidth usage optimizations
	* rate limited DHT send socket
	* tracker connections are now also subject to IP filtering
	* improved optimistic unchoke logic
	* added monitoring of the DHT lookups
	* added bandwidth reports for estimated TCP/IP overhead and DHT
	* includes DHT traffic in the rate limiter
	* added support for bitcomet padding files
	* improved support for sparse files on windows
	* added ability to give seeding torrents preference to active slots
	* added torrent_status::finished_time
	* automatically caps files and connections by default to rlimit
	* added session::is_dht_running() function
	* added torrent_handle::force_dht_announce()
	* added torrent_info::remap_files()
	* support min_interval tracker extension
	* added session saving and loading functions
	* added support for min-interval in tracker responses
	* only keeps one outstanding duplicate request per peer
	  reduces waste download, specifically when streaming
	* added support for storing per-peer rate limits across reconnects
	* improved fallocate support
	* fixed magnet link issue when using resume data
	* support disk I/O priority settings
	* added info_hash to torrent_deleted_alert
	* improved LSD performance and made the interval configurable
	* improved UDP tracker support by caching connect tokens
	* fast piece optimization

release 0.14.10

	* fixed udp tracker race condition
	* added support for torrents with odd piece sizes
	* fixed issue with disk read cache not being cleared when removing torrents
	* made the DHT socket bind to the same interface as the session
	* fixed issue where an http proxy would not be used on redirects
	* Solaris build fixes
	* disabled buggy disconnect_peers feature

release 0.14.9

	* disabled feature to drop requests after having been skipped too many times
	* fixed range request bug for files larger than 2 GB in web seeds
	* don't crash when trying to create torrents with 0 files
	* fixed big_number __init__ in python bindings
	* fixed optimistic unchoke timer
	* fixed bug where torrents with incorrectly formatted web seed URLs would be
	  connected multiple times
	* fixed MinGW support
	* fixed DHT bootstrapping issue
	* fixed UDP over SOCKS5 issue
	* added support for "corrupt" tracker announce
	* made end-game mode less aggressive

release 0.14.8

	* ignore unkown metadata messages
	* fixed typo that would sometimes prevent queued torrents to be checked
	* fixed bug in auto-manager where active_downloads and active_seeds would
	  sometimes be used incorrectly
	* force_recheck() no longer crashes on torrents with no metadata
	* fixed broadcast socket regression from 0.14.7
	* fixed hang in NATPMP when shut down while waiting for a response
	* fixed some more error handling in bdecode

release 0.14.7

	* fixed deadlock in natpmp
	* resume data alerts are always posted, regardless of alert mask
	* added wait_for_alert to python binding
	* improved invalid filename character replacement
	* improved forward compatibility in DHT
	* added set_piece_hashes that takes a callback to the python binding
	* fixed division by zero in get_peer_info()
	* fixed bug where pieces may have been requested before the metadata
	  was received
	* fixed incorrect error when deleting files from a torrent where
	  not all files have been created
	* announces torrents immediately to the DHT when it's started
	* fixed bug in add_files that would fail to recurse if the path
	  ended with a /
	* fixed bug in error handling when parsing torrent files
	* fixed file checking bug when renaming a file before checking the torrent
	* fixed race conditon when receiving metadata from swarm
	* fixed assert in ut_metadata plugin
	* back-ported some fixes for building with no exceptions
	* fixed create_torrent when passing in a path ending with /
	* fixed move_storage when source doesn't exist
	* fixed DHT state save bug for node-id
	* fixed typo in python binding session_status struct
	* broadcast sockets now join every network interface (used for UPnP and
	  local peer discovery)

release 0.14.6

	* various missing include fixes to be buildable with boost 1.40
	* added missing functions to python binding related to torrent creation
	* fixed to add filename on web seed urls that lack it
	* fixed BOOST_ASIO_HASH_MAP_BUCKETS define for boost 1.39
	* fixed checking of fast and suggest messages when used with magnet links
	* fixed bug where web seeds would not disconnect if being resolved when
	  the torrent was paused
	* fixed download piece performance bug in piece picker
	* fixed bug in connect candidate counter
	* replaces invalid filename characters with .
	* added --with-libgeoip option to configure script to allow building and
	  linking against system wide library
	* fixed potential pure virtual function call in extensions on shutdown
	* fixed disk buffer leak in smart_ban extension

release 0.14.5

	* fixed bug when handling malformed webseed urls and an http proxy
	* fixed bug when setting unlimited upload or download rates for torrents
	* fix to make torrent_status::list_peers more accurate.
	* fixed memory leak in disk io thread when not using the cache
	* fixed bug in connect candidate counter
	* allow 0 upload slots
	* fixed bug in rename_file(). The new name would not always be saved in
	  the resume data
	* fixed resume data compatibility with 0.13
	* fixed rare piece-picker bug
	* fixed bug where one allowed-fast message would be sent even when
	  disabled
	* fixed race condition in UPnP which could lead to crash
	* fixed inversed seed_time ratio logic
	* added get_ip_filter() to session

release 0.14.4

	* connect candidate calculation fix
	* tightened up disk cache memory usage
	* fixed magnet link parser to accept hex-encoded info-hashes
	* fixed inverted logic when picking which peers to connect to
	  (should mean a slight performance improvement)
	* fixed a bug where a failed rename_file() would leave the storage
	  in an error state which would pause the torrent
	* fixed case when move_storage() would fail. Added a new alert
	  to be posted when it does
	* fixed crash bug when shutting down while checking a torrent
	* fixed handling of web seed urls that didn't end with a
	  slash for multi-file torrents
	* lowered the default connection speed to 10 connection attempts
	  per second
	* optimized memory usage when checking files fails
	* fixed bug when checking a torrent twice
	* improved handling of out-of-memory conditions in disk I/O thread
	* fixed bug when force-checking a torrent with partial pieces
	* fixed memory leak in disk cache
	* fixed torrent file path vulnerability
	* fixed upnp
	* fixed bug when dealing with clients that drop requests (i.e. BitComet)
	  fixes assert as well

release 0.14.3

	* added python binding for create_torrent
	* fixed boost-1.38 build
	* fixed bug where web seeds would be connected before the files
	  were checked
	* fixed filename bug when using wide characters
	* fixed rare crash in peer banning code
	* fixed potential HTTP compatibility issue
	* fixed UPnP crash
	* fixed UPnP issue where the control url contained the base url
	* fixed a replace_trackers bug
	* fixed bug where the DHT port mapping would not be removed when
	  changing DHT port
	* fixed move_storage bug when files were renamed to be moved out
	  of the root directory
	* added error handling for set_piece_hashes
	* fixed missing include in enum_if.cpp
	* fixed dual IP stack issue
	* fixed issue where renamed files were sometimes not saved in resume data
	* accepts tracker responses with no 'peers' field, as long as 'peers6'
	  is present
	* fixed CIDR-distance calculation in the precense of IPv6 peers
	* save partial resume data for torrents that are queued for checking
	  or checking, to maintain stats and renamed files
	* Don't try IPv6 on windows if it's not installed
	* move_storage fix
	* fixed potential crash on shutdown
	* fixed leaking exception from bdecode on malformed input
	* fixed bug where connection would hang when receiving a keepalive
	* fixed bug where an asio exception could be thrown when resolving
	  peer countries
	* fixed crash when shutting down while checking a torrent
	* fixed potential crash in connection_queue when a peer_connection
	  fail to open its socket

release 0.14.2

	* added missing functions to the python bindings torrent_info::map_file,
	  torrent_info::map_block and torrent_info::file_at_offset.
	* removed support for boost-1.33 and earlier (probably didn't work)
	* fixed potential freezes issues at shutdown
	* improved error message for python setup script
	* fixed bug when torrent file included announce-list, but no valid
	  tracker urls
	* fixed bug where the files requested from web seeds would be the
	  renamed file names instead of the original file names in the torrent.
	* documentation fix of queing section
	* fixed potential issue in udp_socket (affected udp tracker support)
	* made name, comment and created by also be subject to utf-8 error
	  correction (filenames already were)
	* fixed dead-lock when settings DHT proxy
	* added missing export directives to lazy_entry
	* fixed disk cache expiry settings bug (if changed, it would be set
	  to the cache size)
	* fixed bug in http_connection when binding to a particular IP
	* fixed typo in python binding (torrent_handle::piece_prioritize should
	  be torrent_handle::piece_priorities)
	* fixed race condition when saving DHT state
	* fixed bugs related to lexical_cast being locale dependent
	* added support for SunPro C++ compiler
	* fixed bug where messeges sometimes could be encrypted in the
	  wrong order, for encrypted connections.
	* fixed race condition where torrents could get stuck waiting to
	  get checked
	* fixed mapped files bug where it wouldn't be properly restored
	  from resume data properly
	* removed locale dependency in xml parser (caused asserts on windows)
	* fixed bug when talking to https 1.0 servers
	* fixed UPnP bug that could cause stack overflow

release 0.14.1

	* added converter for python unicode strings to utf-8 paths
	* fixed bug in http downloader where the host field did not
	  include the port number
	* fixed headers to not depend on NDEBUG, which would prohibit
	  linking a release build of libtorrent against a debug application
	* fixed bug in disk I/O thread that would make the thread
	  sometimes quit when an error occurred
	* fixed DHT bug
	* fixed potential shutdown crash in disk_io_thread
	* fixed usage of deprecated boost.filsystem functions
	* fixed http_connection unit test
	* fixed bug in DHT when a DHT state was loaded
	* made rate limiter change in 0.14 optional (to take estimated
	  TCP/IP overhead into account)
	* made the python plugin buildable through the makefile
	* fixed UPnP bug when url base ended with a slash and
	  path started with a slash
	* fixed various potentially leaking exceptions
	* fixed problem with removing torrents that are checking
	* fixed documentation bug regarding save_resume_data()
	* added missing documentation on torrent creation
	* fixed bugs in python client examples
	* fixed missing dependency in package-config file
	* fixed shared geoip linking in Jamfile
	* fixed python bindings build on windows and made it possible
	  to generate a windows installer
	* fixed bug in NAT-PMP implementation

release 0.14

	* deprecated add_torrent() in favor of a new add_torrent()
	  that takes a struct with parameters instead. Torrents
	  are paused and auto managed by default.
	* removed 'connecting_to_tracker' torrent state. This changes
	  the enum values for the other states.
	* Improved seeding and choking behavior.
	* Fixed rare buffer overrun bug when calling get_download_queue
	* Fixed rare bug where torrent could be put back into downloading
	  state even though it was finished, after checking files.
	* Fixed rename_file to work before the file on disk has been
	  created.
	* Fixed bug in tracker connections in case of errors caused
	  in the connection constructor.
	* Updated alert system to be filtered by category instead of
	  severity level. Alerts can generate a message through
	  alert::message().
	* Session constructor will now start dht, upnp, natpmp, lsd by
	  default. Flags can be passed in to the constructor to not
	  do this, if these features are to be enabled and disabled
	  at a later point.
	* Removed 'connecting_to_tracker' torrent state
	* Fix bug where FAST pieces were cancelled on choke
	* Fixed problems with restoring piece states when hash failed.
	* Minimum peer reconnect time fix. Peers with no failures would
	  reconnect immediately.
	* Improved web seed error handling
	* DHT announce fixes and off-by-one loop fix
	* Fixed UPnP xml parse bug where it would ignore the port number
	  for the control url.
	* Fixed bug in torrent writer where the private flag was added
	  outside of the info dictionary
	* Made the torrent file parser less strict of what goes in the
	  announce-list entry
	* Fixed type overflow bug where some statistics was incorrectly
	  reported for file larger than 2 GB
	* boost-1.35 support
	* Fixed bug in statistics from web server peers where it sometimes
	  could report too many bytes downloaded.
	* Fixed bug where statistics from the last second was lost when
	  disconnecting a peer.
	* receive buffer optimizations (memcpy savings and memory savings)
	* Support for specifying the TOS byte for peer traffic.
	* Basic support for queueing of torrents.
	* Better bias to give connections to downloading torrents
	  with fewer peers.
	* Optimized resource usage (removed the checking thread)
	* Support to bind outgoing connections to specific ports
	* Disk cache support.
	* New, more memory efficient, piece picker with sequential download
	  support (instead of the more complicated sequential download threshold).
	* Auto Upload slots. Automtically opens up more slots if
	  upload limit is not met.
	* Improved NAT-PMP support by querying the default gateway
	* Improved UPnP support by ignoring routers not on the clients subnet.

release 0.13

	* Added scrape support
	* Added add_extension() to torrent_handle. Can instantiate
	  extensions for torrents while downloading
	* Added support for remove_torrent to delete the files as well
	* Fixed issue with failing async_accept on windows
	* DHT improvements, proper error messages are now returned when
	  nodes sends bad packets
	* Optimized the country table used to resolve country of peers
	* Copying optimization for sending data. Data is no longer copied from
	  the disk I/O buffer to the send buffer.
	* Buffer optimization to use a raw buffer instead of std::vector<char>
	* Improved file storage to use sparse files
	* Updated python bindings
	* Added more clients to the identifiable clients list.
	* Torrents can now be started in paused state (to better support queuing)
	* Improved IPv6 support (support for IPv6 extension to trackers and
	  listens on both IPv6 and IPv4 interfaces).
	* Improved asserts used. Generates a stacktrace on linux
	* Piece picker optimizations and improvements
	* Improved unchoker, connection limit and rate limiter
	* Support for FAST extension
	* Fixed invalid calculation in DHT node distance
	* Fixed bug in URL parser that failed to parse IPv6 addresses
	* added peer download rate approximation
	* added port filter for outgoing connection (to prevent
	  triggering firewalls)
	* made most parameters configurable via session_settings
	* added encryption support
	* added parole mode for peers whose data fails the hash check.
	* optimized heap usage in piece-picker and web seed downloader.
	* fixed bug in DHT where older write tokens weren't accepted.
	* added support for sparse files.
	* introduced speed categories for peers and pieces, to separate
	  slow and fast peers.
	* added a half-open tcp connection limit that takes all connections
	  in to account, not just peer connections.
	* added alerts for filtered IPs.
	* added support for SOCKS4 and 5 proxies and HTTP CONNECT proxies.
	* fixed proper distributed copies calculation.
	* added option to use openssl for sha-1 calculations.
	* optimized the piece picker in the case where a peer is a seed.
	* added support for local peer discovery
	* removed the dependency on the compiled boost.date_time library
	* deprecated torrent_info::print()
	* added UPnP support
	* fixed problem where peer interested flags were not updated correctly
	  when pieces were filtered
	* improvements to ut_pex messages, including support for seed flag
	* prioritizes upload bandwidth to peers that might send back data
	* the following functions have been deprecated:
	  	void torrent_handle::filter_piece(int index, bool filter) const;
	  	void torrent_handle::filter_pieces(std::vector<bool> const& pieces) const;
	  	bool torrent_handle::is_piece_filtered(int index) const;
	  	std::vector<bool> torrent_handle::filtered_pieces() const;
	  	void torrent_handle::filter_files(std::vector<bool> const& files) const;

	  instead, use the piece_priority functions.

	* added support for NAT-PMP
	* added support for piece priorities. Piece filtering is now set as
	  a priority
	* Fixed crash when last piece was smaller than one block and reading
	  fastresume data for that piece
	* Makefiles should do a better job detecting boost
	* Fixed crash when all tracker urls are removed
	* Log files can now be created at user supplied path
	* Log files failing to create is no longer fatal
	* Fixed dead-lock in torrent_handle
	* Made it build with boost 1.34 on windows
	* Fixed bug in URL parser that failed to parse IPv6 addresses
	* Fixed bug in DHT, related to IPv6 nodes
	* DHT accepts transaction IDs that have garbage appended to them
	* DHT logs messages that it fails to decode

release 0.12

	* fixes to make the DHT more compatible
	* http seed improvements including error reporting and url encoding issues.
	* fixed bug where directories would be left behind when moving storage
	  in some cases.
	* fixed crashing bug when restarting or stopping the DHT.
	* added python binding, using boost.python
	* improved character conversion on windows when strings are not utf-8.
	* metadata extension now respects the private flag in the torrent.
	* made the DHT to only be used as a fallback to trackers by default.
	* added support for HTTP redirection support for web seeds.
	* fixed race condition when accessing a torrent that was checking its
	  fast resume data.
	* fixed a bug in the DHT which could be triggered if the network was
	  dropped or extremely rare cases.
	* if the download rate is limited, web seeds will now only use left-over
	  bandwidth after all bt peers have used up as much bandwidth as they can.
	* added the possibility to have libtorrent resolve the countries of
	  the peers in torrents.
	* improved the bandwidth limiter (it now implements a leaky bucket/node bucket).
	* improved the HTTP seed downloader to report accurate progress.
	* added more client peer-id signatures to be recognized.
	* added support for HTTP servers that skip the CR before the NL at line breaks.
	* fixed bug in the HTTP code that only accepted headers case sensitive.
	* fixed bug where one of the session constructors didn't initialize boost.filesystem.
	* fixed bug when the initial checking of a torrent fails with an exception.
	* fixed bug in DHT code which would send incorrect announce messages.
	* fixed bug where the http header parser was case sensitive to the header
	  names.
	* Implemented an optmization which frees the piece_picker once a torrent
	  turns into a seed.
	* Added support for uT peer exchange extension, implemented by Massaroddel.
	* Modified the quota management to offer better bandwidth balancing
	  between peers.
	* logging now supports multiple sessions (different sessions now log
	  to different directories).
	* fixed random number generator seed problem, generating the same
	  peer-id for sessions constructed the same second.
	* added an option to accept multiple connections from the same IP.
	* improved tracker logging.
	* moved the file_pool into session. The number of open files is now
	  limited per session.
	* fixed uninitialized private flag in torrent_info
	* fixed long standing issue with file.cpp on windows. Replaced the low level
	  io functions used on windows.
	* made it possible to associate a name with torrents without metadata.
	* improved http-downloading performance by requesting entire pieces via
	  http.
	* added plugin interface for extensions. And changed the interface for
	  enabling extensions.

release 0.11

	* added support for incorrectly encoded paths in torrent files
	  (assumes Latin-1 encoding and converts to UTF-8).
	* added support for destructing session objects asynchronously.
	* fixed bug with file_progress() with files = 0 bytes
	* fixed a race condition bug in udp_tracker_connection that could
	  cause a crash.
	* fixed bug occuring when increasing the sequenced download threshold
	  with max availability lower than previous threshold.
	* fixed an integer overflow bug occuring when built with gcc 4.1.x
	* fixed crasing bug when closing while checking a torrent
	* fixed bug causing a crash with a torrent with piece length 0
	* added an extension to the DHT network protocol to support the
	  exchange of nodes with IPv6 addresses.
	* modified the ip_filter api slightly to support IPv6
	* modified the api slightly to make sequenced download threshold
	  a per torrent-setting.
	* changed the address type to support IPv6
	* fixed bug in piece picker which would not behave as
	  expected with regard to sequenced download threshold.
	* fixed bug with file_progress() with files > 2 GB.
	* added --enable-examples option to configure script.
	* fixed problem with the resource distribution algorithm
	  (controlling e.g upload/download rates).
	* fixed incorrect asserts in storage related to torrents with
	  zero-sized files.
	* added support for trackerless torrents (with kademlia DHT).
	* support for torrents with the private flag set.
	* support for torrents containing bootstrap nodes for the
	  DHT network.
	* fixed problem with the configure script on FreeBSD.
	* limits the pipelining used on url-seeds.
	* fixed problem where the shutdown always would delay for
	  session_settings::stop_tracker_timeout seconds.
	* session::listen_on() won't reopen the socket in case the port and
	  interface is the same as the one currently in use.
	* added http proxy support for web seeds.
	* fixed problem where upload and download stats could become incorrect
	  in case of high cpu load.
	* added more clients to the identifiable list.
	* fixed fingerprint parser to cope with latest Mainline versions.

release 0.10

	* fixed a bug where the requested number of peers in a tracker request could
	  be too big.
	* fixed a bug where empty files were not created in full allocation mode.
	* fixed a bug in storage that would, in rare cases, fail to do a
	  complete check.
	* exposed more settings for tweaking parameters in the piece-picker,
	  downloader and uploader (http_settings replaced by session_settings).
	* tweaked default settings to improve high bandwidth transfers.
	* improved the piece picker performance and made it possible to download
	  popular pieces in sequence to improve disk performance.
	* added the possibility to control upload and download limits per peer.
	* fixed problem with re-requesting skipped pieces when peer was sending pieces
	  out of fifo-order.
	* added support for http seeding (the GetRight protocol)
	* renamed identifiers called 'id' in the public interface to support linking
	  with Objective.C++
	* changed the extensions protocol to use the new one, which is also
	  implemented by uTorrent.
	* factorized the peer_connection and added web_peer_connection which is
	  able to download from http-sources.
	* converted the network code to use asio (resulted in slight api changes
	  dealing with network addresses).
	* made libtorrent build in vc7 (patches from Allen Zhao)
	* fixed bug caused when binding outgoing connections to a non-local interface.
	* add_torrent() will now throw if called while the session object is
	  being closed.
	* added the ability to limit the number of simultaneous half-open
	  TCP connections. Flags in peer_info has been added.

release 0.9.1

	* made the session disable file name checks within the boost.filsystem library
	* fixed race condition in the sockets
	* strings that are invalid utf-8 strings are now decoded with the
	  local codepage on windows
	* added the ability to build libtorrent both as a shared library
	* client_test can now monitor a directory for torrent files and automatically
	  start and stop downloads while running
	* fixed problem with file_size() when building on windows with unicode support
	* added a new torrent state, allocating
	* added a new alert, metadata_failed_alert
	* changed the interface to session::add_torrent for some speed optimizations.
	* greatly improved the command line control of the example client_test.
	* fixed bug where upload rate limit was not being applied.
	* files that are being checked will no longer stall files that don't need
	  checking.
	* changed the way libtorrent identifies support for its excentions
	  to look for 'ext' at the end of the peer-id.
	* improved performance by adding a circle buffer for the send buffer.
	* fixed bugs in the http tracker connection when using an http proxy.
	* fixed problem with storage's file pool when creating torrents and then
	  starting to seed them.
	* hard limit on remote request queue and timeout on requests (a timeout
	  triggers rerequests). This makes libtorrent work much better with
	  "broken" clients like BitComet which may ignore requests.

Initial release 0.9

	* multitracker support
	* serves multiple torrents on a single port and a single thread
	* supports http proxies and proxy authentication
	* gzipped tracker-responses
	* block level piece picker
	* queues torrents for file check, instead of checking all of them in parallel
	* uses separate threads for checking files and for main downloader
	* upload and download rate limits
	* piece-wise, unordered, incremental file allocation
	* fast resume support
	* supports files > 2 gigabytes
	* supports the no_peer_id=1 extension
	* support for udp-tracker protocol
	* number of connections limit
	* delays sending have messages
	* can resume pieces downloaded in any order
	* adjusts the length of the request queue depending on download rate
	* supports compact=1
	* selective downloading
	* ip filter
<|MERGE_RESOLUTION|>--- conflicted
+++ resolved
@@ -1,4 +1,3 @@
-<<<<<<< HEAD
 	* expose session_params in python bindings
 	* fix (deprecated) use of add_torrent_params::info_hash
 	* fix issue creating and loading v2 torrents with empty files. Improves
@@ -70,9 +69,7 @@
 	* added support for GnuTLS for HTTPS and torrents over SSL
 
 
-=======
 	* fix incorrect reporting of active_duration when entering graceful-pause
->>>>>>> 103e9fdb
 	* fix python binding for functions taking string_view
 	* fix python binding for torrent_info constructor overloads
 	* issue python deprecation warnings for some deprecated functions in the python bindings
