<<<<<<< HEAD
	* disable use of SetFileValidData() by default (windows). A new setting
	  allows enabling it

2.0 release

	* dropped depenency on iconv
	* deprecate set_file_hash() in torrent creator, as it's superceded by v2 torrents
	* deprecate mutable access to info_section in torrent_info
	* removed deprecated lazy_entry/lazy_bdecode
	* stats_alert deprecated
	* remove bittyrant choking algorithm
	* update userdata in add_torrent_params to be type-safe and add to torrent_handle
	* add ip_filter to session_params
	* added support for wolfSSL for SHA-1 hash and HTTPS (no Torrents over SSL)
	* requires OpenSSL minimum version 1.0.0 with SNI support
	* deprecated save_state() and load_state() on session in favour of new
	  write_session_params() and read_session_params()
	* added support for BitTorrent v2 (see docs/upgrade_to_2.0.html)
	* create_torrent() pad_file_limit parameter removed
	* create_torrent() merkle- and optimize-alignment flags removed
	* merkle_tree removed from add_torrent_params
	* announce_entry expose information per v1 and v2 info-hash announces
	* deprecated sha1_hash info_hash members on torrent_removed_alert,
	  torrent_deleted_alert, torrent_delete_failed_alert and add_torrent_params
	* undeprecate error_file_metadata for torrent errors related to its metadata
	* remove support for adding a torrent under a UUID (used for previous RSS support)
	* remove deprecated feature to add torrents by file:// URL
	* remove deprecated feature to download .torrent file from URL
	* requires boost >= 1.66 to build
	* update networking API to networking TS compatible boost.asio
	* overhauled disk I/O subsystem to use memory mapped files (where available)
	* libtorrent now requires C++14 to build
	* added support for GnuTLS for HTTPS and torrents over SSL

=======
	* allow saving resume data before metadata has been downloaded (for magnet links)
>>>>>>> ec04dcc2
	* record blocks in the disk queue as downloaded in the resume data
	* fix bug in set_piece_deadline() when set in a zero-priority piece
	* fix issue in URL parser, causing issues with certain tracker URLs
	* use a different error code than host-unreachable, when skipping tracker announces

1.2.10 released

	* fix regression in python binding for move_storage()
	* improve stat_file() performance on Windows
	* fix issue with loading invalid torrents with only 0-sized files
	* fix to avoid large stack allocations

1.2.9 released

	* add macro TORRENT_CXX11_ABI for clients building with C++14 against
	  libtorrent build with C++11
	* refreshed m4 scripts for autotools
	* removed deprecated wstring overloads on non-windows systems
	* drop dependency on Unicode's ConvertUTF code (which had a license
	  incompatible with Debian)
	* fix bugs exposed on big-endian systems
	* fix detection of hard-links not being supported by filesystem
	* fixed resume data regression for seeds with prio 0 files

1.2.8 released

	* validate UTF-8 encoding of client version strings from peers
	* don't time out tracker announces as eagerly while resolving hostnames
	* fix NAT-PMP shutdown issue
	* improve hostname lookup by merging identical lookups
	* fix network route enumeration for large routing tables
	* fixed issue where pop_alerts() could return old, invalid alerts
	* fix issue when receiving have-all message before the metadata
	* don't leave lingering part files handles open
	* disallow calling add_piece() during checking
	* fix incorrect filename truncation at multi-byte character
	* always announce listen port 1 when using a proxy

1.2.7 released

	* add set_alert_fd in python binding, to supersede set_alert_notify
	* fix bug in part files > 2 GiB
	* add function to clear the peer list for a torrent
	* fix resume data functions to save/restore more torrent flags
	* limit number of concurrent HTTP announces
	* fix queue position for force_rechecking a torrent that is not auto-managed
	* improve rate-based choker documentation, and minor tweak
	* undeprecate upnp_ignore_nonrouters (but refering to devices on our subnet)
	* increase default tracker timeout
	* retry failed socks5 server connections
	* allow UPnP lease duration to be changed after device discovery
	* fix IPv6 address change detection on Windows

1.2.6 released

	* fix peer timeout logic
	* simplify proxy handling. A proxy now overrides listen_interfaces
	* fix issues when configured to use a non-default choking algorithm
	* fix issue in reading resume data
	* revert NXDOMAIN change from 1.2.4
	* don't open any listen sockets if listen_interfaces is empty or misconfigured
	* fix bug in auto disk cache size logic
	* fix issue with outgoing_interfaces setting, where bind() would be called twice
	* add build option to disable share-mode
	* support validation of HTTPS trackers
	* deprecate strict super seeding mode
	* make UPnP port-mapping lease duration configurable
	* deprecate the bittyrant choking algorithm
	* add build option to disable streaming

1.2.5 release

	* announce port=1 instead of port=0, when there is no listen port
	* fix LSD over IPv6
	* support TCP_NOTSENT_LOWAT on Linux
	* fix correct interface binding of local service discovery multicast
	* fix issue with knowing which interfaces to announce to trackers and DHT
	* undeprecate settings_pack::dht_upload_rate_limit

1.2.4 release

	* fix binding TCP and UDP sockets to the same port, when specifying port 0
	* fix announce_to_all_trackers and announce_to_all_tiers behavior
	* fix suggest_read_cache setting
	* back-off tracker hostname looksups resulting in NXDOMAIN
	* lower SOCKS5 UDP keepalive timeout
	* fix external IP voting for multi-homed DHT nodes
	* deprecate broadcast_lsd setting. Just use multicast
	* deprecate upnp_ignore_nonrouters setting
	* don't attempt sending event=stopped if event=start never succeeded
	* make sure &key= stays consistent between different source IPs (as mandated by BEP7)
	* fix binding sockets to outgoing interface
	* add new socks5_alert to trouble shoot SOCKS5 proxies

1.2.3 release

	* fix erroneous event=completed tracker announce when checking files
	* promote errors in parsing listen_interfaces to post listen_failed_alert
	* fix bug in protocol encryption/obfuscation
	* fix buffer overflow in SOCKS5 UDP logic
	* fix issue of rapid calls to file_priority() clobbering each other
	* clear tracker errors on success
	* optimize setting with unlimited unchoke slots
	* fixed restoring of trackers, comment, creation date and created-by in resume data
	* fix handling of torrents with too large pieces
	* fixed division by zero in anti-leech choker
	* fixed bug in torrent_info::swap

1.2.2 release

	* fix cases where the disable_hash_checks setting was not honored
	* fix updating of is_finished torrent status, when changing piece priorities
	* fix regression in &left= reporting when adding a seeding torrent
	* fix integer overflow in http parser
	* improve sanitation of symlinks, to support more complex link targets
	* add DHT routing table affinity for BEP 42 nodes
	* add torrent_info constructor overloads to control torrent file limits
	* feature to disable DHT, PEX and LSD per torrent
	* fix issue where trackers from magnet links were not included in create_torrent()
	* make peer_info::client a byte array in python binding
	* pick contiguous pieces from peers with high download rate
	* fix error handling of moving storage to a drive letter that isn't mounted
	* fix HTTP Host header when using proxy

1.2.1 release

	* add dht_pkt_alert and alerts_dropped_alert to python bindings
	* fix python bindins for block_uploaded_alert
	* optimize resolving duplicate filenames in loading torrent files
	* fix python binding of dht_settings
	* tighten up various input validation checks
	* fix create_torrent python binding
	* update symlinks to conform to BEP 47
	* fix python bindings for peer_info
	* support creating symlinks, for torrents with symlinks in them
	* fix error in seed_mode flag
	* support magnet link parameters with number siffixes
	* consistently use "lt" namespace in examples and documentation
	* fix Mingw build to use native cryptoAPI
	* uPnP/NAT-PMP errors no longer set the client's advertised listen port to zero

1.2 release

	* requires boost >= 1.58 to build
	* tweak heuristic of how to interpret url seeds in multi-file torrents
	* support &ipv4= tracker argument for private torrents
	* renamed debug_notification to connect_notification
	* when updating listen sockets, only post alerts for new ones
	* deprecate anonymous_mode_alert
	* deprecated force_proxy setting (when set, the proxy is always used)
	* add support for Port Control Protocol (PCP)
	* deliver notification of alerts being dropped via alerts_dropped_alert
	* deprecated alert::progress_notification alert category, split into
	  finer grained categories
	* update plugin interface functions for improved type-safety
	* implemented support magnet URI extension, select specific file indices
	  for download, BEP53
	* make tracker keys multi-homed. remove set_key() function on session.
	* add flags()/set_flags()/unset_flags() to torrent_handle, deprecate individual functions
	* added alert for block being sent to the send buffer
	* drop support for windows compilers without std::wstring
	* implemented support for DHT info hash indexing, BEP51
	* removed deprecated support for file_base in file_storage
	* added support for running separate DHT nodes on each network interface
	* added support for establishing UTP connections on any network interface
	* added support for sending tracker announces on every network interface
	* introduce "lt" namespace alias
	* need_save_resume_data() will no longer return true every 15 minutes
	* make the file_status interface explicitly public types
	* added resolver_cache_timeout setting for internal host name resolver
	* make parse_magnet_uri take a string_view instead of std::string
	* deprecate add_torrent_params::url field. use parse_magnet_uri instead
	* optimize download queue management
	* deprecated (undocumented) file:// urls
	* add limit for number of web seed connections
	* added support for retrieval of DHT live nodes
	* complete UNC path support
	* add packets pool allocator
	* remove disk buffer pool allocator
	* fix last_upload and last_download overflow after 9 hours in past
	* python binding add more add_torrent_params fields and an invalid key check
	* introduce introduce distinct types for peer_class_t, piece_index_t and
	  file_index_t.
	* fix crash caused by empty bitfield
	* removed disk-access-log build configuration
	* removed mmap_cache feature
	* strengthened type safety in handling of piece and file indices
	* deprecate identify_client() and fingerprint type
	* make sequence number for mutable DHT items backed by std::int64_t
	* tweaked storage_interface to have stronger type safety
	* deprecate relative times in torrent_status, replaced by std::chrono::time_point
	* refactor in alert types to use more const fields and more clear API
	* changed session_stats_alert counters type to signed (std::int64_t)
	* remove torrent eviction/ghost torrent feature
	* include target in DHT lookups, when queried from the session
	* improve support for HTTP redirects for web seeds
	* use string_view in entry interface
	* deprecate "send_stats" property on trackers (since lt_tracker extension has
	  been removed)
	* remove deprecate session_settings API (use settings_pack instead)
	* improve file layout optimization when creating torrents with padfiles
	* remove remote_dl_rate feature
	* source code migration from boost::shared_ptr to std::shared_ptr
	* storage_interface API changed to use span and references
	* changes in public API to work with std::shared_ptr<torrent_info>
	* extensions API changed to use span and std::shared_ptr
	* plugin API changed to handle DHT requests using string_view
	* removed support for lt_trackers and metadata_transfer extensions
	  (pre-dating ut_metadata)
	* support windows' CryptoAPI for SHA-1
	* separated ssl and crypto options in build
	* remove lazy-bitfield feature
	* simplified suggest-read-cache feature to not depend on disk threads
	* removed option to disable contiguous receive buffers
	* deprecated public to_hex() and from_hex() functions
	* separated address and port fields in listen alerts
	* added support for parsing new x.pe parameter from BEP 9
	* peer_blocked_alert now derives from peer_alert
	* transitioned exception types to system_error
	* made alerts move-only
	* move files one-by-one when moving storage for a torrent
	* removed RSS support
	* removed feature to resolve country for peers
	* added support for BEP 32, "IPv6 extension for DHT"
	* overhauled listen socket and UDP socket handling, improving multi-home
	  support and bind-to-device
	* resume data is now communicated via add_torrent_params objects
	* added new read_resume_data()/write_resume_data functions to write bencoded,
	  backwards compatible resume files
	* removed deprecated fields from add_torrent_params
	* deprecate "resume_data" field in add_torrent_params
	* improved support for bind-to-device
	* deprecated ssl_listen, SSL sockets are specified in listen_interfaces now
	* improved support for listening on multiple sockets and interfaces
	* resume data no longer has timestamps of files
	* require C++11 to build libtorrent

	* replace use of boost-endian with boost-predef

1.1.12 release

	* uTP performance fixes

1.1.11 release

	* fix move_storage with save_path with a trailing slash
	* fix tracker announce issue, advertising port 0 in secondary IPv6 announce
	* fix missing boost/noncopyable.hpp includes
	* fix python binding for torrent_info::creation_date()

1.1.10 release

	* fix issue in udp_socket with unusual socket failure
	* split progress_notification alert category into file-, piece- and block progress
	* utp close-reason fix
	* exposed default add_torrent_params flags to python bindings
	* fix redundant flushes of partfile metadata
	* add option to ignore min-interval from trackers on force-reannounce
	* raise default setting for active_limit
	* fall back to copy+remove if rename_file fails
	* improve handling of filesystems not supporting fallocate()
	* force-proxy no longer disables DHT
	* improve connect-boost feature, to make new torrents quickly connect peers

1.1.9 release

	* save both file and piece priorities in resume file
	* added missing stats_metric python binding
	* uTP connections are no longer exempt from rate limits by default
	* fix exporting files from partfile while seeding
	* fix potential deadlock on Windows, caused by performing restricted
	  tasks from within DllMain
	* fix issue when subsequent file priority updates cause torrent to stop

1.1.8 release

	* coalesce reads and writes by default on windows
	* fixed disk I/O performance of checking hashes and creating torrents
	* fix race condition in part_file
	* fix part_file open mode compatibility test
	* fixed race condition in random number generator
	* fix race condition in stat_cache (disk storage)
	* improve error handling of failing to change file priority
	  The API for custom storage implementations was altered
	* set the hidden attribute when creating the part file
	* fix tracker announces reporting more data downloaded than the size of the torrent
	* fix recent regression with force_proxy setting

1.1.7 release

	* don't perform DNS lookups for the DHT bootstrap unless DHT is enabled
	* fix issue where setting file/piece priority would stop checking
	* expose post_dht_stats() to python binding
	* fix backwards compatibility to downloads without partfiles
	* improve part-file related error messages
	* fix reporting &redundant= in tracker announces
	* fix tie-break in duplicate peer connection disconnect logic
	* fix issue with SSL tracker connections left in CLOSE_WAIT state
	* defer truncating existing files until the first time we write to them
	* fix issue when receiving a torrent with 0-sized padfiles as magnet link
	* fix issue resuming 1.0.x downloads with a file priority 0
	* fix torrent_status::next_announce
	* fix pad-file scalability issue
	* made coalesce_reads/coalesce_writes settings take effect on linux and windows
	* use unique peer_ids per connection
	* fix iOS build on recent SDK
	* fix tracker connection bind issue for IPv6 trackers
	* fix error handling of some merkle torrents
	* fix error handling of unsupported hard-links

1.1.6 release

	* deprecate save_encryption_settings (they are part of the normal settings)
	* add getters for peer_class_filter and peer_class_type_filter
	* make torrent_handler::set_priority() to use peer_classes
	* fix support for boost-1.66 (requires C++11)
	* fix i2p support
	* fix loading resume data when in seed mode
	* fix part-file creation race condition
	* fix issue with initializing settings on session construction
	* fix issue with receiving interested before metadata
	* fix IPv6 tracker announce issue
	* restore path sanitization behavior of ":"
	* fix listen socket issue when disabling "force_proxy" mode
	* fix full allocation failure on APFS

1.1.5 release

	* fix infinite loop when parsing certain invalid magnet links
	* fix parsing of torrents with certain invalid filenames
	* fix leak of torrent_peer objecs (entries in peer_list)
	* fix leak of peer_class objects (when setting per-torrent rate limits)
	* expose peer_class API to python binding
	* fix integer overflow in whole_pieces_threshold logic
	* fix uTP path MTU discovery issue on windows (DF bit was not set correctly)
	* fix python binding for torrent_handle, to be hashable
	* fix IPv6 tracker support by performing the second announce in more cases
	* fix utf-8 encoding check in torrent parser
	* fix infinite loop when parsing maliciously crafted torrents
	* fix invalid read in parse_int in bdecoder (CVE-2017-9847)
	* fix issue with very long tracker- and web seed URLs
	* don't attempt to create empty files on startup, if they already exist
	* fix force-recheck issue (new files would not be picked up)
	* fix inconsistency in file_priorities and override_resume_data behavior
	* fix paused torrents not generating a state update when their ul/dl rate
	  transitions to zero

1.1.4 release

	* corrected missing const qualifiers on bdecode_node
	* fix changing queue position of paused torrents (1.1.3 regression)
	* fix re-check issue after move_storage
	* handle invalid arguments to set_piece_deadline()
	* move_storage did not work for torrents without metadata
	* improve shutdown time by only announcing to trackers whose IP we know
	* fix python3 portability issue in python binding
	* delay 5 seconds before reconnecting socks5 proxy for UDP ASSOCIATE
	* fix NAT-PMP crash when removing a mapping at the wrong time
	* improve path sanitization (filter unicode text direction characters)
	* deprecate partial_piece_info::piece_state
	* bind upnp requests to correct local address
	* save resume data when removing web seeds
	* fix proxying of https connections
	* fix race condition in disk I/O storage class
	* fix http connection timeout on multi-homed hosts
	* removed depdendency on boost::uintptr_t for better compatibility
	* fix memory leak in the disk cache
	* fix double free in disk cache
	* forward declaring libtorrent types is discouraged. a new fwd.hpp header is provided

1.1.3 release

	* removed (broken) support for incoming connections over socks5
	* restore announce_entry's timestamp fields to posix time in python binding
	* deprecate torrent_added_alert (in favor of add_torrent_alert)
	* fix python binding for parse_magnet_uri
	* fix minor robustness issue in DHT bootstrap logic
	* fix issue where torrent_status::num_seeds could be negative
	* document deprecation of dynamic loading/unloading of torrents
	* include user-agent in tracker announces in anonymous_mode for private torrents
	* add support for IPv6 peers from udp trackers
	* correctly URL encode the IPv6 argument to trackers
	* fix default file pool size on windows
	* fix bug where settings_pack::file_pool_size setting was not being honored
	* add feature to periodically close files (to make windows clear disk cache)
	* fix bug in torrent_handle::file_status
	* fix issue with peers not updated on metadata from magnet links

1.1.2 release

	* default TOS marking to 0x20
	* fix invalid access when leaving seed-mode with outstanding hash jobs
	* fix ABI compatibility issue introduced with preformatted entry type
	* add web_seed_name_lookup_retry to session_settings
	* slightly improve proxy settings backwards compatibility
	* add function to get default settings
	* updating super seeding would include the torrent in state_update_alert
	* fix issue where num_seeds could be greater than num_peers in torrent_status
	* finished non-seed torrents can also be in super-seeding mode
	* fix issue related to unloading torrents
	* fixed finished-time calculation
	* add missing min_memory_usage() and high_performance_seed() settings presets to python
	* fix stat cache issue that sometimes would produce incorrect resume data
	* storage optimization to peer classes
	* fix torrent name in alerts of builds with deprecated functions
	* make torrent_info::is_valid() return false if torrent failed to load
	* fix per-torrent rate limits for >256 peer classes
	* don't load user_agent and peer_fingerprint from session_state
	* fix file rename issue with name prefix matching torrent name
	* fix division by zero when setting tick_interval > 1000
	* fix move_storage() to its own directory (would delete the files)
	* fix socks5 support for UDP
	* add setting urlseed_max_request_bytes to handle large web seed requests
	* fix python build with CC/CXX environment
	* add trackers from add_torrent_params/magnet links to separate tiers
	* fix resumedata check issue with files with priority 0
	* deprecated mmap_cache feature
	* add utility function for generating peer ID fingerprint
	* fix bug in last-seen-complete
	* remove file size limit in torrent_info filename constructor
	* fix tail-padding for last file in create_torrent
	* don't send user-agent in metadata http downloads or UPnP requests when
	  in anonymous mode
	* fix internal resolve links lookup for mutable torrents
	* hint DHT bootstrap nodes of actual bootstrap request

1.1.1 release

	* update puff.c for gzip inflation (CVE-2016-7164)
	* add dht_bootstrap_node a setting in settings_pack (and add default)
	* make pad-file and symlink support conform to BEP47
	* fix piece picker bug that could result in division by zero
	* fix value of current_tracker when all tracker failed
	* deprecate lt_trackers extension
	* remove load_asnum_db and load_country_db from python bindings
	* fix crash in session::get_ip_filter when not having set one
	* fix filename escaping when repairing torrents with broken web seeds
	* fix bug where file_completed_alert would not be posted unless file_progress
	  had been queries by the client
	* move files one-by-one when moving storage for a torrent
	* fix bug in enum_net() for BSD and Mac
	* fix bug in python binding of announce_entry
	* fixed bug related to flag_merge_resume_http_seeds flag in add_torrent_params
	* fixed inverted priority of incoming piece suggestions
	* optimize allow-fast logic
	* fix issue where FAST extension messages were not used during handshake
	* fixed crash on invalid input in http_parser
	* upgraded to libtommath 1.0
	* fixed parsing of IPv6 endpoint with invalid port character separator
	* added limited support for new x.pe parameter from BEP 9
	* fixed dht stats counters that weren't being updated
	* make sure add_torrent_alert is always posted before other alerts for
	  the torrent
	* fixed peer-class leak when settings per-torrent rate limits
	* added a new "preformatted" type to bencode entry variant type
	* improved Socks5 support and test coverage
	* fix set_settings in python binding
	* Added missing alert categories in python binding
	* Added dht_get_peers_reply_alert alert in python binding
	* fixed updating the node id reported to peers after changing IPs

1.1.0 release

	* improve robustness and performance of uTP PMTU discovery
	* fix duplicate ACK issue in uTP
	* support filtering which parts of session state are loaded by load_state()
	* deprecate support for adding torrents by HTTP URL
	* allow specifying which tracker to scrape in scrape_tracker
	* tracker response alerts from user initiated announces/scrapes are now
	  posted regardless of alert mask
	* improve DHT performance when changing external IP (primarily affects
	  bootstrapping).
	* add feature to stop torrents immediately after checking files is done
	* make all non-auto managed torrents exempt from queuing logic, including
	  checking torrents.
	* add option to not proxy tracker connections through proxy
	* removed sparse-regions feature
	* support using 0 disk threads (to perform disk I/O in network thread)
	* removed deprecated handle_alert template
	* enable logging build config by default (but alert mask disabled by default)
	* deprecated RSS API
	* experimental support for BEP 38, "mutable torrents"
	* replaced lazy_bdecode with a new bdecoder that's a lot more efficient
	* deprecate time functions, expose typedefs of boost::chrono in the
	  libtorrent namespace instead
	* deprecate file_base feature in file_storage/torrent_info
	* changed default piece and file priority to 4 (previously 1)
	* improve piece picker support for reverse picking (used for snubbed peers)
	  to not cause priority inversion for regular peers
	* improve piece picker to better support torrents with very large pieces
	  and web seeds. (request large contiguous ranges, but not necessarily a
	  whole piece).
	* deprecated session_status and session::status() in favor of performance
	  counters.
	* improve support for HTTP where one direction of the socket is shut down.
	* remove internal fields from web_seed_entry
	* separate crypto library configuration <crypto> and whether to support
	  bittorrent protocol encryption <encryption>
	* simplify bittorrent protocol encryption by just using internal RC4
	  implementation.
	* optimize copying torrent_info and file_storage objects
	* cancel non-critical DNS lookups when shutting down, to cut down on
	  shutdown delay.
	* greatly simplify the debug logging infrastructure. logs are now delivered
	  as alerts, and log level is controlled by the alert mask.
	* removed auto_expand_choker. use rate_based_choker instead
	* optimize UDP tracker packet handling
	* support SSL over uTP connections
	* support web seeds that resolve to multiple IPs
	* added auto-sequential feature. download well-seeded torrents in-order
	* removed built-in GeoIP support (this functionality is orthogonal to
	  libtorrent)
	* deprecate proxy settings in favor of regular settings
	* deprecate separate settings for peer protocol encryption
	* support specifying listen interfaces and outgoing interfaces as device
	  names (eth0, en2, tun0 etc.)
	* support for using purgrable memory as disk cache on Mac OS.
	* be more aggressive in corking sockets, to coalesce messages into larger
	  packets.
	* pre-emptively unchoke peers to save one round-trip at connection start-up.
	* add session constructor overload that takes a settings_pack
	* torrent_info is no longer an intrusive_ptr type. It is held by shared_ptr.
	  This is a non-backwards compatible change
	* move listen interface and port to the settings
	* move use_interfaces() to be a setting
	* extend storage interface to allow deferred flushing and flush the part-file
	  metadata periodically
	* make statistics propagate instantly rather than on the second tick
	* support for partfiles, where partial pieces belonging to skipped files are
	  put
	* support using multiple threads for socket operations (especially useful for
	  high performance SSL connections)
	* allow setting rate limits for arbitrary peer groups. Generalizes
	  per-torrent rate limits, and local peer limits
	* improved disk cache complexity O(1) instead of O(log(n))
	* add feature to allow storing disk cache blocks in an mmapped file
	  (presumably on an SSD)
	* optimize peer connection distribution logic across torrents to scale
	  better with many torrents
	* replaced std::map with boost::unordered_map for torrent list, to scale
	  better with many torrents
	* optimized piece picker
	* optimized disk cache
	* optimized .torrent file parsing
	* optimized initialization of storage when adding a torrent
	* added support for adding torrents asynchronously (for improved startup
	  performance)
	* added support for asynchronous disk I/O
	* almost completely changed the storage interface (for custom storage)
	* added support for hashing pieces in multiple threads

	* fix padfile issue
	* fix PMTUd bug
	* update puff to fix gzip crash

1.0.10 release

	* fixed inverted priority of incoming piece suggestions
	* fixed crash on invalid input in http_parser
	* added a new "preformatted" type to bencode entry variant type
	* fix division by zero in super-seeding logic

1.0.9 release

	* fix issue in checking outgoing interfaces (when that option is enabled)
	* python binding fix for boost-1.60.0
	* optimize enumeration of network interfaces on windows
	* improve reliability of binding listen sockets
	* support SNI in https web seeds and trackers
	* fix unhandled exception in DHT when receiving a DHT packet over IPv6

1.0.8 release

	* fix bug where web seeds were not used for torrents added by URL
	* fix support for symlinks on windows
	* fix long filename issue (on unixes)
	* fixed performance bug in DHT torrent eviction
	* fixed win64 build (GetFileAttributesEx)
	* fixed bug when deleting files for magnet links before they had metadata

1.0.7 release

	* fix bug where loading settings via load_state() would not trigger all
	  appropriate actions
	* fix bug where 32 bit builds could use more disk cache than the virtual
	  address space (when set to automatic)
	* fix support for torrents with > 500'000 pieces
	* fix ip filter bug when banning peers
	* fix IPv6 IP address resolution in URLs
	* introduce run-time check for torrent info-sections beeing too large
	* fix web seed bug when using proxy and proxy-peer-connections=false
	* fix bug in magnet link parser
	* introduce add_torrent_params flags to merge web seeds with resume data
	  (similar to trackers)
	* fix bug where dont_count_slow_torrents could not be disabled
	* fix fallocate hack on linux (fixes corruption on some architectures)
	* fix auto-manage bug with announce to tracker/lsd/dht limits
	* improve DHT routing table to not create an unbalanced tree
	* fix bug in uTP that would cause any connection taking more than one second
	  to connect be timed out (introduced in the vulnerability path)
	* fixed falling back to sending UDP packets direct when socks proxy fails
	* fixed total_wanted bug (when setting file priorities in add_torrent_params)
	* fix python3 compatibility with sha1_hash

1.0.6 release

	* fixed uTP vulnerability
	* make utf8 conversions more lenient
	* fix loading of piece priorities from resume data
	* improved seed-mode handling (seed-mode will now automatically be left when
	  performing operations implying it's not a seed)
	* fixed issue with file priorities and override resume data
	* fix request queue size performance issue
	* slightly improve UDP tracker performance
	* fix http scrape
	* add missing port mapping functions to python binding
	* fix bound-checking issue in bdecoder
	* expose missing dht_settings fields to python
	* add function to query the DHT settings
	* fix bug in 'dont_count_slow_torrents' feature, which would start too many
	  torrents

1.0.5 release

	* improve ip_voter to avoid flapping
	* fixed bug when max_peerlist_size was set to 0
	* fix issues with missing exported symbols when building dll
	* fix division by zero bug in edge case while connecting peers

1.0.4 release

	* fix bug in python binding for file_progress on torrents with no metadata
	* fix assert when removing a connected web seed
	* fix bug in tracker timeout logic
	* switch UPnP post back to HTTP 1.1
	* support conditional DHT get
	* OpenSSL build fixes
	* fix DHT scrape bug

1.0.3 release

	* python binding build fix for boost-1.57.0
	* add --enable-export-all option to configure script, to export all symbols
	  from libtorrent
	* fix if_nametoindex build error on windows
	* handle overlong utf-8 sequences
	* fix link order bug in makefile for python binding
	* fix bug in interest calculation, causing premature disconnects
	* tweak flag_override_resume_data semantics to make more sense (breaks
	  backwards compatibility of edge-cases)
	* improve DHT bootstrapping and periodic refresh
	* improve DHT maintanence performance (by pinging instead of full lookups)
	* fix bug in DHT routing table node-id prefix optimization
	* fix incorrect behavior of flag_use_resume_save_path
	* fix protocol race-condition in super seeding mode
	* support read-only DHT nodes
	* remove unused partial hash DHT lookups
	* remove potentially privacy leaking extension (non-anonymous mode)
	* peer-id connection ordering fix in anonymous mode
	* mingw fixes

1.0.2 release

	* added missing force_proxy to python binding
	* anonymous_mode defaults to false
	* make DHT DOS detection more forgiving to bursts
	* support IPv6 multicast in local service discovery
	* simplify CAS function in DHT put
	* support IPv6 traffic class (via the TOS setting)
	* made uTP re-enter slow-start after time-out
	* fixed uTP upload performance issue
	* fix missing support for DHT put salt

1.0.1 release

	* fix alignment issue in bitfield
	* improved error handling of gzip
	* fixed crash when web seeds redirect
	* fix compiler warnings

1.0 release

	* fix bugs in convert_to/from_native() on windows
	* fix support for web servers not supporting keepalive
	* support storing save_path in resume data
	* don't use full allocation on network drives (on windows)
	* added clear_piece_deadlines() to remove all piece deadlines
	* improve queuing logic of inactive torrents (dont_count_slow_torrents)
	* expose optimistic unchoke logic to plugins
	* fix issue with large UDP packets on windows
	* remove set_ratio() feature
	* improve piece_deadline/streaming
	* honor pieces with priority 7 in sequential download mode
	* simplified building python bindings
	* make ignore_non_routers more forgiving in the case there are no UPnP
	  devices at a known router. Should improve UPnP compatibility.
	* include reason in peer_blocked_alert
	* support magnet links wrapped in .torrent files
	* rate limiter optimization
	* rate limiter overflow fix (for very high limits)
	* non-auto-managed torrents no longer count against the torrent limits
	* handle DHT error responses correctly
	* allow force_announce to only affect a single tracker
	* add moving_storage field to torrent_status
	* expose UPnP and NAT-PMP mapping in session object
	* DHT refactoring and support for storing arbitrary data with put and get
	* support building on android
	* improved support for web seeds that don't support keep-alive
	* improve DHT routing table to return better nodes (lower RTT and closer
	  to target)
	* don't use pointers to resume_data and file_priorities in
	  add_torrent_params
	* allow moving files to absolute paths, out of the download directory
	* make move_storage more generic to allow both overwriting files as well
	  as taking existing ones
	* fix choking issue at high upload rates
	* optimized rate limiter
	* make disk cache pool allocator configurable
	* fix library ABI to not depend on logging being enabled
	* use hex encoding instead of base32 in create_magnet_uri
	* include name, save_path and torrent_file in torrent_status, for
	  improved performance
	* separate anonymous mode and force-proxy mode, and tighten it up a bit
	* add per-tracker scrape information to announce_entry
	* report errors in read_piece_alert
	* DHT memory optimization
	* improve DHT lookup speed
	* improve support for windows XP and earlier
	* introduce global connection priority for improved swarm performance
	* make files deleted alert non-discardable
	* make built-in sha functions not conflict with libcrypto
	* improve web seed hash failure case
	* improve DHT lookup times
	* uTP path MTU discovery improvements
	* optimized the torrent creator optimizer to scale significantly better
	  with more files
	* fix uTP edge case where udp socket buffer fills up
	* fix nagle implementation in uTP

	* fix bug in error handling in protocol encryption

0.16.18 release

	* fix uninitialized values in DHT DOS mitigation
	* fix error handling in file::phys_offset
	* fix bug in HTTP scrape response parsing
	* enable TCP keepalive for socks5 connection for UDP associate
	* fix python3 support
	* fix bug in lt_donthave extension
	* expose i2p_alert to python. cleaning up of i2p connection code
	* fixed overflow and download performance issue when downloading at high rates
	* fixed bug in add_torrent_alert::message for magnet links
	* disable optimistic disconnects when connection limit is low
	* improved error handling of session::listen_on
	* suppress initial 'completed' announce to trackers added with replace_trackers
	  after becoming a seed
	* SOCKS4 fix for trying to connect over IPv6
	* fix saving resume data when removing all trackers
	* fix bug in udp_socket when changing socks5 proxy quickly

0.16.17 release

	* don't fall back on wildcard port in UPnP
	* fix local service discovery for magnet links
	* fix bitfield issue in file_storage
	* added work-around for MingW issue in file I/O
	* fixed sparse file detection on windows
	* fixed bug in gunzip
	* fix to use proxy settings when adding .torrent file from URL
	* fix resume file issue related to daylight savings time on windows
	* improve error checking in lazy_bdecode

0.16.16 release

	* add missing add_files overload to the python bindings
	* improve error handling in http gunzip
	* fix debug logging for banning web seeds
	* improve support for de-selected files in full allocation mode
	* fix dht_bootstrap_alert being posted
	* SetFileValidData fix on windows (prevents zero-fill)
	* fix minor lock_files issue on unix

0.16.15 release

	* fix mingw time_t 64 bit issue
	* fix use of SetFileValidData on windows
	* fix crash when using full allocation storage mode
	* improve error_code and error_category support in python bindings
	* fix python binding for external_ip_alert

0.16.14 release

	* make lt_tex more robust against bugs and malicious behavior
	* HTTP chunked encoding fix
	* expose file_granularity flag to python bindings
	* fix DHT memory error
	* change semantics of storage allocation to allocate on first write rather
	  than on startup (behaves better with changing file priorities)
	* fix resend logic in response to uTP SACK messages
	* only act on uTP RST packets with correct ack_nr
	* make uTP errors log in normal log mode (not require verbose)
	* deduplicate web seed entries from torrent files
	* improve error reporting from lazy_decode()

0.16.13 release

	* fix auto-manage issue when pausing session
	* fix bug in non-sparse mode on windows, causing incorrect file errors to
	  be generated
	* fix set_name() on file_storage actually affecting save paths
	* fix large file support issue on mingw
	* add some error handling to set_piece_hashes()
	* fix completed-on timestamp to not be clobbered on each startup
	* fix deadlock caused by some UDP tracker failures
	* fix potential integer overflow issue in timers on windows
	* minor fix to peer_proportional mixed_mode algorithm (TCP limit could go
	  too low)
	* graceful pause fix
	* i2p fixes
	* fix issue when loading certain malformed .torrent files
	* pass along host header with http proxy requests and possible
	  http_connection shutdown hang

0.16.12 release

	* fix building with C++11
	* fix IPv6 support in UDP socket (uTP)
	* fix mingw build issues
	* increase max allowed outstanding piece requests from peers
	* uTP performance improvement. only fast retransmit one packet at a time
	* improve error message for 'file too short'
	* fix piece-picker stat bug when only selecting some files for download
	* fix bug in async_add_torrent when settings file_priorities
	* fix boost-1.42 support for python bindings
	* fix memory allocation issue (virtual addres space waste) on windows

0.16.11 release

	* fix web seed URL double escape issue
	* fix string encoding issue in alert messages
	* fix SSL authentication issue
	* deprecate std::wstring overloads. long live utf-8
	* improve time-critical pieces feature (streaming)
	* introduce bandwidth exhaustion attack-mitigation in allowed-fast pieces
	* python binding fix issue where torrent_info objects where destructing when
	  their torrents were deleted
	* added missing field to scrape_failed_alert in python bindings
	* GCC 4.8 fix
	* fix proxy failure semantics with regards to anonymous mode
	* fix round-robin seed-unchoke algorithm
	* add bootstrap.sh to generage configure script and run configure
	* fix bug in SOCK5 UDP support
	* fix issue where torrents added by URL would not be started immediately

0.16.10 release

	* fix encryption level handle invalid values
	* add a number of missing functions to the python binding
	* fix typo in Jamfile for building shared libraries
	* prevent tracker exchange for magnet links before metadata is received
	* fix crash in make_magnet_uri when generating links longer than 1024
	  characters
	* fix hanging issue when closing files on windows (completing a download)
	* fix piece picking edge case that could cause torrents to get stuck at
	  hash failure
	* try unencrypted connections first, and fall back to encryption if it
	  fails (performance improvement)
	* add missing functions to python binding (flush_cache(), remap_files()
	  and orig_files())
	* improve handling of filenames that are invalid on windows
	* support 'implied_port' in DHT announce_peer
	* don't use pool allocator for disk blocks (cache may now return pages
	  to the kernel)

0.16.9 release

	* fix long filename truncation on windows
	* distinguish file open mode when checking files and downloading/seeding
	  with bittorrent. updates storage interface
	* improve file_storage::map_file when dealing with invalid input
	* improve handling of invalid utf-8 sequences in strings in torrent files
	* handle more cases of broken .torrent files
	* fix bug filename collision resolver
	* fix bug in filename utf-8 verification
	* make need_save_resume() a bit more robust
	* fixed sparse flag manipulation on windows
	* fixed streaming piece picking issue

0.16.8 release

	* make rename_file create missing directories for new filename
	* added missing python function: parse_magnet_uri
	* fix alerts.all_categories in python binding
	* fix torrent-abort issue which would cancel name lookups of other torrents
	* make torrent file parser reject invalid path elements earlier
	* fixed piece picker bug when using pad-files
	* fix read-piece response for cancelled deadline-pieces
	* fixed file priority vector-overrun
	* fix potential packet allocation alignment issue in utp
	* make 'close_redudnant_connections' cover more cases
	* set_piece_deadline() also unfilters the piece (if its priority is 0)
	* add work-around for bug in windows vista and earlier in
	  GetOverlappedResult
	* fix traversal algorithm leak in DHT
	* fix string encoding conversions on windows
	* take torrent_handle::query_pieces into account in torrent_handle::statue()
	* honor trackers responding with 410
	* fixed merkle tree torrent creation bug
	* fixed crash with empty url-lists in torrent files
	* added missing max_connections() function to python bindings

0.16.7 release

	* fix string encoding in error messages
	* handle error in read_piece and set_piece_deadline when torrent is removed
	* DHT performance improvement
	* attempt to handle ERROR_CANT_WAIT disk error on windows
	* improve peers exchanged over PEX
	* fixed rare crash in ut_metadata extension
	* fixed files checking issue
	* added missing pop_alerts() to python bindings
	* fixed typos in configure script, inversing some feature-enable/disable flags
	* added missing flag_update_subscribe to python bindings
	* active_dht_limit, active_tracker_limit and active_lsd_limit now
	  interpret -1 as infinite

0.16.6 release

	* fixed verbose log error for NAT holepunching
	* fix a bunch of typos in python bindings
	* make get_settings available in the python binding regardless of
	  deprecated functions
	* fix typo in python settings binding
	* fix possible dangling pointer use in peer list
	* fix support for storing arbitrary data in the DHT
	* fixed bug in uTP packet circle buffer
	* fix potential crash when using torrent_handle::add_piece
	* added missing add_torrent_alert to python binding

0.16.5 release

	* udp socket refcounter fix
	* added missing async_add_torrent to python bindings
	* raised the limit for bottled http downloads to 2 MiB
	* add support for magnet links and URLs in python example client
	* fixed typo in python bindings' add_torrent_params
	* introduce a way to add built-in plugins from python
	* consistently disconnect the same peer when two peers simultaneously connect
	* fix local endpoint queries for uTP connections
	* small optimization to local peer discovery to ignore our own broadcasts
	* try harder to bind the udp socket (uTP, DHT, UDP-trackers, LSD) to the
	  same port as TCP
	* relax file timestamp requirements for accepting resume data
	* fix performance issue in web seed downloader (coalescing of blocks
	  sometimes wouldn't work)
	* web seed fixes (better support for torrents without trailing / in
	  web seeds)
	* fix some issues with SSL over uTP connections
	* fix UDP trackers trying all endpoints behind the hostname

0.16.4 release

	* raise the default number of torrents allowed to announce to trackers
	  to 1600
	* improve uTP slow start behavior
	* fixed UDP socket error causing it to fail on Win7
	* update use of boost.system to not use deprecated functions
	* fix GIL issue in python bindings. Deprecated extension support in python
	* fixed bug where setting upload slots to -1 would not mean infinite
	* extend the UDP tracker protocol to include the request string from the
	  tracker URL
	* fix mingw build for linux crosscompiler

0.16.3 release

	* fix python binding backwards compatibility in replace_trackers
	* fix possible starvation in metadata extension
	* fix crash when creating torrents and optimizing file order with pad files
	* disable support for large MTUs in uTP until it is more reliable
	* expose post_torrent_updates and state_update_alert to python bindings
	* fix incorrect SSL error messages
	* fix windows build of shared library with openssl
	* fix race condition causing shutdown hang

0.16.2 release

	* fix permissions issue on linux with noatime enabled for non-owned files
	* use random peer IDs in anonymous mode
	* fix move_storage bugs
	* fix unnecessary dependency on boost.date_time when building boost.asio as separate compilation
	* always use SO_REUSEADDR and deprecate the flag to turn it on
	* add python bindings for SSL support
	* minor uTP tweaks
	* fix end-game mode issue when some files are selected to not be downloaded
	* improve uTP slow start
	* make uTP less aggressive resetting cwnd when idle

0.16.1 release

	* fixed crash when providing corrupt resume data
	* fixed support for boost-1.44
	* fixed reversed semantics of queue_up() and queue_down()
	* added missing functions to python bindings (file_priority(), set_dht_settings())
	* fixed low_prio_disk support on linux
	* fixed time critical piece accounting in the request queue
	* fixed semantics of rate_limit_utp to also ignore per-torrent limits
	* fixed piece sorting bug of deadline pieces
	* fixed python binding build on Mac OS and BSD
	* fixed UNC path normalization (on windows, unless UNC paths are disabled)
	* fixed possible crash when enabling multiple connections per IP
	* fixed typo in win vista specific code, breaking the build
	* change default of rate_limit_utp to true
	* fixed DLL export issue on windows (when building a shared library linking statically against boost)
	* fixed FreeBSD build
	* fixed web seed performance issue with pieces > 1 MiB
	* fixed unchoke logic when using web seeds
	* fixed compatibility with older versions of boost (down to boost 1.40)

0.16 release

	* support torrents with more than 262000 pieces
	* make tracker back-off configurable
	* don't restart the swarm after downloading metadata from magnet links
	* lower the default tracker retry intervals
	* support banning web seeds sending corrupt data
	* don't let hung outgoing connection attempts block incoming connections
	* improve SSL torrent support by using SNI and a single SSL listen socket
	* improved peer exchange performance by sharing incoming connections which advertize listen port
	* deprecate set_ratio(), and per-peer rate limits
	* add web seed support for torrents with pad files
	* introduced a more scalable API for torrent status updates (post_torrent_updates()) and updated client_test to use it
	* updated the API to add_torrent_params turning all bools into flags of a flags field
	* added async_add_torrent() function to significantly improve performance when
	  adding many torrents
	* change peer_states to be a bitmask (bw_limit, bw_network, bw_disk)
	* changed semantics of send_buffer_watermark_factor to be specified as a percentage
	* add incoming_connection_alert for logging all successful incoming connections
	* feature to encrypt peer connections with a secret AES-256 key stored in .torrent file
	* deprecated compact storage allocation
	* close files in separate thread on systems where close() may block (Mac OS X for instance)
	* don't create all directories up front when adding torrents
	* support DHT scrape
	* added support for fadvise/F_RDADVISE for improved disk read performance
	* introduced pop_alerts() which pops the entire alert queue in a single call
	* support saving metadata in resume file, enable it by default for magnet links
	* support for receiving multi announce messages for local peer discovery
	* added session::listen_no_system_port flag to prevent libtorrent from ever binding the listen socket to port 0
	* added option to not recheck on missing or incomplete resume data
	* extended stats logging with statistics=on builds
	* added new session functions to more efficiently query torrent status
	* added alerts for added and removed torrents
	* expanded plugin interface to support session wide states
	* made the metadata block requesting algorithm more robust against hash check failures
	* support a separate option to use proxies for peers or not
	* pausing the session now also pauses checking torrents
	* moved alert queue size limit into session_settings
	* added support for DHT rss feeds (storing only)
	* added support for RSS feeds
	* fixed up some edge cases in DHT routing table and improved unit test of it
	* added error category and error codes for HTTP errors
	* made the DHT implementation slightly more robust against routing table poisoning and node ID spoofing
	* support chunked encoding in http downloads (http_connection)
	* support adding torrents by url to the .torrent file
	* support CDATA tags in xml parser
	* use a python python dictionary for settings instead of session_settings object (in python bindings)
	* optimized metadata transfer (magnet link) startup time (shaved off about 1 second)
	* optimized swarm startup time (shaved off about 1 second)
	* support DHT name lookup
	* optimized memory usage of torrent_info and file_storage, forcing some API changes
	  around file_storage and file_entry
	* support trackerid tracker extension
	* graceful peer disconnect mode which finishes transactions before disconnecting peers
	* support chunked encoding for web seeds
	* uTP protocol support
	* resistance towards certain flood attacks
	* support chunked encoding for web seeds (only for BEP 19, web seeds)
	* optimized session startup time
	* support SSL for web seeds, through all proxies
	* support extending web seeds with custom authorization and extra headers
	* settings that are not changed from the default values are not saved
	  in the session state
	* made seeding choking algorithm configurable
	* deprecated setters for max connections, max half-open, upload and download
	  rates and unchoke slots. These are now set through session_settings
	* added functions to query an individual peer's upload and download limit
	* full support for BEP 21 (event=paused)
	* added share-mode feature for improving share ratios
	* merged all proxy settings into a single one
	* improved SOCKS5 support by proxying hostname lookups
	* improved support for multi-homed clients
	* added feature to not count downloaded bytes from web seeds in stats
	* added alert for incoming local service discovery messages
	* added option to set file priorities when adding torrents
	* removed the session mutex for improved performance
	* added upload and download activity timer stats for torrents
	* made the reuse-address flag configurable on the listen socket
	* moved UDP trackers over to use a single socket
	* added feature to make asserts log to a file instead of breaking the process
	  (production asserts)
	* optimized disk I/O cache clearing
	* added feature to ask a torrent if it needs to save its resume data or not
	* added setting to ignore file modification time when loading resume files
	* support more fine-grained torrent states between which peer sources it
	  announces to
	* supports calculating sha1 file-hashes when creating torrents
	* made the send_buffer_watermark performance warning more meaningful
	* supports complete_ago extension
	* dropped zlib as a dependency and builds using puff.c instead
	* made the default cache size depend on available physical RAM
	* added flags to torrent::status() that can filter which values are calculated
	* support 'explicit read cache' which keeps a specific set of pieces
	  in the read cache, without implicitly caching other pieces
	* support sending suggest messages based on what's in the read cache
	* clear sparse flag on files that complete on windows
	* support retry-after header for web seeds
	* replaced boost.filesystem with custom functions
	* replaced dependency on boost.thread by asio's internal thread primitives
	* added support for i2p torrents
	* cleaned up usage of MAX_PATH and related macros
	* made it possible to build libtorrent without RTTI support
	* added support to build with libgcrypt and a shipped version of libtommath
	* optimized DHT routing table memory usage
	* optimized disk cache to work with large caches
	* support variable number of optimistic unchoke slots and to dynamically
	  adjust based on the total number of unchoke slots
	* support for BitTyrant choker algorithm
	* support for automatically start torrents when they receive an
	  incoming connection
	* added more detailed instrumentation of the disk I/O thread

0.15.11 release

	* fixed web seed bug, sometimes causing infinite loops
	* fixed race condition when setting session_settings immediately after creating session
	* give up immediately when failing to open a listen socket (report the actual error)
	* restored ABI compatibility with 0.15.9
	* added missing python bindings for create_torrent and torrent_info

0.15.10 release

	* fix 'parameter incorrect' issue when using unbuffered IO on windows
	* fixed UDP socket error handling on windows
	* fixed peer_tos (type of service) setting
	* fixed crash when loading resume file with more files than the torrent in it
	* fix invalid-parameter error on windows when disabling filesystem disk cache
	* fix connection queue issue causing shutdown delays
	* fixed mingw build
	* fix overflow bug in progress_ppm field
	* don't filter local peers received from a non-local tracker
	* fix python deadlock when using python extensions
	* fixed small memory leak in DHT

0.15.9 release

	* added some functions missing from the python binding
	* fixed rare piece picker bug
	* fixed invalid torrent_status::finished_time
	* fixed bugs in dont-have and upload-only extension messages
	* don't open files in random-access mode (speeds up hashing)

0.15.8 release

	* allow NULL to be passed to create_torrent::set_comment and create_torrent::set_creator
	* fix UPnP issue for routers with multiple PPPoE connections
	* fix issue where event=stopped announces wouldn't be sent when closing session
	* fix possible hang in file::readv() on windows
	* fix CPU busy loop issue in tracker announce logic
	* honor IOV_MAX when using writev and readv
	* don't post 'operation aborted' UDP errors when changing listen port
	* fix tracker retry logic, where in some configurations the next tier would not be tried
	* fixed bug in http seeding logic (introduced in 0.15.7)
	* add support for dont-have extension message
	* fix for set_piece_deadline
	* add reset_piece_deadline function
	* fix merkle tree torrent assert

0.15.7 release

	* exposed set_peer_id to python binding
	* improve support for merkle tree torrent creation
	* exposed comparison operators on torrent_handle to python
	* exposed alert error_codes to python
	* fixed bug in announce_entry::next_announce_in and min_announce_in
	* fixed sign issue in set_alert_mask signature
	* fixed unaligned disk access for unbuffered I/O in windows
	* support torrents whose name is empty
	* fixed connection limit to take web seeds into account as well
	* fixed bug when receiving a have message before having the metadata
	* fixed python bindings build with disabled DHT support
	* fixed BSD file allocation issue
	* fixed bug in session::delete_files option to remove_torrent

0.15.6 release

	* fixed crash in udp trackers when using SOCKS5 proxy
	* fixed reconnect delay when leaving upload only mode
	* fixed default values being set incorrectly in add_torrent_params through add_magnet_uri in python bindings
	* implemented unaligned write (for unbuffered I/O)
	* fixed broadcast_lsd option
	* fixed udp-socket race condition when using a proxy
	* end-game mode optimizations
	* fixed bug in udp_socket causing it to issue two simultaneous async. read operations
	* fixed mingw build
	* fixed minor bug in metadata block requester (for magnet links)
	* fixed race condition in iconv string converter
	* fixed error handling in torrent_info constructor
	* fixed bug in torrent_info::remap_files
	* fix python binding for wait_for_alert
	* only apply privileged port filter to DHT-only peers

0.15.5 release

	* support DHT extension to report external IPs
	* fixed rare crash in http_connection's error handling
	* avoid connecting to peers listening on ports < 1024
	* optimized piece picking to not cause busy loops in some end-game modes
	* fixed python bindings for tcp::endpoint
	* fixed edge case of pad file support
	* limit number of torrents tracked by DHT
	* fixed bug when allow_multiple_connections_per_ip was enabled
	* potential WOW64 fix for unbuffered I/O (windows)
	* expose set_alert_queue_size_limit to python binding
	* support dht nodes in magnet links
	* support 100 Continue HTTP responses
	* changed default choker behavior to use 8 unchoke slots (instead of being rate based)
	* fixed error reporting issue in disk I/O thread
	* fixed file allocation issues on linux
	* fixed filename encoding and decoding issue on platforms using iconv
	* reports redundant downloads to tracker, fixed downloaded calculation to
	  be more stable when not including redundant. Improved redundant data accounting
	  to be more accurate
	* fixed bugs in http seed connection and added unit test for it
	* fixed error reporting when fallocate fails
	* deprecate support for separate proxies for separate kinds of connections

0.15.4 release

	* fixed piece picker issue triggered by hash failure and timed out requests to the piece
	* fixed optimistic unchoke issue when setting per torrent unchoke limits
	* fixed UPnP shutdown issue
	* fixed UPnP DeletePortmapping issue
	* fixed NAT-PMP issue when adding the same mapping multiple times
	* no peers from tracker when stopping is no longer an error
	* improved web seed retry behavior
	* fixed announce issue

0.15.3 release

	* fixed announce bug where event=completed would not be sent if it violated the
	  min-announce of the tracker
	* fixed limitation in rate limiter
	* fixed build error with boost 1.44

0.15.2 release

	* updated compiler to msvc 2008 for python binding
	* restored default fail_limit to unlimited on all trackers
	* fixed rate limit bug for DHT
	* fixed SOCKS5 bug for routing UDP packets
	* fixed bug on windows when verifying resume data for a torrent where
	  one of its directories had been removed
	* fixed race condition in peer-list with DHT
	* fix force-reannounce and tracker retry issue

0.15.1 release

	* fixed rare crash when purging the peer list
	* fixed race condition around m_abort in session_impl
	* fixed bug in web_peer_connection which could cause a hang when downloading
	  from web servers
	* fixed bug in metadata extensions combined with encryption
	* refactored socket reading code to not use async. operations unnecessarily
	* some timer optimizations
	* removed the reuse-address flag on the listen socket
	* fixed bug where local peer discovery and DHT wouldn't be announced to without trackers
	* fixed bug in bdecoder when decoding invalid messages
	* added build warning when building with UNICODE but the standard library
	  doesn't provide std::wstring
	* fixed add_node python binding
	* fixed issue where trackers wouldn't tried immediately when the previous one failed
	* fixed synchronization issue between download queue and piece picker
	* fixed bug in udp tracker scrape response parsing
	* fixed bug in the disk thread that could get triggered under heavy load
	* fixed bug in add_piece() that would trigger asserts
	* fixed vs 2010 build
	* recognizes more clients in identify_client()
	* fixed bug where trackers wouldn't be retried if they failed
	* slight performance fix in disk elevator algorithm
	* fixed potential issue where a piece could be checked twice
	* fixed build issue on windows related to GetCompressedSize()
	* fixed deadlock when starting torrents with certain invalid tracker URLs
	* fixed iterator bug in disk I/O thread
	* fixed FIEMAP support on linux
	* fixed strict aliasing warning on gcc
	* fixed inconsistency when creating torrents with symlinks
	* properly detect windows version to initialize half-open connection limit
	* fixed bug in url encoder where $ would not be encoded

0.15 release

	* introduced a session state save mechanism. load_state() and save_state().
	  this saves all session settings and state (except torrents)
	* deprecated dht_state functions and merged it with the session state
	* added support for multiple trackers in magnet links
	* added support for explicitly flushing the disk cache
	* added torrent priority to affect bandwidth allocation for its peers
	* reduced the number of floating point operations (to better support
	  systems without FPU)
	* added new alert when individual files complete
	* added support for storing symbolic links in .torrent files
	* added support for uTorrent interpretation of multi-tracker torrents
	* handle torrents with duplicate filenames
	* piece timeouts are adjusted to download rate limits
	* encodes urls in torrent files that needs to be encoded
	* fixed not passing &supportcrypto=1 when encryption is disabled
	* introduced an upload mode, which torrents are switched into when
	  it hits a disk write error, instead of stopping the torrent.
	  this lets libtorrent keep uploading the parts it has when it
	  encounters a disk-full error for instance
	* improved disk error handling and expanded use of error_code in
	  error reporting. added a bandwidth state, bw_disk, when waiting
	  for the disk io thread to catch up writing buffers
	* improved read cache memory efficiency
	* added another cache flush algorithm to write the largest
	  contiguous blocks instead of the least recently used
	* introduced a mechanism to be lighter on the disk when checking torrents
	* applied temporary memory storage optimization to when checking
	  a torrent as well
	* removed hash_for_slot() from storage_interface. It is now implemented
	  by using the readv() function from the storage implementation
	* improved IPv6 support by announcing twice when necessary
	* added feature to set a separate global rate limit for local peers
	* added preset settings for low memory environments and seed machines
	  min_memory_usage() and high_performance_seeder()
	* optimized overall memory usage for DHT nodes and requests, peer
	  entries and disk buffers
	* change in API for block_info in partial_piece_info, instead of
	  accessing 'peer', call 'peer()'
	* added support for fully automatic unchoker (no need to specify
	  number of upload slots). This is on by default
	* added support for changing socket buffer sizes through
	  session_settings
	* added support for merkle hash tree torrents (.merkle.torrent)
	* added 'seed mode', which assumes that all files are complete
	  and checks hashes lazily, as blocks are requested
	* added new extension for file attributes (executable and hidden)
	* added support for unbuffered I/O for aligned files
	* added workaround for sparse file issue on Windows Vista
	* added new lt_trackers extension to exchange trackers between
	  peers
	* added support for BEP 17 http seeds
	* added read_piece() to read pieces from torrent storage
	* added option for udp tracker preference
	* added super seeding
	* added add_piece() function to inject data from external sources
	* add_tracker() function added to torrent_handle
	* if there is no working tracker, current_tracker is the
	  tracker that is currently being tried
	* torrents that are checking can now be paused, which will
	  pause the checking
	* introduced another torrent state, checking_resume_data, which
	  the torrent is in when it's first added, and is comparing
	  the files on disk with the resume data
	* DHT bandwidth usage optimizations
	* rate limited DHT send socket
	* tracker connections are now also subject to IP filtering
	* improved optimistic unchoke logic
	* added monitoring of the DHT lookups
	* added bandwidth reports for estimated TCP/IP overhead and DHT
	* includes DHT traffic in the rate limiter
	* added support for bitcomet padding files
	* improved support for sparse files on windows
	* added ability to give seeding torrents preference to active slots
	* added torrent_status::finished_time
	* automatically caps files and connections by default to rlimit
	* added session::is_dht_running() function
	* added torrent_handle::force_dht_announce()
	* added torrent_info::remap_files()
	* support min_interval tracker extension
	* added session saving and loading functions
	* added support for min-interval in tracker responses
	* only keeps one outstanding duplicate request per peer
	  reduces waste download, specifically when streaming
	* added support for storing per-peer rate limits across reconnects
	* improved fallocate support
	* fixed magnet link issue when using resume data
	* support disk I/O priority settings
	* added info_hash to torrent_deleted_alert
	* improved LSD performance and made the interval configurable
	* improved UDP tracker support by caching connect tokens
	* fast piece optimization

release 0.14.10

	* fixed udp tracker race condition
	* added support for torrents with odd piece sizes
	* fixed issue with disk read cache not being cleared when removing torrents
	* made the DHT socket bind to the same interface as the session
	* fixed issue where an http proxy would not be used on redirects
	* Solaris build fixes
	* disabled buggy disconnect_peers feature

release 0.14.9

	* disabled feature to drop requests after having been skipped too many times
	* fixed range request bug for files larger than 2 GB in web seeds
	* don't crash when trying to create torrents with 0 files
	* fixed big_number __init__ in python bindings
	* fixed optimistic unchoke timer
	* fixed bug where torrents with incorrectly formatted web seed URLs would be
	  connected multiple times
	* fixed MinGW support
	* fixed DHT bootstrapping issue
	* fixed UDP over SOCKS5 issue
	* added support for "corrupt" tracker announce
	* made end-game mode less aggressive

release 0.14.8

	* ignore unkown metadata messages
	* fixed typo that would sometimes prevent queued torrents to be checked
	* fixed bug in auto-manager where active_downloads and active_seeds would
	  sometimes be used incorrectly
	* force_recheck() no longer crashes on torrents with no metadata
	* fixed broadcast socket regression from 0.14.7
	* fixed hang in NATPMP when shut down while waiting for a response
	* fixed some more error handling in bdecode

release 0.14.7

	* fixed deadlock in natpmp
	* resume data alerts are always posted, regardless of alert mask
	* added wait_for_alert to python binding
	* improved invalid filename character replacement
	* improved forward compatibility in DHT
	* added set_piece_hashes that takes a callback to the python binding
	* fixed division by zero in get_peer_info()
	* fixed bug where pieces may have been requested before the metadata
	  was received
	* fixed incorrect error when deleting files from a torrent where
	  not all files have been created
	* announces torrents immediately to the DHT when it's started
	* fixed bug in add_files that would fail to recurse if the path
	  ended with a /
	* fixed bug in error handling when parsing torrent files
	* fixed file checking bug when renaming a file before checking the torrent
	* fixed race conditon when receiving metadata from swarm
	* fixed assert in ut_metadata plugin
	* back-ported some fixes for building with no exceptions
	* fixed create_torrent when passing in a path ending with /
	* fixed move_storage when source doesn't exist
	* fixed DHT state save bug for node-id
	* fixed typo in python binding session_status struct
	* broadcast sockets now join every network interface (used for UPnP and
	  local peer discovery)

release 0.14.6

	* various missing include fixes to be buildable with boost 1.40
	* added missing functions to python binding related to torrent creation
	* fixed to add filename on web seed urls that lack it
	* fixed BOOST_ASIO_HASH_MAP_BUCKETS define for boost 1.39
	* fixed checking of fast and suggest messages when used with magnet links
	* fixed bug where web seeds would not disconnect if being resolved when
	  the torrent was paused
	* fixed download piece performance bug in piece picker
	* fixed bug in connect candidate counter
	* replaces invalid filename characters with .
	* added --with-libgeoip option to configure script to allow building and
	  linking against system wide library
	* fixed potential pure virtual function call in extensions on shutdown
	* fixed disk buffer leak in smart_ban extension

release 0.14.5

	* fixed bug when handling malformed webseed urls and an http proxy
	* fixed bug when setting unlimited upload or download rates for torrents
	* fix to make torrent_status::list_peers more accurate.
	* fixed memory leak in disk io thread when not using the cache
	* fixed bug in connect candidate counter
	* allow 0 upload slots
	* fixed bug in rename_file(). The new name would not always be saved in
	  the resume data
	* fixed resume data compatibility with 0.13
	* fixed rare piece-picker bug
	* fixed bug where one allowed-fast message would be sent even when
	  disabled
	* fixed race condition in UPnP which could lead to crash
	* fixed inversed seed_time ratio logic
	* added get_ip_filter() to session

release 0.14.4

	* connect candidate calculation fix
	* tightened up disk cache memory usage
	* fixed magnet link parser to accept hex-encoded info-hashes
	* fixed inverted logic when picking which peers to connect to
	  (should mean a slight performance improvement)
	* fixed a bug where a failed rename_file() would leave the storage
	  in an error state which would pause the torrent
	* fixed case when move_storage() would fail. Added a new alert
	  to be posted when it does
	* fixed crash bug when shutting down while checking a torrent
	* fixed handling of web seed urls that didn't end with a
	  slash for multi-file torrents
	* lowered the default connection speed to 10 connection attempts
	  per second
	* optimized memory usage when checking files fails
	* fixed bug when checking a torrent twice
	* improved handling of out-of-memory conditions in disk I/O thread
	* fixed bug when force-checking a torrent with partial pieces
	* fixed memory leak in disk cache
	* fixed torrent file path vulnerability
	* fixed upnp
	* fixed bug when dealing with clients that drop requests (i.e. BitComet)
	  fixes assert as well

release 0.14.3

	* added python binding for create_torrent
	* fixed boost-1.38 build
	* fixed bug where web seeds would be connected before the files
	  were checked
	* fixed filename bug when using wide characters
	* fixed rare crash in peer banning code
	* fixed potential HTTP compatibility issue
	* fixed UPnP crash
	* fixed UPnP issue where the control url contained the base url
	* fixed a replace_trackers bug
	* fixed bug where the DHT port mapping would not be removed when
	  changing DHT port
	* fixed move_storage bug when files were renamed to be moved out
	  of the root directory
	* added error handling for set_piece_hashes
	* fixed missing include in enum_if.cpp
	* fixed dual IP stack issue
	* fixed issue where renamed files were sometimes not saved in resume data
	* accepts tracker responses with no 'peers' field, as long as 'peers6'
	  is present
	* fixed CIDR-distance calculation in the precense of IPv6 peers
	* save partial resume data for torrents that are queued for checking
	  or checking, to maintain stats and renamed files
	* Don't try IPv6 on windows if it's not installed
	* move_storage fix
	* fixed potential crash on shutdown
	* fixed leaking exception from bdecode on malformed input
	* fixed bug where connection would hang when receiving a keepalive
	* fixed bug where an asio exception could be thrown when resolving
	  peer countries
	* fixed crash when shutting down while checking a torrent
	* fixed potential crash in connection_queue when a peer_connection
	  fail to open its socket

release 0.14.2

	* added missing functions to the python bindings torrent_info::map_file,
	  torrent_info::map_block and torrent_info::file_at_offset.
	* removed support for boost-1.33 and earlier (probably didn't work)
	* fixed potential freezes issues at shutdown
	* improved error message for python setup script
	* fixed bug when torrent file included announce-list, but no valid
	  tracker urls
	* fixed bug where the files requested from web seeds would be the
	  renamed file names instead of the original file names in the torrent.
	* documentation fix of queing section
	* fixed potential issue in udp_socket (affected udp tracker support)
	* made name, comment and created by also be subject to utf-8 error
	  correction (filenames already were)
	* fixed dead-lock when settings DHT proxy
	* added missing export directives to lazy_entry
	* fixed disk cache expiry settings bug (if changed, it would be set
	  to the cache size)
	* fixed bug in http_connection when binding to a particular IP
	* fixed typo in python binding (torrent_handle::piece_prioritize should
	  be torrent_handle::piece_priorities)
	* fixed race condition when saving DHT state
	* fixed bugs related to lexical_cast being locale dependent
	* added support for SunPro C++ compiler
	* fixed bug where messeges sometimes could be encrypted in the
	  wrong order, for encrypted connections.
	* fixed race condition where torrents could get stuck waiting to
	  get checked
	* fixed mapped files bug where it wouldn't be properly restored
	  from resume data properly
	* removed locale dependency in xml parser (caused asserts on windows)
	* fixed bug when talking to https 1.0 servers
	* fixed UPnP bug that could cause stack overflow

release 0.14.1

	* added converter for python unicode strings to utf-8 paths
	* fixed bug in http downloader where the host field did not
	  include the port number
	* fixed headers to not depend on NDEBUG, which would prohibit
	  linking a release build of libtorrent against a debug application
	* fixed bug in disk I/O thread that would make the thread
	  sometimes quit when an error occurred
	* fixed DHT bug
	* fixed potential shutdown crash in disk_io_thread
	* fixed usage of deprecated boost.filsystem functions
	* fixed http_connection unit test
	* fixed bug in DHT when a DHT state was loaded
	* made rate limiter change in 0.14 optional (to take estimated
	  TCP/IP overhead into account)
	* made the python plugin buildable through the makefile
	* fixed UPnP bug when url base ended with a slash and
	  path started with a slash
	* fixed various potentially leaking exceptions
	* fixed problem with removing torrents that are checking
	* fixed documentation bug regarding save_resume_data()
	* added missing documentation on torrent creation
	* fixed bugs in python client examples
	* fixed missing dependency in package-config file
	* fixed shared geoip linking in Jamfile
	* fixed python bindings build on windows and made it possible
	  to generate a windows installer
	* fixed bug in NAT-PMP implementation

release 0.14

	* deprecated add_torrent() in favor of a new add_torrent()
	  that takes a struct with parameters instead. Torrents
	  are paused and auto managed by default.
	* removed 'connecting_to_tracker' torrent state. This changes
	  the enum values for the other states.
	* Improved seeding and choking behavior.
	* Fixed rare buffer overrun bug when calling get_download_queue
	* Fixed rare bug where torrent could be put back into downloading
	  state even though it was finished, after checking files.
	* Fixed rename_file to work before the file on disk has been
	  created.
	* Fixed bug in tracker connections in case of errors caused
	  in the connection constructor.
	* Updated alert system to be filtered by category instead of
	  severity level. Alerts can generate a message through
	  alert::message().
	* Session constructor will now start dht, upnp, natpmp, lsd by
	  default. Flags can be passed in to the constructor to not
	  do this, if these features are to be enabled and disabled
	  at a later point.
	* Removed 'connecting_to_tracker' torrent state
	* Fix bug where FAST pieces were cancelled on choke
	* Fixed problems with restoring piece states when hash failed.
	* Minimum peer reconnect time fix. Peers with no failures would
	  reconnect immediately.
	* Improved web seed error handling
	* DHT announce fixes and off-by-one loop fix
	* Fixed UPnP xml parse bug where it would ignore the port number
	  for the control url.
	* Fixed bug in torrent writer where the private flag was added
	  outside of the info dictionary
	* Made the torrent file parser less strict of what goes in the
	  announce-list entry
	* Fixed type overflow bug where some statistics was incorrectly
	  reported for file larger than 2 GB
	* boost-1.35 support
	* Fixed bug in statistics from web server peers where it sometimes
	  could report too many bytes downloaded.
	* Fixed bug where statistics from the last second was lost when
	  disconnecting a peer.
	* receive buffer optimizations (memcpy savings and memory savings)
	* Support for specifying the TOS byte for peer traffic.
	* Basic support for queueing of torrents.
	* Better bias to give connections to downloading torrents
	  with fewer peers.
	* Optimized resource usage (removed the checking thread)
	* Support to bind outgoing connections to specific ports
	* Disk cache support.
	* New, more memory efficient, piece picker with sequential download
	  support (instead of the more complicated sequential download threshold).
	* Auto Upload slots. Automtically opens up more slots if
	  upload limit is not met.
	* Improved NAT-PMP support by querying the default gateway
	* Improved UPnP support by ignoring routers not on the clients subnet.

release 0.13

	* Added scrape support
	* Added add_extension() to torrent_handle. Can instantiate
	  extensions for torrents while downloading
	* Added support for remove_torrent to delete the files as well
	* Fixed issue with failing async_accept on windows
	* DHT improvements, proper error messages are now returned when
	  nodes sends bad packets
	* Optimized the country table used to resolve country of peers
	* Copying optimization for sending data. Data is no longer copied from
	  the disk I/O buffer to the send buffer.
	* Buffer optimization to use a raw buffer instead of std::vector<char>
	* Improved file storage to use sparse files
	* Updated python bindings
	* Added more clients to the identifiable clients list.
	* Torrents can now be started in paused state (to better support queuing)
	* Improved IPv6 support (support for IPv6 extension to trackers and
	  listens on both IPv6 and IPv4 interfaces).
	* Improved asserts used. Generates a stacktrace on linux
	* Piece picker optimizations and improvements
	* Improved unchoker, connection limit and rate limiter
	* Support for FAST extension
	* Fixed invalid calculation in DHT node distance
	* Fixed bug in URL parser that failed to parse IPv6 addresses
	* added peer download rate approximation
	* added port filter for outgoing connection (to prevent
	  triggering firewalls)
	* made most parameters configurable via session_settings
	* added encryption support
	* added parole mode for peers whose data fails the hash check.
	* optimized heap usage in piece-picker and web seed downloader.
	* fixed bug in DHT where older write tokens weren't accepted.
	* added support for sparse files.
	* introduced speed categories for peers and pieces, to separate
	  slow and fast peers.
	* added a half-open tcp connection limit that takes all connections
	  in to account, not just peer connections.
	* added alerts for filtered IPs.
	* added support for SOCKS4 and 5 proxies and HTTP CONNECT proxies.
	* fixed proper distributed copies calculation.
	* added option to use openssl for sha-1 calculations.
	* optimized the piece picker in the case where a peer is a seed.
	* added support for local peer discovery
	* removed the dependency on the compiled boost.date_time library
	* deprecated torrent_info::print()
	* added UPnP support
	* fixed problem where peer interested flags were not updated correctly
	  when pieces were filtered
	* improvements to ut_pex messages, including support for seed flag
	* prioritizes upload bandwidth to peers that might send back data
	* the following functions have been deprecated:
	  	void torrent_handle::filter_piece(int index, bool filter) const;
	  	void torrent_handle::filter_pieces(std::vector<bool> const& pieces) const;
	  	bool torrent_handle::is_piece_filtered(int index) const;
	  	std::vector<bool> torrent_handle::filtered_pieces() const;
	  	void torrent_handle::filter_files(std::vector<bool> const& files) const;

	  instead, use the piece_priority functions.

	* added support for NAT-PMP
	* added support for piece priorities. Piece filtering is now set as
	  a priority
	* Fixed crash when last piece was smaller than one block and reading
	  fastresume data for that piece
	* Makefiles should do a better job detecting boost
	* Fixed crash when all tracker urls are removed
	* Log files can now be created at user supplied path
	* Log files failing to create is no longer fatal
	* Fixed dead-lock in torrent_handle
	* Made it build with boost 1.34 on windows
	* Fixed bug in URL parser that failed to parse IPv6 addresses
	* Fixed bug in DHT, related to IPv6 nodes
	* DHT accepts transaction IDs that have garbage appended to them
	* DHT logs messages that it fails to decode

release 0.12

	* fixes to make the DHT more compatible
	* http seed improvements including error reporting and url encoding issues.
	* fixed bug where directories would be left behind when moving storage
	  in some cases.
	* fixed crashing bug when restarting or stopping the DHT.
	* added python binding, using boost.python
	* improved character conversion on windows when strings are not utf-8.
	* metadata extension now respects the private flag in the torrent.
	* made the DHT to only be used as a fallback to trackers by default.
	* added support for HTTP redirection support for web seeds.
	* fixed race condition when accessing a torrent that was checking its
	  fast resume data.
	* fixed a bug in the DHT which could be triggered if the network was
	  dropped or extremely rare cases.
	* if the download rate is limited, web seeds will now only use left-over
	  bandwidth after all bt peers have used up as much bandwidth as they can.
	* added the possibility to have libtorrent resolve the countries of
	  the peers in torrents.
	* improved the bandwidth limiter (it now implements a leaky bucket/node bucket).
	* improved the HTTP seed downloader to report accurate progress.
	* added more client peer-id signatures to be recognized.
	* added support for HTTP servers that skip the CR before the NL at line breaks.
	* fixed bug in the HTTP code that only accepted headers case sensitive.
	* fixed bug where one of the session constructors didn't initialize boost.filesystem.
	* fixed bug when the initial checking of a torrent fails with an exception.
	* fixed bug in DHT code which would send incorrect announce messages.
	* fixed bug where the http header parser was case sensitive to the header
	  names.
	* Implemented an optmization which frees the piece_picker once a torrent
	  turns into a seed.
	* Added support for uT peer exchange extension, implemented by Massaroddel.
	* Modified the quota management to offer better bandwidth balancing
	  between peers.
	* logging now supports multiple sessions (different sessions now log
	  to different directories).
	* fixed random number generator seed problem, generating the same
	  peer-id for sessions constructed the same second.
	* added an option to accept multiple connections from the same IP.
	* improved tracker logging.
	* moved the file_pool into session. The number of open files is now
	  limited per session.
	* fixed uninitialized private flag in torrent_info
	* fixed long standing issue with file.cpp on windows. Replaced the low level
	  io functions used on windows.
	* made it possible to associate a name with torrents without metadata.
	* improved http-downloading performance by requesting entire pieces via
	  http.
	* added plugin interface for extensions. And changed the interface for
	  enabling extensions.

release 0.11

	* added support for incorrectly encoded paths in torrent files
	  (assumes Latin-1 encoding and converts to UTF-8).
	* added support for destructing session objects asynchronously.
	* fixed bug with file_progress() with files = 0 bytes
	* fixed a race condition bug in udp_tracker_connection that could
	  cause a crash.
	* fixed bug occuring when increasing the sequenced download threshold
	  with max availability lower than previous threshold.
	* fixed an integer overflow bug occuring when built with gcc 4.1.x
	* fixed crasing bug when closing while checking a torrent
	* fixed bug causing a crash with a torrent with piece length 0
	* added an extension to the DHT network protocol to support the
	  exchange of nodes with IPv6 addresses.
	* modified the ip_filter api slightly to support IPv6
	* modified the api slightly to make sequenced download threshold
	  a per torrent-setting.
	* changed the address type to support IPv6
	* fixed bug in piece picker which would not behave as
	  expected with regard to sequenced download threshold.
	* fixed bug with file_progress() with files > 2 GB.
	* added --enable-examples option to configure script.
	* fixed problem with the resource distribution algorithm
	  (controlling e.g upload/download rates).
	* fixed incorrect asserts in storage related to torrents with
	  zero-sized files.
	* added support for trackerless torrents (with kademlia DHT).
	* support for torrents with the private flag set.
	* support for torrents containing bootstrap nodes for the
	  DHT network.
	* fixed problem with the configure script on FreeBSD.
	* limits the pipelining used on url-seeds.
	* fixed problem where the shutdown always would delay for
	  session_settings::stop_tracker_timeout seconds.
	* session::listen_on() won't reopen the socket in case the port and
	  interface is the same as the one currently in use.
	* added http proxy support for web seeds.
	* fixed problem where upload and download stats could become incorrect
	  in case of high cpu load.
	* added more clients to the identifiable list.
	* fixed fingerprint parser to cope with latest Mainline versions.

release 0.10

	* fixed a bug where the requested number of peers in a tracker request could
	  be too big.
	* fixed a bug where empty files were not created in full allocation mode.
	* fixed a bug in storage that would, in rare cases, fail to do a
	  complete check.
	* exposed more settings for tweaking parameters in the piece-picker,
	  downloader and uploader (http_settings replaced by session_settings).
	* tweaked default settings to improve high bandwidth transfers.
	* improved the piece picker performance and made it possible to download
	  popular pieces in sequence to improve disk performance.
	* added the possibility to control upload and download limits per peer.
	* fixed problem with re-requesting skipped pieces when peer was sending pieces
	  out of fifo-order.
	* added support for http seeding (the GetRight protocol)
	* renamed identifiers called 'id' in the public interface to support linking
	  with Objective.C++
	* changed the extensions protocol to use the new one, which is also
	  implemented by uTorrent.
	* factorized the peer_connection and added web_peer_connection which is
	  able to download from http-sources.
	* converted the network code to use asio (resulted in slight api changes
	  dealing with network addresses).
	* made libtorrent build in vc7 (patches from Allen Zhao)
	* fixed bug caused when binding outgoing connections to a non-local interface.
	* add_torrent() will now throw if called while the session object is
	  being closed.
	* added the ability to limit the number of simultaneous half-open
	  TCP connections. Flags in peer_info has been added.

release 0.9.1

	* made the session disable file name checks within the boost.filsystem library
	* fixed race condition in the sockets
	* strings that are invalid utf-8 strings are now decoded with the
	  local codepage on windows
	* added the ability to build libtorrent both as a shared library
	* client_test can now monitor a directory for torrent files and automatically
	  start and stop downloads while running
	* fixed problem with file_size() when building on windows with unicode support
	* added a new torrent state, allocating
	* added a new alert, metadata_failed_alert
	* changed the interface to session::add_torrent for some speed optimizations.
	* greatly improved the command line control of the example client_test.
	* fixed bug where upload rate limit was not being applied.
	* files that are being checked will no longer stall files that don't need
	  checking.
	* changed the way libtorrent identifies support for its excentions
	  to look for 'ext' at the end of the peer-id.
	* improved performance by adding a circle buffer for the send buffer.
	* fixed bugs in the http tracker connection when using an http proxy.
	* fixed problem with storage's file pool when creating torrents and then
	  starting to seed them.
	* hard limit on remote request queue and timeout on requests (a timeout
	  triggers rerequests). This makes libtorrent work much better with
	  "broken" clients like BitComet which may ignore requests.

Initial release 0.9

	* multitracker support
	* serves multiple torrents on a single port and a single thread
	* supports http proxies and proxy authentication
	* gzipped tracker-responses
	* block level piece picker
	* queues torrents for file check, instead of checking all of them in parallel
	* uses separate threads for checking files and for main downloader
	* upload and download rate limits
	* piece-wise, unordered, incremental file allocation
	* fast resume support
	* supports files > 2 gigabytes
	* supports the no_peer_id=1 extension
	* support for udp-tracker protocol
	* number of connections limit
	* delays sending have messages
	* can resume pieces downloaded in any order
	* adjusts the length of the request queue depending on download rate
	* supports compact=1
	* selective downloading
	* ip filter
<|MERGE_RESOLUTION|>--- conflicted
+++ resolved
@@ -1,4 +1,3 @@
-<<<<<<< HEAD
 	* disable use of SetFileValidData() by default (windows). A new setting
 	  allows enabling it
 
@@ -33,9 +32,7 @@
 	* libtorrent now requires C++14 to build
 	* added support for GnuTLS for HTTPS and torrents over SSL
 
-=======
 	* allow saving resume data before metadata has been downloaded (for magnet links)
->>>>>>> ec04dcc2
 	* record blocks in the disk queue as downloaded in the resume data
 	* fix bug in set_piece_deadline() when set in a zero-priority piece
 	* fix issue in URL parser, causing issues with certain tracker URLs
