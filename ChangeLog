<<<<<<< HEAD
	* add web_seed_name_lookup_retry_minutes to session_settings
=======
	* slightly improve proxy settings backwards compatibility
	* add function to get default settings
	* updating super seeding would include the torrent in state_update_alert
	* fix issue where num_seeds could be greater than num_peers in torrent_status
	* finished non-seed torrents can also be in super-seeding mode
	* fix issue related to unloading torrents
	* fixed finished-time calculation
>>>>>>> 692759ba
	* add missing min_memory_usage() and high_performance_seed() settings presets to python
	* fix stat cache issue that sometimes would produce incorrect resume data
	* storage optimization to peer classes
	* fix torrent name in alerts of builds with deprecated functions
	* make torrent_info::is_valid() return false if torrent failed to load
	* fix per-torrent rate limits for >256 peer classes
	* don't load user_agent and peer_fingerprint from session_state
	* fix file rename issue with name prefix matching torrent name
	* fix division by zero when setting tick_interval > 1000
	* fix move_storage() to its own directory (would delete the files)
	* fix socks5 support for UDP
	* add setting urlseed_max_request_bytes to handle large web seed requests
	* fix python build with CC/CXX environment
	* add trackers from add_torrent_params/magnet links to separate tiers
	* fix resumedata check issue with files with priority 0
	* deprecated mmap_cache feature
	* add utility function for generating peer ID fingerprint
	* fix bug in last-seen-complete
	* remove file size limit in torrent_info filename constructor
	* fix tail-padding for last file in create_torrent
	* don't send user-agent in metadata http downloads or UPnP requests when
	  in anonymous mode
	* fix internal resolve links lookup for mutable torrents
	* hint DHT bootstrap nodes of actual bootstrap request

1.1.1 release

	* update puff.c for gzip inflation
	* add dht_bootstrap_node a setting in settings_pack (and add default)
	* make pad-file and symlink support conform to BEP47
	* fix piece picker bug that could result in division by zero
	* fix value of current_tracker when all tracker failed
	* deprecate lt_trackers extension
	* remove load_asnum_db and load_country_db from python bindings
	* fix crash in session::get_ip_filter when not having set one
	* fix filename escaping when repairing torrents with broken web seeds
	* fix bug where file_completed_alert would not be posted unless file_progress
	  had been queries by the client
	* move files one-by-one when moving storage for a torrent
	* fix bug in enum_net() for BSD and Mac
	* fix bug in python binding of announce_entry
	* fixed bug related to flag_merge_resume_http_seeds flag in add_torrent_params
	* fixed inverted priority of incoming piece suggestions
	* optimize allow-fast logic
	* fix issue where FAST extension messages were not used during handshake
	* fixed crash on invalid input in http_parser
	* upgraded to libtommath 1.0
	* fixed parsing of IPv6 endpoint with invalid port character separator
	* added limited support for new x.pe parameter from BEP 9
	* fixed dht stats counters that weren't being updated
	* make sure add_torrent_alert is always posted before other alerts for
	  the torrent
	* fixed peer-class leak when settings per-torrent rate limits
	* added a new "preformatted" type to bencode entry variant type
	* improved Socks5 support and test coverage
	* fix set_settings in python binding
	* Added missing alert categories in python binding
	* Added dht_get_peers_reply_alert alert in python binding
	* fixed updating the node id reported to peers after changing IPs

1.1.0 release

	* improve robustness and performance of uTP PMTU discovery
	* fix duplicate ACK issue in uTP
	* support filtering which parts of session state are loaded by load_state()
	* deprecate support for adding torrents by HTTP URL
	* allow specifying which tracker to scrape in scrape_tracker
	* tracker response alerts from user initiated announces/scrapes are now
	  posted regardless of alert mask
	* improve DHT performance when changing external IP (primarily affects
	  bootstrapping).
	* add feature to stop torrents immediately after checking files is done
	* make all non-auto managed torrents exempt from queuing logic, including
	  checking torrents.
	* add option to not proxy tracker connections through proxy
	* removed sparse-regions feature
	* support using 0 disk threads (to perform disk I/O in network thread)
	* removed deprecated handle_alert template
	* enable logging build config by default (but alert mask disabled by default)
	* deprecated RSS API
	* experimental support for BEP 38, "mutable torrents"
	* replaced lazy_bdecode with a new bdecoder that's a lot more efficient
	* deprecate time functions, expose typedefs of boost::chrono in the
	  libtorrent namespace instead
	* deprecate file_base feature in file_storage/torrent_info
	* changed default piece and file priority to 4 (previously 1)
	* improve piece picker support for reverse picking (used for snubbed peers)
	  to not cause priority inversion for regular peers
	* improve piece picker to better support torrents with very large pieces
	  and web seeds. (request large contiguous ranges, but not necessarily a
	  whole piece).
	* deprecated session_status and session::status() in favor of performance
	  counters.
	* improve support for HTTP where one direction of the socket is shut down.
	* remove internal fields from web_seed_entry
	* separate crypto library configuration <crypto> and whether to support
	  bittorrent protocol encryption <encryption>
	* simplify bittorrent protocol encryption by just using internal RC4
	  implementation.
	* optimize copying torrent_info and file_storage objects
	* cancel non-critical DNS lookups when shutting down, to cut down on
	  shutdown delay.
	* greatly simplify the debug logging infrastructure. logs are now delivered
	  as alerts, and log level is controlled by the alert mask.
	* removed auto_expand_choker. use rate_based_choker instead
	* optimize UDP tracker packet handling
	* support SSL over uTP connections
	* support web seeds that resolve to multiple IPs
	* added auto-sequential feature. download well-seeded torrents in-order
	* removed built-in GeoIP support (this functionality is orthogonal to
	  libtorrent)
	* deprecate proxy settings in favor of regular settings
	* deprecate separate settings for peer protocol encryption
	* support specifying listen interfaces and outgoing interfaces as device
	  names (eth0, en2, tun0 etc.)
	* support for using purgrable memory as disk cache on Mac OS.
	* be more aggressive in corking sockets, to coalesce messages into larger
	  packets.
	* pre-emptively unchoke peers to save one round-trip at connection start-up.
	* add session constructor overload that takes a settings_pack
	* torrent_info is no longer an intrusive_ptr type. It is held by shared_ptr.
	  This is a non-backwards compatible change
	* move listen interface and port to the settings
	* move use_interfaces() to be a setting
	* extend storage interface to allow deferred flushing and flush the part-file
	  metadata periodically
	* make statistics propagate instantly rather than on the second tick
	* support for partfiles, where partial pieces belonging to skipped files are
	  put
	* support using multiple threads for socket operations (especially useful for
	  high performance SSL connections)
	* allow setting rate limits for arbitrary peer groups. Generalizes
	  per-torrent rate limits, and local peer limits
	* improved disk cache complexity O(1) instead of O(log(n))
	* add feature to allow storing disk cache blocks in an mmapped file
	  (presumably on an SSD)
	* optimize peer connection distribution logic across torrents to scale
	  better with many torrents
	* replaced std::map with boost::unordered_map for torrent list, to scale
	  better with many torrents
	* optimized piece picker
	* optimized disk cache
	* optimized .torrent file parsing
	* optimized initialization of storage when adding a torrent
	* added support for adding torrents asynchronously (for improved startup
	  performance)
	* added support for asynchronous disk I/O
	* almost completely changed the storage interface (for custom storage)
	* added support for hashing pieces in multiple threads

	* fix padfile issue
	* fix PMTUd bug
	* update puff to fix gzip crash

1.0.10 release

	* fixed inverted priority of incoming piece suggestions
	* fixed crash on invalid input in http_parser
	* added a new "preformatted" type to bencode entry variant type
	* fix division by zero in super-seeding logic

1.0.9 release

	* fix issue in checking outgoing interfaces (when that option is enabled)
	* python binding fix for boost-1.60.0
	* optimize enumeration of network interfaces on windows
	* improve reliability of binding listen sockets
	* support SNI in https web seeds and trackers
	* fix unhandled exception in DHT when receiving a DHT packet over IPv6

1.0.8 release

	* fix bug where web seeds were not used for torrents added by URL
	* fix support for symlinks on windows
	* fix long filename issue (on unixes)
	* fixed performance bug in DHT torrent eviction
	* fixed win64 build (GetFileAttributesEx)
	* fixed bug when deleting files for magnet links before they had metadata

1.0.7 release

	* fix bug where loading settings via load_state() would not trigger all
	  appropriate actions
	* fix bug where 32 bit builds could use more disk cache than the virtual
	  address space (when set to automatic)
	* fix support for torrents with > 500'000 pieces
	* fix ip filter bug when banning peers
	* fix IPv6 IP address resolution in URLs
	* introduce run-time check for torrent info-sections beeing too large
	* fix web seed bug when using proxy and proxy-peer-connections=false
	* fix bug in magnet link parser
	* introduce add_torrent_params flags to merge web seeds with resume data
	  (similar to trackers)
	* fix bug where dont_count_slow_torrents could not be disabled
	* fix fallocate hack on linux (fixes corruption on some architectures)
	* fix auto-manage bug with announce to tracker/lsd/dht limits
	* improve DHT routing table to not create an unbalanced tree
	* fix bug in uTP that would cause any connection taking more than one second
	  to connect be timed out (introduced in the vulnerability path)
	* fixed falling back to sending UDP packets direct when socks proxy fails
	* fixed total_wanted bug (when setting file priorities in add_torrent_params)
	* fix python3 compatibility with sha1_hash

1.0.6 release

	* fixed uTP vulnerability
	* make utf8 conversions more lenient
	* fix loading of piece priorities from resume data
	* improved seed-mode handling (seed-mode will now automatically be left when
	  performing operations implying it's not a seed)
	* fixed issue with file priorities and override resume data
	* fix request queue size performance issue
	* slightly improve UDP tracker performance
	* fix http scrape
	* add missing port mapping functions to python binding
	* fix bound-checking issue in bdecoder
	* expose missing dht_settings fields to python
	* add function to query the DHT settings
	* fix bug in 'dont_count_slow_torrents' feature, which would start too many
	  torrents

1.0.5 release

	* improve ip_voter to avoid flapping
	* fixed bug when max_peerlist_size was set to 0
	* fix issues with missing exported symbols when building dll
	* fix division by zero bug in edge case while connecting peers

1.0.4 release

	* fix bug in python binding for file_progress on torrents with no metadata
	* fix assert when removing a connected web seed
	* fix bug in tracker timeout logic
	* switch UPnP post back to HTTP 1.1
	* support conditional DHT get
	* OpenSSL build fixes
	* fix DHT scrape bug

1.0.3 release

	* python binding build fix for boost-1.57.0
	* add --enable-export-all option to configure script, to export all symbols
	  from libtorrent
	* fix if_nametoindex build error on windows
	* handle overlong utf-8 sequences
	* fix link order bug in makefile for python binding
	* fix bug in interest calculation, causing premature disconnects
	* tweak flag_override_resume_data semantics to make more sense (breaks
	  backwards compatibility of edge-cases)
	* improve DHT bootstrapping and periodic refresh
	* improve DHT maintanence performance (by pinging instead of full lookups)
	* fix bug in DHT routing table node-id prefix optimization
	* fix incorrect behavior of flag_use_resume_save_path
	* fix protocol race-condition in super seeding mode
	* support read-only DHT nodes
	* remove unused partial hash DHT lookups
	* remove potentially privacy leaking extension (non-anonymous mode)
	* peer-id connection ordering fix in anonymous mode
	* mingw fixes

1.0.2 release

	* added missing force_proxy to python binding
	* anonymous_mode defaults to false
	* make DHT DOS detection more forgiving to bursts
	* support IPv6 multicast in local service discovery
	* simplify CAS function in DHT put
	* support IPv6 traffic class (via the TOS setting)
	* made uTP re-enter slow-start after time-out
	* fixed uTP upload performance issue
	* fix missing support for DHT put salt

1.0.1 release

	* fix alignment issue in bitfield
	* improved error handling of gzip
	* fixed crash when web seeds redirect
	* fix compiler warnings

1.0 release

	* fix bugs in convert_to/from_native() on windows
	* fix support for web servers not supporting keepalive
	* support storing save_path in resume data
	* don't use full allocation on network drives (on windows)
	* added clear_piece_deadlines() to remove all piece deadlines
	* improve queuing logic of inactive torrents (dont_count_slow_torrents)
	* expose optimistic unchoke logic to plugins
	* fix issue with large UDP packets on windows
	* remove set_ratio() feature
	* improve piece_deadline/streaming
	* honor pieces with priority 7 in sequential download mode
	* simplified building python bindings
	* make ignore_non_routers more forgiving in the case there are no UPnP
	  devices at a known router. Should improve UPnP compatibility.
	* include reason in peer_blocked_alert
	* support magnet links wrapped in .torrent files
	* rate limiter optimization
	* rate limiter overflow fix (for very high limits)
	* non-auto-managed torrents no longer count against the torrent limits
	* handle DHT error responses correctly
	* allow force_announce to only affect a single tracker
	* add moving_storage field to torrent_status
	* expose UPnP and NAT-PMP mapping in session object
	* DHT refactoring and support for storing arbitrary data with put and get
	* support building on android
	* improved support for web seeds that don't support keep-alive
	* improve DHT routing table to return better nodes (lower RTT and closer
	  to target)
	* don't use pointers to resume_data and file_priorities in
	  add_torrent_params
	* allow moving files to absolute paths, out of the download directory
	* make move_storage more generic to allow both overwriting files as well
	  as taking existing ones
	* fix choking issue at high upload rates
	* optimized rate limiter
	* make disk cache pool allocator configurable
	* fix library ABI to not depend on logging being enabled
	* use hex encoding instead of base32 in create_magnet_uri
	* include name, save_path and torrent_file in torrent_status, for
	  improved performance
	* separate anonymous mode and force-proxy mode, and tighten it up a bit
	* add per-tracker scrape information to announce_entry
	* report errors in read_piece_alert
	* DHT memory optimization
	* improve DHT lookup speed
	* improve support for windows XP and earlier
	* introduce global connection priority for improved swarm performance
	* make files deleted alert non-discardable
	* make built-in sha functions not conflict with libcrypto
	* improve web seed hash failure case
	* improve DHT lookup times
	* uTP path MTU discovery improvements
	* optimized the torrent creator optimizer to scale significantly better
	  with more files
	* fix uTP edge case where udp socket buffer fills up
	* fix nagle implementation in uTP

	* fix bug in error handling in protocol encryption

0.16.18 release

	* fix uninitialized values in DHT DOS mitigation
	* fix error handling in file::phys_offset
	* fix bug in HTTP scrape response parsing
	* enable TCP keepalive for socks5 connection for UDP associate
	* fix python3 support
	* fix bug in lt_donthave extension
	* expose i2p_alert to python. cleaning up of i2p connection code
	* fixed overflow and download performance issue when downloading at high rates
	* fixed bug in add_torrent_alert::message for magnet links
	* disable optimistic disconnects when connection limit is low
	* improved error handling of session::listen_on
	* suppress initial 'completed' announce to trackers added with replace_trackers
	  after becoming a seed
	* SOCKS4 fix for trying to connect over IPv6
	* fix saving resume data when removing all trackers
	* fix bug in udp_socket when changing socks5 proxy quickly

0.16.17 release

	* don't fall back on wildcard port in UPnP
	* fix local service discovery for magnet links
	* fix bitfield issue in file_storage
	* added work-around for MingW issue in file I/O
	* fixed sparse file detection on windows
	* fixed bug in gunzip
	* fix to use proxy settings when adding .torrent file from URL
	* fix resume file issue related to daylight savings time on windows
	* improve error checking in lazy_bdecode

0.16.16 release

	* add missing add_files overload to the python bindings
	* improve error handling in http gunzip
	* fix debug logging for banning web seeds
	* improve support for de-selected files in full allocation mode
	* fix dht_bootstrap_alert being posted
	* SetFileValidData fix on windows (prevents zero-fill)
	* fix minor lock_files issue on unix

0.16.15 release

	* fix mingw time_t 64 bit issue
	* fix use of SetFileValidData on windows
	* fix crash when using full allocation storage mode
	* improve error_code and error_category support in python bindings
	* fix python binding for external_ip_alert

0.16.14 release

	* make lt_tex more robust against bugs and malicious behavior
	* HTTP chunked encoding fix
	* expose file_granularity flag to python bindings
	* fix DHT memory error
	* change semantics of storage allocation to allocate on first write rather
	  than on startup (behaves better with changing file priorities)
	* fix resend logic in response to uTP SACK messages
	* only act on uTP RST packets with correct ack_nr
	* make uTP errors log in normal log mode (not require verbose)
	* deduplicate web seed entries from torrent files
	* improve error reporting from lazy_decode()

0.16.13 release

	* fix auto-manage issue when pausing session
	* fix bug in non-sparse mode on windows, causing incorrect file errors to
	  be generated
	* fix set_name() on file_storage actually affecting save paths
	* fix large file support issue on mingw
	* add some error handling to set_piece_hashes()
	* fix completed-on timestamp to not be clobbered on each startup
	* fix deadlock caused by some UDP tracker failures
	* fix potential integer overflow issue in timers on windows
	* minor fix to peer_proportional mixed_mode algorithm (TCP limit could go
	  too low)
	* graceful pause fix
	* i2p fixes
	* fix issue when loading certain malformed .torrent files
	* pass along host header with http proxy requests and possible
	  http_connection shutdown hang

0.16.12 release

	* fix building with C++11
	* fix IPv6 support in UDP socket (uTP)
	* fix mingw build issues
	* increase max allowed outstanding piece requests from peers
	* uTP performance improvement. only fast retransmit one packet at a time
	* improve error message for 'file too short'
	* fix piece-picker stat bug when only selecting some files for download
	* fix bug in async_add_torrent when settings file_priorities
	* fix boost-1.42 support for python bindings
	* fix memory allocation issue (virtual addres space waste) on windows

0.16.11 release

	* fix web seed URL double escape issue
	* fix string encoding issue in alert messages
	* fix SSL authentication issue
	* deprecate std::wstring overloads. long live utf-8
	* improve time-critical pieces feature (streaming)
	* introduce bandwidth exhaustion attack-mitigation in allowed-fast pieces
	* python binding fix issue where torrent_info objects where destructing when
	  their torrents were deleted
	* added missing field to scrape_failed_alert in python bindings
	* GCC 4.8 fix
	* fix proxy failure semantics with regards to anonymous mode
	* fix round-robin seed-unchoke algorithm
	* add bootstrap.sh to generage configure script and run configure
	* fix bug in SOCK5 UDP support
	* fix issue where torrents added by URL would not be started immediately

0.16.10 release

	* fix encryption level handle invalid values
	* add a number of missing functions to the python binding
	* fix typo in Jamfile for building shared libraries
	* prevent tracker exchange for magnet links before metadata is received
	* fix crash in make_magnet_uri when generating links longer than 1024
	  characters
	* fix hanging issue when closing files on windows (completing a download)
	* fix piece picking edge case that could cause torrents to get stuck at
	  hash failure
	* try unencrypted connections first, and fall back to encryption if it
	  fails (performance improvement)
	* add missing functions to python binding (flush_cache(), remap_files()
	  and orig_files())
	* improve handling of filenames that are invalid on windows
	* support 'implied_port' in DHT announce_peer
	* don't use pool allocator for disk blocks (cache may now return pages
	  to the kernel)

0.16.9 release

	* fix long filename truncation on windows
	* distinguish file open mode when checking files and downloading/seeding
	  with bittorrent. updates storage interface
	* improve file_storage::map_file when dealing with invalid input
	* improve handling of invalid utf-8 sequences in strings in torrent files
	* handle more cases of broken .torrent files
	* fix bug filename collision resolver
	* fix bug in filename utf-8 verification
	* make need_save_resume() a bit more robust
	* fixed sparse flag manipulation on windows
	* fixed streaming piece picking issue

0.16.8 release

	* make rename_file create missing directories for new filename
	* added missing python function: parse_magnet_uri
	* fix alerts.all_categories in python binding
	* fix torrent-abort issue which would cancel name lookups of other torrents
	* make torrent file parser reject invalid path elements earlier
	* fixed piece picker bug when using pad-files
	* fix read-piece response for cancelled deadline-pieces
	* fixed file priority vector-overrun
	* fix potential packet allocation alignment issue in utp
	* make 'close_redudnant_connections' cover more cases
	* set_piece_deadline() also unfilters the piece (if its priority is 0)
	* add work-around for bug in windows vista and earlier in
	  GetOverlappedResult
	* fix traversal algorithm leak in DHT
	* fix string encoding conversions on windows
	* take torrent_handle::query_pieces into account in torrent_handle::statue()
	* honor trackers responding with 410
	* fixed merkle tree torrent creation bug
	* fixed crash with empty url-lists in torrent files
	* added missing max_connections() function to python bindings

0.16.7 release

	* fix string encoding in error messages
	* handle error in read_piece and set_piece_deadline when torrent is removed
	* DHT performance improvement
	* attempt to handle ERROR_CANT_WAIT disk error on windows
	* improve peers exchanged over PEX
	* fixed rare crash in ut_metadata extension
	* fixed files checking issue
	* added missing pop_alerts() to python bindings
	* fixed typos in configure script, inversing some feature-enable/disable flags
	* added missing flag_update_subscribe to python bindings
	* active_dht_limit, active_tracker_limit and active_lsd_limit now
	  interpret -1 as infinite

0.16.6 release

	* fixed verbose log error for NAT holepunching
	* fix a bunch of typos in python bindings
	* make get_settings available in the python binding regardless of
	  deprecated functions
	* fix typo in python settings binding
	* fix possible dangling pointer use in peer list
	* fix support for storing arbitrary data in the DHT
	* fixed bug in uTP packet circle buffer
	* fix potential crash when using torrent_handle::add_piece
	* added missing add_torrent_alert to python binding

0.16.5 release

	* udp socket refcounter fix
	* added missing async_add_torrent to python bindings
	* raised the limit for bottled http downloads to 2 MiB
	* add support for magnet links and URLs in python example client
	* fixed typo in python bindings' add_torrent_params
	* introduce a way to add built-in plugins from python
	* consistently disconnect the same peer when two peers simultaneously connect
	* fix local endpoint queries for uTP connections
	* small optimization to local peer discovery to ignore our own broadcasts
	* try harder to bind the udp socket (uTP, DHT, UDP-trackers, LSD) to the
	  same port as TCP
	* relax file timestamp requirements for accepting resume data
	* fix performance issue in web seed downloader (coalescing of blocks
	  sometimes wouldn't work)
	* web seed fixes (better support for torrents without trailing / in
	  web seeds)
	* fix some issues with SSL over uTP connections
	* fix UDP trackers trying all endpoints behind the hostname

0.16.4 release

	* raise the default number of torrents allowed to announce to trackers
	  to 1600
	* improve uTP slow start behavior
	* fixed UDP socket error causing it to fail on Win7
	* update use of boost.system to not use deprecated functions
	* fix GIL issue in python bindings. Deprecated extension support in python
	* fixed bug where setting upload slots to -1 would not mean infinite
	* extend the UDP tracker protocol to include the request string from the
	  tracker URL
	* fix mingw build for linux crosscompiler

0.16.3 release

	* fix python binding backwards compatibility in replace_trackers
	* fix possible starvation in metadata extension
	* fix crash when creating torrents and optimizing file order with pad files
	* disable support for large MTUs in uTP until it is more reliable
	* expose post_torrent_updates and state_update_alert to python bindings
	* fix incorrect SSL error messages
	* fix windows build of shared library with openssl
	* fix race condition causing shutdown hang

0.16.2 release

	* fix permissions issue on linux with noatime enabled for non-owned files
	* use random peer IDs in anonymous mode
	* fix move_storage bugs
	* fix unnecessary dependency on boost.date_time when building boost.asio as separate compilation
	* always use SO_REUSEADDR and deprecate the flag to turn it on
	* add python bindings for SSL support
	* minor uTP tweaks
	* fix end-game mode issue when some files are selected to not be downloaded
	* improve uTP slow start
	* make uTP less aggressive resetting cwnd when idle

0.16.1 release

	* fixed crash when providing corrupt resume data
	* fixed support for boost-1.44
	* fixed reversed semantics of queue_up() and queue_down()
	* added missing functions to python bindings (file_priority(), set_dht_settings())
	* fixed low_prio_disk support on linux
	* fixed time critical piece accounting in the request queue
	* fixed semantics of rate_limit_utp to also ignore per-torrent limits
	* fixed piece sorting bug of deadline pieces
	* fixed python binding build on Mac OS and BSD
	* fixed UNC path normalization (on windows, unless UNC paths are disabled)
	* fixed possible crash when enabling multiple connections per IP
	* fixed typo in win vista specific code, breaking the build
	* change default of rate_limit_utp to true
	* fixed DLL export issue on windows (when building a shared library linking statically against boost)
	* fixed FreeBSD build
	* fixed web seed performance issue with pieces > 1 MiB
	* fixed unchoke logic when using web seeds
	* fixed compatibility with older versions of boost (down to boost 1.40)

0.16 release

	* support torrents with more than 262000 pieces
	* make tracker back-off configurable
	* don't restart the swarm after downloading metadata from magnet links
	* lower the default tracker retry intervals
	* support banning web seeds sending corrupt data
	* don't let hung outgoing connection attempts block incoming connections
	* improve SSL torrent support by using SNI and a single SSL listen socket
	* improved peer exchange performance by sharing incoming connections which advertize listen port 
	* deprecate set_ratio(), and per-peer rate limits
	* add web seed support for torrents with pad files
	* introduced a more scalable API for torrent status updates (post_torrent_updates()) and updated client_test to use it
	* updated the API to add_torrent_params turning all bools into flags of a flags field
	* added async_add_torrent() function to significantly improve performance when
	  adding many torrents
	* change peer_states to be a bitmask (bw_limit, bw_network, bw_disk)
	* changed semantics of send_buffer_watermark_factor to be specified as a percentage
	* add incoming_connection_alert for logging all successful incoming connections
	* feature to encrypt peer connections with a secret AES-256 key stored in .torrent file
	* deprecated compact storage allocation
	* close files in separate thread on systems where close() may block (Mac OS X for instance)
	* don't create all directories up front when adding torrents
	* support DHT scrape
	* added support for fadvise/F_RDADVISE for improved disk read performance
	* introduced pop_alerts() which pops the entire alert queue in a single call
	* support saving metadata in resume file, enable it by default for magnet links
	* support for receiving multi announce messages for local peer discovery
	* added session::listen_no_system_port flag to prevent libtorrent from ever binding the listen socket to port 0
	* added option to not recheck on missing or incomplete resume data
	* extended stats logging with statistics=on builds
	* added new session functions to more efficiently query torrent status
	* added alerts for added and removed torrents
	* expanded plugin interface to support session wide states
	* made the metadata block requesting algorithm more robust against hash check failures
	* support a separate option to use proxies for peers or not
	* pausing the session now also pauses checking torrents
	* moved alert queue size limit into session_settings
	* added support for DHT rss feeds (storing only)
	* added support for RSS feeds
	* fixed up some edge cases in DHT routing table and improved unit test of it
	* added error category and error codes for HTTP errors
	* made the DHT implementation slightly more robust against routing table poisoning and node ID spoofing
	* support chunked encoding in http downloads (http_connection)
	* support adding torrents by url to the .torrent file
	* support CDATA tags in xml parser
	* use a python python dictionary for settings instead of session_settings object (in python bindings)
	* optimized metadata transfer (magnet link) startup time (shaved off about 1 second)
	* optimized swarm startup time (shaved off about 1 second)
	* support DHT name lookup
	* optimized memory usage of torrent_info and file_storage, forcing some API changes
	  around file_storage and file_entry
	* support trackerid tracker extension
	* graceful peer disconnect mode which finishes transactions before disconnecting peers
	* support chunked encoding for web seeds
	* uTP protocol support
	* resistance towards certain flood attacks
	* support chunked encoding for web seeds (only for BEP 19, web seeds)
	* optimized session startup time
	* support SSL for web seeds, through all proxies
	* support extending web seeds with custom authorization and extra headers
	* settings that are not changed from the default values are not saved
	  in the session state
	* made seeding choking algorithm configurable
	* deprecated setters for max connections, max half-open, upload and download
	  rates and unchoke slots. These are now set through session_settings
	* added functions to query an individual peer's upload and download limit
	* full support for BEP 21 (event=paused)
	* added share-mode feature for improving share ratios
	* merged all proxy settings into a single one
	* improved SOCKS5 support by proxying hostname lookups
	* improved support for multi-homed clients
	* added feature to not count downloaded bytes from web seeds in stats
	* added alert for incoming local service discovery messages
	* added option to set file priorities when adding torrents
	* removed the session mutex for improved performance
	* added upload and download activity timer stats for torrents
	* made the reuse-address flag configurable on the listen socket
	* moved UDP trackers over to use a single socket
	* added feature to make asserts log to a file instead of breaking the process
	  (production asserts)
	* optimized disk I/O cache clearing
	* added feature to ask a torrent if it needs to save its resume data or not
	* added setting to ignore file modification time when loading resume files
	* support more fine-grained torrent states between which peer sources it
	  announces to
	* supports calculating sha1 file-hashes when creating torrents
	* made the send_buffer_watermark performance warning more meaningful
	* supports complete_ago extension
	* dropped zlib as a dependency and builds using puff.c instead
	* made the default cache size depend on available physical RAM
	* added flags to torrent::status() that can filter which values are calculated
	* support 'explicit read cache' which keeps a specific set of pieces
	  in the read cache, without implicitly caching other pieces
	* support sending suggest messages based on what's in the read cache
	* clear sparse flag on files that complete on windows
	* support retry-after header for web seeds
	* replaced boost.filesystem with custom functions
	* replaced dependency on boost.thread by asio's internal thread primitives
	* added support for i2p torrents
	* cleaned up usage of MAX_PATH and related macros
	* made it possible to build libtorrent without RTTI support
	* added support to build with libgcrypt and a shipped version of libtommath
	* optimized DHT routing table memory usage
	* optimized disk cache to work with large caches
	* support variable number of optimistic unchoke slots and to dynamically
	  adjust based on the total number of unchoke slots
	* support for BitTyrant choker algorithm
	* support for automatically start torrents when they receive an
	  incoming connection
	* added more detailed instrumentation of the disk I/O thread

0.15.11 release

	* fixed web seed bug, sometimes causing infinite loops
	* fixed race condition when setting session_settings immediately after creating session
	* give up immediately when failing to open a listen socket (report the actual error)
	* restored ABI compatibility with 0.15.9
	* added missing python bindings for create_torrent and torrent_info

0.15.10 release

	* fix 'parameter incorrect' issue when using unbuffered IO on windows
	* fixed UDP socket error handling on windows
	* fixed peer_tos (type of service) setting
	* fixed crash when loading resume file with more files than the torrent in it
	* fix invalid-parameter error on windows when disabling filesystem disk cache
	* fix connection queue issue causing shutdown delays
	* fixed mingw build
	* fix overflow bug in progress_ppm field
	* don't filter local peers received from a non-local tracker
	* fix python deadlock when using python extensions
	* fixed small memory leak in DHT

0.15.9 release

	* added some functions missing from the python binding
	* fixed rare piece picker bug
	* fixed invalid torrent_status::finished_time
	* fixed bugs in dont-have and upload-only extension messages
	* don't open files in random-access mode (speeds up hashing)

0.15.8 release

	* allow NULL to be passed to create_torrent::set_comment and create_torrent::set_creator
	* fix UPnP issue for routers with multiple PPPoE connections
	* fix issue where event=stopped announces wouldn't be sent when closing session
	* fix possible hang in file::readv() on windows
	* fix CPU busy loop issue in tracker announce logic
	* honor IOV_MAX when using writev and readv
	* don't post 'operation aborted' UDP errors when changing listen port
	* fix tracker retry logic, where in some configurations the next tier would not be tried
	* fixed bug in http seeding logic (introduced in 0.15.7)
	* add support for dont-have extension message
	* fix for set_piece_deadline
	* add reset_piece_deadline function
	* fix merkle tree torrent assert

0.15.7 release

	* exposed set_peer_id to python binding
	* improve support for merkle tree torrent creation
	* exposed comparison operators on torrent_handle to python
	* exposed alert error_codes to python
	* fixed bug in announce_entry::next_announce_in and min_announce_in
	* fixed sign issue in set_alert_mask signature
	* fixed unaligned disk access for unbuffered I/O in windows
	* support torrents whose name is empty
	* fixed connection limit to take web seeds into account as well
	* fixed bug when receiving a have message before having the metadata
	* fixed python bindings build with disabled DHT support
	* fixed BSD file allocation issue
	* fixed bug in session::delete_files option to remove_torrent

0.15.6 release

	* fixed crash in udp trackers when using SOCKS5 proxy
	* fixed reconnect delay when leaving upload only mode
	* fixed default values being set incorrectly in add_torrent_params through add_magnet_uri in python bindings
	* implemented unaligned write (for unbuffered I/O)
	* fixed broadcast_lsd option
	* fixed udp-socket race condition when using a proxy
	* end-game mode optimizations
	* fixed bug in udp_socket causing it to issue two simultaneous async. read operations
	* fixed mingw build
	* fixed minor bug in metadata block requester (for magnet links)
	* fixed race condition in iconv string converter
	* fixed error handling in torrent_info constructor
	* fixed bug in torrent_info::remap_files
	* fix python binding for wait_for_alert
	* only apply privileged port filter to DHT-only peers

0.15.5 release

	* support DHT extension to report external IPs
	* fixed rare crash in http_connection's error handling
	* avoid connecting to peers listening on ports < 1024
	* optimized piece picking to not cause busy loops in some end-game modes
	* fixed python bindings for tcp::endpoint
	* fixed edge case of pad file support
	* limit number of torrents tracked by DHT
	* fixed bug when allow_multiple_connections_per_ip was enabled
	* potential WOW64 fix for unbuffered I/O (windows)
	* expose set_alert_queue_size_limit to python binding
	* support dht nodes in magnet links
	* support 100 Continue HTTP responses
	* changed default choker behavior to use 8 unchoke slots (instead of being rate based)
	* fixed error reporting issue in disk I/O thread
	* fixed file allocation issues on linux
	* fixed filename encoding and decoding issue on platforms using iconv
	* reports redundant downloads to tracker, fixed downloaded calculation to
	  be more stable when not including redundant. Improved redundant data accounting
	  to be more accurate
	* fixed bugs in http seed connection and added unit test for it
	* fixed error reporting when fallocate fails
	* deprecate support for separate proxies for separate kinds of connections

0.15.4 release

	* fixed piece picker issue triggered by hash failure and timed out requests to the piece
	* fixed optimistic unchoke issue when setting per torrent unchoke limits
	* fixed UPnP shutdown issue
	* fixed UPnP DeletePortmapping issue
	* fixed NAT-PMP issue when adding the same mapping multiple times
	* no peers from tracker when stopping is no longer an error
	* improved web seed retry behavior
	* fixed announce issue

0.15.3 release

	* fixed announce bug where event=completed would not be sent if it violated the
	  min-announce of the tracker
	* fixed limitation in rate limiter
	* fixed build error with boost 1.44

0.15.2 release

	* updated compiler to msvc 2008 for python binding
	* restored default fail_limit to unlimited on all trackers
	* fixed rate limit bug for DHT
	* fixed SOCKS5 bug for routing UDP packets
	* fixed bug on windows when verifying resume data for a torrent where
	  one of its directories had been removed
	* fixed race condition in peer-list with DHT
	* fix force-reannounce and tracker retry issue

0.15.1 release

	* fixed rare crash when purging the peer list
	* fixed race condition around m_abort in session_impl
	* fixed bug in web_peer_connection which could cause a hang when downloading
	  from web servers
	* fixed bug in metadata extensions combined with encryption
	* refactored socket reading code to not use async. operations unnecessarily
	* some timer optimizations
	* removed the reuse-address flag on the listen socket
	* fixed bug where local peer discovery and DHT wouldn't be announced to without trackers
	* fixed bug in bdecoder when decoding invalid messages
	* added build warning when building with UNICODE but the standard library
	  doesn't provide std::wstring
	* fixed add_node python binding
	* fixed issue where trackers wouldn't tried immediately when the previous one failed
	* fixed synchronization issue between download queue and piece picker
	* fixed bug in udp tracker scrape response parsing
	* fixed bug in the disk thread that could get triggered under heavy load
	* fixed bug in add_piece() that would trigger asserts
	* fixed vs 2010 build
	* recognizes more clients in identify_client()
	* fixed bug where trackers wouldn't be retried if they failed
	* slight performance fix in disk elevator algorithm
	* fixed potential issue where a piece could be checked twice
	* fixed build issue on windows related to GetCompressedSize()
	* fixed deadlock when starting torrents with certain invalid tracker URLs
	* fixed iterator bug in disk I/O thread
	* fixed FIEMAP support on linux
	* fixed strict aliasing warning on gcc
	* fixed inconsistency when creating torrents with symlinks
	* properly detect windows version to initialize half-open connection limit
	* fixed bug in url encoder where $ would not be encoded

0.15 release

	* introduced a session state save mechanism. load_state() and save_state().
	  this saves all session settings and state (except torrents)
	* deprecated dht_state functions and merged it with the session state
	* added support for multiple trackers in magnet links
	* added support for explicitly flushing the disk cache
	* added torrent priority to affect bandwidth allocation for its peers
	* reduced the number of floating point operations (to better support
	  systems without FPU)
	* added new alert when individual files complete
	* added support for storing symbolic links in .torrent files
	* added support for uTorrent interpretation of multi-tracker torrents
	* handle torrents with duplicate filenames
	* piece timeouts are adjusted to download rate limits
	* encodes urls in torrent files that needs to be encoded
	* fixed not passing &supportcrypto=1 when encryption is disabled
	* introduced an upload mode, which torrents are switched into when
	  it hits a disk write error, instead of stopping the torrent.
	  this lets libtorrent keep uploading the parts it has when it
	  encounters a disk-full error for instance
	* improved disk error handling and expanded use of error_code in
	  error reporting. added a bandwidth state, bw_disk, when waiting
	  for the disk io thread to catch up writing buffers
	* improved read cache memory efficiency
	* added another cache flush algorithm to write the largest
	  contiguous blocks instead of the least recently used
	* introduced a mechanism to be lighter on the disk when checking torrents
	* applied temporary memory storage optimization to when checking
	  a torrent as well
	* removed hash_for_slot() from storage_interface. It is now implemented
	  by using the readv() function from the storage implementation
	* improved IPv6 support by announcing twice when necessary
	* added feature to set a separate global rate limit for local peers
	* added preset settings for low memory environments and seed machines
	  min_memory_usage() and high_performance_seeder()
	* optimized overall memory usage for DHT nodes and requests, peer
	  entries and disk buffers
	* change in API for block_info in partial_piece_info, instead of
	  accessing 'peer', call 'peer()'
	* added support for fully automatic unchoker (no need to specify
	  number of upload slots). This is on by default
	* added support for changing socket buffer sizes through
	  session_settings
	* added support for merkle hash tree torrents (.merkle.torrent)
	* added 'seed mode', which assumes that all files are complete
	  and checks hashes lazily, as blocks are requested
	* added new extension for file attributes (executable and hidden)
	* added support for unbuffered I/O for aligned files
	* added workaround for sparse file issue on Windows Vista
	* added new lt_trackers extension to exchange trackers between
	  peers
	* added support for BEP 17 http seeds
	* added read_piece() to read pieces from torrent storage
	* added option for udp tracker preference
	* added super seeding
	* added add_piece() function to inject data from external sources
	* add_tracker() function added to torrent_handle
	* if there is no working tracker, current_tracker is the
	  tracker that is currently being tried
	* torrents that are checking can now be paused, which will
	  pause the checking
	* introduced another torrent state, checking_resume_data, which
	  the torrent is in when it's first added, and is comparing
	  the files on disk with the resume data
	* DHT bandwidth usage optimizations
	* rate limited DHT send socket
	* tracker connections are now also subject to IP filtering
	* improved optimistic unchoke logic
	* added monitoring of the DHT lookups
	* added bandwidth reports for estimated TCP/IP overhead and DHT
	* includes DHT traffic in the rate limiter
	* added support for bitcomet padding files
	* improved support for sparse files on windows
	* added ability to give seeding torrents preference to active slots
	* added torrent_status::finished_time
	* automatically caps files and connections by default to rlimit
	* added session::is_dht_running() function
	* added torrent_handle::force_dht_announce()
	* added torrent_info::remap_files()
	* support min_interval tracker extension
	* added session saving and loading functions
	* added support for min-interval in tracker responses
	* only keeps one outstanding duplicate request per peer
	  reduces waste download, specifically when streaming
	* added support for storing per-peer rate limits across reconnects
	* improved fallocate support
	* fixed magnet link issue when using resume data
	* support disk I/O priority settings
	* added info_hash to torrent_deleted_alert
	* improved LSD performance and made the interval configurable
	* improved UDP tracker support by caching connect tokens
	* fast piece optimization

release 0.14.10

	* fixed udp tracker race condition
	* added support for torrents with odd piece sizes
	* fixed issue with disk read cache not being cleared when removing torrents
	* made the DHT socket bind to the same interface as the session
	* fixed issue where an http proxy would not be used on redirects
	* Solaris build fixes
	* disabled buggy disconnect_peers feature

release 0.14.9

	* disabled feature to drop requests after having been skipped too many times
	* fixed range request bug for files larger than 2 GB in web seeds
	* don't crash when trying to create torrents with 0 files
	* fixed big_number __init__ in python bindings
	* fixed optimistic unchoke timer
	* fixed bug where torrents with incorrectly formatted web seed URLs would be
	  connected multiple times
	* fixed MinGW support
	* fixed DHT bootstrapping issue
	* fixed UDP over SOCKS5 issue
	* added support for "corrupt" tracker announce
	* made end-game mode less aggressive

release 0.14.8

	* ignore unkown metadata messages
	* fixed typo that would sometimes prevent queued torrents to be checked
	* fixed bug in auto-manager where active_downloads and active_seeds would
	  sometimes be used incorrectly
	* force_recheck() no longer crashes on torrents with no metadata
	* fixed broadcast socket regression from 0.14.7
	* fixed hang in NATPMP when shut down while waiting for a response
	* fixed some more error handling in bdecode

release 0.14.7

	* fixed deadlock in natpmp
	* resume data alerts are always posted, regardless of alert mask
	* added wait_for_alert to python binding
	* improved invalid filename character replacement
	* improved forward compatibility in DHT
	* added set_piece_hashes that takes a callback to the python binding
	* fixed division by zero in get_peer_info()
	* fixed bug where pieces may have been requested before the metadata
	  was received
	* fixed incorrect error when deleting files from a torrent where
	  not all files have been created
	* announces torrents immediately to the DHT when it's started
	* fixed bug in add_files that would fail to recurse if the path
	  ended with a /
	* fixed bug in error handling when parsing torrent files
	* fixed file checking bug when renaming a file before checking the torrent
	* fixed race conditon when receiving metadata from swarm
	* fixed assert in ut_metadata plugin
	* back-ported some fixes for building with no exceptions
	* fixed create_torrent when passing in a path ending with /
	* fixed move_storage when source doesn't exist
	* fixed DHT state save bug for node-id
	* fixed typo in python binding session_status struct
	* broadcast sockets now join every network interface (used for UPnP and
	  local peer discovery)

release 0.14.6

	* various missing include fixes to be buildable with boost 1.40
	* added missing functions to python binding related to torrent creation
	* fixed to add filename on web seed urls that lack it
	* fixed BOOST_ASIO_HASH_MAP_BUCKETS define for boost 1.39
	* fixed checking of fast and suggest messages when used with magnet links
	* fixed bug where web seeds would not disconnect if being resolved when
	  the torrent was paused
	* fixed download piece performance bug in piece picker
	* fixed bug in connect candidate counter
	* replaces invalid filename characters with .
	* added --with-libgeoip option to configure script to allow building and
	  linking against system wide library
	* fixed potential pure virtual function call in extensions on shutdown
	* fixed disk buffer leak in smart_ban extension

release 0.14.5

	* fixed bug when handling malformed webseed urls and an http proxy
	* fixed bug when setting unlimited upload or download rates for torrents
	* fix to make torrent_status::list_peers more accurate.
	* fixed memory leak in disk io thread when not using the cache
	* fixed bug in connect candidate counter
	* allow 0 upload slots
	* fixed bug in rename_file(). The new name would not always be saved in
	  the resume data
	* fixed resume data compatibility with 0.13
	* fixed rare piece-picker bug
	* fixed bug where one allowed-fast message would be sent even when
	  disabled
	* fixed race condition in UPnP which could lead to crash
	* fixed inversed seed_time ratio logic
	* added get_ip_filter() to session

release 0.14.4

	* connect candidate calculation fix
	* tightened up disk cache memory usage
	* fixed magnet link parser to accept hex-encoded info-hashes
	* fixed inverted logic when picking which peers to connect to
	  (should mean a slight performance improvement)
	* fixed a bug where a failed rename_file() would leave the storage
	  in an error state which would pause the torrent
	* fixed case when move_storage() would fail. Added a new alert
	  to be posted when it does
	* fixed crash bug when shutting down while checking a torrent
	* fixed handling of web seed urls that didn't end with a
	  slash for multi-file torrents
	* lowered the default connection speed to 10 connection attempts
	  per second
	* optimized memory usage when checking files fails
	* fixed bug when checking a torrent twice
	* improved handling of out-of-memory conditions in disk I/O thread
	* fixed bug when force-checking a torrent with partial pieces
	* fixed memory leak in disk cache
	* fixed torrent file path vulnerability
	* fixed upnp
	* fixed bug when dealing with clients that drop requests (i.e. BitComet)
	  fixes assert as well

release 0.14.3

	* added python binding for create_torrent
	* fixed boost-1.38 build
	* fixed bug where web seeds would be connected before the files
	  were checked
	* fixed filename bug when using wide characters
	* fixed rare crash in peer banning code
	* fixed potential HTTP compatibility issue
	* fixed UPnP crash
	* fixed UPnP issue where the control url contained the base url
	* fixed a replace_trackers bug
	* fixed bug where the DHT port mapping would not be removed when
	  changing DHT port
	* fixed move_storage bug when files were renamed to be moved out
	  of the root directory
	* added error handling for set_piece_hashes
	* fixed missing include in enum_if.cpp
	* fixed dual IP stack issue
	* fixed issue where renamed files were sometimes not saved in resume data
	* accepts tracker responses with no 'peers' field, as long as 'peers6'
	  is present
	* fixed CIDR-distance calculation in the precense of IPv6 peers
	* save partial resume data for torrents that are queued for checking
	  or checking, to maintain stats and renamed files
	* Don't try IPv6 on windows if it's not installed
	* move_storage fix
	* fixed potential crash on shutdown
	* fixed leaking exception from bdecode on malformed input
	* fixed bug where connection would hang when receiving a keepalive
	* fixed bug where an asio exception could be thrown when resolving
	  peer countries
	* fixed crash when shutting down while checking a torrent
	* fixed potential crash in connection_queue when a peer_connection
	  fail to open its socket

release 0.14.2

	* added missing functions to the python bindings torrent_info::map_file,
	  torrent_info::map_block and torrent_info::file_at_offset.
	* removed support for boost-1.33 and earlier (probably didn't work)
	* fixed potential freezes issues at shutdown
	* improved error message for python setup script
	* fixed bug when torrent file included announce-list, but no valid
	  tracker urls
	* fixed bug where the files requested from web seeds would be the
	  renamed file names instead of the original file names in the torrent.
	* documentation fix of queing section
	* fixed potential issue in udp_socket (affected udp tracker support)
	* made name, comment and created by also be subject to utf-8 error
	  correction (filenames already were)
	* fixed dead-lock when settings DHT proxy
	* added missing export directives to lazy_entry
	* fixed disk cache expiry settings bug (if changed, it would be set
	  to the cache size)
	* fixed bug in http_connection when binding to a particular IP
	* fixed typo in python binding (torrent_handle::piece_prioritize should
	  be torrent_handle::piece_priorities)
	* fixed race condition when saving DHT state
	* fixed bugs related to lexical_cast being locale dependent
	* added support for SunPro C++ compiler
	* fixed bug where messeges sometimes could be encrypted in the
	  wrong order, for encrypted connections.
	* fixed race condition where torrents could get stuck waiting to
	  get checked
	* fixed mapped files bug where it wouldn't be properly restored
	  from resume data properly
	* removed locale dependency in xml parser (caused asserts on windows)
	* fixed bug when talking to https 1.0 servers
	* fixed UPnP bug that could cause stack overflow

release 0.14.1

	* added converter for python unicode strings to utf-8 paths
	* fixed bug in http downloader where the host field did not
	  include the port number
	* fixed headers to not depend on NDEBUG, which would prohibit
	  linking a release build of libtorrent against a debug application
	* fixed bug in disk I/O thread that would make the thread
	  sometimes quit when an error occurred
	* fixed DHT bug
	* fixed potential shutdown crash in disk_io_thread
	* fixed usage of deprecated boost.filsystem functions
	* fixed http_connection unit test
	* fixed bug in DHT when a DHT state was loaded
	* made rate limiter change in 0.14 optional (to take estimated
	  TCP/IP overhead into account)
	* made the python plugin buildable through the makefile
	* fixed UPnP bug when url base ended with a slash and
	  path started with a slash
	* fixed various potentially leaking exceptions
	* fixed problem with removing torrents that are checking
	* fixed documentation bug regarding save_resume_data()
	* added missing documentation on torrent creation
	* fixed bugs in python client examples
	* fixed missing dependency in package-config file
	* fixed shared geoip linking in Jamfile
	* fixed python bindings build on windows and made it possible
	  to generate a windows installer
	* fixed bug in NAT-PMP implementation

release 0.14

	* deprecated add_torrent() in favor of a new add_torrent()
	  that takes a struct with parameters instead. Torrents
	  are paused and auto managed by default.
	* removed 'connecting_to_tracker' torrent state. This changes
	  the enum values for the other states.
	* Improved seeding and choking behavior.
	* Fixed rare buffer overrun bug when calling get_download_queue
	* Fixed rare bug where torrent could be put back into downloading
	  state even though it was finished, after checking files.
	* Fixed rename_file to work before the file on disk has been
	  created.
	* Fixed bug in tracker connections in case of errors caused
	  in the connection constructor.
	* Updated alert system to be filtered by category instead of
	  severity level. Alerts can generate a message through
	  alert::message().
	* Session constructor will now start dht, upnp, natpmp, lsd by
	  default. Flags can be passed in to the constructor to not
	  do this, if these features are to be enabled and disabled
	  at a later point.
	* Removed 'connecting_to_tracker' torrent state
	* Fix bug where FAST pieces were cancelled on choke
	* Fixed problems with restoring piece states when hash failed.
	* Minimum peer reconnect time fix. Peers with no failures would
	  reconnect immediately.
	* Improved web seed error handling
	* DHT announce fixes and off-by-one loop fix
	* Fixed UPnP xml parse bug where it would ignore the port number
	  for the control url.
	* Fixed bug in torrent writer where the private flag was added
	  outside of the info dictionary
	* Made the torrent file parser less strict of what goes in the
	  announce-list entry
	* Fixed type overflow bug where some statistics was incorrectly
	  reported for file larger than 2 GB
	* boost-1.35 support
	* Fixed bug in statistics from web server peers where it sometimes
	  could report too many bytes downloaded.
	* Fixed bug where statistics from the last second was lost when
	  disconnecting a peer.
	* receive buffer optimizations (memcpy savings and memory savings)
	* Support for specifying the TOS byte for peer traffic.
	* Basic support for queueing of torrents.
	* Better bias to give connections to downloading torrents
	  with fewer peers.
	* Optimized resource usage (removed the checking thread)
	* Support to bind outgoing connections to specific ports
	* Disk cache support.
	* New, more memory efficient, piece picker with sequential download
	  support (instead of the more complicated sequential download threshold).
	* Auto Upload slots. Automtically opens up more slots if
	  upload limit is not met.
	* Improved NAT-PMP support by querying the default gateway
	* Improved UPnP support by ignoring routers not on the clients subnet.

release 0.13
	
	* Added scrape support
	* Added add_extension() to torrent_handle. Can instantiate
	  extensions for torrents while downloading
	* Added support for remove_torrent to delete the files as well
	* Fixed issue with failing async_accept on windows
	* DHT improvements, proper error messages are now returned when
	  nodes sends bad packets
	* Optimized the country table used to resolve country of peers
	* Copying optimization for sending data. Data is no longer copied from
	  the disk I/O buffer to the send buffer.
	* Buffer optimization to use a raw buffer instead of std::vector<char>
	* Improved file storage to use sparse files
	* Updated python bindings
	* Added more clients to the identifiable clients list.
	* Torrents can now be started in paused state (to better support queuing)
	* Improved IPv6 support (support for IPv6 extension to trackers and
	  listens on both IPv6 and IPv4 interfaces).
	* Improved asserts used. Generates a stacktrace on linux
	* Piece picker optimizations and improvements
	* Improved unchoker, connection limit and rate limiter
	* Support for FAST extension
	* Fixed invalid calculation in DHT node distance
	* Fixed bug in URL parser that failed to parse IPv6 addresses
	* added peer download rate approximation
	* added port filter for outgoing connection (to prevent
	  triggering firewalls)
	* made most parameters configurable via session_settings
	* added encryption support
	* added parole mode for peers whose data fails the hash check.
	* optimized heap usage in piece-picker and web seed downloader.
	* fixed bug in DHT where older write tokens weren't accepted.
	* added support for sparse files.
	* introduced speed categories for peers and pieces, to separate
	  slow and fast peers.
	* added a half-open tcp connection limit that takes all connections
	  in to account, not just peer connections.
	* added alerts for filtered IPs.
	* added support for SOCKS4 and 5 proxies and HTTP CONNECT proxies.
	* fixed proper distributed copies calculation.
	* added option to use openssl for sha-1 calculations.
	* optimized the piece picker in the case where a peer is a seed.
	* added support for local peer discovery
	* removed the dependency on the compiled boost.date_time library
	* deprecated torrent_info::print()
	* added UPnP support
	* fixed problem where peer interested flags were not updated correctly
	  when pieces were filtered
	* improvements to ut_pex messages, including support for seed flag
	* prioritizes upload bandwidth to peers that might send back data
	* the following functions have been deprecated:
	  	void torrent_handle::filter_piece(int index, bool filter) const;
	  	void torrent_handle::filter_pieces(std::vector<bool> const& pieces) const;
	  	bool torrent_handle::is_piece_filtered(int index) const;
	  	std::vector<bool> torrent_handle::filtered_pieces() const;
	  	void torrent_handle::filter_files(std::vector<bool> const& files) const;
	  
	  instead, use the piece_priority functions.
	  
	* added support for NAT-PMP
	* added support for piece priorities. Piece filtering is now set as
	  a priority
	* Fixed crash when last piece was smaller than one block and reading
	  fastresume data for that piece
	* Makefiles should do a better job detecting boost
	* Fixed crash when all tracker urls are removed
	* Log files can now be created at user supplied path
	* Log files failing to create is no longer fatal
	* Fixed dead-lock in torrent_handle
	* Made it build with boost 1.34 on windows
	* Fixed bug in URL parser that failed to parse IPv6 addresses
	* Fixed bug in DHT, related to IPv6 nodes
	* DHT accepts transaction IDs that have garbage appended to them
	* DHT logs messages that it fails to decode

release 0.12

	* fixes to make the DHT more compatible
	* http seed improvements including error reporting and url encoding issues.
	* fixed bug where directories would be left behind when moving storage
	  in some cases.
	* fixed crashing bug when restarting or stopping the DHT.
	* added python binding, using boost.python
	* improved character conversion on windows when strings are not utf-8.
	* metadata extension now respects the private flag in the torrent.
	* made the DHT to only be used as a fallback to trackers by default.
	* added support for HTTP redirection support for web seeds.
	* fixed race condition when accessing a torrent that was checking its
	  fast resume data.
	* fixed a bug in the DHT which could be triggered if the network was
	  dropped or extremely rare cases.
	* if the download rate is limited, web seeds will now only use left-over
	  bandwidth after all bt peers have used up as much bandwidth as they can.
	* added the possibility to have libtorrent resolve the countries of
	  the peers in torrents.
	* improved the bandwidth limiter (it now implements a leaky bucket/node bucket).
	* improved the HTTP seed downloader to report accurate progress.
	* added more client peer-id signatures to be recognized.
	* added support for HTTP servers that skip the CR before the NL at line breaks.
	* fixed bug in the HTTP code that only accepted headers case sensitive.
	* fixed bug where one of the session constructors didn't initialize boost.filesystem. 
	* fixed bug when the initial checking of a torrent fails with an exception.
	* fixed bug in DHT code which would send incorrect announce messages.
	* fixed bug where the http header parser was case sensitive to the header
	  names.
	* Implemented an optmization which frees the piece_picker once a torrent
	  turns into a seed.
	* Added support for uT peer exchange extension, implemented by Massaroddel.
	* Modified the quota management to offer better bandwidth balancing
	  between peers.
	* logging now supports multiple sessions (different sessions now log
	  to different directories).
	* fixed random number generator seed problem, generating the same
	  peer-id for sessions constructed the same second.
	* added an option to accept multiple connections from the same IP.
	* improved tracker logging.
	* moved the file_pool into session. The number of open files is now
	  limited per session.
	* fixed uninitialized private flag in torrent_info
	* fixed long standing issue with file.cpp on windows. Replaced the low level
	  io functions used on windows.
	* made it possible to associate a name with torrents without metadata.
	* improved http-downloading performance by requesting entire pieces via
	  http.
	* added plugin interface for extensions. And changed the interface for
	  enabling extensions.

release 0.11

	* added support for incorrectly encoded paths in torrent files
	  (assumes Latin-1 encoding and converts to UTF-8).
	* added support for destructing session objects asynchronously.
	* fixed bug with file_progress() with files = 0 bytes
	* fixed a race condition bug in udp_tracker_connection that could
	  cause a crash.
	* fixed bug occuring when increasing the sequenced download threshold
	  with max availability lower than previous threshold.
	* fixed an integer overflow bug occuring when built with gcc 4.1.x
	* fixed crasing bug when closing while checking a torrent
	* fixed bug causing a crash with a torrent with piece length 0
	* added an extension to the DHT network protocol to support the
	  exchange of nodes with IPv6 addresses.
	* modified the ip_filter api slightly to support IPv6
	* modified the api slightly to make sequenced download threshold
	  a per torrent-setting.
	* changed the address type to support IPv6
	* fixed bug in piece picker which would not behave as
	  expected with regard to sequenced download threshold.
	* fixed bug with file_progress() with files > 2 GB.
	* added --enable-examples option to configure script.
	* fixed problem with the resource distribution algorithm
	  (controlling e.g upload/download rates).
	* fixed incorrect asserts in storage related to torrents with
	  zero-sized files.
	* added support for trackerless torrents (with kademlia DHT).
	* support for torrents with the private flag set.
	* support for torrents containing bootstrap nodes for the
	  DHT network.
	* fixed problem with the configure script on FreeBSD.
	* limits the pipelining used on url-seeds.
	* fixed problem where the shutdown always would delay for
	  session_settings::stop_tracker_timeout seconds.
	* session::listen_on() won't reopen the socket in case the port and
	  interface is the same as the one currently in use.
	* added http proxy support for web seeds.
	* fixed problem where upload and download stats could become incorrect
	  in case of high cpu load.
	* added more clients to the identifiable list.
	* fixed fingerprint parser to cope with latest Mainline versions.

release 0.10

	* fixed a bug where the requested number of peers in a tracker request could
	  be too big.
	* fixed a bug where empty files were not created in full allocation mode.
	* fixed a bug in storage that would, in rare cases, fail to do a
	  complete check.
	* exposed more settings for tweaking parameters in the piece-picker,
	  downloader and uploader (http_settings replaced by session_settings).
	* tweaked default settings to improve high bandwidth transfers.
	* improved the piece picker performance and made it possible to download
	  popular pieces in sequence to improve disk performance.
	* added the possibility to control upload and download limits per peer.
	* fixed problem with re-requesting skipped pieces when peer was sending pieces
	  out of fifo-order.
	* added support for http seeding (the GetRight protocol)
	* renamed identifiers called 'id' in the public interface to support linking
	  with Objective.C++
	* changed the extensions protocol to use the new one, which is also
	  implemented by uTorrent.
	* factorized the peer_connection and added web_peer_connection which is
	  able to download from http-sources.
	* converted the network code to use asio (resulted in slight api changes
	  dealing with network addresses).
	* made libtorrent build in vc7 (patches from Allen Zhao)
	* fixed bug caused when binding outgoing connections to a non-local interface.
	* add_torrent() will now throw if called while the session object is
	  being closed.
	* added the ability to limit the number of simultaneous half-open
	  TCP connections. Flags in peer_info has been added.

release 0.9.1

	* made the session disable file name checks within the boost.filsystem library
	* fixed race condition in the sockets
	* strings that are invalid utf-8 strings are now decoded with the
	  local codepage on windows
	* added the ability to build libtorrent both as a shared library
	* client_test can now monitor a directory for torrent files and automatically
	  start and stop downloads while running
	* fixed problem with file_size() when building on windows with unicode support
	* added a new torrent state, allocating
	* added a new alert, metadata_failed_alert
	* changed the interface to session::add_torrent for some speed optimizations.
	* greatly improved the command line control of the example client_test.
	* fixed bug where upload rate limit was not being applied.
	* files that are being checked will no longer stall files that don't need
	  checking.
	* changed the way libtorrent identifies support for its excentions
	  to look for 'ext' at the end of the peer-id.
	* improved performance by adding a circle buffer for the send buffer.
	* fixed bugs in the http tracker connection when using an http proxy.
	* fixed problem with storage's file pool when creating torrents and then
	  starting to seed them.
	* hard limit on remote request queue and timeout on requests (a timeout
	  triggers rerequests). This makes libtorrent work much better with
	  "broken" clients like BitComet which may ignore requests.

Initial release 0.9

	* multitracker support
	* serves multiple torrents on a single port and a single thread
	* supports http proxies and proxy authentication
	* gzipped tracker-responses
	* block level piece picker
	* queues torrents for file check, instead of checking all of them in parallel
	* uses separate threads for checking files and for main downloader
	* upload and download rate limits
	* piece-wise, unordered, incremental file allocation
	* fast resume support
	* supports files > 2 gigabytes
	* supports the no_peer_id=1 extension
	* support for udp-tracker protocol
	* number of connections limit
	* delays sending have messages
	* can resume pieces downloaded in any order
	* adjusts the length of the request queue depending on download rate
	* supports compact=1
	* selective downloading
	* ip filter
<|MERGE_RESOLUTION|>--- conflicted
+++ resolved
@@ -1,14 +1,10 @@
-<<<<<<< HEAD
-	* add web_seed_name_lookup_retry_minutes to session_settings
-=======
-	* slightly improve proxy settings backwards compatibility
+  * slightly improve proxy settings backwards compatibility
 	* add function to get default settings
 	* updating super seeding would include the torrent in state_update_alert
 	* fix issue where num_seeds could be greater than num_peers in torrent_status
 	* finished non-seed torrents can also be in super-seeding mode
 	* fix issue related to unloading torrents
 	* fixed finished-time calculation
->>>>>>> 692759ba
 	* add missing min_memory_usage() and high_performance_seed() settings presets to python
 	* fix stat cache issue that sometimes would produce incorrect resume data
 	* storage optimization to peer classes
