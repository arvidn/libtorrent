<<<<<<< HEAD
	* fix issue related to unloading torrents
=======
	* fixed finished-time calculation
>>>>>>> b19cb7bd
	* add missing min_memory_usage() and high_performance_seed() settings presets to python
	* fix stat cache issue that sometimes would produce incorrect resume data
	* storage optimization to peer classes
	* fix torrent name in alerts of builds with deprecated functions
	* make torrent_info::is_valid() return false if torrent failed to load
	* fix per-torrent rate limits for >256 peer classes
	* don't load user_agent and peer_fingerprint from session_state
	* fix file rename issue with name prefix matching torrent name
	* fix division by zero when setting tick_interval > 1000
	* fix move_storage() to its own directory (would delete the files)
	* fix socks5 support for UDP
	* add setting urlseed_max_request_bytes to handle large web seed requests
	* fix python build with CC/CXX environment
	* add trackers from add_torrent_params/magnet links to separate tiers
	* fix resumedata check issue with files with priority 0
	* deprecated mmap_cache feature
	* add utility function for generating peer ID fingerprint
	* fix bug in last-seen-complete
	* remove file size limit in torrent_info filename constructor
	* fix tail-padding for last file in create_torrent
	* don't send user-agent in metadata http downloads or UPnP requests when
	  in anonymous mode
	* fix internal resolve links lookup for mutable torrents
	* hint DHT bootstrap nodes of actual bootstrap request

1.1.1 release

	* update puff.c for gzip inflation
	* add dht_bootstrap_node a setting in settings_pack (and add default)
	* make pad-file and symlink support conform to BEP47
	* fix piece picker bug that could result in division by zero
	* fix value of current_tracker when all tracker failed
	* deprecate lt_trackers extension
	* remove load_asnum_db and load_country_db from python bindings
	* fix crash in session::get_ip_filter when not having set one
	* fix filename escaping when repairing torrents with broken web seeds
	* fix bug where file_completed_alert would not be posted unless file_progress
	  had been queries by the client
	* move files one-by-one when moving storage for a torrent
	* fix bug in enum_net() for BSD and Mac
	* fix bug in python binding of announce_entry
	* fixed bug related to flag_merge_resume_http_seeds flag in add_torrent_params
	* fixed inverted priority of incoming piece suggestions
	* optimize allow-fast logic
	* fix issue where FAST extension messages were not used during handshake
	* fixed crash on invalid input in http_parser
	* upgraded to libtommath 1.0
	* fixed parsing of IPv6 endpoint with invalid port character separator
	* added limited support for new x.pe parameter from BEP 9
	* fixed dht stats counters that weren't being updated
	* make sure add_torrent_alert is always posted before other alerts for
	  the torrent
	* fixed peer-class leak when settings per-torrent rate limits
	* added a new "preformatted" type to bencode entry variant type
	* improved Socks5 support and test coverage
	* fix set_settings in python binding
	* Added missing alert categories in python binding
	* Added dht_get_peers_reply_alert alert in python binding
	* fixed updating the node id reported to peers after changing IPs

1.1.0 release

	* improve robustness and performance of uTP PMTU discovery
	* fix duplicate ACK issue in uTP
	* support filtering which parts of session state are loaded by load_state()
	* deprecate support for adding torrents by HTTP URL
	* allow specifying which tracker to scrape in scrape_tracker
	* tracker response alerts from user initiated announces/scrapes are now
	  posted regardless of alert mask
	* improve DHT performance when changing external IP (primarily affects
	  bootstrapping).
	* add feature to stop torrents immediately after checking files is done
	* make all non-auto managed torrents exempt from queuing logic, including
	  checking torrents.
	* add option to not proxy tracker connections through proxy
	* removed sparse-regions feature
	* support using 0 disk threads (to perform disk I/O in network thread)
	* removed deprecated handle_alert template
	* enable logging build config by default (but alert mask disabled by default)
	* deprecated RSS API
	* experimental support for BEP 38, "mutable torrents"
	* replaced lazy_bdecode with a new bdecoder that's a lot more efficient
	* deprecate time functions, expose typedefs of boost::chrono in the
	  libtorrent namespace instead
	* deprecate file_base feature in file_storage/torrent_info
	* changed default piece and file priority to 4 (previously 1)
	* improve piece picker support for reverse picking (used for snubbed peers)
	  to not cause priority inversion for regular peers
	* improve piece picker to better support torrents with very large pieces
	  and web seeds. (request large contiguous ranges, but not necessarily a
	  whole piece).
	* deprecated session_status and session::status() in favor of performance
	  counters.
	* improve support for HTTP where one direction of the socket is shut down.
	* remove internal fields from web_seed_entry
	* separate crypto library configuration <crypto> and whether to support
	  bittorrent protocol encryption <encryption>
	* simplify bittorrent protocol encryption by just using internal RC4
	  implementation.
	* optimize copying torrent_info and file_storage objects
	* cancel non-critical DNS lookups when shutting down, to cut down on
	  shutdown delay.
	* greatly simplify the debug logging infrastructure. logs are now delivered
	  as alerts, and log level is controlled by the alert mask.
	* removed auto_expand_choker. use rate_based_choker instead
	* optimize UDP tracker packet handling
	* support SSL over uTP connections
	* support web seeds that resolve to multiple IPs
	* added auto-sequential feature. download well-seeded torrents in-order
	* removed built-in GeoIP support (this functionality is orthogonal to
	  libtorrent)
	* deprecate proxy settings in favor of regular settings
	* deprecate separate settings for peer protocol encryption
	* support specifying listen interfaces and outgoing interfaces as device
	  names (eth0, en2, tun0 etc.)
	* support for using purgrable memory as disk cache on Mac OS.
	* be more aggressive in corking sockets, to coalesce messages into larger
	  packets.
	* pre-emptively unchoke peers to save one round-trip at connection start-up.
	* add session constructor overload that takes a settings_pack
	* torrent_info is no longer an intrusive_ptr type. It is held by shared_ptr.
	  This is a non-backwards compatible change
	* move listen interface and port to the settings
	* move use_interfaces() to be a setting
	* extend storage interface to allow deferred flushing and flush the part-file
	  metadata periodically
	* make statistics propagate instantly rather than on the second tick
	* support for partfiles, where partial pieces belonging to skipped files are
	  put
	* support using multiple threads for socket operations (especially useful for
	  high performance SSL connections)
	* allow setting rate limits for arbitrary peer groups. Generalizes
	  per-torrent rate limits, and local peer limits
	* improved disk cache complexity O(1) instead of O(log(n))
	* add feature to allow storing disk cache blocks in an mmapped file
	  (presumably on an SSD)
	* optimize peer connection distribution logic across torrents to scale
	  better with many torrents
	* replaced std::map with boost::unordered_map for torrent list, to scale
	  better with many torrents
	* optimized piece picker
	* optimized disk cache
	* optimized .torrent file parsing
	* optimized initialization of storage when adding a torrent
	* added support for adding torrents asynchronously (for improved startup
	  performance)
	* added support for asynchronous disk I/O
	* almost completely changed the storage interface (for custom storage)
	* added support for hashing pieces in multiple threads

	* fix padfile issue
	* fix PMTUd bug
	* update puff to fix gzip crash

1.0.10 release

	* fixed inverted priority of incoming piece suggestions
	* fixed crash on invalid input in http_parser
	* added a new "preformatted" type to bencode entry variant type
	* fix division by zero in super-seeding logic

1.0.9 release

	* fix issue in checking outgoing interfaces (when that option is enabled)
	* python binding fix for boost-1.60.0
	* optimize enumeration of network interfaces on windows
	* improve reliability of binding listen sockets
	* support SNI in https web seeds and trackers
	* fix unhandled exception in DHT when receiving a DHT packet over IPv6

1.0.8 release

	* fix bug where web seeds were not used for torrents added by URL
	* fix support for symlinks on windows
	* fix long filename issue (on unixes)
	* fixed performance bug in DHT torrent eviction
	* fixed win64 build (GetFileAttributesEx)
	* fixed bug when deleting files for magnet links before they had metadata

1.0.7 release

	* fix bug where loading settings via load_state() would not trigger all
	  appropriate actions
	* fix bug where 32 bit builds could use more disk cache than the virtual
	  address space (when set to automatic)
	* fix support for torrents with > 500'000 pieces
	* fix ip filter bug when banning peers
	* fix IPv6 IP address resolution in URLs
	* introduce run-time check for torrent info-sections beeing too large
	* fix web seed bug when using proxy and proxy-peer-connections=false
	* fix bug in magnet link parser
	* introduce add_torrent_params flags to merge web seeds with resume data
	  (similar to trackers)
	* fix bug where dont_count_slow_torrents could not be disabled
	* fix fallocate hack on linux (fixes corruption on some architectures)
	* fix auto-manage bug with announce to tracker/lsd/dht limits
	* improve DHT routing table to not create an unbalanced tree
	* fix bug in uTP that would cause any connection taking more than one second
	  to connect be timed out (introduced in the vulnerability path)
	* fixed falling back to sending UDP packets direct when socks proxy fails
	* fixed total_wanted bug (when setting file priorities in add_torrent_params)
	* fix python3 compatibility with sha1_hash

1.0.6 release

	* fixed uTP vulnerability
	* make utf8 conversions more lenient
	* fix loading of piece priorities from resume data
	* improved seed-mode handling (seed-mode will now automatically be left when
	  performing operations implying it's not a seed)
	* fixed issue with file priorities and override resume data
	* fix request queue size performance issue
	* slightly improve UDP tracker performance
	* fix http scrape
	* add missing port mapping functions to python binding
	* fix bound-checking issue in bdecoder
	* expose missing dht_settings fields to python
	* add function to query the DHT settings
	* fix bug in 'dont_count_slow_torrents' feature, which would start too many
	  torrents

1.0.5 release

	* improve ip_voter to avoid flapping
	* fixed bug when max_peerlist_size was set to 0
	* fix issues with missing exported symbols when building dll
	* fix division by zero bug in edge case while connecting peers

1.0.4 release

	* fix bug in python binding for file_progress on torrents with no metadata
	* fix assert when removing a connected web seed
	* fix bug in tracker timeout logic
	* switch UPnP post back to HTTP 1.1
	* support conditional DHT get
	* OpenSSL build fixes
	* fix DHT scrape bug

1.0.3 release

	* python binding build fix for boost-1.57.0
	* add --enable-export-all option to configure script, to export all symbols
	  from libtorrent
	* fix if_nametoindex build error on windows
	* handle overlong utf-8 sequences
	* fix link order bug in makefile for python binding
	* fix bug in interest calculation, causing premature disconnects
	* tweak flag_override_resume_data semantics to make more sense (breaks
	  backwards compatibility of edge-cases)
	* improve DHT bootstrapping and periodic refresh
	* improve DHT maintanence performance (by pinging instead of full lookups)
	* fix bug in DHT routing table node-id prefix optimization
	* fix incorrect behavior of flag_use_resume_save_path
	* fix protocol race-condition in super seeding mode
	* support read-only DHT nodes
	* remove unused partial hash DHT lookups
	* remove potentially privacy leaking extension (non-anonymous mode)
	* peer-id connection ordering fix in anonymous mode
	* mingw fixes

1.0.2 release

	* added missing force_proxy to python binding
	* anonymous_mode defaults to false
	* make DHT DOS detection more forgiving to bursts
	* support IPv6 multicast in local service discovery
	* simplify CAS function in DHT put
	* support IPv6 traffic class (via the TOS setting)
	* made uTP re-enter slow-start after time-out
	* fixed uTP upload performance issue
	* fix missing support for DHT put salt

1.0.1 release

	* fix alignment issue in bitfield
	* improved error handling of gzip
	* fixed crash when web seeds redirect
	* fix compiler warnings

1.0 release

	* fix bugs in convert_to/from_native() on windows
	* fix support for web servers not supporting keepalive
	* support storing save_path in resume data
	* don't use full allocation on network drives (on windows)
	* added clear_piece_deadlines() to remove all piece deadlines
	* improve queuing logic of inactive torrents (dont_count_slow_torrents)
	* expose optimistic unchoke logic to plugins
	* fix issue with large UDP packets on windows
	* remove set_ratio() feature
	* improve piece_deadline/streaming
	* honor pieces with priority 7 in sequential download mode
	* simplified building python bindings
	* make ignore_non_routers more forgiving in the case there are no UPnP
	  devices at a known router. Should improve UPnP compatibility.
	* include reason in peer_blocked_alert
	* support magnet links wrapped in .torrent files
	* rate limiter optimization
	* rate limiter overflow fix (for very high limits)
	* non-auto-managed torrents no longer count against the torrent limits
	* handle DHT error responses correctly
	* allow force_announce to only affect a single tracker
	* add moving_storage field to torrent_status
	* expose UPnP and NAT-PMP mapping in session object
	* DHT refactoring and support for storing arbitrary data with put and get
	* support building on android
	* improved support for web seeds that don't support keep-alive
	* improve DHT routing table to return better nodes (lower RTT and closer
	  to target)
	* don't use pointers to resume_data and file_priorities in
	  add_torrent_params
	* allow moving files to absolute paths, out of the download directory
	* make move_storage more generic to allow both overwriting files as well
	  as taking existing ones
	* fix choking issue at high upload rates
	* optimized rate limiter
	* make disk cache pool allocator configurable
	* fix library ABI to not depend on logging being enabled
	* use hex encoding instead of base32 in create_magnet_uri
	* include name, save_path and torrent_file in torrent_status, for
	  improved performance
	* separate anonymous mode and force-proxy mode, and tighten it up a bit
	* add per-tracker scrape information to announce_entry
	* report errors in read_piece_alert
	* DHT memory optimization
	* improve DHT lookup speed
	* improve support for windows XP and earlier
	* introduce global connection priority for improved swarm performance
	* make files deleted alert non-discardable
	* make built-in sha functions not conflict with libcrypto
	* improve web seed hash failure case
	* improve DHT lookup times
	* uTP path MTU discovery improvements
	* optimized the torrent creator optimizer to scale significantly better
	  with more files
	* fix uTP edge case where udp socket buffer fills up
	* fix nagle implementation in uTP

	* fix bug in error handling in protocol encryption

0.16.18 release

	* fix uninitialized values in DHT DOS mitigation
	* fix error handling in file::phys_offset
	* fix bug in HTTP scrape response parsing
	* enable TCP keepalive for socks5 connection for UDP associate
	* fix python3 support
	* fix bug in lt_donthave extension
	* expose i2p_alert to python. cleaning up of i2p connection code
	* fixed overflow and download performance issue when downloading at high rates
	* fixed bug in add_torrent_alert::message for magnet links
	* disable optimistic disconnects when connection limit is low
	* improved error handling of session::listen_on
	* suppress initial 'completed' announce to trackers added with replace_trackers
	  after becoming a seed
	* SOCKS4 fix for trying to connect over IPv6
	* fix saving resume data when removing all trackers
	* fix bug in udp_socket when changing socks5 proxy quickly

0.16.17 release

	* don't fall back on wildcard port in UPnP
	* fix local service discovery for magnet links
	* fix bitfield issue in file_storage
	* added work-around for MingW issue in file I/O
	* fixed sparse file detection on windows
	* fixed bug in gunzip
	* fix to use proxy settings when adding .torrent file from URL
	* fix resume file issue related to daylight savings time on windows
	* improve error checking in lazy_bdecode

0.16.16 release

	* add missing add_files overload to the python bindings
	* improve error handling in http gunzip
	* fix debug logging for banning web seeds
	* improve support for de-selected files in full allocation mode
	* fix dht_bootstrap_alert being posted
	* SetFileValidData fix on windows (prevents zero-fill)
	* fix minor lock_files issue on unix

0.16.15 release

	* fix mingw time_t 64 bit issue
	* fix use of SetFileValidData on windows
	* fix crash when using full allocation storage mode
	* improve error_code and error_category support in python bindings
	* fix python binding for external_ip_alert

0.16.14 release

	* make lt_tex more robust against bugs and malicious behavior
	* HTTP chunked encoding fix
	* expose file_granularity flag to python bindings
	* fix DHT memory error
	* change semantics of storage allocation to allocate on first write rather
	  than on startup (behaves better with changing file priorities)
	* fix resend logic in response to uTP SACK messages
	* only act on uTP RST packets with correct ack_nr
	* make uTP errors log in normal log mode (not require verbose)
	* deduplicate web seed entries from torrent files
	* improve error reporting from lazy_decode()

0.16.13 release

	* fix auto-manage issue when pausing session
	* fix bug in non-sparse mode on windows, causing incorrect file errors to
	  be generated
	* fix set_name() on file_storage actually affecting save paths
	* fix large file support issue on mingw
	* add some error handling to set_piece_hashes()
	* fix completed-on timestamp to not be clobbered on each startup
	* fix deadlock caused by some UDP tracker failures
	* fix potential integer overflow issue in timers on windows
	* minor fix to peer_proportional mixed_mode algorithm (TCP limit could go
	  too low)
	* graceful pause fix
	* i2p fixes
	* fix issue when loading certain malformed .torrent files
	* pass along host header with http proxy requests and possible
	  http_connection shutdown hang

0.16.12 release

	* fix building with C++11
	* fix IPv6 support in UDP socket (uTP)
	* fix mingw build issues
	* increase max allowed outstanding piece requests from peers
	* uTP performance improvement. only fast retransmit one packet at a time
	* improve error message for 'file too short'
	* fix piece-picker stat bug when only selecting some files for download
	* fix bug in async_add_torrent when settings file_priorities
	* fix boost-1.42 support for python bindings
	* fix memory allocation issue (virtual addres space waste) on windows

0.16.11 release

	* fix web seed URL double escape issue
	* fix string encoding issue in alert messages
	* fix SSL authentication issue
	* deprecate std::wstring overloads. long live utf-8
	* improve time-critical pieces feature (streaming)
	* introduce bandwidth exhaustion attack-mitigation in allowed-fast pieces
	* python binding fix issue where torrent_info objects where destructing when
	  their torrents were deleted
	* added missing field to scrape_failed_alert in python bindings
	* GCC 4.8 fix
	* fix proxy failure semantics with regards to anonymous mode
	* fix round-robin seed-unchoke algorithm
	* add bootstrap.sh to generage configure script and run configure
	* fix bug in SOCK5 UDP support
	* fix issue where torrents added by URL would not be started immediately

0.16.10 release

	* fix encryption level handle invalid values
	* add a number of missing functions to the python binding
	* fix typo in Jamfile for building shared libraries
	* prevent tracker exchange for magnet links before metadata is received
	* fix crash in make_magnet_uri when generating links longer than 1024
	  characters
	* fix hanging issue when closing files on windows (completing a download)
	* fix piece picking edge case that could cause torrents to get stuck at
	  hash failure
	* try unencrypted connections first, and fall back to encryption if it
	  fails (performance improvement)
	* add missing functions to python binding (flush_cache(), remap_files()
	  and orig_files())
	* improve handling of filenames that are invalid on windows
	* support 'implied_port' in DHT announce_peer
	* don't use pool allocator for disk blocks (cache may now return pages
	  to the kernel)

0.16.9 release

	* fix long filename truncation on windows
	* distinguish file open mode when checking files and downloading/seeding
	  with bittorrent. updates storage interface
	* improve file_storage::map_file when dealing with invalid input
	* improve handling of invalid utf-8 sequences in strings in torrent files
	* handle more cases of broken .torrent files
	* fix bug filename collision resolver
	* fix bug in filename utf-8 verification
	* make need_save_resume() a bit more robust
	* fixed sparse flag manipulation on windows
	* fixed streaming piece picking issue

0.16.8 release

	* make rename_file create missing directories for new filename
	* added missing python function: parse_magnet_uri
	* fix alerts.all_categories in python binding
	* fix torrent-abort issue which would cancel name lookups of other torrents
	* make torrent file parser reject invalid path elements earlier
	* fixed piece picker bug when using pad-files
	* fix read-piece response for cancelled deadline-pieces
	* fixed file priority vector-overrun
	* fix potential packet allocation alignment issue in utp
	* make 'close_redudnant_connections' cover more cases
	* set_piece_deadline() also unfilters the piece (if its priority is 0)
	* add work-around for bug in windows vista and earlier in
	  GetOverlappedResult
	* fix traversal algorithm leak in DHT
	* fix string encoding conversions on windows
	* take torrent_handle::query_pieces into account in torrent_handle::statue()
	* honor trackers responding with 410
	* fixed merkle tree torrent creation bug
	* fixed crash with empty url-lists in torrent files
	* added missing max_connections() function to python bindings

0.16.7 release

	* fix string encoding in error messages
	* handle error in read_piece and set_piece_deadline when torrent is removed
	* DHT performance improvement
	* attempt to handle ERROR_CANT_WAIT disk error on windows
	* improve peers exchanged over PEX
	* fixed rare crash in ut_metadata extension
	* fixed files checking issue
	* added missing pop_alerts() to python bindings
	* fixed typos in configure script, inversing some feature-enable/disable flags
	* added missing flag_update_subscribe to python bindings
	* active_dht_limit, active_tracker_limit and active_lsd_limit now
	  interpret -1 as infinite

0.16.6 release

	* fixed verbose log error for NAT holepunching
	* fix a bunch of typos in python bindings
	* make get_settings available in the python binding regardless of
	  deprecated functions
	* fix typo in python settings binding
	* fix possible dangling pointer use in peer list
	* fix support for storing arbitrary data in the DHT
	* fixed bug in uTP packet circle buffer
	* fix potential crash when using torrent_handle::add_piece
	* added missing add_torrent_alert to python binding

0.16.5 release

	* udp socket refcounter fix
	* added missing async_add_torrent to python bindings
	* raised the limit for bottled http downloads to 2 MiB
	* add support for magnet links and URLs in python example client
	* fixed typo in python bindings' add_torrent_params
	* introduce a way to add built-in plugins from python
	* consistently disconnect the same peer when two peers simultaneously connect
	* fix local endpoint queries for uTP connections
	* small optimization to local peer discovery to ignore our own broadcasts
	* try harder to bind the udp socket (uTP, DHT, UDP-trackers, LSD) to the
	  same port as TCP
	* relax file timestamp requirements for accepting resume data
	* fix performance issue in web seed downloader (coalescing of blocks
	  sometimes wouldn't work)
	* web seed fixes (better support for torrents without trailing / in
	  web seeds)
	* fix some issues with SSL over uTP connections
	* fix UDP trackers trying all endpoints behind the hostname

0.16.4 release

	* raise the default number of torrents allowed to announce to trackers
	  to 1600
	* improve uTP slow start behavior
	* fixed UDP socket error causing it to fail on Win7
	* update use of boost.system to not use deprecated functions
	* fix GIL issue in python bindings. Deprecated extension support in python
	* fixed bug where setting upload slots to -1 would not mean infinite
	* extend the UDP tracker protocol to include the request string from the
	  tracker URL
	* fix mingw build for linux crosscompiler

0.16.3 release

	* fix python binding backwards compatibility in replace_trackers
	* fix possible starvation in metadata extension
	* fix crash when creating torrents and optimizing file order with pad files
	* disable support for large MTUs in uTP until it is more reliable
	* expose post_torrent_updates and state_update_alert to python bindings
	* fix incorrect SSL error messages
	* fix windows build of shared library with openssl
	* fix race condition causing shutdown hang

0.16.2 release

	* fix permissions issue on linux with noatime enabled for non-owned files
	* use random peer IDs in anonymous mode
	* fix move_storage bugs
	* fix unnecessary dependency on boost.date_time when building boost.asio as separate compilation
	* always use SO_REUSEADDR and deprecate the flag to turn it on
	* add python bindings for SSL support
	* minor uTP tweaks
	* fix end-game mode issue when some files are selected to not be downloaded
	* improve uTP slow start
	* make uTP less aggressive resetting cwnd when idle

0.16.1 release

	* fixed crash when providing corrupt resume data
	* fixed support for boost-1.44
	* fixed reversed semantics of queue_up() and queue_down()
	* added missing functions to python bindings (file_priority(), set_dht_settings())
	* fixed low_prio_disk support on linux
	* fixed time critical piece accounting in the request queue
	* fixed semantics of rate_limit_utp to also ignore per-torrent limits
	* fixed piece sorting bug of deadline pieces
	* fixed python binding build on Mac OS and BSD
	* fixed UNC path normalization (on windows, unless UNC paths are disabled)
	* fixed possible crash when enabling multiple connections per IP
	* fixed typo in win vista specific code, breaking the build
	* change default of rate_limit_utp to true
	* fixed DLL export issue on windows (when building a shared library linking statically against boost)
	* fixed FreeBSD build
	* fixed web seed performance issue with pieces > 1 MiB
	* fixed unchoke logic when using web seeds
	* fixed compatibility with older versions of boost (down to boost 1.40)

0.16 release

	* support torrents with more than 262000 pieces
	* make tracker back-off configurable
	* don't restart the swarm after downloading metadata from magnet links
	* lower the default tracker retry intervals
	* support banning web seeds sending corrupt data
	* don't let hung outgoing connection attempts block incoming connections
	* improve SSL torrent support by using SNI and a single SSL listen socket
	* improved peer exchange performance by sharing incoming connections which advertize listen port 
	* deprecate set_ratio(), and per-peer rate limits
	* add web seed support for torrents with pad files
	* introduced a more scalable API for torrent status updates (post_torrent_updates()) and updated client_test to use it
	* updated the API to add_torrent_params turning all bools into flags of a flags field
	* added async_add_torrent() function to significantly improve performance when
	  adding many torrents
	* change peer_states to be a bitmask (bw_limit, bw_network, bw_disk)
	* changed semantics of send_buffer_watermark_factor to be specified as a percentage
	* add incoming_connection_alert for logging all successful incoming connections
	* feature to encrypt peer connections with a secret AES-256 key stored in .torrent file
	* deprecated compact storage allocation
	* close files in separate thread on systems where close() may block (Mac OS X for instance)
	* don't create all directories up front when adding torrents
	* support DHT scrape
	* added support for fadvise/F_RDADVISE for improved disk read performance
	* introduced pop_alerts() which pops the entire alert queue in a single call
	* support saving metadata in resume file, enable it by default for magnet links
	* support for receiving multi announce messages for local peer discovery
	* added session::listen_no_system_port flag to prevent libtorrent from ever binding the listen socket to port 0
	* added option to not recheck on missing or incomplete resume data
	* extended stats logging with statistics=on builds
	* added new session functions to more efficiently query torrent status
	* added alerts for added and removed torrents
	* expanded plugin interface to support session wide states
	* made the metadata block requesting algorithm more robust against hash check failures
	* support a separate option to use proxies for peers or not
	* pausing the session now also pauses checking torrents
	* moved alert queue size limit into session_settings
	* added support for DHT rss feeds (storing only)
	* added support for RSS feeds
	* fixed up some edge cases in DHT routing table and improved unit test of it
	* added error category and error codes for HTTP errors
	* made the DHT implementation slightly more robust against routing table poisoning and node ID spoofing
	* support chunked encoding in http downloads (http_connection)
	* support adding torrents by url to the .torrent file
	* support CDATA tags in xml parser
	* use a python python dictionary for settings instead of session_settings object (in python bindings)
	* optimized metadata transfer (magnet link) startup time (shaved off about 1 second)
	* optimized swarm startup time (shaved off about 1 second)
	* support DHT name lookup
	* optimized memory usage of torrent_info and file_storage, forcing some API changes
	  around file_storage and file_entry
	* support trackerid tracker extension
	* graceful peer disconnect mode which finishes transactions before disconnecting peers
	* support chunked encoding for web seeds
	* uTP protocol support
	* resistance towards certain flood attacks
	* support chunked encoding for web seeds (only for BEP 19, web seeds)
	* optimized session startup time
	* support SSL for web seeds, through all proxies
	* support extending web seeds with custom authorization and extra headers
	* settings that are not changed from the default values are not saved
	  in the session state
	* made seeding choking algorithm configurable
	* deprecated setters for max connections, max half-open, upload and download
	  rates and unchoke slots. These are now set through session_settings
	* added functions to query an individual peer's upload and download limit
	* full support for BEP 21 (event=paused)
	* added share-mode feature for improving share ratios
	* merged all proxy settings into a single one
	* improved SOCKS5 support by proxying hostname lookups
	* improved support for multi-homed clients
	* added feature to not count downloaded bytes from web seeds in stats
	* added alert for incoming local service discovery messages
	* added option to set file priorities when adding torrents
	* removed the session mutex for improved performance
	* added upload and download activity timer stats for torrents
	* made the reuse-address flag configurable on the listen socket
	* moved UDP trackers over to use a single socket
	* added feature to make asserts log to a file instead of breaking the process
	  (production asserts)
	* optimized disk I/O cache clearing
	* added feature to ask a torrent if it needs to save its resume data or not
	* added setting to ignore file modification time when loading resume files
	* support more fine-grained torrent states between which peer sources it
	  announces to
	* supports calculating sha1 file-hashes when creating torrents
	* made the send_buffer_watermark performance warning more meaningful
	* supports complete_ago extension
	* dropped zlib as a dependency and builds using puff.c instead
	* made the default cache size depend on available physical RAM
	* added flags to torrent::status() that can filter which values are calculated
	* support 'explicit read cache' which keeps a specific set of pieces
	  in the read cache, without implicitly caching other pieces
	* support sending suggest messages based on what's in the read cache
	* clear sparse flag on files that complete on windows
	* support retry-after header for web seeds
	* replaced boost.filesystem with custom functions
	* replaced dependency on boost.thread by asio's internal thread primitives
	* added support for i2p torrents
	* cleaned up usage of MAX_PATH and related macros
	* made it possible to build libtorrent without RTTI support
	* added support to build with libgcrypt and a shipped version of libtommath
	* optimized DHT routing table memory usage
	* optimized disk cache to work with large caches
	* support variable number of optimistic unchoke slots and to dynamically
	  adjust based on the total number of unchoke slots
	* support for BitTyrant choker algorithm
	* support for automatically start torrents when they receive an
	  incoming connection
	* added more detailed instrumentation of the disk I/O thread

0.15.11 release

	* fixed web seed bug, sometimes causing infinite loops
	* fixed race condition when setting session_settings immediately after creating session
	* give up immediately when failing to open a listen socket (report the actual error)
	* restored ABI compatibility with 0.15.9
	* added missing python bindings for create_torrent and torrent_info

0.15.10 release

	* fix 'parameter incorrect' issue when using unbuffered IO on windows
	* fixed UDP socket error handling on windows
	* fixed peer_tos (type of service) setting
	* fixed crash when loading resume file with more files than the torrent in it
	* fix invalid-parameter error on windows when disabling filesystem disk cache
	* fix connection queue issue causing shutdown delays
	* fixed mingw build
	* fix overflow bug in progress_ppm field
	* don't filter local peers received from a non-local tracker
	* fix python deadlock when using python extensions
	* fixed small memory leak in DHT

0.15.9 release

	* added some functions missing from the python binding
	* fixed rare piece picker bug
	* fixed invalid torrent_status::finished_time
	* fixed bugs in dont-have and upload-only extension messages
	* don't open files in random-access mode (speeds up hashing)

0.15.8 release

	* allow NULL to be passed to create_torrent::set_comment and create_torrent::set_creator
	* fix UPnP issue for routers with multiple PPPoE connections
	* fix issue where event=stopped announces wouldn't be sent when closing session
	* fix possible hang in file::readv() on windows
	* fix CPU busy loop issue in tracker announce logic
	* honor IOV_MAX when using writev and readv
	* don't post 'operation aborted' UDP errors when changing listen port
	* fix tracker retry logic, where in some configurations the next tier would not be tried
	* fixed bug in http seeding logic (introduced in 0.15.7)
	* add support for dont-have extension message
	* fix for set_piece_deadline
	* add reset_piece_deadline function
	* fix merkle tree torrent assert

0.15.7 release

	* exposed set_peer_id to python binding
	* improve support for merkle tree torrent creation
	* exposed comparison operators on torrent_handle to python
	* exposed alert error_codes to python
	* fixed bug in announce_entry::next_announce_in and min_announce_in
	* fixed sign issue in set_alert_mask signature
	* fixed unaligned disk access for unbuffered I/O in windows
	* support torrents whose name is empty
	* fixed connection limit to take web seeds into account as well
	* fixed bug when receiving a have message before having the metadata
	* fixed python bindings build with disabled DHT support
	* fixed BSD file allocation issue
	* fixed bug in session::delete_files option to remove_torrent

0.15.6 release

	* fixed crash in udp trackers when using SOCKS5 proxy
	* fixed reconnect delay when leaving upload only mode
	* fixed default values being set incorrectly in add_torrent_params through add_magnet_uri in python bindings
	* implemented unaligned write (for unbuffered I/O)
	* fixed broadcast_lsd option
	* fixed udp-socket race condition when using a proxy
	* end-game mode optimizations
	* fixed bug in udp_socket causing it to issue two simultaneous async. read operations
	* fixed mingw build
	* fixed minor bug in metadata block requester (for magnet links)
	* fixed race condition in iconv string converter
	* fixed error handling in torrent_info constructor
	* fixed bug in torrent_info::remap_files
	* fix python binding for wait_for_alert
	* only apply privileged port filter to DHT-only peers

0.15.5 release

	* support DHT extension to report external IPs
	* fixed rare crash in http_connection's error handling
	* avoid connecting to peers listening on ports < 1024
	* optimized piece picking to not cause busy loops in some end-game modes
	* fixed python bindings for tcp::endpoint
	* fixed edge case of pad file support
	* limit number of torrents tracked by DHT
	* fixed bug when allow_multiple_connections_per_ip was enabled
	* potential WOW64 fix for unbuffered I/O (windows)
	* expose set_alert_queue_size_limit to python binding
	* support dht nodes in magnet links
	* support 100 Continue HTTP responses
	* changed default choker behavior to use 8 unchoke slots (instead of being rate based)
	* fixed error reporting issue in disk I/O thread
	* fixed file allocation issues on linux
	* fixed filename encoding and decoding issue on platforms using iconv
	* reports redundant downloads to tracker, fixed downloaded calculation to
	  be more stable when not including redundant. Improved redundant data accounting
	  to be more accurate
	* fixed bugs in http seed connection and added unit test for it
	* fixed error reporting when fallocate fails
	* deprecate support for separate proxies for separate kinds of connections

0.15.4 release

	* fixed piece picker issue triggered by hash failure and timed out requests to the piece
	* fixed optimistic unchoke issue when setting per torrent unchoke limits
	* fixed UPnP shutdown issue
	* fixed UPnP DeletePortmapping issue
	* fixed NAT-PMP issue when adding the same mapping multiple times
	* no peers from tracker when stopping is no longer an error
	* improved web seed retry behavior
	* fixed announce issue

0.15.3 release

	* fixed announce bug where event=completed would not be sent if it violated the
	  min-announce of the tracker
	* fixed limitation in rate limiter
	* fixed build error with boost 1.44

0.15.2 release

	* updated compiler to msvc 2008 for python binding
	* restored default fail_limit to unlimited on all trackers
	* fixed rate limit bug for DHT
	* fixed SOCKS5 bug for routing UDP packets
	* fixed bug on windows when verifying resume data for a torrent where
	  one of its directories had been removed
	* fixed race condition in peer-list with DHT
	* fix force-reannounce and tracker retry issue

0.15.1 release

	* fixed rare crash when purging the peer list
	* fixed race condition around m_abort in session_impl
	* fixed bug in web_peer_connection which could cause a hang when downloading
	  from web servers
	* fixed bug in metadata extensions combined with encryption
	* refactored socket reading code to not use async. operations unnecessarily
	* some timer optimizations
	* removed the reuse-address flag on the listen socket
	* fixed bug where local peer discovery and DHT wouldn't be announced to without trackers
	* fixed bug in bdecoder when decoding invalid messages
	* added build warning when building with UNICODE but the standard library
	  doesn't provide std::wstring
	* fixed add_node python binding
	* fixed issue where trackers wouldn't tried immediately when the previous one failed
	* fixed synchronization issue between download queue and piece picker
	* fixed bug in udp tracker scrape response parsing
	* fixed bug in the disk thread that could get triggered under heavy load
	* fixed bug in add_piece() that would trigger asserts
	* fixed vs 2010 build
	* recognizes more clients in identify_client()
	* fixed bug where trackers wouldn't be retried if they failed
	* slight performance fix in disk elevator algorithm
	* fixed potential issue where a piece could be checked twice
	* fixed build issue on windows related to GetCompressedSize()
	* fixed deadlock when starting torrents with certain invalid tracker URLs
	* fixed iterator bug in disk I/O thread
	* fixed FIEMAP support on linux
	* fixed strict aliasing warning on gcc
	* fixed inconsistency when creating torrents with symlinks
	* properly detect windows version to initialize half-open connection limit
	* fixed bug in url encoder where $ would not be encoded

0.15 release

	* introduced a session state save mechanism. load_state() and save_state().
	  this saves all session settings and state (except torrents)
	* deprecated dht_state functions and merged it with the session state
	* added support for multiple trackers in magnet links
	* added support for explicitly flushing the disk cache
	* added torrent priority to affect bandwidth allocation for its peers
	* reduced the number of floating point operations (to better support
	  systems without FPU)
	* added new alert when individual files complete
	* added support for storing symbolic links in .torrent files
	* added support for uTorrent interpretation of multi-tracker torrents
	* handle torrents with duplicate filenames
	* piece timeouts are adjusted to download rate limits
	* encodes urls in torrent files that needs to be encoded
	* fixed not passing &supportcrypto=1 when encryption is disabled
	* introduced an upload mode, which torrents are switched into when
	  it hits a disk write error, instead of stopping the torrent.
	  this lets libtorrent keep uploading the parts it has when it
	  encounters a disk-full error for instance
	* improved disk error handling and expanded use of error_code in
	  error reporting. added a bandwidth state, bw_disk, when waiting
	  for the disk io thread to catch up writing buffers
	* improved read cache memory efficiency
	* added another cache flush algorithm to write the largest
	  contiguous blocks instead of the least recently used
	* introduced a mechanism to be lighter on the disk when checking torrents
	* applied temporary memory storage optimization to when checking
	  a torrent as well
	* removed hash_for_slot() from storage_interface. It is now implemented
	  by using the readv() function from the storage implementation
	* improved IPv6 support by announcing twice when necessary
	* added feature to set a separate global rate limit for local peers
	* added preset settings for low memory environments and seed machines
	  min_memory_usage() and high_performance_seeder()
	* optimized overall memory usage for DHT nodes and requests, peer
	  entries and disk buffers
	* change in API for block_info in partial_piece_info, instead of
	  accessing 'peer', call 'peer()'
	* added support for fully automatic unchoker (no need to specify
	  number of upload slots). This is on by default
	* added support for changing socket buffer sizes through
	  session_settings
	* added support for merkle hash tree torrents (.merkle.torrent)
	* added 'seed mode', which assumes that all files are complete
	  and checks hashes lazily, as blocks are requested
	* added new extension for file attributes (executable and hidden)
	* added support for unbuffered I/O for aligned files
	* added workaround for sparse file issue on Windows Vista
	* added new lt_trackers extension to exchange trackers between
	  peers
	* added support for BEP 17 http seeds
	* added read_piece() to read pieces from torrent storage
	* added option for udp tracker preference
	* added super seeding
	* added add_piece() function to inject data from external sources
	* add_tracker() function added to torrent_handle
	* if there is no working tracker, current_tracker is the
	  tracker that is currently being tried
	* torrents that are checking can now be paused, which will
	  pause the checking
	* introduced another torrent state, checking_resume_data, which
	  the torrent is in when it's first added, and is comparing
	  the files on disk with the resume data
	* DHT bandwidth usage optimizations
	* rate limited DHT send socket
	* tracker connections are now also subject to IP filtering
	* improved optimistic unchoke logic
	* added monitoring of the DHT lookups
	* added bandwidth reports for estimated TCP/IP overhead and DHT
	* includes DHT traffic in the rate limiter
	* added support for bitcomet padding files
	* improved support for sparse files on windows
	* added ability to give seeding torrents preference to active slots
	* added torrent_status::finished_time
	* automatically caps files and connections by default to rlimit
	* added session::is_dht_running() function
	* added torrent_handle::force_dht_announce()
	* added torrent_info::remap_files()
	* support min_interval tracker extension
	* added session saving and loading functions
	* added support for min-interval in tracker responses
	* only keeps one outstanding duplicate request per peer
	  reduces waste download, specifically when streaming
	* added support for storing per-peer rate limits across reconnects
	* improved fallocate support
	* fixed magnet link issue when using resume data
	* support disk I/O priority settings
	* added info_hash to torrent_deleted_alert
	* improved LSD performance and made the interval configurable
	* improved UDP tracker support by caching connect tokens
	* fast piece optimization

release 0.14.10

	* fixed udp tracker race condition
	* added support for torrents with odd piece sizes
	* fixed issue with disk read cache not being cleared when removing torrents
	* made the DHT socket bind to the same interface as the session
	* fixed issue where an http proxy would not be used on redirects
	* Solaris build fixes
	* disabled buggy disconnect_peers feature

release 0.14.9

	* disabled feature to drop requests after having been skipped too many times
	* fixed range request bug for files larger than 2 GB in web seeds
	* don't crash when trying to create torrents with 0 files
	* fixed big_number __init__ in python bindings
	* fixed optimistic unchoke timer
	* fixed bug where torrents with incorrectly formatted web seed URLs would be
	  connected multiple times
	* fixed MinGW support
	* fixed DHT bootstrapping issue
	* fixed UDP over SOCKS5 issue
	* added support for "corrupt" tracker announce
	* made end-game mode less aggressive

release 0.14.8

	* ignore unkown metadata messages
	* fixed typo that would sometimes prevent queued torrents to be checked
	* fixed bug in auto-manager where active_downloads and active_seeds would
	  sometimes be used incorrectly
	* force_recheck() no longer crashes on torrents with no metadata
	* fixed broadcast socket regression from 0.14.7
	* fixed hang in NATPMP when shut down while waiting for a response
	* fixed some more error handling in bdecode

release 0.14.7

	* fixed deadlock in natpmp
	* resume data alerts are always posted, regardless of alert mask
	* added wait_for_alert to python binding
	* improved invalid filename character replacement
	* improved forward compatibility in DHT
	* added set_piece_hashes that takes a callback to the python binding
	* fixed division by zero in get_peer_info()
	* fixed bug where pieces may have been requested before the metadata
	  was received
	* fixed incorrect error when deleting files from a torrent where
	  not all files have been created
	* announces torrents immediately to the DHT when it's started
	* fixed bug in add_files that would fail to recurse if the path
	  ended with a /
	* fixed bug in error handling when parsing torrent files
	* fixed file checking bug when renaming a file before checking the torrent
	* fixed race conditon when receiving metadata from swarm
	* fixed assert in ut_metadata plugin
	* back-ported some fixes for building with no exceptions
	* fixed create_torrent when passing in a path ending with /
	* fixed move_storage when source doesn't exist
	* fixed DHT state save bug for node-id
	* fixed typo in python binding session_status struct
	* broadcast sockets now join every network interface (used for UPnP and
	  local peer discovery)

release 0.14.6

	* various missing include fixes to be buildable with boost 1.40
	* added missing functions to python binding related to torrent creation
	* fixed to add filename on web seed urls that lack it
	* fixed BOOST_ASIO_HASH_MAP_BUCKETS define for boost 1.39
	* fixed checking of fast and suggest messages when used with magnet links
	* fixed bug where web seeds would not disconnect if being resolved when
	  the torrent was paused
	* fixed download piece performance bug in piece picker
	* fixed bug in connect candidate counter
	* replaces invalid filename characters with .
	* added --with-libgeoip option to configure script to allow building and
	  linking against system wide library
	* fixed potential pure virtual function call in extensions on shutdown
	* fixed disk buffer leak in smart_ban extension

release 0.14.5

	* fixed bug when handling malformed webseed urls and an http proxy
	* fixed bug when setting unlimited upload or download rates for torrents
	* fix to make torrent_status::list_peers more accurate.
	* fixed memory leak in disk io thread when not using the cache
	* fixed bug in connect candidate counter
	* allow 0 upload slots
	* fixed bug in rename_file(). The new name would not always be saved in
	  the resume data
	* fixed resume data compatibility with 0.13
	* fixed rare piece-picker bug
	* fixed bug where one allowed-fast message would be sent even when
	  disabled
	* fixed race condition in UPnP which could lead to crash
	* fixed inversed seed_time ratio logic
	* added get_ip_filter() to session

release 0.14.4

	* connect candidate calculation fix
	* tightened up disk cache memory usage
	* fixed magnet link parser to accept hex-encoded info-hashes
	* fixed inverted logic when picking which peers to connect to
	  (should mean a slight performance improvement)
	* fixed a bug where a failed rename_file() would leave the storage
	  in an error state which would pause the torrent
	* fixed case when move_storage() would fail. Added a new alert
	  to be posted when it does
	* fixed crash bug when shutting down while checking a torrent
	* fixed handling of web seed urls that didn't end with a
	  slash for multi-file torrents
	* lowered the default connection speed to 10 connection attempts
	  per second
	* optimized memory usage when checking files fails
	* fixed bug when checking a torrent twice
	* improved handling of out-of-memory conditions in disk I/O thread
	* fixed bug when force-checking a torrent with partial pieces
	* fixed memory leak in disk cache
	* fixed torrent file path vulnerability
	* fixed upnp
	* fixed bug when dealing with clients that drop requests (i.e. BitComet)
	  fixes assert as well

release 0.14.3

	* added python binding for create_torrent
	* fixed boost-1.38 build
	* fixed bug where web seeds would be connected before the files
	  were checked
	* fixed filename bug when using wide characters
	* fixed rare crash in peer banning code
	* fixed potential HTTP compatibility issue
	* fixed UPnP crash
	* fixed UPnP issue where the control url contained the base url
	* fixed a replace_trackers bug
	* fixed bug where the DHT port mapping would not be removed when
	  changing DHT port
	* fixed move_storage bug when files were renamed to be moved out
	  of the root directory
	* added error handling for set_piece_hashes
	* fixed missing include in enum_if.cpp
	* fixed dual IP stack issue
	* fixed issue where renamed files were sometimes not saved in resume data
	* accepts tracker responses with no 'peers' field, as long as 'peers6'
	  is present
	* fixed CIDR-distance calculation in the precense of IPv6 peers
	* save partial resume data for torrents that are queued for checking
	  or checking, to maintain stats and renamed files
	* Don't try IPv6 on windows if it's not installed
	* move_storage fix
	* fixed potential crash on shutdown
	* fixed leaking exception from bdecode on malformed input
	* fixed bug where connection would hang when receiving a keepalive
	* fixed bug where an asio exception could be thrown when resolving
	  peer countries
	* fixed crash when shutting down while checking a torrent
	* fixed potential crash in connection_queue when a peer_connection
	  fail to open its socket

release 0.14.2

	* added missing functions to the python bindings torrent_info::map_file,
	  torrent_info::map_block and torrent_info::file_at_offset.
	* removed support for boost-1.33 and earlier (probably didn't work)
	* fixed potential freezes issues at shutdown
	* improved error message for python setup script
	* fixed bug when torrent file included announce-list, but no valid
	  tracker urls
	* fixed bug where the files requested from web seeds would be the
	  renamed file names instead of the original file names in the torrent.
	* documentation fix of queing section
	* fixed potential issue in udp_socket (affected udp tracker support)
	* made name, comment and created by also be subject to utf-8 error
	  correction (filenames already were)
	* fixed dead-lock when settings DHT proxy
	* added missing export directives to lazy_entry
	* fixed disk cache expiry settings bug (if changed, it would be set
	  to the cache size)
	* fixed bug in http_connection when binding to a particular IP
	* fixed typo in python binding (torrent_handle::piece_prioritize should
	  be torrent_handle::piece_priorities)
	* fixed race condition when saving DHT state
	* fixed bugs related to lexical_cast being locale dependent
	* added support for SunPro C++ compiler
	* fixed bug where messeges sometimes could be encrypted in the
	  wrong order, for encrypted connections.
	* fixed race condition where torrents could get stuck waiting to
	  get checked
	* fixed mapped files bug where it wouldn't be properly restored
	  from resume data properly
	* removed locale dependency in xml parser (caused asserts on windows)
	* fixed bug when talking to https 1.0 servers
	* fixed UPnP bug that could cause stack overflow

release 0.14.1

	* added converter for python unicode strings to utf-8 paths
	* fixed bug in http downloader where the host field did not
	  include the port number
	* fixed headers to not depend on NDEBUG, which would prohibit
	  linking a release build of libtorrent against a debug application
	* fixed bug in disk I/O thread that would make the thread
	  sometimes quit when an error occurred
	* fixed DHT bug
	* fixed potential shutdown crash in disk_io_thread
	* fixed usage of deprecated boost.filsystem functions
	* fixed http_connection unit test
	* fixed bug in DHT when a DHT state was loaded
	* made rate limiter change in 0.14 optional (to take estimated
	  TCP/IP overhead into account)
	* made the python plugin buildable through the makefile
	* fixed UPnP bug when url base ended with a slash and
	  path started with a slash
	* fixed various potentially leaking exceptions
	* fixed problem with removing torrents that are checking
	* fixed documentation bug regarding save_resume_data()
	* added missing documentation on torrent creation
	* fixed bugs in python client examples
	* fixed missing dependency in package-config file
	* fixed shared geoip linking in Jamfile
	* fixed python bindings build on windows and made it possible
	  to generate a windows installer
	* fixed bug in NAT-PMP implementation

release 0.14

	* deprecated add_torrent() in favor of a new add_torrent()
	  that takes a struct with parameters instead. Torrents
	  are paused and auto managed by default.
	* removed 'connecting_to_tracker' torrent state. This changes
	  the enum values for the other states.
	* Improved seeding and choking behavior.
	* Fixed rare buffer overrun bug when calling get_download_queue
	* Fixed rare bug where torrent could be put back into downloading
	  state even though it was finished, after checking files.
	* Fixed rename_file to work before the file on disk has been
	  created.
	* Fixed bug in tracker connections in case of errors caused
	  in the connection constructor.
	* Updated alert system to be filtered by category instead of
	  severity level. Alerts can generate a message through
	  alert::message().
	* Session constructor will now start dht, upnp, natpmp, lsd by
	  default. Flags can be passed in to the constructor to not
	  do this, if these features are to be enabled and disabled
	  at a later point.
	* Removed 'connecting_to_tracker' torrent state
	* Fix bug where FAST pieces were cancelled on choke
	* Fixed problems with restoring piece states when hash failed.
	* Minimum peer reconnect time fix. Peers with no failures would
	  reconnect immediately.
	* Improved web seed error handling
	* DHT announce fixes and off-by-one loop fix
	* Fixed UPnP xml parse bug where it would ignore the port number
	  for the control url.
	* Fixed bug in torrent writer where the private flag was added
	  outside of the info dictionary
	* Made the torrent file parser less strict of what goes in the
	  announce-list entry
	* Fixed type overflow bug where some statistics was incorrectly
	  reported for file larger than 2 GB
	* boost-1.35 support
	* Fixed bug in statistics from web server peers where it sometimes
	  could report too many bytes downloaded.
	* Fixed bug where statistics from the last second was lost when
	  disconnecting a peer.
	* receive buffer optimizations (memcpy savings and memory savings)
	* Support for specifying the TOS byte for peer traffic.
	* Basic support for queueing of torrents.
	* Better bias to give connections to downloading torrents
	  with fewer peers.
	* Optimized resource usage (removed the checking thread)
	* Support to bind outgoing connections to specific ports
	* Disk cache support.
	* New, more memory efficient, piece picker with sequential download
	  support (instead of the more complicated sequential download threshold).
	* Auto Upload slots. Automtically opens up more slots if
	  upload limit is not met.
	* Improved NAT-PMP support by querying the default gateway
	* Improved UPnP support by ignoring routers not on the clients subnet.

release 0.13
	
	* Added scrape support
	* Added add_extension() to torrent_handle. Can instantiate
	  extensions for torrents while downloading
	* Added support for remove_torrent to delete the files as well
	* Fixed issue with failing async_accept on windows
	* DHT improvements, proper error messages are now returned when
	  nodes sends bad packets
	* Optimized the country table used to resolve country of peers
	* Copying optimization for sending data. Data is no longer copied from
	  the disk I/O buffer to the send buffer.
	* Buffer optimization to use a raw buffer instead of std::vector<char>
	* Improved file storage to use sparse files
	* Updated python bindings
	* Added more clients to the identifiable clients list.
	* Torrents can now be started in paused state (to better support queuing)
	* Improved IPv6 support (support for IPv6 extension to trackers and
	  listens on both IPv6 and IPv4 interfaces).
	* Improved asserts used. Generates a stacktrace on linux
	* Piece picker optimizations and improvements
	* Improved unchoker, connection limit and rate limiter
	* Support for FAST extension
	* Fixed invalid calculation in DHT node distance
	* Fixed bug in URL parser that failed to parse IPv6 addresses
	* added peer download rate approximation
	* added port filter for outgoing connection (to prevent
	  triggering firewalls)
	* made most parameters configurable via session_settings
	* added encryption support
	* added parole mode for peers whose data fails the hash check.
	* optimized heap usage in piece-picker and web seed downloader.
	* fixed bug in DHT where older write tokens weren't accepted.
	* added support for sparse files.
	* introduced speed categories for peers and pieces, to separate
	  slow and fast peers.
	* added a half-open tcp connection limit that takes all connections
	  in to account, not just peer connections.
	* added alerts for filtered IPs.
	* added support for SOCKS4 and 5 proxies and HTTP CONNECT proxies.
	* fixed proper distributed copies calculation.
	* added option to use openssl for sha-1 calculations.
	* optimized the piece picker in the case where a peer is a seed.
	* added support for local peer discovery
	* removed the dependency on the compiled boost.date_time library
	* deprecated torrent_info::print()
	* added UPnP support
	* fixed problem where peer interested flags were not updated correctly
	  when pieces were filtered
	* improvements to ut_pex messages, including support for seed flag
	* prioritizes upload bandwidth to peers that might send back data
	* the following functions have been deprecated:
	  	void torrent_handle::filter_piece(int index, bool filter) const;
	  	void torrent_handle::filter_pieces(std::vector<bool> const& pieces) const;
	  	bool torrent_handle::is_piece_filtered(int index) const;
	  	std::vector<bool> torrent_handle::filtered_pieces() const;
	  	void torrent_handle::filter_files(std::vector<bool> const& files) const;
	  
	  instead, use the piece_priority functions.
	  
	* added support for NAT-PMP
	* added support for piece priorities. Piece filtering is now set as
	  a priority
	* Fixed crash when last piece was smaller than one block and reading
	  fastresume data for that piece
	* Makefiles should do a better job detecting boost
	* Fixed crash when all tracker urls are removed
	* Log files can now be created at user supplied path
	* Log files failing to create is no longer fatal
	* Fixed dead-lock in torrent_handle
	* Made it build with boost 1.34 on windows
	* Fixed bug in URL parser that failed to parse IPv6 addresses
	* Fixed bug in DHT, related to IPv6 nodes
	* DHT accepts transaction IDs that have garbage appended to them
	* DHT logs messages that it fails to decode

release 0.12

	* fixes to make the DHT more compatible
	* http seed improvements including error reporting and url encoding issues.
	* fixed bug where directories would be left behind when moving storage
	  in some cases.
	* fixed crashing bug when restarting or stopping the DHT.
	* added python binding, using boost.python
	* improved character conversion on windows when strings are not utf-8.
	* metadata extension now respects the private flag in the torrent.
	* made the DHT to only be used as a fallback to trackers by default.
	* added support for HTTP redirection support for web seeds.
	* fixed race condition when accessing a torrent that was checking its
	  fast resume data.
	* fixed a bug in the DHT which could be triggered if the network was
	  dropped or extremely rare cases.
	* if the download rate is limited, web seeds will now only use left-over
	  bandwidth after all bt peers have used up as much bandwidth as they can.
	* added the possibility to have libtorrent resolve the countries of
	  the peers in torrents.
	* improved the bandwidth limiter (it now implements a leaky bucket/node bucket).
	* improved the HTTP seed downloader to report accurate progress.
	* added more client peer-id signatures to be recognized.
	* added support for HTTP servers that skip the CR before the NL at line breaks.
	* fixed bug in the HTTP code that only accepted headers case sensitive.
	* fixed bug where one of the session constructors didn't initialize boost.filesystem. 
	* fixed bug when the initial checking of a torrent fails with an exception.
	* fixed bug in DHT code which would send incorrect announce messages.
	* fixed bug where the http header parser was case sensitive to the header
	  names.
	* Implemented an optmization which frees the piece_picker once a torrent
	  turns into a seed.
	* Added support for uT peer exchange extension, implemented by Massaroddel.
	* Modified the quota management to offer better bandwidth balancing
	  between peers.
	* logging now supports multiple sessions (different sessions now log
	  to different directories).
	* fixed random number generator seed problem, generating the same
	  peer-id for sessions constructed the same second.
	* added an option to accept multiple connections from the same IP.
	* improved tracker logging.
	* moved the file_pool into session. The number of open files is now
	  limited per session.
	* fixed uninitialized private flag in torrent_info
	* fixed long standing issue with file.cpp on windows. Replaced the low level
	  io functions used on windows.
	* made it possible to associate a name with torrents without metadata.
	* improved http-downloading performance by requesting entire pieces via
	  http.
	* added plugin interface for extensions. And changed the interface for
	  enabling extensions.

release 0.11

	* added support for incorrectly encoded paths in torrent files
	  (assumes Latin-1 encoding and converts to UTF-8).
	* added support for destructing session objects asynchronously.
	* fixed bug with file_progress() with files = 0 bytes
	* fixed a race condition bug in udp_tracker_connection that could
	  cause a crash.
	* fixed bug occuring when increasing the sequenced download threshold
	  with max availability lower than previous threshold.
	* fixed an integer overflow bug occuring when built with gcc 4.1.x
	* fixed crasing bug when closing while checking a torrent
	* fixed bug causing a crash with a torrent with piece length 0
	* added an extension to the DHT network protocol to support the
	  exchange of nodes with IPv6 addresses.
	* modified the ip_filter api slightly to support IPv6
	* modified the api slightly to make sequenced download threshold
	  a per torrent-setting.
	* changed the address type to support IPv6
	* fixed bug in piece picker which would not behave as
	  expected with regard to sequenced download threshold.
	* fixed bug with file_progress() with files > 2 GB.
	* added --enable-examples option to configure script.
	* fixed problem with the resource distribution algorithm
	  (controlling e.g upload/download rates).
	* fixed incorrect asserts in storage related to torrents with
	  zero-sized files.
	* added support for trackerless torrents (with kademlia DHT).
	* support for torrents with the private flag set.
	* support for torrents containing bootstrap nodes for the
	  DHT network.
	* fixed problem with the configure script on FreeBSD.
	* limits the pipelining used on url-seeds.
	* fixed problem where the shutdown always would delay for
	  session_settings::stop_tracker_timeout seconds.
	* session::listen_on() won't reopen the socket in case the port and
	  interface is the same as the one currently in use.
	* added http proxy support for web seeds.
	* fixed problem where upload and download stats could become incorrect
	  in case of high cpu load.
	* added more clients to the identifiable list.
	* fixed fingerprint parser to cope with latest Mainline versions.

release 0.10

	* fixed a bug where the requested number of peers in a tracker request could
	  be too big.
	* fixed a bug where empty files were not created in full allocation mode.
	* fixed a bug in storage that would, in rare cases, fail to do a
	  complete check.
	* exposed more settings for tweaking parameters in the piece-picker,
	  downloader and uploader (http_settings replaced by session_settings).
	* tweaked default settings to improve high bandwidth transfers.
	* improved the piece picker performance and made it possible to download
	  popular pieces in sequence to improve disk performance.
	* added the possibility to control upload and download limits per peer.
	* fixed problem with re-requesting skipped pieces when peer was sending pieces
	  out of fifo-order.
	* added support for http seeding (the GetRight protocol)
	* renamed identifiers called 'id' in the public interface to support linking
	  with Objective.C++
	* changed the extensions protocol to use the new one, which is also
	  implemented by uTorrent.
	* factorized the peer_connection and added web_peer_connection which is
	  able to download from http-sources.
	* converted the network code to use asio (resulted in slight api changes
	  dealing with network addresses).
	* made libtorrent build in vc7 (patches from Allen Zhao)
	* fixed bug caused when binding outgoing connections to a non-local interface.
	* add_torrent() will now throw if called while the session object is
	  being closed.
	* added the ability to limit the number of simultaneous half-open
	  TCP connections. Flags in peer_info has been added.

release 0.9.1

	* made the session disable file name checks within the boost.filsystem library
	* fixed race condition in the sockets
	* strings that are invalid utf-8 strings are now decoded with the
	  local codepage on windows
	* added the ability to build libtorrent both as a shared library
	* client_test can now monitor a directory for torrent files and automatically
	  start and stop downloads while running
	* fixed problem with file_size() when building on windows with unicode support
	* added a new torrent state, allocating
	* added a new alert, metadata_failed_alert
	* changed the interface to session::add_torrent for some speed optimizations.
	* greatly improved the command line control of the example client_test.
	* fixed bug where upload rate limit was not being applied.
	* files that are being checked will no longer stall files that don't need
	  checking.
	* changed the way libtorrent identifies support for its excentions
	  to look for 'ext' at the end of the peer-id.
	* improved performance by adding a circle buffer for the send buffer.
	* fixed bugs in the http tracker connection when using an http proxy.
	* fixed problem with storage's file pool when creating torrents and then
	  starting to seed them.
	* hard limit on remote request queue and timeout on requests (a timeout
	  triggers rerequests). This makes libtorrent work much better with
	  "broken" clients like BitComet which may ignore requests.

Initial release 0.9

	* multitracker support
	* serves multiple torrents on a single port and a single thread
	* supports http proxies and proxy authentication
	* gzipped tracker-responses
	* block level piece picker
	* queues torrents for file check, instead of checking all of them in parallel
	* uses separate threads for checking files and for main downloader
	* upload and download rate limits
	* piece-wise, unordered, incremental file allocation
	* fast resume support
	* supports files > 2 gigabytes
	* supports the no_peer_id=1 extension
	* support for udp-tracker protocol
	* number of connections limit
	* delays sending have messages
	* can resume pieces downloaded in any order
	* adjusts the length of the request queue depending on download rate
	* supports compact=1
	* selective downloading
	* ip filter
<|MERGE_RESOLUTION|>--- conflicted
+++ resolved
@@ -1,8 +1,5 @@
-<<<<<<< HEAD
 	* fix issue related to unloading torrents
-=======
 	* fixed finished-time calculation
->>>>>>> b19cb7bd
 	* add missing min_memory_usage() and high_performance_seed() settings presets to python
 	* fix stat cache issue that sometimes would produce incorrect resume data
 	* storage optimization to peer classes
