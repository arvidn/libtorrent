--- conflicted
+++ resolved
@@ -1,4 +1,3 @@
-<<<<<<< HEAD
 	* when updating listen sockets, only post alerts for new ones
 	* deprecate anonymous_mode_alert
 	* deprecated force_proxy setting (when set, the proxy is always used)
@@ -89,9 +88,7 @@
 	* resume data no longer has timestamps of files
 	* require C++11 to build libtorrent
 
-=======
 	* fix redundant flushes of partfile metadata
->>>>>>> 8cc93e98
 	* add option to ignore min-interval from trackers on force-reannounce
 	* raise default setting for active_limit
 	* fall back to copy+remove if rename_file fails
