--- conflicted
+++ resolved
@@ -281,29 +281,11 @@
 		return;
 	}
 
-<<<<<<< HEAD
-	TORRENT_TRY {
-
-		if (m_tunnel_packets)
-		{
-			// if the source IP doesn't match the proxy's, ignore the packet
-			if (ep == m_udp_proxy_addr)
-				unwrap(e, m_buf, int(bytes_transferred));
-		}
-		else if (!m_force_proxy) // block incoming packets that aren't coming via the proxy
-		{
-			call_handler(e, ep, m_buf, int(bytes_transferred));
-		}
-
-	} TORRENT_CATCH (std::exception&) {}
-}
-=======
 	const bool allow_proxy
 		= ((flags & peer_connection) && m_proxy_settings.proxy_peer_connections)
 		|| ((flags & tracker_connection) && m_proxy_settings.proxy_tracker_connections)
 		|| (flags & (tracker_connection | peer_connection)) == 0
 		;
->>>>>>> b5ecfa4f
 
 	if (allow_proxy && m_socks5_connection && m_socks5_connection->active())
 	{
@@ -358,7 +340,7 @@
 	write_uint16(0, h); // reserved
 	write_uint8(0, h); // fragment
 	write_uint8(3, h); // atyp
-	int hostlen = int((std::min)(strlen(hostname), size_t(255)));
+	int hostlen = (std::min)(strlen(hostname), size_t(255));
 	write_uint8(hostlen, h); // hostname len
 	memcpy(h, hostname, hostlen);
 	h += hostlen;
@@ -784,24 +766,4 @@
 	m_timer.cancel();
 }
 
-<<<<<<< HEAD
-	// forward all packets that were put in the queue
-	while (!m_queue.empty())
-	{
-		queued_packet const& p = m_queue.front();
-		error_code ec;
-		if (p.hostname)
-		{
-			udp_socket::send_hostname(p.hostname, p.ep.port(), &p.buf[0]
-				, int(p.buf.size()), ec, p.flags | dont_queue);
-			free(p.hostname);
-		}
-		else
-		{
-			udp_socket::send(p.ep, &p.buf[0], int(p.buf.size()), ec, p.flags | dont_queue);
-		}
-		m_queue.pop_front();
-	}
-=======
->>>>>>> b5ecfa4f
-}
+}
