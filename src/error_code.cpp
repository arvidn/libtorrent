--- conflicted
+++ resolved
@@ -184,12 +184,8 @@
 			"invalid piece index in slot list",
 			"pieces needs to be reordered",
 			"fastresume not modified since last save",
-<<<<<<< HEAD
+			"invalid save_path",
 			"too many duplicate filenames",
-=======
-			"invalid save_path",
->>>>>>> 9d7443f4
-			"",
 			"",
 			"",
 			"",
