/*

Copyright (c) 2003-2009, 2011, 2013-2020, Arvid Norberg
Copyright (c) 2003, Daniel Wallin
Copyright (c) 2016, Vladimir Golovnev
Copyright (c) 2017-2018, 2020, Alden Torres
Copyright (c) 2017, 2019, Steven Siloti
Copyright (c) 2018, d-komarov
All rights reserved.

You may use, distribute and modify this code under the terms of the BSD license,
see LICENSE file.
*/

#include "libtorrent/config.hpp"
#include "libtorrent/error_code.hpp"
#include "libtorrent/aux_/storage_utils.hpp"
#include "libtorrent/hasher.hpp"

#include "try_signal.hpp"

#include <ctime>
#include <algorithm>
#include <numeric>
#include <set>
#include <functional>
#include <cstdio>
#include <optional>

#include "libtorrent/aux_/disable_warnings_push.hpp"

#if TORRENT_HAS_SYMLINK
#include <unistd.h> // for symlink()
#endif

#include "libtorrent/aux_/disable_warnings_pop.hpp"

#include "libtorrent/aux_/mmap_storage.hpp"
#include "libtorrent/aux_/torrent.hpp"
#include "libtorrent/aux_/path.hpp"
#include "libtorrent/aux_/invariant_check.hpp"
#include "libtorrent/aux_/session_impl.hpp"
#include "libtorrent/aux_/file_view_pool.hpp"
#include "libtorrent/disk_buffer_holder.hpp"
#include "libtorrent/aux_/stat_cache.hpp"
#include "libtorrent/hex.hpp" // to_hex

#if TORRENT_HAVE_MMAP || TORRENT_HAVE_MAP_VIEW_OF_FILE

namespace libtorrent::aux {

	mmap_storage::mmap_storage(storage_params const& params
		, aux::file_view_pool& pool)
		: m_files(params.files)
		, m_file_priority(params.priorities)
		, m_save_path(complete(params.path))
		, m_part_file_name("." + aux::to_hex(params.info_hash) + ".parts")
		, m_pool(pool)
		, m_allocate_files(params.mode == storage_mode_allocate)
	{
		if (params.mapped_files) m_mapped_files = std::make_unique<file_storage>(*params.mapped_files);

		TORRENT_ASSERT(files().num_files() > 0);

#if TORRENT_HAVE_MAP_VIEW_OF_FILE
		m_file_open_unmap_lock.reset(new std::mutex[files().num_files()]
			, [](std::mutex* o) { delete[] o; });
#endif
	}

	mmap_storage::~mmap_storage()
	{
		error_code ec;
		if (m_part_file) m_part_file->flush_metadata(ec);

		// this may be called from a different
		// thread than the disk thread
		m_pool.release(storage_index());
	}

	void mmap_storage::need_partfile()
	{
		if (m_part_file) return;

		m_part_file = std::make_unique<part_file>(
			m_save_path, m_part_file_name
			, files().num_pieces(), files().piece_length());
	}

	void mmap_storage::set_file_priority(settings_interface const& sett
		, aux::vector<download_priority_t, file_index_t>& prio
		, storage_error& ec)
	{
		// extend our file priorities in case it's truncated
		// the default assumed priority is 4 (the default)
		if (prio.size() > m_file_priority.size())
			m_file_priority.resize(prio.size(), default_priority);

		file_storage const& fs = files();
		for (file_index_t i(0); i < prio.end_index(); ++i)
		{
			// pad files always have priority 0.
			if (fs.pad_file_at(i)) continue;

			download_priority_t const old_prio = m_file_priority[i];
			download_priority_t new_prio = prio[i];
			if (old_prio == dont_download && new_prio != dont_download)
			{
				// move stuff out of the part file
				std::optional<aux::file_view> f = open_file(sett, i, aux::open_mode::write, ec);
				if (ec)
				{
					prio = m_file_priority;
					return;
				}

				if (m_part_file && use_partfile(i))
				{
					m_part_file->export_file([&f](std::int64_t file_offset, span<char> buf)
					{
						auto file_range = f->range().subspan(std::ptrdiff_t(file_offset));
						TORRENT_ASSERT(file_range.size() >= buf.size());
						sig::try_signal([&]{
							std::memcpy(const_cast<char*>(file_range.data()), buf.data()
								, static_cast<std::size_t>(buf.size()));
							});
					}, fs.file_offset(i), fs.file_size(i), ec.ec);

					if (ec)
					{
						ec.file(i);
						ec.operation = operation_t::partfile_write;
						prio = m_file_priority;
						return;
					}
				}
			}
			else if (old_prio != dont_download && new_prio == dont_download)
			{
				// move stuff into the part file
				// this is not implemented yet.
				// so we just don't use a partfile for this file

				std::string const fp = fs.file_path(i, m_save_path);
				if (exists(fp, ec.ec)) use_partfile(i, false);
				if (ec.ec)
				{
					ec.file(i);
					ec.operation = operation_t::file_stat;
					prio = m_file_priority;
					return;
				}
/*
				auto f = open_file(sett, i, aux::open_mode::read_only, ec);
				if (ec.ec != boost::system::errc::no_such_file_or_directory)
				{
					if (ec)
					{
						prio = m_file_priority;
						return;
					}

					need_partfile();

					m_part_file->import_file(*f, fs.file_offset(i), fs.file_size(i), ec.ec);
					if (ec)
					{
						ec.file(i);
						ec.operation = operation_t::partfile_read;
						prio = m_file_priority;
						return;
					}
					// remove the file
					std::string p = fs.file_path(i, m_save_path);
					delete_one_file(p, ec.ec);
					if (ec)
					{
						ec.file(i);
						ec.operation = operation_t::file_remove;
						prio = m_file_priority;
						return;
					}
				}
*/
			}
			ec.ec.clear();
			m_file_priority[i] = new_prio;

			if (m_file_priority[i] == dont_download && use_partfile(i))
			{
				need_partfile();
			}
		}
		if (m_part_file) m_part_file->flush_metadata(ec.ec);
		if (ec)
		{
			ec.file(torrent_status::error_file_partfile);
			ec.operation = operation_t::partfile_write;
		}
	}

	bool mmap_storage::use_partfile(file_index_t const index) const
	{
		TORRENT_ASSERT_VAL(index >= file_index_t{}, index);
		if (index >= m_use_partfile.end_index()) return true;
		return m_use_partfile[index];
	}

	void mmap_storage::use_partfile(file_index_t const index, bool const b)
	{
		if (index >= m_use_partfile.end_index()) m_use_partfile.resize(static_cast<int>(index) + 1, true);
		m_use_partfile[index] = b;
	}

	void mmap_storage::initialize(settings_interface const& sett, storage_error& ec)
	{
		m_stat_cache.reserve(files().num_files());

#ifdef TORRENT_WINDOWS
		// don't do full file allocations on network drives
		auto const file_name = convert_to_native_path_string(m_save_path);
		int const drive_type = GetDriveTypeW(file_name.c_str());

		if (drive_type == DRIVE_REMOTE)
			m_allocate_files = false;
#endif
		{
			std::unique_lock<std::mutex> l(m_file_created_mutex);
			m_file_created.resize(files().num_files(), false);
		}

		file_storage const& fs = files();
		// if some files have priority 0, we need to check if they exist on the
		// filesystem, in which case we won't use a partfile for them.
		// this is to be backwards compatible with previous versions of
		// libtorrent, when part files were not supported.
		for (file_index_t i(0); i < m_file_priority.end_index(); ++i)
		{
			if (m_file_priority[i] != dont_download || fs.pad_file_at(i))
				continue;

			file_status s;
			std::string const file_path = fs.file_path(i, m_save_path);
			error_code err;
			stat_file(file_path, &s, err);
			if (!err)
			{
				use_partfile(i, false);
			}
			else
			{
				need_partfile();
			}
		}
		// first, create zero-sized files
		for (auto const file_index : fs.file_range())
		{
			// ignore files that have priority 0
			if (m_file_priority.end_index() > file_index
				&& m_file_priority[file_index] == dont_download)
			{
				continue;
			}

			// ignore pad files
			if (fs.pad_file_at(file_index)) continue;

			// this is just to see if the file exists
			error_code err;
			m_stat_cache.get_filesize(file_index, fs, m_save_path, err);

			if (err && err != boost::system::errc::no_such_file_or_directory)
			{
				ec.file(file_index);
				ec.operation = operation_t::file_stat;
				ec.ec = err;
				break;
			}

			// if the file is empty and doesn't already exist, create it
			// deliberately don't truncate files that already exist
			// if a file is supposed to have size 0, but already exists, we will
			// never truncate it to 0.
			if (fs.file_size(file_index) == 0)
			{
#if TORRENT_HAS_SYMLINK
				// create symlinks
				if (fs.file_flags(file_index) & file_storage::flag_symlink)
				{
					std::string path = fs.file_path(file_index, m_save_path);
					create_directories(parent_path(path), ec.ec);
					if (ec)
					{
						ec.ec = error_code(errno, generic_category());
						ec.file(file_index);
						ec.operation = operation_t::mkdir;
						break;
					}
					// we make the symlink target relative to the link itself
					std::string const target = lexically_relative(
						parent_path(fs.file_path(file_index)), fs.symlink(file_index));
					std::string const link = fs.file_path(file_index, m_save_path);
					if (::symlink(target.c_str(), link.c_str()) != 0)
					{
						int const error = errno;
						if (error == EEXIST)
						{
							// if the file exist, it may be a symlink already. if so,
							// just verify the link target is what it's supposed to be
							// note that readlink() does not null terminate the buffer
							char buffer[512];
							auto const ret = ::readlink(link.c_str(), buffer, sizeof(buffer));
							if (ret <= 0 || target != string_view(buffer, std::size_t(ret)))
							{
								ec.ec = error_code(error, generic_category());
								ec.file(file_index);
								ec.operation = operation_t::symlink;
								return;
							}
						}
						else
						{
							ec.ec = error_code(error, generic_category());
							ec.file(file_index);
							ec.operation = operation_t::symlink;
							return;
						}
					}
				}
				else
#endif
				if (err == boost::system::errc::no_such_file_or_directory)
				{
					// just creating the file is enough to make it zero-sized. If
					// there's a race here and some other process truncates the file,
					// it's not a problem, we won't access empty files ever again
					ec.ec.clear();
					auto f = open_file(sett, file_index, aux::open_mode::write
						| aux::open_mode::random_access | aux::open_mode::truncate, ec);
					if (ec) return;
				}
			}
			ec.ec.clear();
		}

		// close files that were opened in write mode
		m_pool.release(storage_index());
	}

	bool mmap_storage::has_any_file(storage_error& ec)
	{
		m_stat_cache.reserve(files().num_files());

		if (aux::has_any_file(files(), m_save_path, m_stat_cache, ec))
			return true;

		if (ec) return false;

		file_status s;
		stat_file(combine_path(m_save_path, m_part_file_name), &s, ec.ec);
		if (!ec) return true;

		// the part file not existing is expected
		if (ec && ec.ec == boost::system::errc::no_such_file_or_directory)
			ec.ec.clear();

		if (ec)
		{
			ec.file(torrent_status::error_file_partfile);
			ec.operation = operation_t::file_stat;
			return false;
		}
		return false;
	}

	void mmap_storage::rename_file(file_index_t const index, std::string const& new_filename
		, storage_error& ec)
	{
		if (index < file_index_t(0) || index >= files().end_file()) return;
		std::string const old_name = files().file_path(index, m_save_path);
		m_pool.release(storage_index(), index);

		// if the old file doesn't exist, just succeed and change the filename
		// that will be created. This shortcut is important because the
		// destination directory may not exist yet, which would cause a failure
		// even though we're not moving a file (yet). It's better for it to
		// fail later when we try to write to the file the first time, because
		// the user then will have had a chance to make the destination directory
		// valid.
		if (exists(old_name, ec.ec))
		{
			std::string new_path;
			if (is_complete(new_filename)) new_path = new_filename;
			else new_path = combine_path(m_save_path, new_filename);
			std::string new_dir = parent_path(new_path);

			// create any missing directories that the new filename
			// lands in
			create_directories(new_dir, ec.ec);
			if (ec.ec)
			{
				ec.file(index);
				ec.operation = operation_t::file_rename;
				return;
			}

			rename(old_name, new_path, ec.ec);

			// if old_name doesn't exist, that's not an error
			// here. Once we start writing to the file, it will
			// be written to the new filename
			if (ec.ec == boost::system::errc::no_such_file_or_directory)
				ec.ec.clear();

			if (ec)
			{
				ec.ec.clear();
				copy_file(old_name, new_path, ec.ec);

				if (ec)
				{
					ec.file(index);
					ec.operation = operation_t::file_rename;
					return;
				}

				error_code ignore;
				remove(old_name, ignore);
			}
		}
		else if (ec.ec)
		{
			// if exists fails, report that error
			ec.file(index);
			ec.operation = operation_t::file_rename;
			return;
		}

		// if old path doesn't exist, just rename the file
		// in our file_storage, so that when it is created
		// it will get the new name
		if (!m_mapped_files)
		{ m_mapped_files = std::make_unique<file_storage>(files()); }
		m_mapped_files->rename_file(index, new_filename);
	}

	void mmap_storage::release_files(storage_error&)
	{
		if (m_part_file)
		{
			error_code ignore;
			m_part_file->flush_metadata(ignore);
		}

		// make sure we don't have the files open
		m_pool.release(storage_index());

		// make sure we can pick up new files added to the download directory when
		// we start the torrent again
		m_stat_cache.clear();
	}

	void mmap_storage::delete_files(remove_flags_t const options, storage_error& ec)
	{
		// make sure we don't have the files open
		m_pool.release(storage_index());

		// if there's a part file open, make sure to destruct it to have it
		// release the underlying part file. Otherwise we may not be able to
		// delete it
		if (m_part_file) m_part_file.reset();

		aux::delete_files(files(), m_save_path, m_part_file_name, options, ec);
	}

	bool mmap_storage::verify_resume_data(add_torrent_params const& rd
		, aux::vector<std::string, file_index_t> const& links
		, storage_error& ec)
	{
		return aux::verify_resume_data(rd, links, files()
			, m_file_priority, m_stat_cache, m_save_path, ec);
	}

	std::pair<status_t, std::string> mmap_storage::move_storage(std::string save_path
		, move_flags_t const flags, storage_error& ec)
	{
		m_pool.release(storage_index());

		status_t ret;
		auto move_partfile = [&](std::string const& new_save_path, error_code& e)
		{
			if (!m_part_file) return;
			m_part_file->move_partfile(new_save_path, e);
		};
		std::tie(ret, m_save_path) = aux::move_storage(files(), m_save_path, std::move(save_path)
			, std::move(move_partfile), flags, ec);

		// clear the stat cache in case the new location has new files
		m_stat_cache.clear();

		return { ret, m_save_path };
	}

	int mmap_storage::readv(settings_interface const& sett
		, span<iovec_t const> bufs
		, piece_index_t const piece, int const offset
		, aux::open_mode_t const flags, storage_error& error)
	{
#ifdef TORRENT_SIMULATE_SLOW_READ
		std::this_thread::sleep_for(seconds(1));
#endif
		return readwritev(files(), bufs, piece, offset, error
			, [this, flags, &sett](file_index_t const file_index
				, std::int64_t const file_offset
				, span<iovec_t const> vec, storage_error& ec)
		{
			// reading from a pad file yields zeroes
			if (files().pad_file_at(file_index)) return aux::read_zeroes(vec);

			if (file_index < m_file_priority.end_index()
				&& m_file_priority[file_index] == dont_download
				&& use_partfile(file_index))
			{
				TORRENT_ASSERT(m_part_file);

				error_code e;
				peer_request map = files().map_file(file_index, file_offset, 0);
				int const ret = m_part_file->readv(vec, map.piece, map.start, e);

				if (e)
				{
					ec.ec = e;
					ec.file(file_index);
					ec.operation = operation_t::partfile_read;
					return -1;
				}
				return ret;
			}

			auto handle = open_file(sett, file_index, flags, ec);
			if (ec) return -1;

			int ret = 0;
			error_code e;
			span<byte const> file_range = handle->range();
			if (file_range.size() > file_offset)
			{
				file_range = file_range.subspan(static_cast<std::ptrdiff_t>(file_offset));
				for (auto buf : vec)
				{
					if (file_range.empty()) break;
					if (file_range.size() < buf.size()) buf = buf.first(file_range.size());

					sig::try_signal([&]{
						std::memcpy(buf.data(), const_cast<char*>(file_range.data())
							, static_cast<std::size_t>(buf.size()));
					});

					file_range = file_range.subspan(buf.size());
					ret += static_cast<int>(buf.size());
				}
			}

			// set this unconditionally in case the upper layer would like to treat
			// short reads as errors
			ec.operation = operation_t::file_read;

			// we either get an error or 0 or more bytes read
			TORRENT_ASSERT(e || ret > 0);
			TORRENT_ASSERT(ret <= bufs_size(vec));

			if (e)
			{
				ec.ec = e;
				ec.file(file_index);
				return -1;
			}

			return static_cast<int>(ret);
		});
	}

	int mmap_storage::writev(settings_interface const& sett
		, span<iovec_t const> bufs
		, piece_index_t const piece, int const offset
		, aux::open_mode_t const flags, storage_error& error)
	{
		return readwritev(files(), bufs, piece, offset, error
			, [this, flags, &sett](file_index_t const file_index
				, std::int64_t const file_offset
				, span<iovec_t const> vec, storage_error& ec)
		{
			if (files().pad_file_at(file_index))
			{
				// writing to a pad-file is a no-op
				return bufs_size(vec);
			}

			if (file_index < m_file_priority.end_index()
				&& m_file_priority[file_index] == dont_download
				&& use_partfile(file_index))
			{
				TORRENT_ASSERT(m_part_file);

				error_code e;
				peer_request map = files().map_file(file_index
					, file_offset, 0);
				int const ret = m_part_file->writev(vec, map.piece, map.start, e);

				if (e)
				{
					ec.ec = e;
					ec.file(file_index);
					ec.operation = operation_t::partfile_write;
					return -1;
				}
				return ret;
			}

			// invalidate our stat cache for this file, since
			// we're writing to it
			m_stat_cache.set_dirty(file_index);

			auto handle = open_file(sett, file_index
				, aux::open_mode::write | flags, ec);
			if (ec) return -1;

			int ret = 0;
			error_code e;
			span<byte> file_range = handle->range().subspan(static_cast<std::ptrdiff_t>(file_offset));
			for (auto buf : vec)
			{
				TORRENT_ASSERT(file_range.size() >= buf.size());

				sig::try_signal([&]{
					std::memcpy(const_cast<char*>(file_range.data()), buf.data(), static_cast<std::size_t>(buf.size()));
				});

				file_range = file_range.subspan(buf.size());
				ret += static_cast<int>(buf.size());
			}

			// set this unconditionally in case the upper layer would like to treat
			// short reads as errors
			ec.operation = operation_t::file_write;

			if (e)
			{
				ec.ec = e;
				ec.file(file_index);
				return -1;
			}

			return ret;
		});
	}

	int mmap_storage::hashv(settings_interface const& sett
		, hasher& ph, std::ptrdiff_t const len
		, piece_index_t const piece, int const offset
		, aux::open_mode_t const flags, storage_error& error)
	{
#ifdef TORRENT_SIMULATE_SLOW_READ
		std::this_thread::sleep_for(seconds(1));
#endif
		char dummy = 0;
		iovec_t dummy1 = {&dummy, len};
		span<iovec_t> dummy2(&dummy1, 1);

		return readwritev(files(), dummy2, piece, offset, error
			, [this, flags, &ph, &sett](file_index_t const file_index
				, std::int64_t const file_offset
				, span<iovec_t const> vec, storage_error& ec)
		{
			auto const read_size = bufs_size(vec);

			if (files().pad_file_at(file_index))
			{
				std::array<char, 64> zero_buf;
				zero_buf.fill(0);
				span<char> zeroes = zero_buf;
				for (std::ptrdiff_t left = read_size; left > 0; left -= zeroes.size())
				{
					ph.update({zeroes.data(), std::min(zeroes.size(), left)});
				}
				return read_size;
			}

			if (file_index < m_file_priority.end_index()
				&& m_file_priority[file_index] == dont_download
				&& use_partfile(file_index))
			{
				error_code e;
				peer_request map = files().map_file(file_index, file_offset, 0);
				int const ret = m_part_file->hashv(ph, read_size
					, map.piece, map.start, e);

				if (e)
				{
					ec.ec = e;
					ec.file(file_index);
					ec.operation = operation_t::partfile_read;
					return -1;
				}
				return ret;
			}

			auto handle = open_file(sett, file_index, flags, ec);
			if (ec) return -1;

			int ret = 0;
			span<byte const> file_range = handle->range();
			if (file_range.size() > file_offset)
			{
				file_range = file_range.subspan(std::ptrdiff_t(file_offset)
					, std::min(std::ptrdiff_t(read_size), std::ptrdiff_t(file_range.size() - file_offset)));

				sig::try_signal([&]{
					ph.update({const_cast<char const*>(file_range.data()), file_range.size()});
				});
				ret += static_cast<int>(file_range.size());
			}

			return ret;
		});
	}

	int mmap_storage::hashv2(settings_interface const& sett
		, hasher256& ph, std::ptrdiff_t const len
		, piece_index_t const piece, int const offset
		, aux::open_mode_t const flags, storage_error& error)
	{
		std::int64_t const start_offset = static_cast<int>(piece) * std::int64_t(files().piece_length()) + offset;
		file_index_t const file_index = files().file_index_at_offset(start_offset);
		std::int64_t const file_offset = start_offset - files().file_offset(file_index);
		TORRENT_ASSERT(file_offset >= 0);
		TORRENT_ASSERT(!files().pad_file_at(file_index));

		if (file_index < m_file_priority.end_index()
			&& m_file_priority[file_index] == dont_download
			&& use_partfile(file_index))
		{
			error_code e;
			peer_request map = files().map_file(file_index, file_offset, 0);
			int const ret = m_part_file->hashv2(ph, len
				, map.piece, map.start, e);

			if (e)
			{
				error.ec = e;
				error.file(file_index);
				error.operation = operation_t::partfile_read;
				return -1;
			}
			return ret;
		}

		auto handle = open_file(sett, file_index, flags, error);
		if (error) return -1;

		span<byte const> file_range = handle->range();
		if (std::int64_t(file_range.size()) <= file_offset)
			return 0;
		file_range = file_range.subspan(std::ptrdiff_t(file_offset));
		file_range = file_range.first(std::min(std::ptrdiff_t(len), file_range.size()));
		ph.update(file_range);

		return static_cast<int>(file_range.size());
	}

	// a wrapper around open_file_impl that, if it fails, makes sure the
	// directories have been created and retries
	std::optional<aux::file_view> mmap_storage::open_file(settings_interface const& sett
		, file_index_t const file
		, aux::open_mode_t mode, storage_error& ec) const
	{
		if (mode & aux::open_mode::write
			&& !(mode & aux::open_mode::truncate))
		{
			std::unique_lock<std::mutex> l(m_file_created_mutex);
			if (m_file_created.size() != files().num_files())
				m_file_created.resize(files().num_files(), false);

			// if we haven't created this file already, make sure to truncate it to
			// its final size
			mode |= (m_file_created[file] == false) ? aux::open_mode::truncate : aux::open_mode::read_only;
		}

#ifdef _WIN32
		if (sett.get_bool(settings_pack::enable_set_file_valid_data))
		{
			mode |= aux::open_mode::allow_set_file_valid_data;
		}
#endif

<<<<<<< HEAD
		std::optional<aux::file_view> h = open_file_impl(sett, file, mode, ec.ec);
=======
		boost::optional<aux::file_view> h = open_file_impl(sett, file, mode, ec);
>>>>>>> 72a09da8
		if ((mode & aux::open_mode::write)
			&& ec.ec == boost::system::errc::no_such_file_or_directory)
		{
			// this means the directory the file is in doesn't exist.
			// so create it
			ec.ec.clear();
			std::string path = files().file_path(file, m_save_path);
			create_directories(parent_path(path), ec.ec);

			if (ec.ec)
			{
				// if the directory creation failed, don't try to open the file again
				// but actually just fail
				ec.file(file);
				ec.operation = operation_t::mkdir;
				return {};
			}

			h = open_file_impl(sett, file, mode, ec);
		}
		if (ec.ec)
		{
			ec.file(file);
			ec.operation = operation_t::file_open;
			return {};
		}
		TORRENT_ASSERT(h);

		if (mode & aux::open_mode::truncate)
		{
			// remember that we've truncated this file, so we don't have to do it
			// again
			std::unique_lock<std::mutex> l(m_file_created_mutex);
			m_file_created.set_bit(file);
		}

		// the optional should be set here
		TORRENT_ASSERT(static_cast<bool>(h));
		return h;
	}

	std::optional<aux::file_view> mmap_storage::open_file_impl(settings_interface const& sett
		, file_index_t file
		, aux::open_mode_t mode
		, storage_error& ec) const
	{
		TORRENT_ASSERT(!files().pad_file_at(file));
		if (!m_allocate_files) mode |= aux::open_mode::sparse;

		// files with priority 0 should always be sparse
		if (m_file_priority.end_index() > file && m_file_priority[file] == dont_download)
			mode |= aux::open_mode::sparse;

		if (sett.get_bool(settings_pack::no_atime_storage))
		{
			mode |= aux::open_mode::no_atime;
		}

		// if we have a cache already, don't store the data twice by leaving it in the OS cache as well
		if (sett.get_int(settings_pack::disk_io_write_mode)
			== settings_pack::disable_os_cache)
		{
			mode |= aux::open_mode::no_cache;
		}

		try {
			return m_pool.open_file(storage_index(), m_save_path, file
				, files(), mode
#if TORRENT_HAVE_MAP_VIEW_OF_FILE
				, std::shared_ptr<std::mutex>(m_file_open_unmap_lock
					, &m_file_open_unmap_lock.get()[int(file)])
#endif
				);
		}
		catch (storage_error const& se)
		{
			ec = se;
			ec.file(file);
			TORRENT_ASSERT(ec);
			return {};
		}
	}

	bool mmap_storage::tick()
	{
		error_code ec;
		if (m_part_file) m_part_file->flush_metadata(ec);

		return false;
	}
} // namespace libtorrent::aux

#endif // TORRENT_HAVE_MMAP || TORRENT_HAVE_MAP_VIEW_OF_FILE<|MERGE_RESOLUTION|>--- conflicted
+++ resolved
@@ -793,11 +793,7 @@
 		}
 #endif
 
-<<<<<<< HEAD
-		std::optional<aux::file_view> h = open_file_impl(sett, file, mode, ec.ec);
-=======
-		boost::optional<aux::file_view> h = open_file_impl(sett, file, mode, ec);
->>>>>>> 72a09da8
+		std::optional<aux::file_view> h = open_file_impl(sett, file, mode, ec);
 		if ((mode & aux::open_mode::write)
 			&& ec.ec == boost::system::errc::no_such_file_or_directory)
 		{
