--- conflicted
+++ resolved
@@ -142,11 +142,7 @@
 			if (old_prio == dont_download && new_prio != dont_download)
 			{
 				// move stuff out of the part file
-<<<<<<< HEAD
-				std::optional<aux::file_view> f = open_file(sett, i, aux::open_mode::write, ec);
-=======
 				std::shared_ptr<aux::file_mapping> f = open_file(sett, i, aux::open_mode::write, ec);
->>>>>>> d5f74cb7
 				if (ec)
 				{
 					prio = m_file_priority;
@@ -807,11 +803,7 @@
 
 	// a wrapper around open_file_impl that, if it fails, makes sure the
 	// directories have been created and retries
-<<<<<<< HEAD
-	std::optional<aux::file_view> mmap_storage::open_file(settings_interface const& sett
-=======
 	std::shared_ptr<aux::file_mapping> mmap_storage::open_file(settings_interface const& sett
->>>>>>> d5f74cb7
 		, file_index_t const file
 		, aux::open_mode_t mode, storage_error& ec) const
 	{
@@ -840,11 +832,7 @@
 		}
 #endif
 
-<<<<<<< HEAD
-		std::optional<aux::file_view> h = open_file_impl(sett, file, mode, ec);
-=======
 		std::shared_ptr<aux::file_mapping> h = open_file_impl(sett, file, mode, ec);
->>>>>>> d5f74cb7
 		if (ec.ec)
 		{
 			ec.file(file);
@@ -865,11 +853,7 @@
 		return h;
 	}
 
-<<<<<<< HEAD
-	std::optional<aux::file_view> mmap_storage::open_file_impl(settings_interface const& sett
-=======
 	std::shared_ptr<aux::file_mapping> mmap_storage::open_file_impl(settings_interface const& sett
->>>>>>> d5f74cb7
 		, file_index_t file
 		, aux::open_mode_t mode
 		, storage_error& ec) const
@@ -899,7 +883,7 @@
 				, std::shared_ptr<std::mutex>(m_file_open_unmap_lock
 					, &m_file_open_unmap_lock.get()[int(file)])
 #endif
-				)->view();
+				);
 		}
 		catch (storage_error const& se)
 		{
