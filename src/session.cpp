/*

Copyright (c) 2003, Magnus Jonsson
<<<<<<< HEAD
Copyright (c) 2003, 2006, 2008-2021, Arvid Norberg
Copyright (c) 2016, 2021, Alden Torres
=======
Copyright (c) 2003, 2006, 2008-2020, 2022, Arvid Norberg
Copyright (c) 2016, Alden Torres
>>>>>>> 550d3c7d
Copyright (c) 2017, 2020, Steven Siloti
All rights reserved.

You may use, distribute and modify this code under the terms of the BSD license,
see LICENSE file.
*/

#include "libtorrent/config.hpp"
#include "libtorrent/session.hpp"
#include "libtorrent/extensions.hpp"
#include "libtorrent/aux_/session_impl.hpp"
#include "libtorrent/aux_/session_call.hpp"
#include "libtorrent/extensions.hpp" // for add_peer_flags_t
#include "libtorrent/disk_interface.hpp"
#include "libtorrent/mmap_disk_io.hpp"
#include "libtorrent/posix_disk_io.hpp"
#include "libtorrent/aux_/platform_util.hpp"

namespace libtorrent {

namespace {

#if defined TORRENT_ASIO_DEBUGGING
	void wait_for_asio_handlers()
	{
		int counter = 0;
		while (aux::log_async())
		{
			std::this_thread::sleep_for(milliseconds(300));
			++counter;
			std::printf("\x1b[2J\x1b[0;0H\x1b[33m==== Waiting to shut down: %d ==== \x1b[0m\n\n"
				, counter);
		}
		aux::async_dec_threads();

		std::fprintf(stderr, "\n\nEXPECTS NO MORE ASYNC OPS\n\n\n");
	}
#endif
} // anonymous namespace

	settings_pack min_memory_usage()
	{
		settings_pack set;
#if TORRENT_ABI_VERSION == 1
		// receive data directly into disk buffers
		// this yields more system calls to read() and
		// kqueue(), but saves RAM.
		set.set_bool(settings_pack::contiguous_recv_buffer, false);
#endif

		set.set_int(settings_pack::max_peer_recv_buffer_size, 32 * 1024 + 200);

		set.set_int(settings_pack::disk_io_write_mode, settings_pack::disable_os_cache);
		set.set_int(settings_pack::disk_io_read_mode, settings_pack::disable_os_cache);

		// keep 2 blocks outstanding when hashing
		set.set_int(settings_pack::checking_mem_usage, 2);

		// don't use any extra threads to do SHA-1 hashing
		set.set_int(settings_pack::aio_threads, 1);

		set.set_int(settings_pack::alert_queue_size, 100);

		set.set_int(settings_pack::max_out_request_queue, 300);
		set.set_int(settings_pack::max_allowed_in_request_queue, 100);

		// setting this to a low limit, means more
		// peers are more likely to request from the
		// same piece. Which means fewer partial
		// pieces and fewer entries in the partial
		// piece list
		set.set_int(settings_pack::whole_pieces_threshold, 2);
		set.set_bool(settings_pack::use_parole_mode, false);
		set.set_bool(settings_pack::prioritize_partial_pieces, true);

		// connect to 5 peers per second
		set.set_int(settings_pack::connection_speed, 5);

		// only have 4 files open at a time
		set.set_int(settings_pack::file_pool_size, 4);

		// we want to keep the peer list as small as possible
		set.set_bool(settings_pack::allow_multiple_connections_per_ip, false);
		set.set_int(settings_pack::max_failcount, 2);
		set.set_int(settings_pack::inactivity_timeout, 120);

		// whenever a peer has downloaded one block, write
		// it to disk, and don't read anything from the
		// socket until the disk write is complete
		set.set_int(settings_pack::max_queued_disk_bytes, 1);

		// never keep more than one 16kB block in
		// the send buffer
		set.set_int(settings_pack::send_buffer_watermark, 9);

		set.set_bool(settings_pack::close_redundant_connections, true);

		set.set_int(settings_pack::max_peerlist_size, 500);
		set.set_int(settings_pack::max_paused_peerlist_size, 50);

		// udp trackers are cheaper to talk to
		set.set_bool(settings_pack::prefer_udp_trackers, true);

		set.set_int(settings_pack::max_rejects, 10);

		set.set_int(settings_pack::recv_socket_buffer_size, 16 * 1024);
		set.set_int(settings_pack::send_socket_buffer_size, 16 * 1024);
		return set;
	}

	settings_pack high_performance_seed()
	{
		settings_pack set;
		// don't throttle TCP, assume there is
		// plenty of bandwidth
		set.set_int(settings_pack::mixed_mode_algorithm, settings_pack::prefer_tcp);

		set.set_int(settings_pack::max_out_request_queue, 1500);
		set.set_int(settings_pack::max_allowed_in_request_queue, 2000);

		set.set_int(settings_pack::max_peer_recv_buffer_size, 5 * 1024 * 1024);

		// we will probably see a high rate of alerts, make it less
		// likely to loose alerts
		set.set_int(settings_pack::alert_queue_size, 10000);

		// allow 500 files open at a time
		set.set_int(settings_pack::file_pool_size, 500);

		// don't update access time for each read/write
		set.set_bool(settings_pack::no_atime_storage, true);

		// as a seed box, we must accept multiple peers behind
		// the same NAT
//		set.set_bool(settings_pack::allow_multiple_connections_per_ip, true);

		// connect to 50 peers per second
		set.set_int(settings_pack::connection_speed, 500);

		// allow 8000 peer connections
		set.set_int(settings_pack::connections_limit, 8000);

		// allow lots of peers to try to connect simultaneously
		set.set_int(settings_pack::listen_queue_size, 3000);

		// unchoke all peers
		set.set_int(settings_pack::unchoke_slots_limit, -1);

		// the max number of bytes pending write before we throttle
		// download rate
		set.set_int(settings_pack::max_queued_disk_bytes, 7 * 1024 * 1024);

		// prevent fast pieces to interfere with suggested pieces
		// since we unchoke everyone, we don't need fast pieces anyway
		set.set_int(settings_pack::allowed_fast_set_size, 0);

		// suggest pieces in the read cache for higher cache hit rate
		set.set_int(settings_pack::suggest_mode, settings_pack::suggest_read_cache);

		set.set_bool(settings_pack::close_redundant_connections, true);

		set.set_int(settings_pack::max_rejects, 10);

		set.set_int(settings_pack::send_not_sent_low_watermark, 524288);

		// don't let connections linger for too long
		set.set_int(settings_pack::request_timeout, 10);
		set.set_int(settings_pack::peer_timeout, 20);
		set.set_int(settings_pack::inactivity_timeout, 20);

		set.set_int(settings_pack::active_limit, 20000);
		set.set_int(settings_pack::active_tracker_limit, 2000);
		set.set_int(settings_pack::active_dht_limit, 600);
		set.set_int(settings_pack::active_seeds, 2000);

		set.set_int(settings_pack::choking_algorithm, settings_pack::fixed_slots_choker);

		// of 500 ms, and a send rate of 4 MB/s, the upper
		// limit should be 2 MB
		set.set_int(settings_pack::send_buffer_watermark, 3 * 1024 * 1024);

		// put 1.5 seconds worth of data in the send buffer
		// this gives the disk I/O more heads-up on disk
		// reads, and can maximize throughput
		set.set_int(settings_pack::send_buffer_watermark_factor, 150);

		// always stuff at least 1 MiB down each peer
		// pipe, to quickly ramp up send rates
		set.set_int(settings_pack::send_buffer_low_watermark, 1 * 1024 * 1024);

		// don't retry peers if they fail once. Let them
		// connect to us if they want to
		set.set_int(settings_pack::max_failcount, 1);

		// number of disk threads for low level file operations
		set.set_int(settings_pack::aio_threads, 8);

		set.set_int(settings_pack::checking_mem_usage, 2048);

		return set;
	}

	void session::start(session_flags_t const flags, session_params&& params, io_context* ios)
	{
		bool const internal_executor = ios == nullptr;

		if (internal_executor)
		{
			// the user did not provide an executor, we have to use our own
			m_io_service = std::make_shared<io_context>(1);
			ios = m_io_service.get();
		}

#if TORRENT_ABI_VERSION <= 2
#ifndef TORRENT_DISABLE_DHT
		// in case the session_params has its dht_settings in use, pick out the
		// non-default settings from there and move them into the main settings.
		// any conflicting options set in main settings take precedence
		{
		dht::dht_settings const def_sett{};
#define SET_BOOL(name) if (!params.settings.has_val(settings_pack::dht_ ## name) && \
	def_sett.name != params.dht_settings.name) \
		params.settings.set_bool(settings_pack::dht_ ## name, params.dht_settings.name)
#define SET_INT(name) if (!params.settings.has_val(settings_pack::dht_ ## name) && \
	def_sett.name != params.dht_settings.name) \
		params.settings.set_int(settings_pack::dht_ ## name, params.dht_settings.name)

		SET_INT(max_peers_reply);
		SET_INT(search_branching);
		SET_INT(max_fail_count);
		SET_INT(max_torrents);
		SET_INT(max_dht_items);
		SET_INT(max_peers);
		SET_INT(max_torrent_search_reply);
		SET_BOOL(restrict_routing_ips);
		SET_BOOL(restrict_search_ips);
		SET_BOOL(extended_routing_table);
		SET_BOOL(aggressive_lookups);
		SET_BOOL(privacy_lookups);
		SET_BOOL(enforce_node_id);
		SET_BOOL(ignore_dark_internet);
		SET_INT(block_timeout);
		SET_INT(block_ratelimit);
		SET_BOOL(read_only);
		SET_INT(item_lifetime);
		SET_INT(upload_rate_limit);
		SET_INT(sample_infohashes_interval);
		SET_INT(max_infohashes_sample_count);
#undef SET_BOOL
#undef SET_INT
		}
#endif
#endif

		// TODO: start() should just use flags out of the session_params object,
		m_impl = std::make_shared<aux::session_impl>(std::ref(*ios)
			, std::move(params.settings)
			, std::move(params.disk_io_constructor)
			, flags);
		*static_cast<session_handle*>(this) = session_handle(m_impl);

#ifndef TORRENT_DISABLE_EXTENSIONS
		for (auto& ext : params.extensions)
		{
			ext->load_state(params.ext_state);
			m_impl->add_ses_extension(std::move(ext));
		}
#endif

#ifndef TORRENT_DISABLE_DHT
		m_impl->set_dht_state(std::move(params.dht_state));

		TORRENT_ASSERT(params.dht_storage_constructor);
		m_impl->set_dht_storage(std::move(params.dht_storage_constructor));
#endif

		if (!params.ip_filter.empty())
		{
			std::shared_ptr<ip_filter> copy = std::make_shared<ip_filter>(std::move(params.ip_filter));
			m_impl->set_ip_filter(std::move(copy));
		}

		m_impl->start_session();

		if (internal_executor)
		{
			// start a thread for the message pump
			auto s = m_io_service;
			m_thread = std::make_shared<std::thread>([=]
			{
				aux::set_thread_name("Network");
				s->run();
			});
		}
	}

#if TORRENT_ABI_VERSION <= 2
	void session::start(session_flags_t const flags, settings_pack&& sp, io_context* ios)
	{
		if (flags & add_default_plugins)
		{
			session_params sp_(std::move(sp));
			start(flags, std::move(sp_), ios);
		}
		else
		{
			session_params sp_(std::move(sp), {});
			start(flags, std::move(sp_), ios);
		}
	}
#endif

	session::session(session&&) = default;

	session::session(session_params const& params)
	{
		start(params.flags, session_params(params), nullptr);
	}

	session::session(session_params&& params)
	{
		start(params.flags, std::move(params), nullptr);
	}

#if TORRENT_ABI_VERSION < 4
	session::session(session_params const& params, session_flags_t const flags)
	{
		start(flags, session_params(params), nullptr);
	}

	session::session(session_params&& params, session_flags_t const flags)
	{
		start(flags, std::move(params), nullptr);
	}
#endif

	session::session()
	{
		session_params params;
		start(params.flags, std::move(params), nullptr);
	}

	session::session(session_params&& params, io_context& ios)
	{
		start(params.flags, std::move(params), &ios);
	}

	session::session(session_params const& params, io_context& ios)
	{
		start(params.flags, session_params(params), &ios);
	}

#if TORRENT_ABI_VERSION < 4
	session::session(session_params&& params, io_context& ios, session_flags_t const flags)
	{
		start(flags, std::move(params), &ios);
	}

	session::session(session_params const& params, io_context& ios, session_flags_t const flags)
	{
		start(flags, session_params(params), &ios);
	}
#endif

#if TORRENT_ABI_VERSION <= 2
	session::session(settings_pack&& pack, session_flags_t const flags)
	{
		start(flags, std::move(pack), nullptr);
	}

	session::session(settings_pack const& pack, session_flags_t const flags)
	{
		start(flags, settings_pack(pack), nullptr);
	}

	session::session(settings_pack&& pack, io_context& ios, session_flags_t const flags)
	{
		start(flags, std::move(pack), &ios);
	}

	session::session(settings_pack const& pack, io_context& ios, session_flags_t const flags)
	{
		start(flags, settings_pack(pack), &ios);
	}
#endif

#if TORRENT_ABI_VERSION == 1
#include "libtorrent/aux_/disable_deprecation_warnings_push.hpp"
	session::session(fingerprint const& print, session_flags_t const flags
		, alert_category_t const alert_mask)
	{
		settings_pack pack;
		pack.set_int(settings_pack::alert_mask, int(alert_mask));
		pack.set_str(settings_pack::peer_fingerprint, print.to_string());
		if (!(flags & start_default_features))
		{
			pack.set_bool(settings_pack::enable_upnp, false);
			pack.set_bool(settings_pack::enable_natpmp, false);
			pack.set_bool(settings_pack::enable_lsd, false);
			pack.set_bool(settings_pack::enable_dht, false);
		}

		start(flags, std::move(pack), nullptr);
	}

	session::session(fingerprint const& print, std::pair<int, int> listen_port_range
		, char const* listen_interface, session_flags_t const flags
		, alert_category_t const alert_mask)
	{
		TORRENT_ASSERT(listen_port_range.first > 0);
		TORRENT_ASSERT(listen_port_range.first <= listen_port_range.second);

		settings_pack pack;
		pack.set_int(settings_pack::alert_mask, int(alert_mask));
		pack.set_int(settings_pack::max_retry_port_bind, listen_port_range.second - listen_port_range.first);
		pack.set_str(settings_pack::peer_fingerprint, print.to_string());
		char if_string[100];

		if (listen_interface == nullptr) listen_interface = "0.0.0.0";
		std::snprintf(if_string, sizeof(if_string), "%s:%d", listen_interface, listen_port_range.first);
		pack.set_str(settings_pack::listen_interfaces, if_string);

		if (!(flags & start_default_features))
		{
			pack.set_bool(settings_pack::enable_upnp, false);
			pack.set_bool(settings_pack::enable_natpmp, false);
			pack.set_bool(settings_pack::enable_lsd, false);
			pack.set_bool(settings_pack::enable_dht, false);
		}
		start(flags, std::move(pack), nullptr);
	}
#include "libtorrent/aux_/disable_warnings_pop.hpp"
#endif // TORRENT_ABI_VERSION
	session& session::operator=(session&&) & = default;

	session::~session()
	{
		if (!m_impl) return;

		aux::dump_call_profile();

		// capture the shared_ptr in the dispatched function
		// to keep the session_impl alive
		m_impl->call_abort();

		if (m_thread && m_thread.use_count() == 1)
		{
#if defined TORRENT_ASIO_DEBUGGING
			wait_for_asio_handlers();
#endif
			m_thread->join();
		}
	}

	session_proxy session::abort()
	{
		// stop calling the alert notify function now, to avoid it thinking the
		// session is still alive
		m_impl->alerts().set_notify_function({});
		return session_proxy(m_io_service, m_thread, m_impl);
	}

	session_proxy::session_proxy() = default;
	session_proxy::session_proxy(std::shared_ptr<io_context> ios
		, std::shared_ptr<std::thread> t
		, std::shared_ptr<aux::session_impl> impl)
		: m_io_service(std::move(ios))
		, m_thread(std::move(t))
		, m_impl(std::move(impl))
	{}
	session_proxy::session_proxy(session_proxy const&) = default;
	session_proxy& session_proxy::operator=(session_proxy const&) & = default;
	session_proxy::session_proxy(session_proxy&&) noexcept = default;
	session_proxy& session_proxy::operator=(session_proxy&&) & noexcept = default;
	session_proxy::~session_proxy()
	{
		if (m_thread && m_thread.use_count() == 1)
		{
#if defined TORRENT_ASIO_DEBUGGING
			wait_for_asio_handlers();
#endif
			m_thread->join();
		}
	}

	TORRENT_EXPORT std::unique_ptr<disk_interface> default_disk_io_constructor(
		io_context& ios, settings_interface const& sett, counters& cnt)
	{
#if TORRENT_HAVE_MMAP || TORRENT_HAVE_MAP_VIEW_OF_FILE
		// TODO: In C++17. use if constexpr instead
#include "libtorrent/aux_/disable_deprecation_warnings_push.hpp"
		if (sizeof(void*) == 8)
			return mmap_disk_io_constructor(ios, sett, cnt);
		else
			return posix_disk_io_constructor(ios, sett, cnt);
#include "libtorrent/aux_/disable_warnings_pop.hpp"
#else
		return posix_disk_io_constructor(ios, sett, cnt);
#endif
	}

}<|MERGE_RESOLUTION|>--- conflicted
+++ resolved
@@ -1,13 +1,8 @@
 /*
 
 Copyright (c) 2003, Magnus Jonsson
-<<<<<<< HEAD
-Copyright (c) 2003, 2006, 2008-2021, Arvid Norberg
+Copyright (c) 2003, 2006, 2008-2022, Arvid Norberg
 Copyright (c) 2016, 2021, Alden Torres
-=======
-Copyright (c) 2003, 2006, 2008-2020, 2022, Arvid Norberg
-Copyright (c) 2016, Alden Torres
->>>>>>> 550d3c7d
 Copyright (c) 2017, 2020, Steven Siloti
 All rights reserved.
 
