/*

Copyright (c) 2003, Magnus Jonsson
Copyright (c) 2006-2019, Arvid Norberg
Copyright (c) 2009, Andrew Resch
Copyright (c) 2014-2019, Steven Siloti
Copyright (c) 2015-2018, Alden Torres
Copyright (c) 2015, Thomas
Copyright (c) 2015, Mikhail Titov
Copyright (c) 2016, Falcosc
Copyright (c) 2016-2017, Pavel Pimenov
Copyright (c) 2016-2017, Andrei Kurushin
Copyright (c) 2017, sledgehammer_999
Copyright (c) 2018, Xiyue Deng
All rights reserved.

Redistribution and use in source and binary forms, with or without
modification, are permitted provided that the following conditions
are met:

    * Redistributions of source code must retain the above copyright
      notice, this list of conditions and the following disclaimer.
    * Redistributions in binary form must reproduce the above copyright
      notice, this list of conditions and the following disclaimer in
      the documentation and/or other materials provided with the distribution.
    * Neither the name of the author nor the names of its
      contributors may be used to endorse or promote products derived
      from this software without specific prior written permission.

THIS SOFTWARE IS PROVIDED BY THE COPYRIGHT HOLDERS AND CONTRIBUTORS "AS IS"
AND ANY EXPRESS OR IMPLIED WARRANTIES, INCLUDING, BUT NOT LIMITED TO, THE
IMPLIED WARRANTIES OF MERCHANTABILITY AND FITNESS FOR A PARTICULAR PURPOSE
ARE DISCLAIMED. IN NO EVENT SHALL THE COPYRIGHT OWNER OR CONTRIBUTORS BE
LIABLE FOR ANY DIRECT, INDIRECT, INCIDENTAL, SPECIAL, EXEMPLARY, OR
CONSEQUENTIAL DAMAGES (INCLUDING, BUT NOT LIMITED TO, PROCUREMENT OF
SUBSTITUTE GOODS OR SERVICES; LOSS OF USE, DATA, OR PROFITS; OR BUSINESS
INTERRUPTION) HOWEVER CAUSED AND ON ANY THEORY OF LIABILITY, WHETHER IN
CONTRACT, STRICT LIABILITY, OR TORT (INCLUDING NEGLIGENCE OR OTHERWISE)
ARISING IN ANY WAY OUT OF THE USE OF THIS SOFTWARE, EVEN IF ADVISED OF THE
POSSIBILITY OF SUCH DAMAGE.

*/

#include "libtorrent/config.hpp"

#include <ctime>
#include <algorithm>
#include <cctype>
#include <cstdio> // for snprintf
#include <cinttypes> // for PRId64 et.al.
#include <functional>
#include <type_traits>
#include <numeric> // for accumulate

#if TORRENT_USE_INVARIANT_CHECKS
#include <unordered_set>
#endif

#include "libtorrent/aux_/disable_warnings_push.hpp"
#include <boost/asio/ts/internet.hpp>
#include <boost/asio/ts/executor.hpp>
#include "libtorrent/aux_/disable_warnings_pop.hpp"

#include "libtorrent/aux_/openssl.hpp"
#include "libtorrent/peer_id.hpp"
#include "libtorrent/torrent_info.hpp"
#include "libtorrent/tracker_manager.hpp"
#include "libtorrent/bencode.hpp"
#include "libtorrent/hasher.hpp"
#include "libtorrent/entry.hpp"
#include "libtorrent/session.hpp"
#include "libtorrent/fingerprint.hpp"
#include "libtorrent/alert_types.hpp"
#include "libtorrent/invariant_check.hpp"
#include "libtorrent/bt_peer_connection.hpp"
#include "libtorrent/peer_connection_handle.hpp"
#include "libtorrent/ip_filter.hpp"
#include "libtorrent/socket.hpp"
#include "libtorrent/aux_/session_impl.hpp"
#ifndef TORRENT_DISABLE_DHT
#include "libtorrent/kademlia/dht_tracker.hpp"
#include "libtorrent/kademlia/types.hpp"
#include "libtorrent/kademlia/node_entry.hpp"
#endif
#include "libtorrent/enum_net.hpp"
#include "libtorrent/utf8.hpp"
#include "libtorrent/upnp.hpp"
#include "libtorrent/natpmp.hpp"
#include "libtorrent/lsd.hpp"
#include "libtorrent/aux_/instantiate_connection.hpp"
#include "libtorrent/peer_info.hpp"
#include "libtorrent/random.hpp"
#include "libtorrent/magnet_uri.hpp"
#include "libtorrent/aux_/session_settings.hpp"
#include "libtorrent/torrent_peer.hpp"
#include "libtorrent/torrent_handle.hpp"
#include "libtorrent/choker.hpp"
#include "libtorrent/error.hpp"
#include "libtorrent/platform_util.hpp"
#include "libtorrent/aux_/bind_to_device.hpp"
#include "libtorrent/hex.hpp" // to_hex, from_hex
#include "libtorrent/aux_/scope_end.hpp"
#include "libtorrent/aux_/set_socket_buffer.hpp"
#include "libtorrent/aux_/generate_peer_id.hpp"
#include "libtorrent/aux_/ffs.hpp"
#include "libtorrent/aux_/array.hpp"

#ifndef TORRENT_DISABLE_LOGGING

#include "libtorrent/socket_io.hpp"

// for logging stat layout
#include "libtorrent/stat.hpp"

#include <cstdarg> // for va_list

// for logging the size of DHT structures
#ifndef TORRENT_DISABLE_DHT
#include <libtorrent/kademlia/find_data.hpp>
#include <libtorrent/kademlia/refresh.hpp>
#include <libtorrent/kademlia/node.hpp>
#include <libtorrent/kademlia/observer.hpp>
#include <libtorrent/kademlia/item.hpp>
#endif // TORRENT_DISABLE_DHT

#include "libtorrent/http_tracker_connection.hpp"
#include "libtorrent/udp_tracker_connection.hpp"

#endif // TORRENT_DISABLE_LOGGING

#ifdef TORRENT_USE_LIBGCRYPT

#if GCRYPT_VERSION_NUMBER < 0x010600
extern "C" {
GCRY_THREAD_OPTION_PTHREAD_IMPL;
}
#endif

namespace {

	// libgcrypt requires this to initialize the library
	struct gcrypt_setup
	{
		gcrypt_setup()
		{
			gcry_check_version(nullptr);
#if GCRYPT_VERSION_NUMBER < 0x010600
			gcry_error_t e = gcry_control(GCRYCTL_SET_THREAD_CBS, &gcry_threads_pthread);
			if (e != 0) std::fprintf(stderr, "libcrypt ERROR: %s\n", gcry_strerror(e));
			e = gcry_control(GCRYCTL_INITIALIZATION_FINISHED, 0);
			if (e != 0) std::fprintf(stderr, "initialization finished error: %s\n", gcry_strerror(e));
#endif
		}
	} gcrypt_global_constructor;
}

#endif // TORRENT_USE_LIBGCRYPT

#ifdef TORRENT_USE_OPENSSL

#include <openssl/crypto.h>

// by openssl changelog at https://www.openssl.org/news/changelog.html
// Changes between 1.0.2h and 1.1.0  [25 Aug 2016]
// - Most global cleanup functions are no longer required because they are handled
//   via auto-deinit. Affected function CRYPTO_cleanup_all_ex_data()
#if !defined(OPENSSL_API_COMPAT) || OPENSSL_API_COMPAT < 0x10100000L
namespace {

	// openssl requires this to clean up internal
	// structures it allocates
	struct openssl_cleanup
	{
		~openssl_cleanup() { CRYPTO_cleanup_all_ex_data(); }
	} openssl_global_destructor;
}
#endif

#endif // TORRENT_USE_OPENSSL

#ifdef TORRENT_WINDOWS
// for ERROR_SEM_TIMEOUT
#include <winerror.h>
#endif

using namespace std::placeholders;

#ifdef BOOST_NO_EXCEPTIONS
namespace boost {

	void throw_exception(std::exception const& e) { std::abort(); }
}
#endif

namespace libtorrent {

#if defined TORRENT_ASIO_DEBUGGING
	std::map<std::string, async_t> _async_ops;
	std::deque<wakeup_t> _wakeups;
	int _async_ops_nthreads = 0;
	std::mutex _async_ops_mutex;

	std::map<int, handler_alloc_t> _handler_storage;
	std::mutex _handler_storage_mutex;
	bool _handler_logger_registered = false;
#endif

namespace aux {

	constexpr listen_socket_flags_t listen_socket_t::accept_incoming;
	constexpr listen_socket_flags_t listen_socket_t::has_gateway;

	constexpr ip_source_t session_interface::source_dht;
	constexpr ip_source_t session_interface::source_peer;
	constexpr ip_source_t session_interface::source_tracker;
	constexpr ip_source_t session_interface::source_router;

void apply_deprecated_dht_settings(settings_pack& sett, bdecode_node const& s)
{
	bdecode_node val;
	val = s.dict_find_int("max_peers_reply");
	if (val) sett.set_int(settings_pack::dht_max_peers_reply, int(val.int_value()));
	val = s.dict_find_int("search_branching");
	if (val) sett.set_int(settings_pack::dht_search_branching, int(val.int_value()));
	val = s.dict_find_int("max_fail_count");
	if (val) sett.set_int(settings_pack::dht_max_fail_count, int(val.int_value()));
	val = s.dict_find_int("max_torrents");
	if (val) sett.set_int(settings_pack::dht_max_torrents, int(val.int_value()));
	val = s.dict_find_int("max_dht_items");
	if (val) sett.set_int(settings_pack::dht_max_dht_items, int(val.int_value()));
	val = s.dict_find_int("max_peers");
	if (val) sett.set_int(settings_pack::dht_max_peers, int(val.int_value()));
	val = s.dict_find_int("max_torrent_search_reply");
	if (val) sett.set_int(settings_pack::dht_max_torrent_search_reply, int(val.int_value()));
	val = s.dict_find_int("restrict_routing_ips");
	if (val) sett.set_bool(settings_pack::dht_restrict_routing_ips, (val.int_value() != 0));
	val = s.dict_find_int("restrict_search_ips");
	if (val) sett.set_bool(settings_pack::dht_restrict_search_ips, (val.int_value() != 0));
	val = s.dict_find_int("extended_routing_table");
	if (val) sett.set_bool(settings_pack::dht_extended_routing_table, (val.int_value() != 0));
	val = s.dict_find_int("aggressive_lookups");
	if (val) sett.set_bool(settings_pack::dht_aggressive_lookups, (val.int_value() != 0));
	val = s.dict_find_int("privacy_lookups");
	if (val) sett.set_bool(settings_pack::dht_privacy_lookups, (val.int_value() != 0));
	val = s.dict_find_int("enforce_node_id");
	if (val) sett.set_bool(settings_pack::dht_enforce_node_id, (val.int_value() != 0));
	val = s.dict_find_int("ignore_dark_internet");
	if (val) sett.set_bool(settings_pack::dht_ignore_dark_internet, (val.int_value() != 0));
	val = s.dict_find_int("block_timeout");
	if (val) sett.set_int(settings_pack::dht_block_timeout, int(val.int_value()));
	val = s.dict_find_int("block_ratelimit");
	if (val) sett.set_int(settings_pack::dht_block_ratelimit, int(val.int_value()));
	val = s.dict_find_int("read_only");
	if (val) sett.set_bool(settings_pack::dht_read_only, (val.int_value() != 0));
	val = s.dict_find_int("item_lifetime");
	if (val) sett.set_int(settings_pack::dht_item_lifetime, int(val.int_value()));
}

	std::vector<std::shared_ptr<listen_socket_t>>::iterator partition_listen_sockets(
		std::vector<listen_endpoint_t>& eps
		, std::vector<std::shared_ptr<listen_socket_t>>& sockets)
	{
		return std::partition(sockets.begin(), sockets.end()
			, [&eps](std::shared_ptr<listen_socket_t> const& sock)
		{
			auto match = std::find_if(eps.begin(), eps.end()
				, [&sock](listen_endpoint_t const& ep)
			{
				return ep.ssl == sock->ssl
					&& ep.port == sock->original_port
					&& ep.device == sock->device
					&& ep.addr == sock->local_endpoint.address();
			});

			if (match != eps.end())
			{
				// remove the matched endpoint so that another socket can't match it
				// this also signals to the caller that it doesn't need to create a
				// socket for the endpoint
				eps.erase(match);
				return true;
			}
			else
			{
				return false;
			}
		});
	}

	// To comply with BEP 45 multi homed clients must run separate DHT nodes
	// on each interface they use to talk to the DHT. For IPv6 this is enforced
	// by prohibiting creating a listen socket on [::]. Instead the list of
	// interfaces is enumerated and sockets are created for each of them.
	// This is not enforced for 0.0.0.0 because multi homed IPv4 configurations
	// are much less common and the presence of NAT means that we cannot
	// automatically determine which interfaces should have DHT nodes started on
	// them.
	void expand_unspecified_address(span<ip_interface const> const ifs
		, std::vector<listen_endpoint_t>& eps)
	{
		auto unspecified_begin = std::partition(eps.begin(), eps.end()
			, [](listen_endpoint_t const& ep) { return !(ep.addr.is_v6() && ep.addr.is_unspecified()); });
		std::vector<listen_endpoint_t> unspecified_eps(unspecified_begin, eps.end());
		eps.erase(unspecified_begin, eps.end());
		for (auto const& uep : unspecified_eps)
		{
			for (auto const& ipface : ifs)
			{
				if (!ipface.preferred)
					continue;
				if (ipface.interface_address.is_v4())
					continue;
				if (ipface.interface_address.is_loopback())
					continue;
				if (!uep.device.empty() && uep.device != ipface.name)
					continue;
				if (std::any_of(eps.begin(), eps.end(), [&](listen_endpoint_t const& e)
				{
					// ignore device name because we don't want to create
					// duplicates if the user explicitly configured an address
					// without a device name
					return e.addr == ipface.interface_address
						&& e.port == uep.port
						&& e.ssl == uep.ssl;
				}))
				{
					continue;
				}

				eps.emplace_back(ipface.interface_address, uep.port, uep.device
					, uep.ssl, uep.flags);
			}
		}
	}

	void session_impl::init_peer_class_filter(bool unlimited_local)
	{
		// set the default peer_class_filter to use the local peer class
		// for peers on local networks
		std::uint32_t lfilter = 1 << static_cast<std::uint32_t>(m_local_peer_class);
		std::uint32_t gfilter = 1 << static_cast<std::uint32_t>(m_global_class);

		struct class_mapping
		{
			char const* first;
			char const* last;
			std::uint32_t filter;
		};

		static const class_mapping v4_classes[] =
		{
			// everything
			{"0.0.0.0", "255.255.255.255", gfilter},
			// local networks
			{"10.0.0.0", "10.255.255.255", lfilter},
			{"172.16.0.0", "172.31.255.255", lfilter},
			{"192.168.0.0", "192.168.255.255", lfilter},
			// link-local
			{"169.254.0.0", "169.254.255.255", lfilter},
			// loop-back
			{"127.0.0.0", "127.255.255.255", lfilter},
		};

		static const class_mapping v6_classes[] =
		{
			// everything
			{"::0", "ffff:ffff:ffff:ffff:ffff:ffff:ffff:ffff", gfilter},
			// local networks
			{"fc00::", "fdff:ffff:ffff:ffff:ffff:ffff:ffff:ffff", lfilter},
			// link-local
			{"fe80::", "febf::ffff:ffff:ffff:ffff:ffff:ffff:ffff", lfilter},
			// loop-back
			{"::1", "::1", lfilter},
		};

		class_mapping const* p = v4_classes;
		int len = sizeof(v4_classes) / sizeof(v4_classes[0]);
		if (!unlimited_local) len = 1;
		for (int i = 0; i < len; ++i)
		{
			error_code ec;
			address_v4 begin = make_address_v4(p[i].first, ec);
			address_v4 end = make_address_v4(p[i].last, ec);
			if (ec) continue;
			m_peer_class_filter.add_rule(begin, end, p[i].filter);
		}
		p = v6_classes;
		len = sizeof(v6_classes) / sizeof(v6_classes[0]);
		if (!unlimited_local) len = 1;
		for (int i = 0; i < len; ++i)
		{
			error_code ec;
			address_v6 begin = make_address_v6(p[i].first, ec);
			address_v6 end = make_address_v6(p[i].last, ec);
			if (ec) continue;
			m_peer_class_filter.add_rule(begin, end, p[i].filter);
		}
	}

#if defined TORRENT_SSL_PEERS
	namespace {
	// when running bittorrent over SSL, the SNI (server name indication)
	// extension is used to know which torrent the incoming connection is
	// trying to connect to. The 40 first bytes in the name is expected to
	// be the hex encoded info-hash
	int servername_callback(SSL* s, int*, void* arg)
	{
		auto* ses = reinterpret_cast<session_impl*>(arg);
		const char* servername = SSL_get_servername(s, TLSEXT_NAMETYPE_host_name);

		if (!servername || std::strlen(servername) < 40)
			return SSL_TLSEXT_ERR_ALERT_FATAL;

		info_hash_t info_hash;
		bool valid = aux::from_hex({servername, 40}, info_hash.v1.data());

		// the server name is not a valid hex-encoded info-hash
		if (!valid)
			return SSL_TLSEXT_ERR_ALERT_FATAL;

		// see if there is a torrent with this info-hash
		std::shared_ptr<torrent> t = ses->find_torrent(info_hash).lock();

		// if there isn't, fail
		if (!t) return SSL_TLSEXT_ERR_ALERT_FATAL;

		// if the torrent we found isn't an SSL torrent, also fail.
		if (!t->is_ssl_torrent()) return SSL_TLSEXT_ERR_ALERT_FATAL;

		// if the torrent doesn't have an SSL context and should not allow
		// incoming SSL connections
		if (!t->ssl_ctx()) return SSL_TLSEXT_ERR_ALERT_FATAL;

		// use this torrent's certificate
		SSL_CTX *torrent_context = t->ssl_ctx()->native_handle();

		SSL_set_SSL_CTX(s, torrent_context);
		SSL_set_verify(s, SSL_CTX_get_verify_mode(torrent_context)
			, SSL_CTX_get_verify_callback(torrent_context));

		return SSL_TLSEXT_ERR_OK;
	}
	} // anonymous namespace
#endif

	session_impl::session_impl(io_context& ioc, settings_pack const& pack
		, disk_io_constructor_type disk_io_constructor)
		: m_settings(pack)
		, m_io_context(ioc)
#if defined TORRENT_SSL_PEERS
		, m_ssl_ctx(boost::asio::ssl::context::sslv23)
#elif defined TORRENT_USE_OPENSSL
		, m_ssl_ctx(boost::asio::ssl::context::sslv23_client)
#endif
		, m_alerts(m_settings.get_int(settings_pack::alert_queue_size)
			, alert_category_t{static_cast<unsigned int>(m_settings.get_int(settings_pack::alert_mask))})
		, m_disk_thread((disk_io_constructor ? disk_io_constructor : default_disk_io_constructor)
			(m_io_context, m_settings, m_stats_counters))
		, m_download_rate(peer_connection::download_channel)
		, m_upload_rate(peer_connection::upload_channel)
		, m_host_resolver(m_io_context)
		, m_tracker_manager(
			std::bind(&session_impl::send_udp_packet_listen, this, _1, _2, _3, _4, _5)
			, std::bind(&session_impl::send_udp_packet_hostname_listen, this, _1, _2, _3, _4, _5, _6)
			, m_stats_counters
			, m_host_resolver
			, m_settings
#if !defined TORRENT_DISABLE_LOGGING || TORRENT_USE_ASSERTS
			, *this
#endif
			)
		, m_work(make_work_guard(m_io_context))
#if TORRENT_USE_I2P
		, m_i2p_conn(m_io_context)
#endif
		, m_created(clock_type::now())
		, m_last_tick(m_created)
		, m_last_second_tick(m_created - milliseconds(900))
		, m_last_choke(m_created)
		, m_last_auto_manage(m_created)
#ifndef TORRENT_DISABLE_DHT
		, m_dht_announce_timer(m_io_context)
#endif
		, m_utp_socket_manager(
			std::bind(&session_impl::send_udp_packet, this, _1, _2, _3, _4, _5)
			, [this](socket_type s) { this->incoming_connection(std::move(s)); }
			, m_io_context
			, m_settings, m_stats_counters, nullptr)
#ifdef TORRENT_SSL_PEERS
		, m_ssl_utp_socket_manager(
			std::bind(&session_impl::send_udp_packet, this, _1, _2, _3, _4, _5)
			, std::bind(&session_impl::on_incoming_utp_ssl, this, _1)
			, m_io_context
			, m_settings, m_stats_counters
			, &m_ssl_ctx)
#endif
		, m_timer(m_io_context)
		, m_lsd_announce_timer(m_io_context)
		, m_close_file_timer(m_io_context)
	{
	}

	template <typename Fun, typename... Args>
	void session_impl::wrap(Fun f, Args&&... a)
#ifndef BOOST_NO_EXCEPTIONS
	try
#endif
	{
		(this->*f)(std::forward<Args>(a)...);
	}
#ifndef BOOST_NO_EXCEPTIONS
	catch (system_error const& e) {
		alerts().emplace_alert<session_error_alert>(e.code(), e.what());
		pause();
	} catch (std::exception const& e) {
		alerts().emplace_alert<session_error_alert>(error_code(), e.what());
		pause();
	} catch (...) {
		alerts().emplace_alert<session_error_alert>(error_code(), "unknown error");
		pause();
	}
#endif

	// This function is called by the creating thread, not in the message loop's
	// io_context thread.
	// TODO: 2 is there a reason not to move all of this into init()? and just
	// post it to the io_context?
	void session_impl::start_session()
	{
#ifndef TORRENT_DISABLE_LOGGING
		session_log("start session");
#endif

#ifdef TORRENT_USE_OPENSSL
		error_code ec;
		m_ssl_ctx.set_verify_mode(boost::asio::ssl::context::verify_none, ec);
#endif
#ifdef TORRENT_SSL_PEERS
		aux::openssl_set_tlsext_servername_callback(m_ssl_ctx.native_handle()
			, servername_callback);
		aux::openssl_set_tlsext_servername_arg(m_ssl_ctx.native_handle(), this);
#endif

#ifndef TORRENT_DISABLE_DHT
		m_next_dht_torrent = 0;
#endif
		m_next_lsd_torrent = 0;

		m_global_class = m_classes.new_peer_class("global");
		m_tcp_peer_class = m_classes.new_peer_class("tcp");
		m_local_peer_class = m_classes.new_peer_class("local");
		// local peers are always unchoked
		m_classes.at(m_local_peer_class)->ignore_unchoke_slots = true;
		// local peers are allowed to exceed the normal connection
		// limit by 50%
		m_classes.at(m_local_peer_class)->connection_limit_factor = 150;

		TORRENT_ASSERT(m_global_class == session::global_peer_class_id);
		TORRENT_ASSERT(m_tcp_peer_class == session::tcp_peer_class_id);
		TORRENT_ASSERT(m_local_peer_class == session::local_peer_class_id);

		init_peer_class_filter(true);

		// TCP, SSL/TCP and I2P connections should be assigned the TCP peer class
		m_peer_class_type_filter.add(peer_class_type_filter::tcp_socket, m_tcp_peer_class);
		m_peer_class_type_filter.add(peer_class_type_filter::ssl_tcp_socket, m_tcp_peer_class);
		m_peer_class_type_filter.add(peer_class_type_filter::i2p_socket, m_tcp_peer_class);

#ifndef TORRENT_DISABLE_LOGGING

		session_log("version: %s revision: %s"
			, LIBTORRENT_VERSION, LIBTORRENT_REVISION);

#endif // TORRENT_DISABLE_LOGGING

		// ---- auto-cap max connections ----
		int const max_files = max_open_files();
		// deduct some margin for epoll/kqueue, log files,
		// futexes, shared objects etc.
		// 80% of the available file descriptors should go to connections
		m_settings.set_int(settings_pack::connections_limit, std::min(
			m_settings.get_int(settings_pack::connections_limit)
			, std::max(5, (max_files - 20) * 8 / 10)));
		// 20% goes towards regular files (see disk_io_thread)
#ifndef TORRENT_DISABLE_LOGGING
		if (should_log())
		{
			session_log("max-connections: %d max-files: %d"
				, m_settings.get_int(settings_pack::connections_limit)
				, max_files);
		}
#endif

		post(m_io_context, [this] { wrap(&session_impl::init); });
	}

	void session_impl::init()
	{
		// this is a debug facility
		// see single_threaded in debug.hpp
		thread_started();

		TORRENT_ASSERT(is_single_thread());

#ifndef TORRENT_DISABLE_LOGGING
		session_log(" *** session thread init");
#endif

		// this is where we should set up all async operations. This
		// is called from within the network thread as opposed to the
		// constructor which is called from the main thread

#if defined TORRENT_ASIO_DEBUGGING
		async_inc_threads();
		add_outstanding_async("session_impl::on_tick");
#endif
		post(m_io_context, [this]{ wrap(&session_impl::on_tick, error_code()); });

		int const lsd_announce_interval
			= m_settings.get_int(settings_pack::local_service_announce_interval);
		int const delay = std::max(lsd_announce_interval
			/ std::max(static_cast<int>(m_torrents.size()), 1), 1);
		m_lsd_announce_timer.expires_after(seconds(delay));
		ADD_OUTSTANDING_ASYNC("session_impl::on_lsd_announce");
		m_lsd_announce_timer.async_wait([this](error_code const& e) {
			wrap(&session_impl::on_lsd_announce, e); } );

#ifndef TORRENT_DISABLE_LOGGING
		session_log(" done starting session");
#endif

		// this applies unchoke settings from m_settings
		recalculate_unchoke_slots();

		// apply all m_settings to this session
		run_all_updates(*this);
		reopen_listen_sockets(false);
		reopen_outgoing_sockets();

#if TORRENT_USE_INVARIANT_CHECKS
		check_invariant();
#endif
	}

#if TORRENT_ABI_VERSION <= 2
	// TODO: 2 the ip filter should probably be saved here too
	void session_impl::save_state(entry* eptr, save_state_flags_t const flags) const
	{
		TORRENT_ASSERT(is_single_thread());

		entry& e = *eptr;
		// make it a dict
		e.dict();

		if (flags & session::save_settings)
		{
			entry::dictionary_type& sett = e["settings"].dict();
			save_settings_to_dict(non_default_settings(m_settings), sett);
		}

#ifndef TORRENT_DISABLE_DHT
		if (flags & session::save_dht_settings)
		{
			e["dht"] = dht::save_dht_settings(get_dht_settings());
		}

		if (m_dht && (flags & session::save_dht_state))
		{
			e["dht state"] = dht::save_dht_state(m_dht->state());
		}
#endif

#ifndef TORRENT_DISABLE_EXTENSIONS
		for (auto const& ext : m_ses_extensions[plugins_all_idx])
		{
			ext->save_state(*eptr);
		}
#endif
	}

	void session_impl::load_state(bdecode_node const* e
		, save_state_flags_t const flags)
	{
		TORRENT_ASSERT(is_single_thread());

		bdecode_node settings;
		if (e->type() != bdecode_node::dict_t) return;

#ifndef TORRENT_DISABLE_DHT
		bool need_update_dht = false;
		if (flags & session_handle::save_dht_state)
		{
			settings = e->dict_find_dict("dht state");
			if (settings)
			{
				m_dht_state = dht::read_dht_state(settings);
				need_update_dht = true;
			}
		}
#endif

#if TORRENT_ABI_VERSION == 1
		bool need_update_proxy = false;
		if (flags & session_handle::save_proxy)
		{
			settings = e->dict_find_dict("proxy");
			if (settings)
			{
				m_settings.bulk_set([&settings](session_settings_single_thread& s)
				{
					bdecode_node val;
					val = settings.dict_find_int("port");
					if (val) s.set_int(settings_pack::proxy_port, int(val.int_value()));
					val = settings.dict_find_int("type");
					if (val) s.set_int(settings_pack::proxy_type, int(val.int_value()));
					val = settings.dict_find_int("proxy_hostnames");
					if (val) s.set_bool(settings_pack::proxy_hostnames, val.int_value() != 0);
					val = settings.dict_find_int("proxy_peer_connections");
					if (val) s.set_bool(settings_pack::proxy_peer_connections, val.int_value() != 0);
					val = settings.dict_find_string("hostname");
					if (val) s.set_str(settings_pack::proxy_hostname, val.string_value().to_string());
					val = settings.dict_find_string("password");
					if (val) s.set_str(settings_pack::proxy_password, val.string_value().to_string());
					val = settings.dict_find_string("username");
					if (val) s.set_str(settings_pack::proxy_username, val.string_value().to_string());
				});
				need_update_proxy = true;
			}
		}

		settings = e->dict_find_dict("encryption");
		if (settings)
		{
			m_settings.bulk_set([&settings](session_settings_single_thread& s)
			{
				bdecode_node val;
				val = settings.dict_find_int("prefer_rc4");
				if (val) s.set_bool(settings_pack::prefer_rc4, val.int_value() != 0);
				val = settings.dict_find_int("out_enc_policy");
				if (val) s.set_int(settings_pack::out_enc_policy, int(val.int_value()));
				val = settings.dict_find_int("in_enc_policy");
				if (val) s.set_int(settings_pack::in_enc_policy, int(val.int_value()));
				val = settings.dict_find_int("allowed_enc_level");
				if (val) s.set_int(settings_pack::allowed_enc_level, int(val.int_value()));
			});
		}
#endif

		if ((flags & session_handle::save_settings)
#if TORRENT_ABI_VERSION <= 2
			|| (flags & session_handle::save_dht_settings)
#endif
			)
		{
			settings = e->dict_find_dict("settings");
			if (settings)
			{
				// apply_settings_pack will update dht and proxy
				settings_pack pack = load_pack_from_dict(settings);

				// these settings are not loaded from state
				// they are set by the client software, not configured by users
				pack.clear(settings_pack::user_agent);
				pack.clear(settings_pack::peer_fingerprint);

				apply_settings_pack_impl(pack);
#ifndef TORRENT_DISABLE_DHT
				need_update_dht = false;
#endif
#if TORRENT_ABI_VERSION == 1
				need_update_proxy = false;
#endif
			}
		}

#if TORRENT_ABI_VERSION <= 2
		if (flags & session_handle::save_dht_settings)
#endif
		{
			// This is here for backwards compatibility, to support loading state
			// files in the previous file format, where the DHT settings were in
			// its own dictionary
			settings = e->dict_find_dict("dht");
			if (settings)
			{
				settings_pack sett;
				aux::apply_deprecated_dht_settings(sett, settings);
				apply_settings_pack_impl(sett);
			}
		}

#ifndef TORRENT_DISABLE_DHT
		if (need_update_dht) start_dht();
#endif
#if TORRENT_ABI_VERSION == 1
		if (need_update_proxy) update_proxy();
#endif

#ifndef TORRENT_DISABLE_EXTENSIONS
#if TORRENT_ABI_VERSION <= 2
		for (auto& ext : m_ses_extensions[plugins_all_idx])
		{
			ext->load_state(*e);
		}
#endif
#endif
	}
#endif

	session_params session_impl::session_state(save_state_flags_t const flags) const
	{
		TORRENT_ASSERT(is_single_thread());

		session_params ret;
		if (flags & session::save_settings)
			ret.settings = non_default_settings(m_settings);

#ifndef TORRENT_DISABLE_DHT
#if TORRENT_ABI_VERSION <= 2
	if ((flags & session_handle::save_dht_settings)
		|| (flags & session_handle::save_dht_settings))
	{
		ret.dht_settings = get_dht_settings();
	}
#endif

		if (m_dht && (flags & session::save_dht_state))
			ret.dht_state = m_dht->state();
#endif

#ifndef TORRENT_DISABLE_EXTENSIONS
		if (flags & session::save_extension_state)
		{
			for (auto const& ext : m_ses_extensions[plugins_all_idx])
			{
				auto state = ext->save_state();
				for (auto& v : state)
					ret.ext_state[std::move(v.first)] = std::move(v.second);
			}
		}
#endif

		if ((flags & session::save_ip_filter) && m_ip_filter)
		{
			ret.ip_filter = *m_ip_filter;
		}
		return ret;
	}

	proxy_settings session_impl::proxy() const
	{
		return proxy_settings(m_settings);
	}

#ifndef TORRENT_DISABLE_EXTENSIONS

	void session_impl::add_extension(ext_function_t ext)
	{
		TORRENT_ASSERT(is_single_thread());
		TORRENT_ASSERT(ext);

		add_ses_extension(std::make_shared<session_plugin_wrapper>(ext));
	}

	void session_impl::add_ses_extension(std::shared_ptr<plugin> ext)
	{
		// this is called during startup of the session, from the thread creating
		// it, not its own thread
//		TORRENT_ASSERT(is_single_thread());
		TORRENT_ASSERT_VAL(ext, ext);

		feature_flags_t const features = ext->implemented_features();

		m_ses_extensions[plugins_all_idx].push_back(ext);

		if (features & plugin::optimistic_unchoke_feature)
			m_ses_extensions[plugins_optimistic_unchoke_idx].push_back(ext);
		if (features & plugin::tick_feature)
			m_ses_extensions[plugins_tick_idx].push_back(ext);
		if (features & plugin::dht_request_feature)
			m_ses_extensions[plugins_dht_request_idx].push_back(ext);
		if (features & plugin::alert_feature)
			m_alerts.add_extension(ext);
		session_handle h(shared_from_this());
		ext->added(h);
	}

#endif // TORRENT_DISABLE_EXTENSIONS

	void session_impl::pause()
	{
		TORRENT_ASSERT(is_single_thread());

		if (m_paused) return;
#ifndef TORRENT_DISABLE_LOGGING
		session_log(" *** session paused ***");
#endif
		m_paused = true;
		for (auto& te : m_torrents)
		{
			te->set_session_paused(true);
		}
	}

	void session_impl::resume()
	{
		TORRENT_ASSERT(is_single_thread());

		if (!m_paused) return;
		m_paused = false;

		for (auto& te : m_torrents)
		{
			te->set_session_paused(false);
		}
	}

	void session_impl::abort() noexcept
	{
		TORRENT_ASSERT(is_single_thread());

		if (m_abort) return;
#ifndef TORRENT_DISABLE_LOGGING
		session_log(" *** ABORT CALLED ***");
#endif

		// at this point we cannot call the notify function anymore, since the
		// session will become invalid.
		m_alerts.set_notify_function({});

#ifndef TORRENT_DISABLE_EXTENSIONS
		for (auto& ext : m_ses_extensions[plugins_all_idx])
		{
			ext->abort();
		}
#endif

		// this will cancel requests that are not critical for shutting down
		// cleanly. i.e. essentially tracker hostname lookups that we're not
		// about to send event=stopped to
		m_host_resolver.abort();

		m_close_file_timer.cancel();

		// abort the main thread
		m_abort = true;
		error_code ec;

#if TORRENT_USE_I2P
		m_i2p_conn.close(ec);
#endif
		stop_ip_notifier();
		stop_lsd();
		stop_upnp();
		stop_natpmp();
#ifndef TORRENT_DISABLE_DHT
		stop_dht();
		m_dht_announce_timer.cancel();
#endif
		m_lsd_announce_timer.cancel();

#ifdef TORRENT_SSL_PEERS
		for (auto& s : m_incoming_sockets)
		{
			s->close(ec);
			TORRENT_ASSERT(!ec);
		}
		m_incoming_sockets.clear();
#endif

#if TORRENT_USE_I2P
		if (m_i2p_listen_socket && m_i2p_listen_socket->is_open())
		{
			m_i2p_listen_socket->close(ec);
			TORRENT_ASSERT(!ec);
		}
		m_i2p_listen_socket.reset();
#endif

#ifndef TORRENT_DISABLE_LOGGING
		session_log(" aborting all torrents (%d)", int(m_torrents.size()));
#endif
		// abort all torrents
		for (auto const& te : m_torrents)
		{
			te->abort();
		}
		m_torrents.clear();
		m_stats_counters.set_value(counters::num_peers_up_unchoked_all, 0);
		m_stats_counters.set_value(counters::num_peers_up_unchoked, 0);
		m_stats_counters.set_value(counters::num_peers_up_unchoked_optimistic, 0);

#ifndef TORRENT_DISABLE_LOGGING
		session_log(" aborting all tracker requests");
#endif
		m_tracker_manager.abort_all_requests();

#ifndef TORRENT_DISABLE_LOGGING
		session_log(" aborting all connections (%d)", int(m_connections.size()));
#endif
		// abort all connections
		for (auto i = m_connections.begin(); i != m_connections.end();)
		{
			peer_connection* p = (*i).get();
			++i;
			p->disconnect(errors::stopping_torrent, operation_t::bittorrent);
		}

		// close the listen sockets
		for (auto const& l : m_listen_sockets)
		{
			if (l->sock)
			{
				l->sock->close(ec);
				TORRENT_ASSERT(!ec);
			}

			// TODO: 3 closing the udp sockets here means that
			// the uTP connections cannot be closed gracefully
			if (l->udp_sock)
			{
				l->udp_sock->sock.close();
			}
		}

		m_outgoing_sockets.close();

		// we need to give all the sockets an opportunity to actually have their handlers
		// called and cancelled before we continue the shutdown. This is a bit
		// complicated, if there are no "undead" peers, it's safe to resume the
		// shutdown, but if there are, we have to wait for them to be cleared out
		// first. In session_impl::on_tick() we check them periodically. If we're
		// shutting down and we remove the last one, we'll initiate
		// shutdown_stage2 from there.
		if (m_undead_peers.empty())
		{
			post(m_io_context, make_handler([this] { abort_stage2(); }
				, m_abort_handler_storage, *this));
		}
	}

	void session_impl::abort_stage2() noexcept
	{
		m_download_rate.close();
		m_upload_rate.close();

		// it's OK to detach the threads here. The disk_io_thread
		// has an internal counter and won't release the network
		// thread until they're all dead (via m_work).
		m_disk_thread->abort(false);

		// now it's OK for the network thread to exit
		m_work.reset();
	}

	bool session_impl::has_connection(peer_connection* p) const
	{
		return m_connections.find(p->self()) != m_connections.end();
	}

	void session_impl::insert_peer(std::shared_ptr<peer_connection> const& c)
	{
		TORRENT_ASSERT(!c->m_in_constructor);

		// removing a peer may not throw an exception, so prepare for this
		// connection to be added to the undead peers now.
		m_undead_peers.reserve(m_undead_peers.size() + m_connections.size() + 1);
		m_connections.insert(c);

		TORRENT_ASSERT_VAL(m_undead_peers.capacity() >= m_connections.size()
			, m_undead_peers.capacity());
	}

	void session_impl::set_port_filter(port_filter const& f)
	{
		m_port_filter = f;
		if (m_settings.get_bool(settings_pack::no_connect_privileged_ports))
			m_port_filter.add_rule(0, 1024, port_filter::blocked);
		// Close connections whose endpoint is filtered
		// by the new ip-filter
		for (auto const& t : m_torrents)
			t->port_filter_updated();
	}

	void session_impl::set_ip_filter(std::shared_ptr<ip_filter> f)
	{
		INVARIANT_CHECK;

		m_ip_filter = std::move(f);

		// Close connections whose endpoint is filtered
		// by the new ip-filter
		for (auto& i : m_torrents)
			i->set_ip_filter(m_ip_filter);
	}

	void session_impl::ban_ip(address addr)
	{
		TORRENT_ASSERT(is_single_thread());
		if (!m_ip_filter) m_ip_filter = std::make_shared<ip_filter>();
		m_ip_filter->add_rule(addr, addr, ip_filter::blocked);
		for (auto& i : m_torrents)
			i->set_ip_filter(m_ip_filter);
	}

	ip_filter const& session_impl::get_ip_filter()
	{
		TORRENT_ASSERT(is_single_thread());
		if (!m_ip_filter) m_ip_filter = std::make_shared<ip_filter>();
		return *m_ip_filter;
	}

	port_filter const& session_impl::get_port_filter() const
	{
		TORRENT_ASSERT(is_single_thread());
		return m_port_filter;
	}

	peer_class_t session_impl::create_peer_class(char const* name)
	{
		TORRENT_ASSERT(is_single_thread());
		return m_classes.new_peer_class(name);
	}

	void session_impl::delete_peer_class(peer_class_t const cid)
	{
		TORRENT_ASSERT(is_single_thread());
		// if you hit this assert, you're deleting a non-existent peer class
		TORRENT_ASSERT_PRECOND(m_classes.at(cid));
		if (m_classes.at(cid) == nullptr) return;
		m_classes.decref(cid);
	}

	peer_class_info session_impl::get_peer_class(peer_class_t const cid) const
	{
		peer_class_info ret{};
		peer_class const* pc = m_classes.at(cid);
		// if you hit this assert, you're passing in an invalid cid
		TORRENT_ASSERT_PRECOND(pc);
		if (pc == nullptr)
		{
#if TORRENT_USE_INVARIANT_CHECKS
			// make it obvious that the return value is undefined
			ret.upload_limit = 0xf0f0f0f;
			ret.download_limit = 0xf0f0f0f;
			ret.label.resize(20);
			url_random(span<char>(ret.label));
			ret.ignore_unchoke_slots = false;
			ret.connection_limit_factor = 0xf0f0f0f;
			ret.upload_priority = 0xf0f0f0f;
			ret.download_priority = 0xf0f0f0f;
#endif
			return ret;
		}

		pc->get_info(&ret);
		return ret;
	}

	void session_impl::queue_tracker_request(tracker_request req
		, std::weak_ptr<request_callback> c)
	{
#if TORRENT_USE_I2P
		if (!m_settings.get_str(settings_pack::i2p_hostname).empty())
		{
			req.i2pconn = &m_i2p_conn;
		}
#endif

#ifdef TORRENT_SSL_PEERS
		bool const use_ssl = req.ssl_ctx != nullptr && req.ssl_ctx != &m_ssl_ctx;
		if (!use_ssl) req.ssl_ctx = &m_ssl_ctx;
#endif

		if (req.outgoing_socket)
		{
			auto ls = req.outgoing_socket.get();

			req.listen_port =
#ifdef TORRENT_SSL_PEERS
			// SSL torrents use the SSL listen port
				use_ssl ? ssl_listen_port(ls) :
#endif
				listen_port(ls);
			m_tracker_manager.queue_request(get_context(), std::move(req), c);
		}
		else
		{
			for (auto& ls : m_listen_sockets)
			{
#ifdef TORRENT_SSL_PEERS
				if ((ls->ssl == transport::ssl) != use_ssl) continue;
#endif
				tracker_request socket_req(req);
				socket_req.listen_port =
#ifdef TORRENT_SSL_PEERS
				// SSL torrents use the SSL listen port
					use_ssl ? ssl_listen_port(ls.get()) :
#endif
					listen_port(ls.get());

				socket_req.outgoing_socket = ls;
				m_tracker_manager.queue_request(get_context(), std::move(socket_req), c);
			}
		}
	}

	void session_impl::set_peer_class(peer_class_t const cid, peer_class_info const& pci)
	{
		peer_class* pc = m_classes.at(cid);
		// if you hit this assert, you're passing in an invalid cid
		TORRENT_ASSERT_PRECOND(pc);
		if (pc == nullptr) return;

		pc->set_info(&pci);
	}

	void session_impl::set_peer_class_filter(ip_filter const& f)
	{
		INVARIANT_CHECK;
		m_peer_class_filter = f;
	}

	ip_filter const& session_impl::get_peer_class_filter() const
	{
		return m_peer_class_filter;
	}

	void session_impl::set_peer_class_type_filter(peer_class_type_filter f)
	{
		m_peer_class_type_filter = f;
	}

	peer_class_type_filter session_impl::get_peer_class_type_filter()
	{
		return m_peer_class_type_filter;
	}

	void session_impl::set_peer_classes(peer_class_set* s, address const& a, socket_type_t const st)
	{
		std::uint32_t peer_class_mask = m_peer_class_filter.access(a);

		using sock_t = peer_class_type_filter::socket_type_t;
		// assign peer class based on socket type
		static aux::array<sock_t, 9, socket_type_t> const mapping{{
			sock_t::tcp_socket
			, sock_t::tcp_socket
			, sock_t::tcp_socket
			, sock_t::utp_socket
			, sock_t::i2p_socket
			, sock_t::ssl_tcp_socket
			, sock_t::ssl_tcp_socket
			, sock_t::ssl_tcp_socket
			, sock_t::ssl_utp_socket
		}};
		sock_t const socket_type = mapping[st];
		// filter peer classes based on type
		peer_class_mask = m_peer_class_type_filter.apply(socket_type, peer_class_mask);

		for (peer_class_t i{0}; peer_class_mask; peer_class_mask >>= 1, ++i)
		{
			if ((peer_class_mask & 1) == 0) continue;

			// if you hit this assert, your peer class filter contains
			// a bitmask referencing a non-existent peer class
			TORRENT_ASSERT_PRECOND(m_classes.at(i));

			if (m_classes.at(i) == nullptr) continue;
			s->add_class(m_classes, i);
		}
	}

	bool session_impl::ignore_unchoke_slots_set(peer_class_set const& set) const
	{
		int num = set.num_classes();
		for (int i = 0; i < num; ++i)
		{
			peer_class const* pc = m_classes.at(set.class_at(i));
			if (pc == nullptr) continue;
			if (pc->ignore_unchoke_slots) return true;
		}
		return false;
	}

	bandwidth_manager* session_impl::get_bandwidth_manager(int channel)
	{
		return (channel == peer_connection::download_channel)
			? &m_download_rate : &m_upload_rate;
	}

	void session_impl::deferred_submit_jobs()
	{
		if (m_deferred_submit_disk_jobs) return;
		m_deferred_submit_disk_jobs = true;
		post(m_io_context, [this] { wrap(&session_impl::submit_disk_jobs); } );
	}

	void session_impl::submit_disk_jobs()
	{
		TORRENT_ASSERT(m_deferred_submit_disk_jobs);
		m_deferred_submit_disk_jobs = false;
		m_disk_thread->submit_jobs();
	}

	// copies pointers to bandwidth channels from the peer classes
	// into the array. Only bandwidth channels with a bandwidth limit
	// is considered pertinent and copied
	// returns the number of pointers copied
	// channel is upload_channel or download_channel
	int session_impl::copy_pertinent_channels(peer_class_set const& set
		, int channel, bandwidth_channel** dst, int const max)
	{
		int num_channels = set.num_classes();
		int num_copied = 0;
		for (int i = 0; i < num_channels; ++i)
		{
			peer_class* pc = m_classes.at(set.class_at(i));
			TORRENT_ASSERT(pc);
			if (pc == nullptr) continue;
			bandwidth_channel* chan = &pc->channel[channel];
			// no need to include channels that don't have any bandwidth limits
			if (chan->throttle() == 0) continue;
			dst[num_copied] = chan;
			++num_copied;
			if (num_copied == max) break;
		}
		return num_copied;
	}

	bool session_impl::use_quota_overhead(bandwidth_channel* ch, int amount)
	{
		ch->use_quota(amount);
		return (ch->throttle() > 0 && ch->throttle() < amount);
	}

	int session_impl::use_quota_overhead(peer_class_set& set, int const amount_down, int const amount_up)
	{
		int ret = 0;
		int const num = set.num_classes();
		for (int i = 0; i < num; ++i)
		{
			peer_class* p = m_classes.at(set.class_at(i));
			if (p == nullptr) continue;

			bandwidth_channel* ch = &p->channel[peer_connection::download_channel];
			if (use_quota_overhead(ch, amount_down))
				ret |= 1 << peer_connection::download_channel;
			ch = &p->channel[peer_connection::upload_channel];
			if (use_quota_overhead(ch, amount_up))
				ret |= 1 << peer_connection::upload_channel;
		}
		return ret;
	}

	// session_impl is responsible for deleting 'pack'
	void session_impl::apply_settings_pack(std::shared_ptr<settings_pack> pack)
	{
		INVARIANT_CHECK;
		apply_settings_pack_impl(*pack);
	}

	settings_pack session_impl::get_settings() const
	{
		settings_pack ret;
		// TODO: it would be nice to reserve() these vectors up front
		for (int i = settings_pack::string_type_base;
			i < settings_pack::max_string_setting_internal; ++i)
		{
			ret.set_str(i, m_settings.get_str(i));
		}
		for (int i = settings_pack::int_type_base;
			i < settings_pack::max_int_setting_internal; ++i)
		{
			ret.set_int(i, m_settings.get_int(i));
		}
		for (int i = settings_pack::bool_type_base;
			i < settings_pack::max_bool_setting_internal; ++i)
		{
			ret.set_bool(i, m_settings.get_bool(i));
		}
		return ret;
	}

	void session_impl::apply_settings_pack_impl(settings_pack const& pack)
	{
		bool const reopen_listen_port =
#if TORRENT_ABI_VERSION == 1
			(pack.has_val(settings_pack::ssl_listen)
				&& pack.get_int(settings_pack::ssl_listen)
					!= m_settings.get_int(settings_pack::ssl_listen))
			||
#endif
			(pack.has_val(settings_pack::listen_interfaces)
				&& pack.get_str(settings_pack::listen_interfaces)
					!= m_settings.get_str(settings_pack::listen_interfaces));

		bool const reopen_outgoing_port =
			(pack.has_val(settings_pack::outgoing_interfaces)
				&& pack.get_str(settings_pack::outgoing_interfaces)
					!= m_settings.get_str(settings_pack::outgoing_interfaces));

#ifndef TORRENT_DISABLE_LOGGING
		session_log("applying settings pack, reopen_listen_port=%s"
			, reopen_listen_port ? "true" : "false");
#endif

		apply_pack(&pack, m_settings, this);
		m_disk_thread->settings_updated();

		if (!reopen_listen_port)
		{
			// no need to call this if reopen_listen_port is true
			// since the apply_pack will do it
			update_listen_interfaces();
		}

		if (reopen_listen_port)
		{
			reopen_listen_sockets();
		}

		if (reopen_outgoing_port)
			reopen_outgoing_sockets();
	}

	std::shared_ptr<listen_socket_t> session_impl::setup_listener(
		listen_endpoint_t const& lep, error_code& ec)
	{
		int retries = m_settings.get_int(settings_pack::max_retry_port_bind);
		tcp::endpoint bind_ep(lep.addr, std::uint16_t(lep.port));

#ifndef TORRENT_DISABLE_LOGGING
		if (should_log())
		{
			session_log("attempting to open listen socket to: %s on device: %s ssl: %x"
				, print_endpoint(bind_ep).c_str(), lep.device.c_str(), static_cast<int>(lep.ssl));
		}
#endif

		auto ret = std::make_shared<listen_socket_t>();
		ret->ssl = lep.ssl;
		ret->original_port = bind_ep.port();
		ret->flags = lep.flags;
		operation_t last_op = operation_t::unknown;
		socket_type_t const sock_type
			= (lep.ssl == transport::ssl)
			? socket_type_t::tcp_ssl
			: socket_type_t::tcp;

		// if we're in force-proxy mode, don't open TCP listen sockets. We cannot
		// accept connections on our local machine in this case.
		// TODO: 3 the logic in this if-block should be factored out into a
		// separate function. At least most of it
		if (ret->flags & listen_socket_t::accept_incoming)
		{
			ret->sock = std::make_shared<tcp::acceptor>(m_io_context);
			ret->sock->open(bind_ep.protocol(), ec);
			last_op = operation_t::sock_open;
			if (ec)
			{
#ifndef TORRENT_DISABLE_LOGGING
				if (should_log())
				{
					session_log("failed to open socket: %s"
						, ec.message().c_str());
				}
#endif

				if (m_alerts.should_post<listen_failed_alert>())
					m_alerts.emplace_alert<listen_failed_alert>(lep.device, bind_ep, last_op
						, ec, sock_type);
				return ret;
			}

#ifdef TORRENT_WINDOWS
			{
				// this is best-effort. ignore errors
				error_code err;
				ret->sock->set_option(exclusive_address_use(true), err);
#ifndef TORRENT_DISABLE_LOGGING
				if (err && should_log())
				{
					session_log("failed enable exclusive address use on listen socket: %s"
						, err.message().c_str());
				}
#endif // TORRENT_DISABLE_LOGGING
			}
#else

			{
				// this is best-effort. ignore errors
				error_code err;
				ret->sock->set_option(tcp::acceptor::reuse_address(true), err);
#ifndef TORRENT_DISABLE_LOGGING
				if (err && should_log())
				{
					session_log("failed enable reuse-address on listen socket: %s"
						, err.message().c_str());
				}
#endif // TORRENT_DISABLE_LOGGING
			}
#endif // TORRENT_WINDOWS

			if (is_v6(bind_ep))
			{
				error_code err; // ignore errors here
				ret->sock->set_option(boost::asio::ip::v6_only(true), err);
#ifndef TORRENT_DISABLE_LOGGING
				if (err && should_log())
				{
					session_log("failed enable v6 only on listen socket: %s"
						, err.message().c_str());
				}
#endif // LOGGING

#ifdef TORRENT_WINDOWS
				// enable Teredo on windows
				ret->sock->set_option(v6_protection_level(PROTECTION_LEVEL_UNRESTRICTED), err);
#ifndef TORRENT_DISABLE_LOGGING
				if (err && should_log())
				{
					session_log("failed enable IPv6 unrestricted protection level on "
						"listen socket: %s", err.message().c_str());
				}
#endif // TORRENT_DISABLE_LOGGING
#endif // TORRENT_WINDOWS
			}

			if (!lep.device.empty())
			{
				// we have an actual device we're interested in listening on, if we
				// have SO_BINDTODEVICE functionality, use it now.
#if TORRENT_HAS_BINDTODEVICE
				ret->sock->set_option(bind_to_device(lep.device.c_str()), ec);
#ifndef TORRENT_DISABLE_LOGGING
				if (ec && should_log())
				{
					session_log("bind to device failed (device: %s): %s"
						, lep.device.c_str(), ec.message().c_str());
				}
#endif // TORRENT_DISABLE_LOGGING
				ec.clear();
#endif
			}

			ret->sock->bind(bind_ep, ec);
			last_op = operation_t::sock_bind;

			while (ec == error_code(error::address_in_use) && retries > 0)
			{
				TORRENT_ASSERT_VAL(ec, ec);
#ifndef TORRENT_DISABLE_LOGGING
				if (should_log())
				{
					session_log("failed to bind listen socket to: %s on device: %s :"
						" [%s] (%d) %s (retries: %d)"
						, print_endpoint(bind_ep).c_str()
						, lep.device.c_str()
						, ec.category().name(), ec.value(), ec.message().c_str()
						, retries);
				}
#endif
				ec.clear();
				--retries;
				bind_ep.port(bind_ep.port() + 1);
				ret->sock->bind(bind_ep, ec);
			}

			if (ec == error_code(error::address_in_use)
				&& m_settings.get_bool(settings_pack::listen_system_port_fallback)
				&& bind_ep.port() != 0)
			{
				// instead of giving up, try let the OS pick a port
				bind_ep.port(0);
				ec.clear();
				ret->sock->bind(bind_ep, ec);
				last_op = operation_t::sock_bind;
			}

			if (ec)
			{
				// not even that worked, give up

#ifndef TORRENT_DISABLE_LOGGING
				if (should_log())
				{
					session_log("failed to bind listen socket to: %s on device: %s :"
						" [%s] (%d) %s (giving up)"
						, print_endpoint(bind_ep).c_str()
						, lep.device.c_str()
						, ec.category().name(), ec.value(), ec.message().c_str());
				}
#endif
				if (m_alerts.should_post<listen_failed_alert>())
				{
					m_alerts.emplace_alert<listen_failed_alert>(lep.device, bind_ep
						, last_op, ec, sock_type);
				}
				ret->sock.reset();
				return ret;
			}
			ret->local_endpoint = ret->sock->local_endpoint(ec);
			last_op = operation_t::getname;
			if (ec)
			{
#ifndef TORRENT_DISABLE_LOGGING
				if (should_log())
				{
					session_log("get_sockname failed on listen socket: %s"
						, ec.message().c_str());
				}
#endif
				if (m_alerts.should_post<listen_failed_alert>())
				{
					m_alerts.emplace_alert<listen_failed_alert>(lep.device, bind_ep
						, last_op, ec, sock_type);
				}
				return ret;
			}

			TORRENT_ASSERT(ret->local_endpoint.port() == bind_ep.port()
				|| bind_ep.port() == 0);

			ret->sock->listen(m_settings.get_int(settings_pack::listen_queue_size), ec);
			last_op = operation_t::sock_listen;

			if (ec)
			{
#ifndef TORRENT_DISABLE_LOGGING
				if (should_log())
				{
					session_log("cannot listen on interface \"%s\": %s"
						, lep.device.c_str(), ec.message().c_str());
				}
#endif
				if (m_alerts.should_post<listen_failed_alert>())
				{
					m_alerts.emplace_alert<listen_failed_alert>(lep.device, bind_ep
						, last_op, ec, sock_type);
				}
				return ret;
			}
		} // accept incoming

		socket_type_t const udp_sock_type
			= (lep.ssl == transport::ssl)
			? socket_type_t::utp_ssl
			: socket_type_t::utp;
		udp::endpoint udp_bind_ep(bind_ep.address(), bind_ep.port());

		ret->udp_sock = std::make_shared<session_udp_socket>(m_io_context);
		ret->udp_sock->sock.open(udp_bind_ep.protocol(), ec);
		if (ec)
		{
#ifndef TORRENT_DISABLE_LOGGING
			if (should_log())
			{
				session_log("failed to open UDP socket: %s: %s"
					, lep.device.c_str(), ec.message().c_str());
			}
#endif

			last_op = operation_t::sock_open;
			if (m_alerts.should_post<listen_failed_alert>())
				m_alerts.emplace_alert<listen_failed_alert>(lep.device
					, bind_ep, last_op, ec, udp_sock_type);

			return ret;
		}

#if TORRENT_HAS_BINDTODEVICE
		if (!lep.device.empty())
		{
			ret->udp_sock->sock.set_option(bind_to_device(lep.device.c_str()), ec);
#ifndef TORRENT_DISABLE_LOGGING
			if (ec && should_log())
			{
				session_log("bind to device failed (device: %s): %s"
					, lep.device.c_str(), ec.message().c_str());
			}
#endif // TORRENT_DISABLE_LOGGING
			ec.clear();
		}
#endif
		ret->udp_sock->sock.bind(udp_bind_ep, ec);

		while (ec == error_code(error::address_in_use) && retries > 0)
		{
			TORRENT_ASSERT_VAL(ec, ec);
#ifndef TORRENT_DISABLE_LOGGING
			if (should_log())
			{
				session_log("failed to bind udp socket to: %s on device: %s :"
					" [%s] (%d) %s (retries: %d)"
					, print_endpoint(bind_ep).c_str()
					, lep.device.c_str()
					, ec.category().name(), ec.value(), ec.message().c_str()
					, retries);
			}
#endif
			ec.clear();
			--retries;
			udp_bind_ep.port(udp_bind_ep.port() + 1);
			ret->udp_sock->sock.bind(udp_bind_ep, ec);
		}

		if (ec == error_code(error::address_in_use)
			&& m_settings.get_bool(settings_pack::listen_system_port_fallback)
			&& udp_bind_ep.port() != 0)
		{
			// instead of giving up, try let the OS pick a port
			udp_bind_ep.port(0);
			ec.clear();
			ret->udp_sock->sock.bind(udp_bind_ep, ec);
		}

		last_op = operation_t::sock_bind;
		if (ec)
		{
#ifndef TORRENT_DISABLE_LOGGING
			if (should_log())
			{
				session_log("failed to bind UDP socket: %s: %s"
					, lep.device.c_str(), ec.message().c_str());
			}
#endif

			if (m_alerts.should_post<listen_failed_alert>())
				m_alerts.emplace_alert<listen_failed_alert>(lep.device
					, bind_ep, last_op, ec, udp_sock_type);

			return ret;
		}

		// if we did not open a TCP listen socket, ret->local_endpoint was never
		// initialized, so do that now, based on the UDP socket
		if (!(ret->flags & listen_socket_t::accept_incoming))
		{
			auto const udp_ep = ret->udp_sock->local_endpoint();
			ret->local_endpoint = tcp::endpoint(udp_ep.address(), udp_ep.port());
		}

		ret->device = lep.device;

		error_code err;
		set_socket_buffer_size(ret->udp_sock->sock, m_settings, err);
		if (err)
		{
			if (m_alerts.should_post<udp_error_alert>())
				m_alerts.emplace_alert<udp_error_alert>(ret->udp_sock->sock.local_endpoint(ec)
					, operation_t::alloc_recvbuf, err);
		}

		// this call is necessary here because, unless the settings actually
		// change after the session is up and listening, at no other point
		// set_proxy_settings is called with the correct proxy configuration,
		// internally, this method handle the SOCKS5's connection logic
		ret->udp_sock->sock.set_proxy_settings(proxy(), m_alerts);

		ADD_OUTSTANDING_ASYNC("session_impl::on_udp_packet");
		ret->udp_sock->sock.async_read(aux::make_handler([this, ret](error_code const& e)
			{ this->on_udp_packet(ret->udp_sock, ret, ret->ssl, e); }
			, ret->udp_handler_storage, *this));

#ifndef TORRENT_DISABLE_LOGGING
		if (should_log())
		{
			session_log(" listening on: %s TCP port: %d UDP port: %d"
				, bind_ep.address().to_string().c_str()
				, ret->tcp_external_port(), ret->udp_external_port());
		}
#endif
		return ret;
	}

	void session_impl::on_exception(std::exception const& e)
	{
		TORRENT_UNUSED(e);
#ifndef TORRENT_DISABLE_LOGGING
		session_log("FATAL SESSION ERROR [%s]", e.what());
#endif
		this->abort();
	}

	void session_impl::on_error(error_code const& ec)
	{
		TORRENT_UNUSED(ec);
#ifndef TORRENT_DISABLE_LOGGING
		session_log("FATAL SESSION ERROR (%s : %d) [%s]"
			, ec.category().name(), ec.value(), ec.message().c_str());
#endif
		this->abort();
	}

	void session_impl::on_ip_change(error_code const& ec)
	{
#ifndef TORRENT_DISABLE_LOGGING
		if (!ec)
			session_log("received ip change from internal ip_notifier");
		else
			session_log("received error on_ip_change: %d, %s", ec.value(), ec.message().c_str());
#endif
		if (ec || m_abort || !m_ip_notifier) return;
		m_ip_notifier->async_wait([this] (error_code const& e)
			{ wrap(&session_impl::on_ip_change, e); });
		reopen_network_sockets({});
	}

	void session_impl::interface_to_endpoints(std::string const& device, int const port
		, transport const ssl, listen_socket_flags_t const flags, std::vector<listen_endpoint_t>& eps)
	{
		// First, check to see if it's an IP address
		error_code err;
		address const adr = make_address(device.c_str(), err);
		if (!err)
		{
			eps.emplace_back(adr, port, std::string(), ssl, flags);
		}
		else
		{
			// this is the case where device names a network device. We need to
			// enumerate all IPs associated with this device

			// TODO: 3 only run this once in the caller
			std::vector<ip_interface> const ifs = enum_net_interfaces(m_io_context, err);
			if (err)
			{
#ifndef TORRENT_DISABLE_LOGGING
				if (should_log())
				{
					session_log("failed to enumerate IPs on device: \"%s\": %s"
						, device.c_str(), err.message().c_str());
				}
#endif
				if (m_alerts.should_post<listen_failed_alert>())
				{
					m_alerts.emplace_alert<listen_failed_alert>(device
						, operation_t::enum_if, err
						, socket_type_t::tcp);
				}
				return;
			}

			for (auto const& ipface : ifs)
			{
				// we're looking for a specific interface, and its address
				// (which must be of the same family as the address we're
				// connecting to)
				if (device != ipface.name) continue;
				eps.emplace_back(ipface.interface_address, port, device, ssl, flags);
			}
		}
	}

	void session_impl::reopen_listen_sockets(bool const map_ports)
	{
#ifndef TORRENT_DISABLE_LOGGING
		session_log("reopen listen sockets");
#endif

		TORRENT_ASSERT(is_single_thread());

		TORRENT_ASSERT(!m_abort);

		error_code ec;

		if (m_abort) return;

		// first build a list of endpoints we should be listening on
		// we need to remove any unneeded sockets first to avoid the possibility
		// of a new socket failing to bind due to a conflict with a stale socket
		std::vector<listen_endpoint_t> eps;

		listen_socket_flags_t const flags
			= (m_settings.get_int(settings_pack::proxy_type) != settings_pack::none)
			? listen_socket_flags_t{}
			: listen_socket_t::accept_incoming;

		for (auto const& iface : m_listen_interfaces)
		{
			std::string const& device = iface.device;
			int const port = iface.port;
			transport const ssl = iface.ssl ? transport::ssl : transport::plaintext;

#ifndef TORRENT_SSL_PEERS
			if (ssl == transport::ssl)
			{
#ifndef TORRENT_DISABLE_LOGGING
				session_log("attempted to listen ssl with no library support on device: \"%s\""
					, device.c_str());
#endif
				if (m_alerts.should_post<listen_failed_alert>())
				{
					m_alerts.emplace_alert<listen_failed_alert>(device
						, operation_t::sock_open
						, boost::asio::error::operation_not_supported
						, socket_type_t::tcp_ssl);
				}
				continue;
			}
#endif

			// now we have a device to bind to. This device may actually just be an
			// IP address or a device name. In case it's a device name, we want to
			// (potentially) end up binding a socket for each IP address associated
			// with that device.
			interface_to_endpoints(device, port, ssl, flags, eps);
		}

		std::vector<ip_interface> const ifs = enum_net_interfaces(m_io_context, ec);
		if (!ec)
		{
			expand_unspecified_address(ifs, eps);
		}

		// if no listen interfaces are specified, create sockets to use
		// any interface
		if (eps.empty())
		{
			eps.emplace_back(address_v4(), 0, "", transport::plaintext
				, listen_socket_flags_t{});
			eps.emplace_back(address_v6(), 0, "", transport::plaintext
				, listen_socket_flags_t{});
		}

		auto remove_iter = partition_listen_sockets(eps, m_listen_sockets);

		while (remove_iter != m_listen_sockets.end())
		{
#ifndef TORRENT_DISABLE_DHT
			if (m_dht)
				m_dht->delete_socket(*remove_iter);
#endif

#ifndef TORRENT_DISABLE_LOGGING
			if (should_log())
			{
				session_log("closing listen socket for %s on device \"%s\""
					, print_endpoint((*remove_iter)->local_endpoint).c_str()
					, (*remove_iter)->device.c_str());
			}
#endif
			if ((*remove_iter)->sock) (*remove_iter)->sock->close(ec);
			if ((*remove_iter)->udp_sock) (*remove_iter)->udp_sock->sock.close();
			if ((*remove_iter)->natpmp_mapper) (*remove_iter)->natpmp_mapper->close();
			remove_iter = m_listen_sockets.erase(remove_iter);
		}

		// all sockets in there stayed the same. Only sockets after this point are
		// new and should post alerts
		int const existing_sockets = int(m_listen_sockets.size());

		m_stats_counters.set_value(counters::has_incoming_connections
			, std::any_of(m_listen_sockets.begin(), m_listen_sockets.end()
				, [](std::shared_ptr<listen_socket_t> const& l)
				{ return l->incoming_connection; }));

		// open new sockets on any endpoints that didn't match with
		// an existing socket
		for (auto const& ep : eps)
#ifndef BOOST_NO_EXCEPTIONS
			try
#endif
		{
			std::shared_ptr<listen_socket_t> s = setup_listener(ep, ec);

			if (!ec && (s->sock || s->udp_sock))
			{
				m_listen_sockets.emplace_back(s);

#ifndef TORRENT_DISABLE_DHT
				if (m_dht)
					m_dht->new_socket(m_listen_sockets.back());
#endif

				TORRENT_ASSERT(bool(s->flags & listen_socket_t::accept_incoming) == bool(s->sock));
				if (s->sock) async_accept(s->sock, s->ssl);
			}
		}
#ifndef BOOST_NO_EXCEPTIONS
		catch (std::exception const& e)
		{
			TORRENT_UNUSED(e);
#ifndef TORRENT_DISABLE_LOGGING
			if (should_log())
			{
				session_log("setup_listener(%s) device: %s failed: %s"
					, print_endpoint(ep.addr, ep.port).c_str()
					, ep.device.c_str()
					, e.what());
			}
#endif // TORRENT_DISABLE_LOGGING
		}
#endif // BOOST_NO_EXCEPTIONS

		if (m_listen_sockets.empty())
		{
#ifndef TORRENT_DISABLE_LOGGING
			session_log("giving up on binding listen sockets");
#endif
			return;
		}

		auto const new_sockets = span<std::shared_ptr<listen_socket_t>>(
			m_listen_sockets).subspan(existing_sockets);

		// now, send out listen_succeeded_alert for the listen sockets we are
		// listening on
		if (m_alerts.should_post<listen_succeeded_alert>())
		{
			for (auto const& l : new_sockets)
			{
				error_code err;
				if (l->sock)
				{
					tcp::endpoint const tcp_ep = l->sock->local_endpoint(err);
					if (!err)
					{
						socket_type_t const socket_type
							= l->ssl == transport::ssl
							? socket_type_t::tcp_ssl
							: socket_type_t::tcp;

						m_alerts.emplace_alert<listen_succeeded_alert>(
							tcp_ep, socket_type);
					}
				}

				if (l->udp_sock)
				{
					udp::endpoint const udp_ep = l->udp_sock->sock.local_endpoint(err);
					if (!err && l->udp_sock->sock.is_open())
					{
						socket_type_t const socket_type
							= l->ssl == transport::ssl
							? socket_type_t::utp_ssl
							: socket_type_t::utp;

						m_alerts.emplace_alert<listen_succeeded_alert>(
							udp_ep, socket_type);
					}
				}
			}
		}

		if (m_settings.get_int(settings_pack::peer_tos) != 0)
		{
			update_peer_tos();
		}

		ec.clear();

		if (m_settings.get_bool(settings_pack::enable_natpmp))
		{
			for (auto const& s : new_sockets)
				start_natpmp(*s);
		}

		if (map_ports)
		{
			for (auto const& s : m_listen_sockets)
				remap_ports(remap_natpmp_and_upnp, *s);
		}
		else
		{
			// new sockets need to map ports even if the caller did not request
			// re-mapping
			for (auto const& s : new_sockets)
				remap_ports(remap_natpmp_and_upnp, *s);
		}

#if TORRENT_USE_I2P
		open_new_incoming_i2p_connection();
#endif
	}

	void session_impl::reopen_outgoing_sockets()
	{
		// first build a list of endpoints we should be listening on
		// we need to remove any unneeded sockets first to avoid the possibility
		// of a new socket failing to bind due to a conflict with a stale socket
		std::vector<listen_endpoint_t> eps;

		for (auto const& iface : m_outgoing_interfaces)
		{
			interface_to_endpoints(iface, 0, transport::plaintext, listen_socket_t::accept_incoming, eps);
#ifdef TORRENT_SSL_PEERS
			interface_to_endpoints(iface, 0, transport::ssl, listen_socket_t::accept_incoming, eps);
#endif
		}

		// if no outgoing interfaces are specified, create sockets to use
		// any interface
		if (eps.empty())
		{
			eps.emplace_back(address_v4(), 0, "", transport::plaintext, listen_socket_flags_t{});
			eps.emplace_back(address_v6(), 0, "", transport::plaintext, listen_socket_flags_t{});
#ifdef TORRENT_SSL_PEERS
			eps.emplace_back(address_v4(), 0, "", transport::ssl, listen_socket_flags_t{});
			eps.emplace_back(address_v6(), 0, "", transport::ssl, listen_socket_flags_t{});
#endif
		}

		auto remove_iter = m_outgoing_sockets.partition_outgoing_sockets(eps);

		for (auto i = remove_iter; i != m_outgoing_sockets.sockets.end(); ++i)
		{
			auto& remove_sock = *i;
			m_utp_socket_manager.remove_udp_socket(remove_sock);

#ifndef TORRENT_DISABLE_LOGGING
			if (should_log())
			{
				session_log("Closing outgoing UDP socket for %s on device \"%s\""
					, print_endpoint(remove_sock->local_endpoint()).c_str()
					, remove_sock->device.c_str());
			}
#endif
			remove_sock->sock.close();
		}

		m_outgoing_sockets.sockets.erase(remove_iter, m_outgoing_sockets.sockets.end());

		// open new sockets on any endpoints that didn't match with
		// an existing socket
		for (auto const& ep : eps)
		{
			error_code ec;
			udp::endpoint const udp_bind_ep(ep.addr, 0);

			auto udp_sock = std::make_shared<outgoing_udp_socket>(m_io_context, ep.device, ep.ssl);
			udp_sock->sock.open(udp_bind_ep.protocol(), ec);
			if (ec)
			{
#ifndef TORRENT_DISABLE_LOGGING
				if (should_log())
				{
					session_log("failed to open UDP socket: %s: %s"
						, ep.device.c_str(), ec.message().c_str());
				}
#endif
				if (m_alerts.should_post<udp_error_alert>())
					m_alerts.emplace_alert<udp_error_alert>(udp_bind_ep
						, operation_t::sock_open, ec);
				continue;
			}

#if TORRENT_HAS_BINDTODEVICE
			if (!ep.device.empty())
			{
				udp_sock->sock.set_option(bind_to_device(ep.device.c_str()), ec);
#ifndef TORRENT_DISABLE_LOGGING
				if (ec && should_log())
				{
					session_log("bind to device failed (device: %s): %s"
						, ep.device.c_str(), ec.message().c_str());
				}
#endif // TORRENT_DISABLE_LOGGING
				ec.clear();
			}
#endif
			udp_sock->sock.bind(udp_bind_ep, ec);

			if (ec)
			{
#ifndef TORRENT_DISABLE_LOGGING
				if (should_log())
				{
					session_log("failed to bind UDP socket: %s: %s"
						, ep.device.c_str(), ec.message().c_str());
				}
#endif
				if (m_alerts.should_post<udp_error_alert>())
					m_alerts.emplace_alert<udp_error_alert>(udp_bind_ep
						, operation_t::sock_bind, ec);
				continue;
			}

			error_code err;
			set_socket_buffer_size(udp_sock->sock, m_settings, err);
			if (err)
			{
				if (m_alerts.should_post<udp_error_alert>())
					m_alerts.emplace_alert<udp_error_alert>(udp_sock->sock.local_endpoint(ec)
						, operation_t::alloc_recvbuf, err);
			}

			// this call is necessary here because, unless the settings actually
			// change after the session is up and listening, at no other point
			// set_proxy_settings is called with the correct proxy configuration,
			// internally, this method handle the SOCKS5's connection logic
			udp_sock->sock.set_proxy_settings(proxy(), m_alerts);

			ADD_OUTSTANDING_ASYNC("session_impl::on_udp_packet");
			auto const ssl = ep.ssl;
			udp_sock->sock.async_read(aux::make_handler([this, udp_sock, ssl](error_code const& e)
				{ this->on_udp_packet(udp_sock, std::weak_ptr<listen_socket_t>(), ssl, e); }
					, udp_sock->udp_handler_storage, *this));

			if (!ec && udp_sock)
			{
				m_outgoing_sockets.sockets.push_back(udp_sock);
			}
		}
	}

	void session_impl::reopen_network_sockets(reopen_network_flags_t const options)
	{
		reopen_listen_sockets(bool(options & session_handle::reopen_map_ports));
		reopen_outgoing_sockets();
	}

	namespace {
		template <typename MapProtocol, typename ProtoType, typename EndpointType>
		void map_port(MapProtocol& m, ProtoType protocol, EndpointType const& ep
			, port_mapping_t& map_handle)
		{
			if (map_handle != port_mapping_t{-1}) m.delete_mapping(map_handle);
			map_handle = port_mapping_t{-1};

			address const addr = ep.address();
			// with IPv4 the interface might be behind NAT so we can't skip them
			// based on the scope of the local address
			if (addr.is_v6() && is_local(addr))
				return;

			// only update this mapping if we actually have a socket listening
			if (ep != EndpointType())
				map_handle = m.add_mapping(protocol, ep.port(), ep);
		}
	}

	void session_impl::remap_ports(remap_port_mask_t const mask
		, listen_socket_t& s)
	{
		tcp::endpoint const tcp_ep = s.sock ? s.sock->local_endpoint() : tcp::endpoint();
		udp::endpoint const udp_ep = s.udp_sock ? s.udp_sock->sock.local_endpoint() : udp::endpoint();

		if ((mask & remap_natpmp) && s.natpmp_mapper)
		{
			map_port(*s.natpmp_mapper, portmap_protocol::tcp, tcp_ep
				, s.tcp_port_mapping[portmap_transport::natpmp].mapping);
			map_port(*s.natpmp_mapper, portmap_protocol::udp, make_tcp(udp_ep)
				, s.udp_port_mapping[portmap_transport::natpmp].mapping);
		}
		if ((mask & remap_upnp) && m_upnp)
		{
			map_port(*m_upnp, portmap_protocol::tcp, tcp_ep
				, s.tcp_port_mapping[portmap_transport::upnp].mapping);
			map_port(*m_upnp, portmap_protocol::udp, make_tcp(udp_ep)
				, s.udp_port_mapping[portmap_transport::upnp].mapping);
		}
	}

	void session_impl::update_i2p_bridge()
	{
		// we need this socket to be open before we
		// can make name lookups for trackers for instance.
		// pause the session now and resume it once we've
		// established the i2p SAM connection
#if TORRENT_USE_I2P
		if (m_settings.get_str(settings_pack::i2p_hostname).empty())
		{
			error_code ec;
			m_i2p_conn.close(ec);
			return;
		}
		m_i2p_conn.open(m_settings.get_str(settings_pack::i2p_hostname)
			, m_settings.get_int(settings_pack::i2p_port)
			, std::bind(&session_impl::on_i2p_open, this, _1));
#endif
	}

#ifndef TORRENT_DISABLE_DHT
	int session_impl::external_udp_port(address const& local_address) const
	{
		auto ls = std::find_if(m_listen_sockets.begin(), m_listen_sockets.end()
			, [&](std::shared_ptr<listen_socket_t> const& e)
		{
			return e->local_endpoint.address() == local_address;
		});

		if (ls != m_listen_sockets.end())
			return (*ls)->udp_external_port();
		else
			return -1;
	}
#endif

#if TORRENT_USE_I2P

	proxy_settings session_impl::i2p_proxy() const
	{
		proxy_settings ret;

		ret.hostname = m_settings.get_str(settings_pack::i2p_hostname);
		ret.type = settings_pack::i2p_proxy;
		ret.port = std::uint16_t(m_settings.get_int(settings_pack::i2p_port));
		return ret;
	}

	void session_impl::on_i2p_open(error_code const& ec)
	{
		if (ec)
		{
			if (m_alerts.should_post<i2p_alert>())
				m_alerts.emplace_alert<i2p_alert>(ec);

#ifndef TORRENT_DISABLE_LOGGING
			if (should_log())
				session_log("i2p open failed (%d) %s", ec.value(), ec.message().c_str());
#endif
		}
		// now that we have our i2p connection established
		// it's OK to start torrents and use this socket to
		// do i2p name lookups

		open_new_incoming_i2p_connection();
	}

	void session_impl::open_new_incoming_i2p_connection()
	{
		if (!m_i2p_conn.is_open()) return;

		if (m_i2p_listen_socket) return;
		m_i2p_listen_socket.emplace(
			instantiate_connection(m_io_context, m_i2p_conn.proxy()
				, nullptr, nullptr, true, false));

		ADD_OUTSTANDING_ASYNC("session_impl::on_i2p_accept");
		i2p_stream& s = boost::get<i2p_stream>(*m_i2p_listen_socket);
		s.set_command(i2p_stream::cmd_accept);
		s.set_session_id(m_i2p_conn.session_id());

		s.async_connect(tcp::endpoint()
			, std::bind(&session_impl::on_i2p_accept, this, _1));
	}

	void session_impl::on_i2p_accept(error_code const& e)
	{
		COMPLETE_ASYNC("session_impl::on_i2p_accept");
		if (e == boost::asio::error::operation_aborted) return;
		if (e)
		{
			if (m_alerts.should_post<listen_failed_alert>())
			{
				m_alerts.emplace_alert<listen_failed_alert>("i2p"
					, operation_t::sock_accept
					, e, socket_type_t::i2p);
			}
#ifndef TORRENT_DISABLE_LOGGING
			if (should_log())
				session_log("i2p SAM connection failure: %s", e.message().c_str());
#endif
			return;
		}
		open_new_incoming_i2p_connection();
		incoming_connection(std::move(*m_i2p_listen_socket));
		m_i2p_listen_socket.reset();
	}
#endif

	void session_impl::send_udp_packet_hostname(std::weak_ptr<utp_socket_interface> sock
		, char const* hostname
		, int const port
		, span<char const> p
		, error_code& ec
		, udp_send_flags_t const flags)
	{
		auto si = sock.lock();
		if (!si)
		{
			ec = boost::asio::error::bad_descriptor;
			return;
		}

		auto s = std::static_pointer_cast<session_udp_socket>(si);

		s->sock.send_hostname(hostname, port, p, ec, flags);

		if ((ec == error::would_block || ec == error::try_again)
			&& !s->write_blocked)
		{
			s->write_blocked = true;
			ADD_OUTSTANDING_ASYNC("session_impl::on_udp_writeable");
			s->sock.async_write(std::bind(&session_impl::on_udp_writeable
				, this, s, _1));
		}
	}

	void session_impl::send_udp_packet(std::weak_ptr<utp_socket_interface> sock
		, udp::endpoint const& ep
		, span<char const> p
		, error_code& ec
		, udp_send_flags_t const flags)
	{
		auto si = sock.lock();
		if (!si)
		{
			ec = boost::asio::error::bad_descriptor;
			return;
		}

		auto s = std::static_pointer_cast<session_udp_socket>(si);

		TORRENT_ASSERT(s->sock.is_closed() || s->sock.local_endpoint().protocol() == ep.protocol());

		s->sock.send(ep, p, ec, flags);

		if ((ec == error::would_block || ec == error::try_again) && !s->write_blocked)
		{
			s->write_blocked = true;
			ADD_OUTSTANDING_ASYNC("session_impl::on_udp_writeable");
			s->sock.async_write(std::bind(&session_impl::on_udp_writeable
				, this, s, _1));
		}
	}

	void session_impl::on_udp_writeable(std::weak_ptr<session_udp_socket> sock, error_code const& ec)
	{
		COMPLETE_ASYNC("session_impl::on_udp_writeable");
		if (ec) return;

		auto s = sock.lock();
		if (!s) return;

		s->write_blocked = false;

#ifdef TORRENT_SSL_PEERS
		auto i = std::find_if(
			m_listen_sockets.begin(), m_listen_sockets.end()
			, [&s] (std::shared_ptr<listen_socket_t> const& ls) { return ls->udp_sock == s; });
#endif

		// notify the utp socket manager it can start sending on the socket again
		struct utp_socket_manager& mgr =
#ifdef TORRENT_SSL_PEERS
			(i != m_listen_sockets.end() && (*i)->ssl == transport::ssl) ? m_ssl_utp_socket_manager :
#endif
			m_utp_socket_manager;

		mgr.writable();
	}


	void session_impl::on_udp_packet(std::weak_ptr<session_udp_socket> socket
		, std::weak_ptr<listen_socket_t> ls, transport const ssl, error_code const& ec)
	{
		COMPLETE_ASYNC("session_impl::on_udp_packet");
		if (ec)
		{
			std::shared_ptr<session_udp_socket> s = socket.lock();
			udp::endpoint ep;
			if (s) ep = s->local_endpoint();

			// don't bubble up operation aborted errors to the user
			if (ec != boost::asio::error::operation_aborted
				&& ec != boost::asio::error::bad_descriptor
				&& m_alerts.should_post<udp_error_alert>())
			{
				m_alerts.emplace_alert<udp_error_alert>(ep
					, operation_t::sock_read, ec);
			}

#ifndef TORRENT_DISABLE_LOGGING
			if (should_log())
			{
				session_log("UDP error: %s (%d) %s"
					, print_endpoint(ep).c_str(), ec.value(), ec.message().c_str());
			}
#endif
			return;
		}

		m_stats_counters.inc_stats_counter(counters::on_udp_counter);

		std::shared_ptr<session_udp_socket> s = socket.lock();
		if (!s) return;

		struct utp_socket_manager& mgr =
#ifdef TORRENT_SSL_PEERS
			ssl == transport::ssl ? m_ssl_utp_socket_manager :
#endif
			m_utp_socket_manager;

		auto listen_socket = ls.lock();
		if (listen_socket)
			listen_socket->incoming_connection = true;

		for (;;)
		{
			aux::array<udp_socket::packet, 50> p;
			error_code err;
			int const num_packets = s->sock.read(p, err);

			for (udp_socket::packet& packet : span<udp_socket::packet>(p).first(num_packets))
			{
				if (packet.error)
				{
					// TODO: 3 it would be neat if the utp socket manager would
					// handle ICMP errors too

#ifndef TORRENT_DISABLE_DHT
					if (m_dht)
						m_dht->incoming_error(packet.error, packet.from);
#endif

					m_tracker_manager.incoming_error(packet.error, packet.from);
					continue;
				}

				span<char const> const buf = packet.data;

				// give the uTP socket manager first dibs on the packet. Presumably
				// the majority of packets are uTP packets.
				if (!mgr.incoming_packet(socket, packet.from, buf))
				{
					// if it wasn't a uTP packet, try the other users of the UDP
					// socket
					bool handled = false;
#ifndef TORRENT_DISABLE_DHT
					if (m_dht && buf.size() > 20
						&& buf.front() == 'd'
						&& buf.back() == 'e'
						&& listen_socket)
					{
						handled = m_dht->incoming_packet(listen_socket, packet.from, buf);
					}
#endif

					if (!handled)
					{
						m_tracker_manager.incoming_packet(packet.from, buf);
					}
				}
			}

			if (err == error::would_block || err == error::try_again)
			{
				// there are no more packets on the socket
				break;
			}

			if (err)
			{
				udp::endpoint const ep = s->local_endpoint();

				if (err != boost::asio::error::operation_aborted
					&& m_alerts.should_post<udp_error_alert>())
					m_alerts.emplace_alert<udp_error_alert>(ep
						, operation_t::sock_read, err);

#ifndef TORRENT_DISABLE_LOGGING
				if (should_log())
				{
					session_log("UDP error: %s (%d) %s"
						, print_endpoint(ep).c_str(), ec.value(), ec.message().c_str());
				}
#endif

				// any error other than these ones are considered fatal errors, and
				// we won't read from the socket again
				if (err != boost::asio::error::host_unreachable
					&& err != boost::asio::error::fault
					&& err != boost::asio::error::connection_reset
					&& err != boost::asio::error::connection_refused
					&& err != boost::asio::error::connection_aborted
					&& err != boost::asio::error::operation_aborted
					&& err != boost::asio::error::network_reset
					&& err != boost::asio::error::network_unreachable
#ifdef _WIN32
					// ERROR_MORE_DATA means the same thing as EMSGSIZE
					&& err != error_code(ERROR_MORE_DATA, system_category())
					&& err != error_code(ERROR_HOST_UNREACHABLE, system_category())
					&& err != error_code(ERROR_PORT_UNREACHABLE, system_category())
					&& err != error_code(ERROR_RETRY, system_category())
					&& err != error_code(ERROR_NETWORK_UNREACHABLE, system_category())
					&& err != error_code(ERROR_CONNECTION_REFUSED, system_category())
					&& err != error_code(ERROR_CONNECTION_ABORTED, system_category())
#endif
					&& err != boost::asio::error::message_size)
				{
					// fatal errors. Don't try to read from this socket again
					mgr.socket_drained();
					return;
				}
				// non-fatal UDP errors get here, we should re-issue the read.
				continue;
			}
		}

		mgr.socket_drained();

		ADD_OUTSTANDING_ASYNC("session_impl::on_udp_packet");
		s->sock.async_read(make_handler([this, socket, ls, ssl](error_code const& e)
			{ this->on_udp_packet(std::move(socket), std::move(ls), ssl, e); }
			, s->udp_handler_storage, *this));
	}

	void session_impl::async_accept(std::shared_ptr<tcp::acceptor> const& listener
		, transport const ssl)
#ifndef BOOST_NO_EXCEPTIONS
	try
#endif
	{
		TORRENT_ASSERT(!m_abort);

		std::weak_ptr<tcp::acceptor> ls(listener);
		m_stats_counters.inc_stats_counter(counters::num_outstanding_accept);
		ADD_OUTSTANDING_ASYNC("session_impl::on_accept_connection");
		listener->async_accept([this, ls, ssl] (error_code const& ec, true_tcp_socket s)
			{ return wrap(&session_impl::on_accept_connection, std::move(s), ec, ls, ssl); });
	}
#ifndef BOOST_NO_EXCEPTIONS
	catch (system_error const& e) {
		alerts().emplace_alert<session_error_alert>(e.code(), e.what());
		pause();
	} catch (std::exception const& e) {
		alerts().emplace_alert<session_error_alert>(error_code(), e.what());
		pause();
	} catch (...) {
		alerts().emplace_alert<session_error_alert>(error_code(), "unknown error");
		pause();
	}
#endif

	void session_impl::on_accept_connection(true_tcp_socket s, error_code const& e
		, std::weak_ptr<tcp::acceptor> listen_socket, transport const ssl)
	{
		COMPLETE_ASYNC("session_impl::on_accept_connection");
		m_stats_counters.inc_stats_counter(counters::on_accept_counter);
		m_stats_counters.inc_stats_counter(counters::num_outstanding_accept, -1);

		TORRENT_ASSERT(is_single_thread());
		std::shared_ptr<tcp::acceptor> listener = listen_socket.lock();
		if (!listener) return;

		if (e == boost::asio::error::operation_aborted) return;

		if (m_abort) return;

		error_code ec;
		if (e)
		{
			tcp::endpoint const ep = listener->local_endpoint(ec);
#ifndef TORRENT_DISABLE_LOGGING
			if (should_log())
			{
				session_log("error accepting connection on '%s': %s"
					, print_endpoint(ep).c_str(), e.message().c_str());
			}
#endif
#ifdef TORRENT_WINDOWS
			// Windows sometimes generates this error. It seems to be
			// non-fatal and we have to do another async_accept.
			if (e.value() == ERROR_SEM_TIMEOUT)
			{
				async_accept(listener, ssl);
				return;
			}
#endif
#ifdef TORRENT_BSD
			// Leopard sometimes generates an "invalid argument" error. It seems to be
			// non-fatal and we have to do another async_accept.
			if (e.value() == EINVAL)
			{
				async_accept(listener, ssl);
				return;
			}
#endif
			if (e == boost::system::errc::too_many_files_open)
			{
				// if we failed to accept an incoming connection
				// because we have too many files open, try again
				// and lower the number of file descriptors used
				// elsewhere.
				if (m_settings.get_int(settings_pack::connections_limit) > 10)
				{
					// now, disconnect a random peer
					auto const i = std::max_element(m_torrents.begin(), m_torrents.end()
						, [](std::shared_ptr<torrent> const& lhs, std::shared_ptr<torrent> const& rhs)
						{ return lhs->num_peers() < rhs->num_peers(); });

					if (m_alerts.should_post<performance_alert>())
						m_alerts.emplace_alert<performance_alert>(
							torrent_handle(), performance_alert::too_few_file_descriptors);

					if (i != m_torrents.end())
					{
						(*i)->disconnect_peers(1, e);
					}

					m_settings.set_int(settings_pack::connections_limit
						, std::max(10, int(m_connections.size())));
				}
				// try again, but still alert the user of the problem
				async_accept(listener, ssl);
			}
			if (m_alerts.should_post<listen_failed_alert>())
			{
				m_alerts.emplace_alert<listen_failed_alert>(ep.address().to_string()
					, ep, operation_t::sock_accept, e
					, ssl == transport::ssl ? socket_type_t::tcp_ssl : socket_type_t::tcp);
			}
			return;
		}
		async_accept(listener, ssl);

		// don't accept any connections from our local sockets if we're using a
		// proxy
		if (m_settings.get_int(settings_pack::proxy_type) != settings_pack::none)
			return;

		auto listen = std::find_if(m_listen_sockets.begin(), m_listen_sockets.end()
			, [&listener](std::shared_ptr<listen_socket_t> const& l)
		{ return l->sock == listener; });
		if (listen != m_listen_sockets.end())
			(*listen)->incoming_connection = true;

		socket_type c = [&]{
#ifdef TORRENT_SSL_PEERS
			if (ssl == transport::ssl)
			{
				// accept connections initializing the SSL connection to
				// use the generic m_ssl_ctx context. However, since it has
				// the servername callback set on it, we will switch away from
				// this context into a specific torrent once we start handshaking
				return socket_type(ssl_stream<tcp::socket>(tcp::socket(std::move(s)), m_ssl_ctx));
			}
			else
#endif
			{
				return socket_type(tcp::socket(std::move(s)));
			}
		}();

#ifdef TORRENT_SSL_PEERS
		TORRENT_ASSERT((ssl == transport::ssl) == is_ssl(c));
#endif

#ifdef TORRENT_SSL_PEERS
		if (ssl == transport::ssl)
		{
			TORRENT_ASSERT(is_ssl(c));

			// save the socket so we can cancel the handshake
			// TODO: this size need to be capped
			auto iter = m_incoming_sockets.emplace(std::make_unique<socket_type>(std::move(c))).first;

			// for SSL connections, incoming_connection() is called
			// after the handshake is done
			ADD_OUTSTANDING_ASYNC("session_impl::ssl_handshake");
			boost::get<ssl_stream<tcp::socket>>(**iter).async_accept_handshake(
				std::bind(&session_impl::ssl_handshake, this, _1, iter->get()));
		}
		else
#endif
		{
			incoming_connection(std::move(c));
		}
	}

#ifdef TORRENT_SSL_PEERS

	void session_impl::on_incoming_utp_ssl(socket_type s)
	{
		TORRENT_ASSERT(is_ssl(s));

		// save the socket so we can cancel the handshake

		// TODO: this size need to be capped
		auto iter = m_incoming_sockets.emplace(std::make_unique<socket_type>(std::move(s))).first;

		// for SSL connections, incoming_connection() is called
		// after the handshake is done
		ADD_OUTSTANDING_ASYNC("session_impl::ssl_handshake");
		boost::get<ssl_stream<utp_stream>>(**iter).async_accept_handshake(
			std::bind(&session_impl::ssl_handshake, this, _1, iter->get()));
	}

	// to test SSL connections, one can use this openssl command template:
	//
	// openssl s_client -cert <client-cert>.pem -key <client-private-key>.pem
	//   -CAfile <torrent-cert>.pem  -debug -connect 127.0.0.1:4433 -tls1
	//   -servername <hex-encoded-info-hash>

	void session_impl::ssl_handshake(error_code const& ec, socket_type* sock)
	{
		COMPLETE_ASYNC("session_impl::ssl_handshake");

		auto iter = m_incoming_sockets.find(sock);

		// this happens if the SSL connection is aborted because we're shutting
		// down
		if (iter == m_incoming_sockets.end()) return;

		socket_type s(std::move(**iter));
		TORRENT_ASSERT(is_ssl(s));
		m_incoming_sockets.erase(iter);

		error_code e;
		tcp::endpoint endp = s.remote_endpoint(e);
		if (e) return;

#ifndef TORRENT_DISABLE_LOGGING
		if (should_log())
		{
			session_log(" *** peer SSL handshake done [ ip: %s ec: %s socket: %s ]"
				, print_endpoint(endp).c_str(), ec.message().c_str(), socket_type_name(s));
		}
#endif

		if (ec)
		{
			if (m_alerts.should_post<peer_error_alert>())
			{
				m_alerts.emplace_alert<peer_error_alert>(torrent_handle(), endp
					, peer_id(), operation_t::ssl_handshake, ec);
			}
			return;
		}

		incoming_connection(std::move(s));
	}

#endif // TORRENT_SSL_PEERS

	void session_impl::incoming_connection(socket_type s)
	{
		TORRENT_ASSERT(is_single_thread());

		if (m_paused)
		{
#ifndef TORRENT_DISABLE_LOGGING
			session_log(" <== INCOMING CONNECTION [ ignored, paused ]");
#endif
			return;
		}

		error_code ec;
		// we got a connection request!
		tcp::endpoint endp = s.remote_endpoint(ec);

		if (ec)
		{
#ifndef TORRENT_DISABLE_LOGGING
			if (should_log())
			{
				session_log(" <== INCOMING CONNECTION [ rejected, could "
					"not retrieve remote endpoint: %s ]"
					, print_error(ec).c_str());
			}
#endif
			return;
		}

		if (!m_settings.get_bool(settings_pack::enable_incoming_utp)
			&& is_utp(s))
		{
#ifndef TORRENT_DISABLE_LOGGING
			session_log("<== INCOMING CONNECTION [ rejected uTP connection ]");
#endif
			if (m_alerts.should_post<peer_blocked_alert>())
				m_alerts.emplace_alert<peer_blocked_alert>(torrent_handle()
					, endp, peer_blocked_alert::utp_disabled);
			return;
		}

		if (!m_settings.get_bool(settings_pack::enable_incoming_tcp)
			&& boost::get<tcp::socket>(&s))
		{
#ifndef TORRENT_DISABLE_LOGGING
			session_log("<== INCOMING CONNECTION [ rejected TCP connection ]");
#endif
			if (m_alerts.should_post<peer_blocked_alert>())
				m_alerts.emplace_alert<peer_blocked_alert>(torrent_handle()
					, endp, peer_blocked_alert::tcp_disabled);
			return;
		}

		// if there are outgoing interfaces specified, verify this
		// peer is correctly bound to one of them
		if (!m_settings.get_str(settings_pack::outgoing_interfaces).empty())
		{
			tcp::endpoint local = s.local_endpoint(ec);
			if (ec)
			{
#ifndef TORRENT_DISABLE_LOGGING
				if (should_log())
				{
					session_log("<== INCOMING CONNECTION [ rejected connection: %s ]"
						, print_error(ec).c_str());
				}
#endif
				return;
			}

			if (!verify_incoming_interface(local.address()))
			{
#ifndef TORRENT_DISABLE_LOGGING
				if (should_log())
				{
					session_log("<== INCOMING CONNECTION [ rejected, local interface has incoming connections disabled: %s ]"
						, local.address().to_string().c_str());
				}
#endif
				if (m_alerts.should_post<peer_blocked_alert>())
					m_alerts.emplace_alert<peer_blocked_alert>(torrent_handle()
						, endp, peer_blocked_alert::invalid_local_interface);
				return;
			}
			if (!verify_bound_address(local.address(), is_utp(s), ec))
			{
				if (ec)
				{
#ifndef TORRENT_DISABLE_LOGGING
					if (should_log())
					{
						session_log("<== INCOMING CONNECTION [ rejected, not allowed local interface: %s ]"
							, print_error(ec).c_str());
					}
#endif
					return;
				}

#ifndef TORRENT_DISABLE_LOGGING
				if (should_log())
				{
					session_log("<== INCOMING CONNECTION [ rejected, not allowed local interface: %s ]"
						, local.address().to_string().c_str());
				}
#endif
				if (m_alerts.should_post<peer_blocked_alert>())
					m_alerts.emplace_alert<peer_blocked_alert>(torrent_handle()
						, endp, peer_blocked_alert::invalid_local_interface);
				return;
			}
		}

		// local addresses do not count, since it's likely
		// coming from our own client through local service discovery
		// and it does not reflect whether or not a router is open
		// for incoming connections or not.
		if (!is_local(endp.address()))
			m_stats_counters.set_value(counters::has_incoming_connections, 1);

		// this filter is ignored if a single torrent
		// is set to ignore the filter, since this peer might be
		// for that torrent
		if (m_stats_counters[counters::non_filter_torrents] == 0
			&& m_ip_filter
			&& (m_ip_filter->access(endp.address()) & ip_filter::blocked))
		{
#ifndef TORRENT_DISABLE_LOGGING
			session_log("<== INCOMING CONNECTION [ filtered blocked ip ]");
#endif
			if (m_alerts.should_post<peer_blocked_alert>())
				m_alerts.emplace_alert<peer_blocked_alert>(torrent_handle()
					, endp, peer_blocked_alert::ip_filter);
			return;
		}

		// check if we have any active torrents
		// if we don't reject the connection
		if (m_torrents.empty())
		{
#ifndef TORRENT_DISABLE_LOGGING
			session_log("<== INCOMING CONNECTION [ rejected, there are no torrents ]");
#endif
			return;
		}

		// figure out which peer classes this is connections has,
		// to get connection_limit_factor
		peer_class_set pcs;
		set_peer_classes(&pcs, endp.address(), socket_type_idx(s));
		int connection_limit_factor = 0;
		for (int i = 0; i < pcs.num_classes(); ++i)
		{
			peer_class_t pc = pcs.class_at(i);
			if (m_classes.at(pc) == nullptr) continue;
			int f = m_classes.at(pc)->connection_limit_factor;
			if (connection_limit_factor < f) connection_limit_factor = f;
		}
		if (connection_limit_factor == 0) connection_limit_factor = 100;

		std::int64_t limit = m_settings.get_int(settings_pack::connections_limit);
		limit = limit * 100 / connection_limit_factor;

		// don't allow more connections than the max setting
		// weighed by the peer class' setting
		bool reject = num_connections() >= limit + m_settings.get_int(settings_pack::connections_slack);

		if (reject)
		{
			if (m_alerts.should_post<peer_disconnected_alert>())
			{
				m_alerts.emplace_alert<peer_disconnected_alert>(torrent_handle(), endp, peer_id()
						, operation_t::bittorrent, socket_type_idx(s)
						, error_code(errors::too_many_connections)
						, close_reason_t::none);
			}
#ifndef TORRENT_DISABLE_LOGGING
			if (should_log())
			{
				session_log("<== INCOMING CONNECTION [ connections limit exceeded, conns: %d, limit: %d, slack: %d ]"
					, num_connections(), m_settings.get_int(settings_pack::connections_limit)
					, m_settings.get_int(settings_pack::connections_slack));
			}
#endif
			return;
		}

		// if we don't have any active torrents, there's no
		// point in accepting this connection. If, however,
		// the setting to start up queued torrents when they
		// get an incoming connection is enabled, we cannot
		// perform this check.
		if (!m_settings.get_bool(settings_pack::incoming_starts_queued_torrents))
		{
			bool has_active_torrent = std::any_of(m_torrents.begin(), m_torrents.end()
				, [](std::shared_ptr<torrent> const& i)
				{ return !i->is_torrent_paused(); });
			if (!has_active_torrent)
			{
#ifndef TORRENT_DISABLE_LOGGING
				session_log("<== INCOMING CONNECTION [ rejected, no active torrents ]");
#endif
				return;
			}
		}

		m_stats_counters.inc_stats_counter(counters::incoming_connections);

		if (m_alerts.should_post<incoming_connection_alert>())
			m_alerts.emplace_alert<incoming_connection_alert>(socket_type_idx(s), endp);

		peer_connection_args pack{
			this
			, &m_settings
			, &m_stats_counters
			, m_disk_thread.get()
			, &m_io_context
			, std::weak_ptr<torrent>()
			, std::move(s)
			, endp
			, nullptr
			, aux::generate_peer_id(m_settings)
		};

		std::shared_ptr<peer_connection> c
			= std::make_shared<bt_peer_connection>(pack);

		if (!c->is_disconnecting())
		{
			// in case we've exceeded the limit, let this peer know that
			// as soon as it's received the handshake, it needs to either
			// disconnect or pick another peer to disconnect
			if (num_connections() >= limit)
				c->peer_exceeds_limit();

			TORRENT_ASSERT(!c->m_in_constructor);
			// removing a peer may not throw an exception, so prepare for this
			// connection to be added to the undead peers now.
			m_undead_peers.reserve(m_undead_peers.size() + m_connections.size() + 1);
			m_connections.insert(c);
			c->start();
		}
	}

	void session_impl::close_connection(peer_connection* p) noexcept
	{
		TORRENT_ASSERT(is_single_thread());
		std::shared_ptr<peer_connection> sp(p->self());

		TORRENT_ASSERT(p->is_disconnecting());

		auto const i = m_connections.find(sp);
		// make sure the next disk peer round-robin cursor stays valid
		if (i != m_connections.end())
		{
			m_connections.erase(i);

			TORRENT_ASSERT(std::find(m_undead_peers.begin()
				, m_undead_peers.end(), sp) == m_undead_peers.end());

			// someone else is holding a reference, it's important that
			// it's destructed from the network thread. Make sure the
			// last reference is held by the network thread.
			TORRENT_ASSERT_VAL(m_undead_peers.capacity() > m_undead_peers.size()
				, m_undead_peers.capacity());
			if (sp.use_count() > 2)
				m_undead_peers.push_back(sp);
		}
	}

#if TORRENT_ABI_VERSION == 1
	peer_id session_impl::deprecated_get_peer_id() const
	{
		return aux::generate_peer_id(m_settings);
	}
#endif

	int session_impl::next_port() const
	{
		int start = m_settings.get_int(settings_pack::outgoing_port);
		int num = m_settings.get_int(settings_pack::num_outgoing_ports);
		std::pair<int, int> out_ports(start, start + num);
		if (m_next_port < out_ports.first || m_next_port > out_ports.second)
			m_next_port = out_ports.first;

		int port = m_next_port;
		++m_next_port;
		if (m_next_port > out_ports.second) m_next_port = out_ports.first;
#ifndef TORRENT_DISABLE_LOGGING
		session_log(" *** BINDING OUTGOING CONNECTION [ port: %d ]", port);
#endif
		return port;
	}

	int session_impl::rate_limit(peer_class_t c, int channel) const
	{
		TORRENT_ASSERT(channel >= 0 && channel <= 1);
		if (channel < 0 || channel > 1) return 0;

		peer_class const* pc = m_classes.at(c);
		if (pc == nullptr) return 0;
		return pc->channel[channel].throttle();
	}

	int session_impl::upload_rate_limit(peer_class_t c) const
	{
		return rate_limit(c, peer_connection::upload_channel);
	}

	int session_impl::download_rate_limit(peer_class_t c) const
	{
		return rate_limit(c, peer_connection::download_channel);
	}

	void session_impl::set_rate_limit(peer_class_t c, int channel, int limit)
	{
		TORRENT_ASSERT(is_single_thread());
		TORRENT_ASSERT(limit >= -1);
		TORRENT_ASSERT(channel >= 0 && channel <= 1);

		if (channel < 0 || channel > 1) return;

		peer_class* pc = m_classes.at(c);
		if (pc == nullptr) return;
		if (limit <= 0) limit = 0;
		else limit = std::min(limit, std::numeric_limits<int>::max() - 1);
		pc->channel[channel].throttle(limit);
	}

	void session_impl::set_upload_rate_limit(peer_class_t c, int limit)
	{
		set_rate_limit(c, peer_connection::upload_channel, limit);
	}

	void session_impl::set_download_rate_limit(peer_class_t c, int limit)
	{
		set_rate_limit(c, peer_connection::download_channel, limit);
	}

#if TORRENT_USE_ASSERTS
	bool session_impl::has_peer(peer_connection const* p) const
	{
		TORRENT_ASSERT(is_single_thread());
		return std::any_of(m_connections.begin(), m_connections.end()
			, [p] (std::shared_ptr<peer_connection> const& pr)
			{ return pr.get() == p; });
	}

	bool session_impl::any_torrent_has_peer(peer_connection const* p) const
	{
		for (auto& pe : m_torrents)
			if (pe->has_peer(p)) return true;
		return false;
	}

	bool session_impl::verify_queue_position(torrent const* t, queue_position_t const pos)
	{
		return m_download_queue.end_index() > pos && m_download_queue[pos] == t;
	}
#endif

	void session_impl::sent_bytes(int bytes_payload, int bytes_protocol)
	{
		m_stats_counters.inc_stats_counter(counters::sent_bytes
			, bytes_payload + bytes_protocol);
		m_stats_counters.inc_stats_counter(counters::sent_payload_bytes
			, bytes_payload);

		m_stat.sent_bytes(bytes_payload, bytes_protocol);
	}

	void session_impl::received_bytes(int bytes_payload, int bytes_protocol)
	{
		m_stats_counters.inc_stats_counter(counters::recv_bytes
			, bytes_payload + bytes_protocol);
		m_stats_counters.inc_stats_counter(counters::recv_payload_bytes
			, bytes_payload);

		m_stat.received_bytes(bytes_payload, bytes_protocol);
	}

	void session_impl::trancieve_ip_packet(int bytes, bool ipv6)
	{
		// one TCP/IP packet header for the packet
		// sent or received, and one for the ACK
		// The IPv4 header is 20 bytes
		// and IPv6 header is 40 bytes
		int const header = (ipv6 ? 40 : 20) + 20;
		int const mtu = 1500;
		int const packet_size = mtu - header;
		int const overhead = std::max(1, (bytes + packet_size - 1) / packet_size) * header;
		m_stats_counters.inc_stats_counter(counters::sent_ip_overhead_bytes
			, overhead);
		m_stats_counters.inc_stats_counter(counters::recv_ip_overhead_bytes
			, overhead);

		m_stat.trancieve_ip_packet(bytes, ipv6);
	}

	void session_impl::sent_syn(bool ipv6)
	{
		int const overhead = ipv6 ? 60 : 40;
		m_stats_counters.inc_stats_counter(counters::sent_ip_overhead_bytes
			, overhead);

		m_stat.sent_syn(ipv6);
	}

	void session_impl::received_synack(bool ipv6)
	{
		int const overhead = ipv6 ? 60 : 40;
		m_stats_counters.inc_stats_counter(counters::sent_ip_overhead_bytes
			, overhead);
		m_stats_counters.inc_stats_counter(counters::recv_ip_overhead_bytes
			, overhead);

		m_stat.received_synack(ipv6);
	}

	void session_impl::on_tick(error_code const& e)
	{
		COMPLETE_ASYNC("session_impl::on_tick");
		m_stats_counters.inc_stats_counter(counters::on_tick_counter);

		TORRENT_ASSERT(is_single_thread());

		// submit all disk jobs when we leave this function
		deferred_submit_jobs();

		time_point const now = aux::time_now();

		// remove undead peers that only have this list as their reference keeping them alive
		if (!m_undead_peers.empty())
		{
			auto const remove_it = std::remove_if(m_undead_peers.begin(), m_undead_peers.end()
				, [](std::shared_ptr<peer_connection>& ptr) { return ptr.use_count() == 1; });
			m_undead_peers.erase(remove_it, m_undead_peers.end());
			if (m_undead_peers.empty())
			{
				// we just removed our last "undead" peer (i.e. a peer connection
				// that had some external reference to it). It's now safe to
				// shut-down
				if (m_abort)
				{
					post(m_io_context, std::bind(&session_impl::abort_stage2, this));
				}
			}
		}

// too expensive
//		INVARIANT_CHECK;

		// we have to keep ticking the utp socket manager
		// until they're all closed
		// we also have to keep updating the aux time while
		// there are outstanding announces
		if (m_abort)
		{
			if (m_utp_socket_manager.num_sockets() == 0
#ifdef TORRENT_SSL_PEERS
				&& m_ssl_utp_socket_manager.num_sockets() == 0
#endif
				&& m_undead_peers.empty()
				&& m_tracker_manager.empty())
			{
				return;
			}
#if defined TORRENT_ASIO_DEBUGGING
			std::fprintf(stderr, "uTP sockets: %d ssl-uTP sockets: %d undead-peers left: %d\n"
				, m_utp_socket_manager.num_sockets()
#ifdef TORRENT_SSL_PEERS
				, m_ssl_utp_socket_manager.num_sockets()
#else
				, 0
#endif
				, int(m_undead_peers.size()));
#endif
		}

		if (e == boost::asio::error::operation_aborted) return;

		if (e)
		{
#ifndef TORRENT_DISABLE_LOGGING
			if (should_log())
				session_log("*** TICK TIMER FAILED %s", e.message().c_str());
#endif
			std::abort();
		}

		ADD_OUTSTANDING_ASYNC("session_impl::on_tick");
		m_timer.expires_at(now + milliseconds(m_settings.get_int(settings_pack::tick_interval)));
		m_timer.async_wait(aux::make_handler([this](error_code const& err)
		{ wrap(&session_impl::on_tick, err); }, m_tick_handler_storage, *this));

		m_download_rate.update_quotas(now - m_last_tick);
		m_upload_rate.update_quotas(now - m_last_tick);

		m_last_tick = now;

		m_utp_socket_manager.tick(now);
#ifdef TORRENT_SSL_PEERS
		m_ssl_utp_socket_manager.tick(now);
#endif

		// only tick the following once per second
		if (now - m_last_second_tick < seconds(1)) return;

#ifndef TORRENT_DISABLE_DHT
		if (m_dht
			&& m_dht_interval_update_torrents < 40
			&& m_dht_interval_update_torrents != int(m_torrents.size()))
			update_dht_announce_interval();
#endif

		m_utp_socket_manager.decay();
#ifdef TORRENT_SSL_PEERS
		m_ssl_utp_socket_manager.decay();
#endif

		int const tick_interval_ms = aux::numeric_cast<int>(total_milliseconds(now - m_last_second_tick));
		m_last_second_tick = now;

		std::int32_t const stime = session_time();
		if (stime > 65000)
		{
			// we're getting close to the point where our timestamps
			// in torrent_peer are wrapping. We need to step all counters back
			// four hours. This means that any timestamp that refers to a time
			// more than 18.2 - 4 = 14.2 hours ago, will be incremented to refer to
			// 14.2 hours ago.

			m_created += hours(4);

			constexpr int four_hours = 60 * 60 * 4;
			for (auto& i : m_torrents)
			{
				i->step_session_time(four_hours);
			}
		}

#ifndef TORRENT_DISABLE_EXTENSIONS
		for (auto& ext : m_ses_extensions[plugins_tick_idx])
		{
			ext->on_tick();
		}
#endif

		// don't do any of the following while we're shutting down
		if (m_abort) return;

		switch (m_settings.get_int(settings_pack::mixed_mode_algorithm))
		{
			case settings_pack::prefer_tcp:
				set_upload_rate_limit(m_tcp_peer_class, 0);
				set_download_rate_limit(m_tcp_peer_class, 0);
				break;
			case settings_pack::peer_proportional:
				{
					int num_peers[2][2] = {{0, 0}, {0, 0}};
					for (auto const& i : m_connections)
					{
						peer_connection& p = *i;
						if (p.in_handshake()) continue;
						int protocol = 0;
						if (is_utp(p.get_socket())) protocol = 1;

						if (p.download_queue().size() + p.request_queue().size() > 0)
							++num_peers[protocol][peer_connection::download_channel];
						if (!p.upload_queue().empty())
							++num_peers[protocol][peer_connection::upload_channel];
					}

					peer_class* pc = m_classes.at(m_tcp_peer_class);
					bandwidth_channel* tcp_channel = pc->channel;
					int stat_rate[] = {m_stat.upload_rate(), m_stat.download_rate() };
					// never throttle below this
					int lower_limit[] = {5000, 30000};

					for (int i = 0; i < 2; ++i)
					{
						// if there are no uploading uTP peers, don't throttle TCP up
						if (num_peers[1][i] == 0)
						{
							tcp_channel[i].throttle(0);
						}
						else
						{
							if (num_peers[0][i] == 0) num_peers[0][i] = 1;
							int total_peers = num_peers[0][i] + num_peers[1][i];
							// this are 64 bits since it's multiplied by the number
							// of peers, which otherwise might overflow an int
							std::int64_t rate = stat_rate[i];
							tcp_channel[i].throttle(std::max(int(rate * num_peers[0][i] / total_peers), lower_limit[i]));
						}
					}
				}
				break;
		}

		// --------------------------------------------------------------
		// auto managed torrent
		// --------------------------------------------------------------
		if (!m_paused) m_auto_manage_time_scaler--;
		if (m_auto_manage_time_scaler < 0)
		{
			m_auto_manage_time_scaler = settings().get_int(settings_pack::auto_manage_interval);
			recalculate_auto_managed_torrents();
		}

		// --------------------------------------------------------------
		// check for incoming connections that might have timed out
		// --------------------------------------------------------------

		for (auto i = m_connections.begin(); i != m_connections.end();)
		{
			peer_connection* p = (*i).get();
			++i;
			// ignore connections that already have a torrent, since they
			// are ticked through the torrents' second_tick
			if (!p->associated_torrent().expired()) continue;

			// TODO: have a separate list for these connections, instead of having to loop through all of them
			int timeout = m_settings.get_int(settings_pack::handshake_timeout);
#if TORRENT_USE_I2P
			timeout *= is_i2p(p->get_socket()) ? 4 : 1;
#endif
			if (m_last_tick - p->connected_time () > seconds(timeout))
				p->disconnect(errors::timed_out, operation_t::bittorrent);
		}

		// --------------------------------------------------------------
		// second_tick every torrent (that wants it)
		// --------------------------------------------------------------

#if TORRENT_DEBUG_STREAMING > 0
		std::printf("\033[2J\033[0;0H");
#endif

		aux::vector<torrent*>& want_tick = m_torrent_lists[torrent_want_tick];
		for (int i = 0; i < int(want_tick.size()); ++i)
		{
			torrent& t = *want_tick[i];
			TORRENT_ASSERT(t.want_tick());
			TORRENT_ASSERT(!t.is_aborted());

			t.second_tick(tick_interval_ms);

			// if the call to second_tick caused the torrent
			// to no longer want to be ticked (i.e. it was
			// removed from the list) we need to back up the counter
			// to not miss the torrent after it
			if (!t.want_tick()) --i;
		}

		// TODO: this should apply to all bandwidth channels
		if (m_settings.get_bool(settings_pack::rate_limit_ip_overhead))
		{
			int const up_limit = upload_rate_limit(m_global_class);
			int const down_limit = download_rate_limit(m_global_class);

			if (down_limit > 0
				&& m_stat.download_ip_overhead() >= down_limit
				&& m_alerts.should_post<performance_alert>())
			{
				m_alerts.emplace_alert<performance_alert>(torrent_handle()
					, performance_alert::download_limit_too_low);
			}

			if (up_limit > 0
				&& m_stat.upload_ip_overhead() >= up_limit
				&& m_alerts.should_post<performance_alert>())
			{
				m_alerts.emplace_alert<performance_alert>(torrent_handle()
					, performance_alert::upload_limit_too_low);
			}
		}

		m_peak_up_rate = std::max(m_stat.upload_rate(), m_peak_up_rate);
		m_peak_down_rate = std::max(m_stat.download_rate(), m_peak_down_rate);

		m_stat.second_tick(tick_interval_ms);

		// --------------------------------------------------------------
		// scrape paused torrents that are auto managed
		// (unless the session is paused)
		// --------------------------------------------------------------
		if (!m_paused)
		{
			INVARIANT_CHECK;
			--m_auto_scrape_time_scaler;
			if (m_auto_scrape_time_scaler <= 0)
			{
				aux::vector<torrent*>& want_scrape = m_torrent_lists[torrent_want_scrape];
				m_auto_scrape_time_scaler = m_settings.get_int(settings_pack::auto_scrape_interval)
					/ std::max(1, int(want_scrape.size()));
				if (m_auto_scrape_time_scaler < m_settings.get_int(settings_pack::auto_scrape_min_interval))
					m_auto_scrape_time_scaler = m_settings.get_int(settings_pack::auto_scrape_min_interval);

				if (!want_scrape.empty() && !m_abort)
				{
					if (m_next_scrape_torrent >= int(want_scrape.size()))
						m_next_scrape_torrent = 0;

					torrent& t = *want_scrape[m_next_scrape_torrent];
					TORRENT_ASSERT(t.is_paused() && t.is_auto_managed());

					// false means it's not triggered by the user, but automatically
					// by libtorrent
					t.scrape_tracker(-1, false);

					++m_next_scrape_torrent;
					if (m_next_scrape_torrent >= int(want_scrape.size()))
						m_next_scrape_torrent = 0;

				}
			}
		}

		// --------------------------------------------------------------
		// connect new peers
		// --------------------------------------------------------------

		try_connect_more_peers();

		// --------------------------------------------------------------
		// unchoke set calculations
		// --------------------------------------------------------------
		m_unchoke_time_scaler--;
		if (m_unchoke_time_scaler <= 0 && !m_connections.empty())
		{
			m_unchoke_time_scaler = settings().get_int(settings_pack::unchoke_interval);
			recalculate_unchoke_slots();
		}

		// --------------------------------------------------------------
		// optimistic unchoke calculation
		// --------------------------------------------------------------
		m_optimistic_unchoke_time_scaler--;
		if (m_optimistic_unchoke_time_scaler <= 0)
		{
			m_optimistic_unchoke_time_scaler
				= settings().get_int(settings_pack::optimistic_unchoke_interval);
			recalculate_optimistic_unchoke_slots();
		}

		// --------------------------------------------------------------
		// disconnect peers when we have too many
		// --------------------------------------------------------------
		--m_disconnect_time_scaler;
		if (m_disconnect_time_scaler <= 0)
		{
			m_disconnect_time_scaler = m_settings.get_int(settings_pack::peer_turnover_interval);

			// if the connections_limit is too low, the disconnect
			// logic is disabled, since it is too disruptive
			if (m_settings.get_int(settings_pack::connections_limit) > 5)
			{
				if (num_connections() >= m_settings.get_int(settings_pack::connections_limit)
					* m_settings.get_int(settings_pack::peer_turnover_cutoff) / 100
					&& !m_torrents.empty())
				{
					// every 90 seconds, disconnect the worst peers
					// if we have reached the connection limit
					auto const i = std::max_element(m_torrents.begin(), m_torrents.end()
						, [] (std::shared_ptr<torrent> const& lhs, std::shared_ptr<torrent> const& rhs)
						{ return lhs->num_peers() < rhs->num_peers(); });

					TORRENT_ASSERT(i != m_torrents.end());
					int const peers_to_disconnect = std::min(std::max(
						(*i)->num_peers() * m_settings.get_int(settings_pack::peer_turnover) / 100, 1)
						, (*i)->num_connect_candidates());
					(*i)->disconnect_peers(peers_to_disconnect
						, error_code(errors::optimistic_disconnect));
				}
				else
				{
					// if we haven't reached the global max. see if any torrent
					// has reached its local limit
					for (auto const& t : m_torrents)
					{
						// ths disconnect logic is disabled for torrents with
						// too low connection limit
						if (t->num_peers() < t->max_connections()
							* m_settings.get_int(settings_pack::peer_turnover_cutoff) / 100
							|| t->max_connections() < 6)
							continue;

						int const peers_to_disconnect = std::min(std::max(t->num_peers()
							* m_settings.get_int(settings_pack::peer_turnover) / 100, 1)
							, t->num_connect_candidates());
						t->disconnect_peers(peers_to_disconnect, errors::optimistic_disconnect);
					}
				}
			}
		}
	}

	void session_impl::received_buffer(int s)
	{
		int index = std::min(aux::log2p1(std::uint32_t(s >> 3)), 17);
		m_stats_counters.inc_stats_counter(counters::socket_recv_size3 + index);
	}

	void session_impl::sent_buffer(int s)
	{
		int index = std::min(aux::log2p1(std::uint32_t(s >> 3)), 17);
		m_stats_counters.inc_stats_counter(counters::socket_send_size3 + index);
	}

	void session_impl::prioritize_connections(std::weak_ptr<torrent> t)
	{
		m_prio_torrents.emplace_back(t, 10);
	}

#ifndef TORRENT_DISABLE_DHT

	void session_impl::add_dht_node(udp::endpoint const& n)
	{
		TORRENT_ASSERT(is_single_thread());
		if (m_dht) m_dht->add_node(n);
		else m_dht_nodes.push_back(n);
	}

	bool session_impl::has_dht() const
	{
		return m_dht.get() != nullptr;
	}

	void session_impl::prioritize_dht(std::weak_ptr<torrent> t)
	{
		TORRENT_ASSERT(!m_abort);
		if (m_abort) return;

		TORRENT_ASSERT(m_dht);
		m_dht_torrents.push_back(t);
#ifndef TORRENT_DISABLE_LOGGING
		std::shared_ptr<torrent> tor = t.lock();
		if (tor && should_log())
			session_log("prioritizing DHT announce: \"%s\"", tor->name().c_str());
#endif
		// trigger a DHT announce right away if we just added a new torrent and
		// there's no back-log. in the timer handler, as long as there are more
		// high priority torrents to be announced to the DHT, it will keep the
		// timer interval short until all torrents have been announced.
		if (m_dht_torrents.size() == 1)
		{
			ADD_OUTSTANDING_ASYNC("session_impl::on_dht_announce");
			m_dht_announce_timer.expires_after(seconds(0));
			m_dht_announce_timer.async_wait([this](error_code const& err) {
				wrap(&session_impl::on_dht_announce, err); });
		}
	}

	void session_impl::on_dht_announce(error_code const& e)
	{
		COMPLETE_ASYNC("session_impl::on_dht_announce");
		TORRENT_ASSERT(is_single_thread());
		if (e)
		{
#ifndef TORRENT_DISABLE_LOGGING
			if (should_log())
			{
				session_log("aborting DHT announce timer (%d): %s"
					, e.value(), e.message().c_str());
			}
#endif
			return;
		}

		if (m_abort)
		{
#ifndef TORRENT_DISABLE_LOGGING
			session_log("aborting DHT announce timer: m_abort set");
#endif
			return;
		}

		if (!m_dht)
		{
			m_dht_torrents.clear();
			return;
		}

		TORRENT_ASSERT(m_dht);

		// announce to DHT every 15 minutes
		int delay = std::max(m_settings.get_int(settings_pack::dht_announce_interval)
			/ std::max(int(m_torrents.size()), 1), 1);

		if (!m_dht_torrents.empty())
		{
			// we have prioritized torrents that need
			// an initial DHT announce. Don't wait too long
			// until we announce those.
			delay = std::min(4, delay);
		}

		ADD_OUTSTANDING_ASYNC("session_impl::on_dht_announce");
		m_dht_announce_timer.expires_after(seconds(delay));
		m_dht_announce_timer.async_wait([this](error_code const& err)
			{ wrap(&session_impl::on_dht_announce, err); });

		if (!m_dht_torrents.empty())
		{
			std::shared_ptr<torrent> t;
			do
			{
				t = m_dht_torrents.front().lock();
				m_dht_torrents.pop_front();
			} while (!t && !m_dht_torrents.empty());

			if (t)
			{
				t->dht_announce();
				return;
			}
		}
		if (m_torrents.empty()) return;

		if (m_next_dht_torrent >= m_torrents.size())
			m_next_dht_torrent = 0;
		m_torrents[m_next_dht_torrent]->dht_announce();
		// TODO: 2 make a list for torrents that want to be announced on the DHT so we
		// don't have to loop over all torrents, just to find the ones that want to announce
		++m_next_dht_torrent;
		if (m_next_dht_torrent >= m_torrents.size())
			m_next_dht_torrent = 0;
	}
#endif

	void session_impl::on_lsd_announce(error_code const& e)
	{
		COMPLETE_ASYNC("session_impl::on_lsd_announce");
		m_stats_counters.inc_stats_counter(counters::on_lsd_counter);
		TORRENT_ASSERT(is_single_thread());
		if (e) return;

		if (m_abort) return;

		ADD_OUTSTANDING_ASYNC("session_impl::on_lsd_announce");
		// announce on local network every 5 minutes
		int const delay = std::max(m_settings.get_int(settings_pack::local_service_announce_interval)
			/ std::max(int(m_torrents.size()), 1), 1);
		m_lsd_announce_timer.expires_after(seconds(delay));
		m_lsd_announce_timer.async_wait([this](error_code const& err) {
			wrap(&session_impl::on_lsd_announce, err); });

		if (m_torrents.empty()) return;

		if (m_next_lsd_torrent >= m_torrents.size())
			m_next_lsd_torrent = 0;
		m_torrents[m_next_lsd_torrent]->lsd_announce();
		++m_next_lsd_torrent;
		if (m_next_lsd_torrent >= m_torrents.size())
			m_next_lsd_torrent = 0;
	}

	void session_impl::auto_manage_checking_torrents(std::vector<torrent*>& list
		, int& limit)
	{
		for (auto& t : list)
		{
			TORRENT_ASSERT(t->state() == torrent_status::checking_files);
			TORRENT_ASSERT(t->is_auto_managed());
			if (limit <= 0)
			{
				t->pause();
			}
			else
			{
				t->resume();
				if (!t->should_check_files()) continue;
				t->start_checking();
				--limit;
			}
		}
	}

	void session_impl::auto_manage_torrents(std::vector<torrent*>& list
		, int& dht_limit, int& tracker_limit
		, int& lsd_limit, int& hard_limit, int type_limit)
	{
		for (auto& t : list)
		{
			TORRENT_ASSERT(t->state() != torrent_status::checking_files);

			// inactive torrents don't count (and if you configured them to do so,
			// the torrent won't say it's inactive)
			if (hard_limit > 0 && t->is_inactive())
			{
				t->set_announce_to_dht(--dht_limit >= 0);
				t->set_announce_to_trackers(--tracker_limit >= 0);
				t->set_announce_to_lsd(--lsd_limit >= 0);

				--hard_limit;
#ifndef TORRENT_DISABLE_LOGGING
				if (t->is_torrent_paused())
					t->log_to_all_peers("auto manager starting (inactive) torrent");
#endif
				t->set_paused(false);
				continue;
			}

			if (type_limit > 0 && hard_limit > 0)
			{
				t->set_announce_to_dht(--dht_limit >= 0);
				t->set_announce_to_trackers(--tracker_limit >= 0);
				t->set_announce_to_lsd(--lsd_limit >= 0);

				--hard_limit;
				--type_limit;
#ifndef TORRENT_DISABLE_LOGGING
				if (t->is_torrent_paused())
					t->log_to_all_peers("auto manager starting torrent");
#endif
				t->set_paused(false);
				continue;
			}

#ifndef TORRENT_DISABLE_LOGGING
			if (!t->is_torrent_paused())
				t->log_to_all_peers("auto manager pausing torrent");
#endif
			// use graceful pause for auto-managed torrents
			t->set_paused(true, torrent_handle::graceful_pause
				| torrent_handle::clear_disk_cache);
			t->set_announce_to_dht(false);
			t->set_announce_to_trackers(false);
			t->set_announce_to_lsd(false);
		}
	}

	int session_impl::get_int_setting(int n) const
	{
		int const v = settings().get_int(n);
		if (v < 0) return std::numeric_limits<int>::max();
		return v;
	}

	void session_impl::recalculate_auto_managed_torrents()
	{
		INVARIANT_CHECK;

		m_last_auto_manage = time_now();
		m_need_auto_manage = false;

		if (m_paused) return;

		// make copies of the lists of torrents that we want to consider for auto
		// management. We need copies because they will be sorted.
		std::vector<torrent*> checking
			= torrent_list(session_interface::torrent_checking_auto_managed);
		std::vector<torrent*> downloaders
			= torrent_list(session_interface::torrent_downloading_auto_managed);
		std::vector<torrent*> seeds
			= torrent_list(session_interface::torrent_seeding_auto_managed);

		// these counters are set to the number of torrents
		// of each kind we're allowed to have active
		int downloading_limit = get_int_setting(settings_pack::active_downloads);
		int seeding_limit = get_int_setting(settings_pack::active_seeds);
		int checking_limit = get_int_setting(settings_pack::active_checking);
		int dht_limit = get_int_setting(settings_pack::active_dht_limit);
		int tracker_limit = get_int_setting(settings_pack::active_tracker_limit);
		int lsd_limit = get_int_setting(settings_pack::active_lsd_limit);
		int hard_limit = get_int_setting(settings_pack::active_limit);

		// if hard_limit is <= 0, all torrents in these lists should be paused.
		// The order is not relevant
		if (hard_limit > 0)
		{
			// we only need to sort the first n torrents here, where n is the number
			// of checking torrents we allow. The rest of the list is still used to
			// make sure the remaining torrents are paused, but their order is not
			// relevant
			std::partial_sort(checking.begin(), checking.begin() +
				std::min(checking_limit, int(checking.size())), checking.end()
				, [](torrent const* lhs, torrent const* rhs)
				{ return lhs->sequence_number() < rhs->sequence_number(); });

			std::partial_sort(downloaders.begin(), downloaders.begin() +
				std::min(hard_limit, int(downloaders.size())), downloaders.end()
				, [](torrent const* lhs, torrent const* rhs)
				{ return lhs->sequence_number() < rhs->sequence_number(); });

			std::partial_sort(seeds.begin(), seeds.begin() +
				std::min(hard_limit, int(seeds.size())), seeds.end()
				, [this](torrent const* lhs, torrent const* rhs)
				{ return lhs->seed_rank(m_settings) > rhs->seed_rank(m_settings); });
		}

		auto_manage_checking_torrents(checking, checking_limit);

		if (settings().get_bool(settings_pack::auto_manage_prefer_seeds))
		{
			auto_manage_torrents(seeds, dht_limit, tracker_limit, lsd_limit
				, hard_limit, seeding_limit);
			auto_manage_torrents(downloaders, dht_limit, tracker_limit, lsd_limit
				, hard_limit, downloading_limit);
		}
		else
		{
			auto_manage_torrents(downloaders, dht_limit, tracker_limit, lsd_limit
				, hard_limit, downloading_limit);
			auto_manage_torrents(seeds, dht_limit, tracker_limit, lsd_limit
				, hard_limit, seeding_limit);
		}
	}

	namespace {
#ifndef TORRENT_DISABLE_EXTENSIONS
		uint64_t const priority_undetermined = std::numeric_limits<uint64_t>::max() - 1;
#endif

		struct opt_unchoke_candidate
		{
			explicit opt_unchoke_candidate(std::shared_ptr<peer_connection> const* tp)
				: peer(tp)
			{}

			std::shared_ptr<peer_connection> const* peer;
#ifndef TORRENT_DISABLE_EXTENSIONS
			// this is mutable because comparison functors passed to std::partial_sort
			// are not supposed to modify the elements they are sorting. Here the mutation
			// being applied is idempotent so it should not pose a problem.
			mutable uint64_t ext_priority = priority_undetermined;
#endif
		};

		struct last_optimistic_unchoke_cmp
		{
#ifndef TORRENT_DISABLE_EXTENSIONS
			explicit last_optimistic_unchoke_cmp(std::vector<std::shared_ptr<plugin>>& ps)
				: plugins(ps)
			{}

			std::vector<std::shared_ptr<plugin>>& plugins;
#endif

			uint64_t get_ext_priority(opt_unchoke_candidate const& peer) const
			{
#ifndef TORRENT_DISABLE_EXTENSIONS
				if (peer.ext_priority == priority_undetermined)
				{
					peer.ext_priority = std::numeric_limits<uint64_t>::max();
					for (auto& e : plugins)
					{
						uint64_t const priority = e->get_unchoke_priority(peer_connection_handle(*peer.peer));
						peer.ext_priority = std::min(priority, peer.ext_priority);
					}
				}
				return peer.ext_priority;
#else
				TORRENT_UNUSED(peer);
				return std::numeric_limits<uint64_t>::max();
#endif
			}

			bool operator()(opt_unchoke_candidate const& l
				, opt_unchoke_candidate const& r) const
			{
				torrent_peer const* pil = (*l.peer)->peer_info_struct();
				torrent_peer const* pir = (*r.peer)->peer_info_struct();
				if (pil->last_optimistically_unchoked
					!= pir->last_optimistically_unchoked)
				{
					return pil->last_optimistically_unchoked
						< pir->last_optimistically_unchoked;
				}
				else
				{
					return get_ext_priority(l) < get_ext_priority(r);
				}
			}
		};
	}

	void session_impl::recalculate_optimistic_unchoke_slots()
	{
		INVARIANT_CHECK;

		TORRENT_ASSERT(is_single_thread());
		if (m_stats_counters[counters::num_unchoke_slots] == 0) return;

		// if we unchoke everyone, skip this logic
		if (settings().get_int(settings_pack::unchoke_slots_limit) < 0) return;

		std::vector<opt_unchoke_candidate> opt_unchoke;

		// collect the currently optimistically unchoked peers here, so we can
		// choke them when we've found new optimistic unchoke candidates.
		std::vector<torrent_peer*> prev_opt_unchoke;

		// TODO: 3 it would probably make sense to have a separate list of peers
		// that are eligible for optimistic unchoke, similar to the torrents
		// perhaps this could even iterate over the pool allocators of
		// torrent_peer objects. It could probably be done in a single pass and
		// collect the n best candidates. maybe just a queue of peers would make
		// even more sense, just pick the next peer in the queue for unchoking. It
		// would be O(1).
		for (auto& i : m_connections)
		{
			peer_connection* const p = i.get();
			TORRENT_ASSERT(p);
			torrent_peer* pi = p->peer_info_struct();
			if (!pi) continue;
			if (pi->web_seed) continue;

			if (pi->optimistically_unchoked)
			{
				prev_opt_unchoke.push_back(pi);
			}

			torrent const* t = p->associated_torrent().lock().get();
			if (!t) continue;

			// TODO: 3 peers should know whether their torrent is paused or not,
			// instead of having to ask it over and over again
			if (t->is_paused()) continue;

			if (!p->is_connecting()
				&& !p->is_disconnecting()
				&& p->is_peer_interested()
				&& t->free_upload_slots()
				&& (p->is_choked() || pi->optimistically_unchoked)
				&& !p->ignore_unchoke_slots()
				&& t->valid_metadata())
			{
				opt_unchoke.emplace_back(&i);
			}
		}

		// find the peers that has been waiting the longest to be optimistically
		// unchoked

		int num_opt_unchoke = m_settings.get_int(settings_pack::num_optimistic_unchoke_slots);
		int const allowed_unchoke_slots = int(m_stats_counters[counters::num_unchoke_slots]);
		if (num_opt_unchoke == 0) num_opt_unchoke = std::max(1, allowed_unchoke_slots / 5);
		if (num_opt_unchoke > int(opt_unchoke.size())) num_opt_unchoke =
			int(opt_unchoke.size());

		// find the n best optimistic unchoke candidates
		std::partial_sort(opt_unchoke.begin()
			, opt_unchoke.begin() + num_opt_unchoke
			, opt_unchoke.end()
#ifndef TORRENT_DISABLE_EXTENSIONS
			, last_optimistic_unchoke_cmp(m_ses_extensions[plugins_optimistic_unchoke_idx])
#else
			, last_optimistic_unchoke_cmp()
#endif
			);

		// unchoke the first num_opt_unchoke peers in the candidate set
		// and make sure that the others are choked
		auto opt_unchoke_end = opt_unchoke.begin()
			+ num_opt_unchoke;

		for (auto i = opt_unchoke.begin(); i != opt_unchoke_end; ++i)
		{
			torrent_peer* pi = (*i->peer)->peer_info_struct();
			auto* const p = static_cast<peer_connection*>(pi->connection);
			if (pi->optimistically_unchoked)
			{
#ifndef TORRENT_DISABLE_LOGGING
					p->peer_log(peer_log_alert::info, "OPTIMISTIC UNCHOKE"
						, "already unchoked | session-time: %d"
						, pi->last_optimistically_unchoked);
#endif
				TORRENT_ASSERT(!pi->connection->is_choked());
				// remove this peer from prev_opt_unchoke, to prevent us from
				// choking it later. This peer gets another round of optimistic
				// unchoke
				auto const existing =
					std::find(prev_opt_unchoke.begin(), prev_opt_unchoke.end(), pi);
				TORRENT_ASSERT(existing != prev_opt_unchoke.end());
				prev_opt_unchoke.erase(existing);
			}
			else
			{
				TORRENT_ASSERT(p->is_choked());
				std::shared_ptr<torrent> t = p->associated_torrent().lock();
				bool ret = t->unchoke_peer(*p, true);
				TORRENT_ASSERT(ret);
				if (ret)
				{
					pi->optimistically_unchoked = true;
					m_stats_counters.inc_stats_counter(counters::num_peers_up_unchoked_optimistic);
					pi->last_optimistically_unchoked = std::uint16_t(session_time());
#ifndef TORRENT_DISABLE_LOGGING
					p->peer_log(peer_log_alert::info, "OPTIMISTIC UNCHOKE"
						, "session-time: %d", pi->last_optimistically_unchoked);
#endif
				}
			}
		}

		// now, choke all the previous optimistically unchoked peers
		for (torrent_peer* pi : prev_opt_unchoke)
		{
			TORRENT_ASSERT(pi->optimistically_unchoked);
			auto* const p = static_cast<peer_connection*>(pi->connection);
			std::shared_ptr<torrent> t = p->associated_torrent().lock();
			pi->optimistically_unchoked = false;
			m_stats_counters.inc_stats_counter(counters::num_peers_up_unchoked_optimistic, -1);
			t->choke_peer(*p);
		}

		// if we have too many unchoked peers now, we need to trigger the regular
		// choking logic to choke some
		if (m_stats_counters[counters::num_unchoke_slots]
			< m_stats_counters[counters::num_peers_up_unchoked_all])
		{
			m_unchoke_time_scaler = 0;
		}
	}

	void session_impl::try_connect_more_peers()
	{
		if (m_abort) return;

		if (num_connections() >= m_settings.get_int(settings_pack::connections_limit))
			return;

		// this is the maximum number of connections we will
		// attempt this tick
		int max_connections = m_settings.get_int(settings_pack::connection_speed);

		// this loop will "hand out" connection_speed to the torrents, in a round
		// robin fashion, so that every torrent is equally likely to connect to a
		// peer

		// boost connections are connections made by torrent connection
		// boost, which are done immediately on a tracker response. These
		// connections needs to be deducted from the regular connection attempt
		// quota for this tick
		if (m_boost_connections > 0)
		{
			if (m_boost_connections > max_connections)
			{
				m_boost_connections -= max_connections;
				max_connections = 0;
			}
			else
			{
				max_connections -= m_boost_connections;
				m_boost_connections = 0;
			}
		}

		// zero connections speeds are allowed, we just won't make any connections
		if (max_connections <= 0) return;

		// TODO: use a lower limit than m_settings.connections_limit
		// to allocate the to 10% or so of connection slots for incoming
		// connections
		// cap this at max - 1, since we may add one below
		int const limit = std::min(m_settings.get_int(settings_pack::connections_limit)
			- num_connections(), std::numeric_limits<int>::max() - 1);

		// this logic is here to smooth out the number of new connection
		// attempts over time, to prevent connecting a large number of
		// sockets, wait 10 seconds, and then try again
		if (m_settings.get_bool(settings_pack::smooth_connects) && max_connections > (limit+1) / 2)
			max_connections = (limit + 1) / 2;

		aux::vector<torrent*>& want_peers_download = m_torrent_lists[torrent_want_peers_download];
		aux::vector<torrent*>& want_peers_finished = m_torrent_lists[torrent_want_peers_finished];

		// if no torrent want any peers, just return
		if (want_peers_download.empty() && want_peers_finished.empty()) return;

		// if we don't have any connection attempt quota, return
		if (max_connections <= 0) return;

		int steps_since_last_connect = 0;
		int const num_torrents = int(want_peers_finished.size() + want_peers_download.size());
		for (;;)
		{
			if (m_next_downloading_connect_torrent >= int(want_peers_download.size()))
				m_next_downloading_connect_torrent = 0;

			if (m_next_finished_connect_torrent >= int(want_peers_finished.size()))
				m_next_finished_connect_torrent = 0;

			torrent* t = nullptr;
			// there are prioritized torrents. Pick one of those
			while (!m_prio_torrents.empty())
			{
				t = m_prio_torrents.front().first.lock().get();
				--m_prio_torrents.front().second;
				if (m_prio_torrents.front().second > 0
					&& t != nullptr
					&& t->want_peers()) break;
				m_prio_torrents.pop_front();
				t = nullptr;
			}

			if (t == nullptr)
			{
				if ((m_download_connect_attempts >= m_settings.get_int(
						settings_pack::connect_seed_every_n_download)
					&& !want_peers_finished.empty())
						|| want_peers_download.empty())
				{
					// pick a finished torrent to give a peer to
					t = want_peers_finished[m_next_finished_connect_torrent];
					TORRENT_ASSERT(t->want_peers_finished());
					m_download_connect_attempts = 0;
					++m_next_finished_connect_torrent;
				}
				else
				{
					// pick a downloading torrent to give a peer to
					t = want_peers_download[m_next_downloading_connect_torrent];
					TORRENT_ASSERT(t->want_peers_download());
					++m_download_connect_attempts;
					++m_next_downloading_connect_torrent;
				}
			}

			TORRENT_ASSERT(t->want_peers());
			TORRENT_ASSERT(!t->is_torrent_paused());

			if (t->try_connect_peer())
			{
				--max_connections;
				steps_since_last_connect = 0;
				m_stats_counters.inc_stats_counter(counters::connection_attempts);
			}

			++steps_since_last_connect;

			// if there are no more free connection slots, abort
			if (max_connections == 0) return;
			// there are no more torrents that want peers
			if (want_peers_download.empty() && want_peers_finished.empty()) break;
			// if we have gone a whole loop without
			// handing out a single connection, break
			if (steps_since_last_connect > num_torrents + 1) break;
			// maintain the global limit on number of connections
			if (num_connections() >= m_settings.get_int(settings_pack::connections_limit)) break;
		}
	}

	void session_impl::recalculate_unchoke_slots()
	{
		TORRENT_ASSERT(is_single_thread());

		time_point const now = aux::time_now();
		time_duration const unchoke_interval = now - m_last_choke;
		m_last_choke = now;

		// if we unchoke everyone, skip this logic
		if (settings().get_int(settings_pack::unchoke_slots_limit) < 0)
		{
			m_stats_counters.set_value(counters::num_unchoke_slots, std::numeric_limits<int>::max());
			return;
		}

		// build list of all peers that are
		// unchokable.
		// TODO: 3 there should be a pre-calculated list of all peers eligible for
		// unchoking
		std::vector<peer_connection*> peers;
		for (auto i = m_connections.begin(); i != m_connections.end();)
		{
			std::shared_ptr<peer_connection> p = *i;
			TORRENT_ASSERT(p);
			++i;
			torrent* const t = p->associated_torrent().lock().get();
			torrent_peer* const pi = p->peer_info_struct();

			if (p->ignore_unchoke_slots() || t == nullptr || pi == nullptr
				|| pi->web_seed || t->is_paused())
			{
				p->reset_choke_counters();
				continue;
			}

			if (!p->is_peer_interested()
				|| p->is_disconnecting()
				|| p->is_connecting())
			{
				// this peer is not unchokable. So, if it's unchoked
				// already, make sure to choke it.
				if (p->is_choked())
				{
					p->reset_choke_counters();
					continue;
				}
				if (pi && pi->optimistically_unchoked)
				{
					m_stats_counters.inc_stats_counter(counters::num_peers_up_unchoked_optimistic, -1);
					pi->optimistically_unchoked = false;
					// force a new optimistic unchoke
					m_optimistic_unchoke_time_scaler = 0;
					// TODO: post a message to have this happen
					// immediately instead of waiting for the next tick
				}
				t->choke_peer(*p);
				p->reset_choke_counters();
				continue;
			}

			peers.push_back(p.get());
		}

		// the unchoker wants an estimate of our upload rate capacity
		// (used by bittyrant)
		int max_upload_rate = upload_rate_limit(m_global_class);
		if (m_settings.get_int(settings_pack::choking_algorithm)
			== settings_pack::bittyrant_choker
			&& max_upload_rate == 0)
		{
			// we don't know at what rate we can upload. If we have a
			// measurement of the peak, use that + 10kB/s, otherwise
			// assume 20 kB/s
			max_upload_rate = std::max(20000, m_peak_up_rate + 10000);
			if (m_alerts.should_post<performance_alert>())
				m_alerts.emplace_alert<performance_alert>(torrent_handle()
					, performance_alert::bittyrant_with_no_uplimit);
		}

		int const allowed_upload_slots = unchoke_sort(peers, max_upload_rate
			, unchoke_interval, m_settings);

		m_stats_counters.set_value(counters::num_unchoke_slots
			, allowed_upload_slots);

#ifndef TORRENT_DISABLE_LOGGING
		if (should_log())
		{
			session_log("RECALCULATE UNCHOKE SLOTS: [ peers: %d "
				"eligible-peers: %d"
				" max_upload_rate: %d"
				" allowed-slots: %d ]"
				, int(m_connections.size())
				, int(peers.size())
				, max_upload_rate
				, allowed_upload_slots);
		}
#endif

		int const unchoked_counter_optimistic
			= int(m_stats_counters[counters::num_peers_up_unchoked_optimistic]);
		int const num_opt_unchoke = (unchoked_counter_optimistic == 0)
			? std::max(1, allowed_upload_slots / 5) : unchoked_counter_optimistic;

		int unchoke_set_size = allowed_upload_slots - num_opt_unchoke;

		// go through all the peers and unchoke the first ones and choke
		// all the other ones.
		for (auto p : peers)
		{
			TORRENT_ASSERT(p != nullptr);
			TORRENT_ASSERT(!p->ignore_unchoke_slots());

			// this will update the m_uploaded_at_last_unchoke
			p->reset_choke_counters();

			torrent* t = p->associated_torrent().lock().get();
			TORRENT_ASSERT(t);

			if (unchoke_set_size > 0)
			{
				// yes, this peer should be unchoked
				if (p->is_choked())
				{
					if (!t->unchoke_peer(*p))
						continue;
				}

				--unchoke_set_size;

				TORRENT_ASSERT(p->peer_info_struct());
				if (p->peer_info_struct()->optimistically_unchoked)
				{
					// force a new optimistic unchoke
					// since this one just got promoted into the
					// proper unchoke set
					m_optimistic_unchoke_time_scaler = 0;
					p->peer_info_struct()->optimistically_unchoked = false;
					m_stats_counters.inc_stats_counter(counters::num_peers_up_unchoked_optimistic, -1);
				}
			}
			else
			{
				// no, this peer should be choked
				TORRENT_ASSERT(p->peer_info_struct());
				if (!p->is_choked() && !p->peer_info_struct()->optimistically_unchoked)
					t->choke_peer(*p);
			}
		}
	}

	std::shared_ptr<torrent> session_impl::delay_load_torrent(info_hash_t const& info_hash
		, peer_connection* pc)
	{
#ifndef TORRENT_DISABLE_EXTENSIONS
		for (auto& e : m_ses_extensions[plugins_all_idx])
		{
			add_torrent_params p;
			if (e->on_unknown_torrent(info_hash, peer_connection_handle(pc->self()), p))
			{
				error_code ec;
				torrent_handle handle = add_torrent(std::move(p), ec);

				return handle.native_handle();
			}
		}
#else
		TORRENT_UNUSED(pc);
		TORRENT_UNUSED(info_hash);
#endif
		return std::shared_ptr<torrent>();
	}

	// the return value from this function is valid only as long as the
	// session is locked!
	std::weak_ptr<torrent> session_impl::find_torrent(info_hash_t const& info_hash) const
	{
		TORRENT_ASSERT(is_single_thread());

		torrent* i = nullptr;
		info_hash.for_each([&](sha1_hash const& ih, protocol_version)
		{
			if (i == nullptr) i = m_torrents.find(ih);
		});
#if TORRENT_USE_INVARIANT_CHECKS
		for (auto const& te : m_torrents)
		{
			TORRENT_ASSERT(te);
		}
#endif
		if (i != nullptr) return i->shared_from_this();
		return std::weak_ptr<torrent>();
	}

	void session_impl::insert_torrent(info_hash_t const& ih, std::shared_ptr<torrent> const& t)
	{
		m_torrents.insert(ih, t);
		t->added();
	}

	void session_impl::update_torrent_info_hash(std::shared_ptr<torrent> const& t
		, info_hash_t const& old_ih)
	{
		m_torrents.erase(old_ih);
		m_torrents.insert(t->torrent_file().info_hash(), t);
	}

	void session_impl::set_queue_position(torrent* me, queue_position_t p)
	{
		queue_position_t const current_pos = me->queue_position();
		if (current_pos == p) return;

		if (p >= queue_position_t{0} && current_pos == no_pos)
		{
			// we're inserting the torrent into the download queue
			queue_position_t const last = m_download_queue.end_index();
			if (p >= last)
			{
				m_download_queue.push_back(me);
				me->set_queue_position_impl(last);
				return;
			}

			m_download_queue.insert(m_download_queue.begin() + static_cast<int>(p), me);
			for (queue_position_t i = p; i < m_download_queue.end_index(); ++i)
			{
				m_download_queue[i]->set_queue_position_impl(i);
			}
		}
		else if (p < queue_position_t{})
		{
			// we're removing the torrent from the download queue
			TORRENT_ASSERT(current_pos >= queue_position_t{0});
			TORRENT_ASSERT(p == no_pos);
			TORRENT_ASSERT(m_download_queue[current_pos] == me);
			m_download_queue.erase(m_download_queue.begin() + static_cast<int>(current_pos));
			me->set_queue_position_impl(no_pos);
			for (queue_position_t i = current_pos; i < m_download_queue.end_index(); ++i)
			{
				m_download_queue[i]->set_queue_position_impl(i);
			}
		}
		else if (p < current_pos)
		{
			// we're moving the torrent up the queue
			torrent* tmp = me;
			for (queue_position_t i = p; i <= current_pos; ++i)
			{
				std::swap(m_download_queue[i], tmp);
				m_download_queue[i]->set_queue_position_impl(i);
			}
			TORRENT_ASSERT(tmp == me);
		}
		else if (p > current_pos)
		{
			// we're moving the torrent down the queue
			p = std::min(p, prev(m_download_queue.end_index()));
			for (queue_position_t i = current_pos; i < p; ++i)
			{
				m_download_queue[i] = m_download_queue[next(i)];
				m_download_queue[i]->set_queue_position_impl(i);
			}
			m_download_queue[p] = me;
			me->set_queue_position_impl(p);
		}

		trigger_auto_manage();
	}

#if !defined TORRENT_DISABLE_ENCRYPTION
	torrent const* session_impl::find_encrypted_torrent(sha1_hash const& info_hash
		, sha1_hash const& xor_mask)
	{
		sha1_hash obfuscated = info_hash;
		obfuscated ^= xor_mask;

		return m_torrents.find_obfuscated(obfuscated);
	}
#endif

#ifndef TORRENT_DISABLE_MUTABLE_TORRENTS
	std::vector<std::shared_ptr<torrent>> session_impl::find_collection(
		std::string const& collection) const
	{
		std::vector<std::shared_ptr<torrent>> ret;
		for (auto const& t : m_torrents)
		{
			if (!t) continue;
			std::vector<std::string> const& c = t->torrent_file().collections();
			if (std::find(c.begin(), c.end(), collection) == c.end()) continue;
			ret.push_back(t);
		}
		return ret;
	}
#endif //TORRENT_DISABLE_MUTABLE_TORRENTS

	namespace {

	// returns true if lhs is a better disconnect candidate than rhs
	bool compare_disconnect_torrent(std::shared_ptr<torrent> const& lhs
		, std::shared_ptr<torrent> const& rhs)
	{
		// a torrent with 0 peers is never a good disconnect candidate
		// since there's nothing to disconnect
		if ((lhs->num_peers() == 0) != (rhs->num_peers() == 0))
			return lhs->num_peers() != 0;

		// other than that, always prefer to disconnect peers from seeding torrents
		// in order to not harm downloading ones
		if (lhs->is_seed() != rhs->is_seed())
			return lhs->is_seed();

		return lhs->num_peers() > rhs->num_peers();
	}

	} // anonymous namespace

	std::weak_ptr<torrent> session_impl::find_disconnect_candidate_torrent() const
	{
		auto const i = std::min_element(m_torrents.begin(), m_torrents.end()
			, &compare_disconnect_torrent);

		TORRENT_ASSERT(i != m_torrents.end());
		if (i == m_torrents.end()) return std::shared_ptr<torrent>();

		return *i;
	}

#ifndef TORRENT_DISABLE_LOGGING
	bool session_impl::should_log() const
	{
		return m_alerts.should_post<log_alert>();
	}

	TORRENT_FORMAT(2,3)
	void session_impl::session_log(char const* fmt, ...) const noexcept try
	{
		if (!m_alerts.should_post<log_alert>()) return;

		va_list v;
		va_start(v, fmt);
		m_alerts.emplace_alert<log_alert>(fmt, v);
		va_end(v);
	}
	catch (std::exception const&) {}
#endif

	void session_impl::get_torrent_status(std::vector<torrent_status>* ret
		, std::function<bool(torrent_status const&)> const& pred
		, status_flags_t const flags) const
	{
		for (auto const& t : m_torrents)
		{
			if (t->is_aborted()) continue;
			torrent_status st;
			t->status(&st, flags);
			if (!pred(st)) continue;
			ret->push_back(std::move(st));
		}
	}

	void session_impl::refresh_torrent_status(std::vector<torrent_status>* ret
		, status_flags_t const flags) const
	{
		for (auto& st : *ret)
		{
			auto t = st.handle.m_torrent.lock();
			if (!t) continue;
			t->status(&st, flags);
		}
	}

	void session_impl::post_torrent_updates(status_flags_t const flags)
	{
		INVARIANT_CHECK;

		TORRENT_ASSERT(is_single_thread());

		std::vector<torrent*>& state_updates
			= m_torrent_lists[aux::session_impl::torrent_state_updates];

#if TORRENT_USE_ASSERTS
		m_posting_torrent_updates = true;
#endif

		std::vector<torrent_status> status;
		status.reserve(state_updates.size());

		// TODO: it might be a nice feature here to limit the number of torrents
		// to send in a single update. By just posting the first n torrents, they
		// would nicely be round-robined because the torrent lists are always
		// pushed back. Perhaps the status_update_alert could even have a fixed
		// array of n entries rather than a vector, to further improve memory
		// locality.
		for (auto& t : state_updates)
		{
			TORRENT_ASSERT(t->m_links[aux::session_impl::torrent_state_updates].in_list());
			status.emplace_back();
			// querying accurate download counters may require
			// the torrent to be loaded. Loading a torrent, and evicting another
			// one will lead to calling state_updated(), which screws with
			// this list while we're working on it, and break things
			t->status(&status.back(), flags);
			t->clear_in_state_update();
		}
		state_updates.clear();

#if TORRENT_USE_ASSERTS
		m_posting_torrent_updates = false;
#endif

		m_alerts.emplace_alert<state_update_alert>(std::move(status));
	}

	void session_impl::post_session_stats()
	{
		if (!m_posted_stats_header)
		{
			m_posted_stats_header = true;
			m_alerts.emplace_alert<session_stats_header_alert>();
		}
		m_disk_thread->update_stats_counters(m_stats_counters);

#ifndef TORRENT_DISABLE_DHT
		if (m_dht)
			m_dht->update_stats_counters(m_stats_counters);
#endif

		m_stats_counters.set_value(counters::limiter_up_queue
			, m_upload_rate.queue_size());
		m_stats_counters.set_value(counters::limiter_down_queue
			, m_download_rate.queue_size());

		m_stats_counters.set_value(counters::limiter_up_bytes
			, m_upload_rate.queued_bytes());
		m_stats_counters.set_value(counters::limiter_down_bytes
			, m_download_rate.queued_bytes());

		m_alerts.emplace_alert<session_stats_alert>(m_stats_counters);
	}

	void session_impl::post_dht_stats()
	{
#ifndef TORRENT_DISABLE_DHT
		std::vector<dht::dht_status> dht_stats;
		if (m_dht)
			dht_stats = m_dht->dht_status();

		if (dht_stats.empty())
		{
			// for backwards compatibility, still post an empty alert if we don't
			// have any active DHT nodes
			m_alerts.emplace_alert<dht_stats_alert>(std::vector<dht_routing_bucket>{}
				, std::vector<dht_lookup>{}, dht::node_id{}, udp::endpoint{});
		}
		else
		{
			for (auto& s : dht_stats)
			{
				m_alerts.emplace_alert<dht_stats_alert>(
					std::move(s.table), std::move(s.requests)
					, s.our_id, s.local_endpoint);
			}
		}
#endif
	}

	std::vector<torrent_handle> session_impl::get_torrents() const
	{
		std::vector<torrent_handle> ret;

		for (auto const& i : m_torrents)
		{
			if (i->is_aborted()) continue;
			ret.push_back(torrent_handle(i));
		}
		return ret;
	}

	torrent_handle session_impl::find_torrent_handle(sha1_hash const& info_hash)
	{
		return torrent_handle(find_torrent(info_hash_t(info_hash)));
	}

	void session_impl::async_add_torrent(add_torrent_params* params)
	{
		std::unique_ptr<add_torrent_params> holder(params);
		error_code ec;
		add_torrent(std::move(*params), ec);
	}

#ifndef TORRENT_DISABLE_EXTENSIONS
	void session_impl::add_extensions_to_torrent(
		std::shared_ptr<torrent> const& torrent_ptr, client_data_t const userdata)
	{
		for (auto& e : m_ses_extensions[plugins_all_idx])
		{
			std::shared_ptr<torrent_plugin> tp(e->new_torrent(
				torrent_ptr->get_handle(), userdata));
			if (tp) torrent_ptr->add_extension(std::move(tp));
		}
	}
#endif

	torrent_handle session_impl::add_torrent(add_torrent_params&& params
		, error_code& ec)
	{
		// params is updated by add_torrent_impl()
		std::shared_ptr<torrent> torrent_ptr;

		// in case there's an error, make sure to abort the torrent before leaving
		// the scope
		auto abort_torrent = aux::scope_end([&]{ if (torrent_ptr) torrent_ptr->abort(); });

		bool added;
		// TODO: 3 perhaps params could be moved into the torrent object, instead
		// of it being copied by the torrent constructor
		std::tie(torrent_ptr, added) = add_torrent_impl(params, ec);

		torrent_handle const handle(torrent_ptr);
		m_alerts.emplace_alert<add_torrent_alert>(handle, params, ec);

		if (!torrent_ptr) return handle;

		// params.info_hash should have been initialized by add_torrent_impl()
		TORRENT_ASSERT(params.info_hash.has_v1() || params.info_hash.has_v2());

#ifndef TORRENT_DISABLE_DHT
		if (params.ti)
		{
			for (auto const& n : params.ti->nodes())
				add_dht_node_name(n);
		}
#endif

#if TORRENT_ABI_VERSION == 1
		if (m_alerts.should_post<torrent_added_alert>())
			m_alerts.emplace_alert<torrent_added_alert>(handle);
#endif

		// if this was an existing torrent, we can't start it again, or add
		// another set of plugins etc. we're done
		if (!added)
		{
			abort_torrent.disarm();
			return handle;
		}

		torrent_ptr->set_ip_filter(m_ip_filter);
		torrent_ptr->start();

#ifndef TORRENT_DISABLE_EXTENSIONS
		for (auto& ext : params.extensions)
		{
			std::shared_ptr<torrent_plugin> tp(ext(handle, params.userdata));
			if (tp) torrent_ptr->add_extension(std::move(tp));
		}

		add_extensions_to_torrent(torrent_ptr, params.userdata);
#endif

		TORRENT_ASSERT(params.info_hash == torrent_ptr->torrent_file().info_hash());
		insert_torrent(params.info_hash, torrent_ptr);

		// once we successfully add the torrent, we can disarm the abort action
		abort_torrent.disarm();

		// recalculate auto-managed torrents sooner (or put it off)
		// if another torrent will be added within one second from now
		// we want to put it off again anyway. So that while we're adding
		// a boat load of torrents, we postpone the recalculation until
		// we're done adding them all (since it's kind of an expensive operation)
		if (params.flags & torrent_flags::auto_managed)
		{
			const int max_downloading = settings().get_int(settings_pack::active_downloads);
			const int max_seeds = settings().get_int(settings_pack::active_seeds);
			const int max_active = settings().get_int(settings_pack::active_limit);

			const int num_downloading
			= int(torrent_list(session_interface::torrent_downloading_auto_managed).size());
			const int num_seeds
			= int(torrent_list(session_interface::torrent_seeding_auto_managed).size());
			const int num_active = num_downloading + num_seeds;

			// there's no point in triggering the auto manage logic early if we
			// don't have a reason to believe anything will change. It's kind of
			// expensive.
			if ((num_downloading < max_downloading
				|| num_seeds < max_seeds)
				&& num_active < max_active)
			{
				trigger_auto_manage();
			}
		}

		return handle;
	}

	std::pair<std::shared_ptr<torrent>, bool>
	session_impl::add_torrent_impl(add_torrent_params& params, error_code& ec)
	{
		TORRENT_ASSERT(!params.save_path.empty());

		using ptr_t = std::shared_ptr<torrent>;

#if TORRENT_ABI_VERSION == 1
		if (string_begins_no_case("magnet:", params.url.c_str()))
		{
			parse_magnet_uri(params.url, params, ec);
			if (ec) return std::make_pair(ptr_t(), false);
			params.url.clear();
		}
#endif

		if (params.ti && !params.ti->is_valid())
		{
			ec = errors::no_metadata;
			return std::make_pair(ptr_t(), false);
		}

		if (params.ti && params.ti->is_valid() && params.ti->num_files() == 0)
		{
			ec = errors::no_files_in_torrent;
			return std::make_pair(ptr_t(), false);
		}

#ifndef TORRENT_DISABLE_DHT
		// add params.dht_nodes to the DHT, if enabled
		for (auto const& n : params.dht_nodes)
			add_dht_node_name(n);
#endif

		INVARIANT_CHECK;

		if (is_aborted())
		{
			ec = errors::session_is_closing;
			return std::make_pair(ptr_t(), false);
		}

		// figure out the info hash of the torrent and make sure params.info_hash
		// is set correctly
		if (params.ti) params.info_hash = params.ti->info_hash();

		if (!params.info_hash.has_v1() && !params.info_hash.has_v2())
		{
			ec = errors::missing_info_hash_in_uri;
			return std::make_pair(ptr_t(), false);
		}

		// is the torrent already active?
		std::shared_ptr<torrent> torrent_ptr = find_torrent(params.info_hash).lock();

		if (torrent_ptr)
		{
			if (!(params.flags & torrent_flags::duplicate_is_error))
				return std::make_pair(torrent_ptr, false);

			ec = errors::duplicate_torrent;
			return std::make_pair(ptr_t(), false);
		}

		// make sure we have enough memory in the torrent lists up-front,
		// since when torrents changes states, we cannot allocate memory that
		// might fail.
		size_t const num_torrents = m_torrents.size();
		for (auto& l : m_torrent_lists)
		{
			l.reserve(num_torrents + 1);
		}

		torrent_ptr = std::make_shared<torrent>(*this, m_paused, params);
		torrent_ptr->set_queue_position(m_download_queue.end_index());

		return std::make_pair(torrent_ptr, true);
	}

	void session_impl::update_outgoing_interfaces()
	{
		std::string const net_interfaces = m_settings.get_str(settings_pack::outgoing_interfaces);

		// declared in string_util.hpp
		parse_comma_separated_string(net_interfaces, m_outgoing_interfaces);

#ifndef TORRENT_DISABLE_LOGGING
		if (!net_interfaces.empty() && m_outgoing_interfaces.empty())
		{
			session_log("ERROR: failed to parse outgoing interface list: %s"
				, net_interfaces.c_str());
		}
#endif
	}

	bool session_impl::has_udp_outgoing_sockets() const
	{
		return !m_outgoing_sockets.sockets.empty();
	}

	tcp::endpoint session_impl::bind_outgoing_socket(socket_type& s, address
		const& remote_address, error_code& ec) const
	{
		tcp::endpoint bind_ep(address_v4(), 0);
		if (m_settings.get_int(settings_pack::outgoing_port) > 0)
		{
#ifdef TORRENT_WINDOWS
			s.set_option(exclusive_address_use(true), ec);
#else
			s.set_option(tcp::acceptor::reuse_address(true), ec);
#endif
			// ignore errors because the underlying socket may not
			// be opened yet. This happens when we're routing through
			// a proxy. In that case, we don't yet know the address of
			// the proxy server, and more importantly, we don't know
			// the address family of its address. This means we can't
			// open the socket yet. The socks abstraction layer defers
			// opening it.
			ec.clear();
			bind_ep.port(std::uint16_t(next_port()));
		}

		if (is_utp(s))
		{
			auto const ep = m_outgoing_sockets.bind(s, remote_address, ec);
			if (ep.port() != 0 || ec)
				return ep;
		}

		if (!m_outgoing_interfaces.empty())
		{
			if (m_interface_index >= m_outgoing_interfaces.size()) m_interface_index = 0;
			std::string const& ifname = m_outgoing_interfaces[m_interface_index++];

			if (ec) return bind_ep;

			bind_ep.address(bind_socket_to_device(m_io_context, s
				, remote_address.is_v4() ? tcp::v4() : tcp::v6()
				, ifname.c_str(), bind_ep.port(), ec));
			s.bind(bind_ep, ec);
			return bind_ep;
		}

		// if we're not binding to a specific interface, bind
		// to the same protocol family as the target endpoint
		if (is_any(bind_ep.address()))
		{
			if (remote_address.is_v6())
				bind_ep.address(address_v6::any());
			else
				bind_ep.address(address_v4::any());
		}

		s.bind(bind_ep, ec);
		return bind_ep;
	}

	// verify that ``addr``s interface allows incoming connections
	bool session_impl::verify_incoming_interface(address const& addr)
	{
		auto const iter = std::find_if(m_listen_sockets.begin(), m_listen_sockets.end()
			, [&addr](std::shared_ptr<listen_socket_t> const& s)
			{ return s->local_endpoint.address() == addr; });
		return iter == m_listen_sockets.end()
			? false
			: bool((*iter)->flags & listen_socket_t::accept_incoming);
	}

	// verify that the given local address satisfies the requirements of
	// the outgoing interfaces. i.e. that one of the allowed outgoing
	// interfaces has this address. For uTP sockets, which are all backed
	// by an unconnected udp socket, we won't be able to tell what local
	// address is used for this peer's packets, in that case, just make
	// sure one of the allowed interfaces exists and maybe that it's the
	// default route. For systems that have SO_BINDTODEVICE, it should be
	// enough to just know that one of the devices exist
	bool session_impl::verify_bound_address(address const& addr, bool utp
		, error_code& ec)
	{
		TORRENT_UNUSED(utp);

		// we have specific outgoing interfaces specified. Make sure the
		// local endpoint for this socket is bound to one of the allowed
		// interfaces. the list can be a mixture of interfaces and IP
		// addresses.
		for (auto const& s : m_outgoing_interfaces)
		{
			error_code err;
			address const ip = make_address(s.c_str(), err);
			if (err) continue;
			if (ip == addr) return true;
		}

		// we didn't find the address as an IP in the interface list. Now,
		// resolve which device (if any) has this IP address.
		std::string const device = device_for_address(addr, m_io_context, ec);
		if (ec) return false;

		// if no device was found to have this address, we fail
		if (device.empty()) return false;

		return std::any_of(m_outgoing_interfaces.begin(), m_outgoing_interfaces.end()
			, [&device](std::string const& s) { return s == device; });
	}

	void session_impl::remove_torrent(const torrent_handle& h
		, remove_flags_t const options)
	{
		INVARIANT_CHECK;

		std::shared_ptr<torrent> tptr = h.m_torrent.lock();
		if (!tptr) return;

		m_alerts.emplace_alert<torrent_removed_alert>(tptr->get_handle()
			, tptr->info_hash(), tptr->get_userdata());

		remove_torrent_impl(tptr, options);

		tptr->abort();
	}

	void session_impl::remove_torrent_impl(std::shared_ptr<torrent> tptr
		, remove_flags_t const options)
	{
		m_torrents.erase(tptr->torrent_file().info_hash());

		torrent& t = *tptr;
		if (options)
		{
			if (!t.delete_files(options))
			{
				if (m_alerts.should_post<torrent_delete_failed_alert>())
					m_alerts.emplace_alert<torrent_delete_failed_alert>(t.get_handle()
						, error_code(), t.torrent_file().info_hash());
			}
		}

		tptr->update_gauge();
		tptr->removed();

#ifndef TORRENT_DISABLE_DHT
		if (m_next_dht_torrent == m_torrents.size())
			m_next_dht_torrent = 0;
#endif
		if (m_next_lsd_torrent == m_torrents.size())
			m_next_lsd_torrent = 0;

		// this torrent may open up a slot for a queued torrent
		trigger_auto_manage();
	}

#if TORRENT_ABI_VERSION == 1

	void session_impl::update_ssl_listen()
	{
		INVARIANT_CHECK;

		// this function maps the previous functionality of just setting the ssl
		// listen port in order to enable the ssl listen sockets, to the new
		// mechanism where SSL sockets are specified in listen_interfaces.
		std::vector<std::string> ignore;
		auto current_ifaces = parse_listen_interfaces(
			m_settings.get_str(settings_pack::listen_interfaces), ignore);
		// these are the current interfaces we have, first remove all the SSL
		// interfaces
		current_ifaces.erase(std::remove_if(current_ifaces.begin(), current_ifaces.end()
			, std::bind(&listen_interface_t::ssl, _1)), current_ifaces.end());

		int const ssl_listen_port = m_settings.get_int(settings_pack::ssl_listen);

		// setting a port of 0 means to disable listening on SSL, so just update
		// the interface list with the new list, and we're done
		if (ssl_listen_port == 0)
		{
			m_settings.set_str(settings_pack::listen_interfaces
				, print_listen_interfaces(current_ifaces));
			return;
		}

		std::vector<listen_interface_t> new_ifaces;
		std::transform(current_ifaces.begin(), current_ifaces.end()
			, std::back_inserter(new_ifaces), [](listen_interface_t in)
			{ in.ssl = true; return in; });

		current_ifaces.insert(current_ifaces.end(), new_ifaces.begin(), new_ifaces.end());

		m_settings.set_str(settings_pack::listen_interfaces
			, print_listen_interfaces(current_ifaces));
	}
#endif // TORRENT_ABI_VERSION

	void session_impl::update_listen_interfaces()
	{
		INVARIANT_CHECK;

		std::string const net_interfaces = m_settings.get_str(settings_pack::listen_interfaces);
		std::vector<std::string> err;
		m_listen_interfaces = parse_listen_interfaces(net_interfaces, err);

		for (auto const& e : err)
		{
			m_alerts.emplace_alert<listen_failed_alert>(e, lt::address{}, 0
				, operation_t::parse_address, errors::invalid_port, lt::socket_type_t::tcp);
		}

#ifndef TORRENT_DISABLE_LOGGING
		if (should_log())
		{
			session_log("update listen interfaces: %s", net_interfaces.c_str());
			session_log("parsed listen interfaces count: %d, ifaces: %s"
				, int(m_listen_interfaces.size())
				, print_listen_interfaces(m_listen_interfaces).c_str());
		}
#endif
	}

	void session_impl::update_privileged_ports()
	{
		if (m_settings.get_bool(settings_pack::no_connect_privileged_ports))
		{
			m_port_filter.add_rule(0, 1024, port_filter::blocked);

			// Close connections whose endpoint is filtered
			// by the new ip-filter
			for (auto const& t : m_torrents)
				t->port_filter_updated();
		}
		else
		{
			m_port_filter.add_rule(0, 1024, 0);
		}
	}

	void session_impl::update_auto_sequential()
	{
		for (auto& i : m_torrents)
			i->update_auto_sequential();
	}

	void session_impl::update_max_failcount()
	{
		for (auto& i : m_torrents)
			i->update_max_failcount();
	}

	void session_impl::update_resolver_cache_timeout()
	{
		int const timeout = m_settings.get_int(settings_pack::resolver_cache_timeout);
		m_host_resolver.set_cache_timeout(seconds(timeout));
	}

	void session_impl::update_proxy()
	{
		for (auto& i : m_listen_sockets)
			i->udp_sock->sock.set_proxy_settings(proxy(), m_alerts);
		m_outgoing_sockets.update_proxy(proxy(), m_alerts);
	}

	void session_impl::update_ip_notifier()
	{
		if (m_settings.get_bool(settings_pack::enable_ip_notifier))
			start_ip_notifier();
		else
			stop_ip_notifier();
	}

	void session_impl::update_upnp()
	{
		if (m_settings.get_bool(settings_pack::enable_upnp))
			start_upnp();
		else
			stop_upnp();
	}

	void session_impl::update_natpmp()
	{
		if (m_settings.get_bool(settings_pack::enable_natpmp))
			start_natpmp();
		else
			stop_natpmp();
	}

	void session_impl::update_lsd()
	{
		if (m_settings.get_bool(settings_pack::enable_lsd))
			start_lsd();
		else
			stop_lsd();
	}

	void session_impl::update_dht()
	{
#ifndef TORRENT_DISABLE_DHT
		if (m_settings.get_bool(settings_pack::enable_dht))
		{
			if (!m_settings.get_str(settings_pack::dht_bootstrap_nodes).empty()
				&& m_dht_router_nodes.empty())
			{
				// if we have bootstrap nodes configured, make sure we initiate host
				// name lookups. once these complete, the DHT will be started.
				// they are tracked by m_outstanding_router_lookups
				update_dht_bootstrap_nodes();
			}
			else
			{
				start_dht();
			}
		}
		else
			stop_dht();
#endif
	}

	void session_impl::update_dht_bootstrap_nodes()
	{
#ifndef TORRENT_DISABLE_DHT
		if (!m_settings.get_bool(settings_pack::enable_dht)) return;

		std::string const& node_list = m_settings.get_str(settings_pack::dht_bootstrap_nodes);
		std::vector<std::pair<std::string, int>> nodes;
		parse_comma_separated_string_port(node_list, nodes);

#ifndef TORRENT_DISABLE_LOGGING
		if (!node_list.empty() && nodes.empty())
		{
			session_log("ERROR: failed to parse DHT bootstrap list: %s", node_list.c_str());
		}
#endif
		for (auto const& n : nodes)
			add_dht_router(n);
#endif
	}

	void session_impl::update_count_slow()
	{
		error_code ec;
		for (auto const& tp : m_torrents)
		{
			tp->on_inactivity_tick(ec);
		}
	}

	// TODO: 2 this function should be removed and users need to deal with the
	// more generic case of having multiple listen ports
	std::uint16_t session_impl::listen_port() const
	{
		return listen_port(nullptr);
	}

	std::uint16_t session_impl::listen_port(listen_socket_t* sock) const
	{
		if (m_listen_sockets.empty()) return 0;
		if (sock)
		{
			// if we're using a proxy, we won't be able to accept any TCP
			// connections. We may be able to accept uTP connections though, so
			// announce the UDP port instead
			if (m_settings.get_int(settings_pack::proxy_type) != settings_pack::none)
				return std::uint16_t(sock->udp_external_port());
			else
				return std::uint16_t(sock->tcp_external_port());
		}

#ifdef TORRENT_SSL_PEERS
		for (auto const& s : m_listen_sockets)
		{
			if (s->ssl == transport::plaintext)
			{
				if (m_settings.get_int(settings_pack::proxy_type) != settings_pack::none)
					return std::uint16_t(s->udp_external_port());
				else
					return std::uint16_t(s->tcp_external_port());
			}
		}
		return 0;
#else
		return std::uint16_t(m_listen_sockets.front()->tcp_external_port());
#endif
	}

	// TODO: 2 this function should be removed and users need to deal with the
	// more generic case of having multiple ssl ports
	std::uint16_t session_impl::ssl_listen_port() const
	{
		return ssl_listen_port(nullptr);
	}

	std::uint16_t session_impl::ssl_listen_port(listen_socket_t* sock) const
	{
#ifdef TORRENT_SSL_PEERS

		if (sock)
		{
			// if we're using a proxy, we won't be able to accept any TCP
			// connections. We may be able to accept uTP connections though, so
			// announce the UDP port instead
			if (m_settings.get_int(settings_pack::proxy_type) != settings_pack::none)
				return std::uint16_t(sock->udp_external_port());
			else
				return std::uint16_t(sock->tcp_external_port());
		}

		if (m_settings.get_int(settings_pack::proxy_type) != settings_pack::none)
			return 0;

		for (auto const& s : m_listen_sockets)
		{
			if (s->ssl == transport::ssl)
			{
				if (m_settings.get_int(settings_pack::proxy_type) != settings_pack::none)
					return std::uint16_t(s->udp_external_port());
				else
					return std::uint16_t(s->tcp_external_port());
			}
		}
#else
		TORRENT_UNUSED(sock);
#endif
		return 0;
	}

	int session_impl::get_listen_port(transport const ssl, aux::listen_socket_handle const& s)
	{
		auto socket = s.get();
		if (socket->ssl != ssl)
		{
			auto alt_socket = std::find_if(m_listen_sockets.begin(), m_listen_sockets.end()
				, [&](std::shared_ptr<listen_socket_t> const& e)
			{
				return e->ssl == ssl
					&& e->external_address.external_address()
						== socket->external_address.external_address();
			});
			if (alt_socket != m_listen_sockets.end())
				socket = alt_socket->get();
		}
		return socket->udp_external_port();
	}

	int session_impl::listen_port(transport const ssl, address const& local_addr)
	{
		auto socket = std::find_if(m_listen_sockets.begin(), m_listen_sockets.end()
			, [&](std::shared_ptr<listen_socket_t> const& e)
		{
			auto const& listen_addr = e->external_address.external_address();
			return e->ssl == ssl
				&& (listen_addr == local_addr
					|| (listen_addr.is_v4() == local_addr.is_v4() && listen_addr.is_unspecified()));
		});
		if (socket != m_listen_sockets.end())
			return (*socket)->tcp_external_port();
		return 0;
	}

	void session_impl::announce_lsd(sha1_hash const& ih, int port)
	{
		// use internal listen port for local peers
		if (m_lsd)
			m_lsd->announce(ih, port);
	}

	void session_impl::on_lsd_peer(tcp::endpoint const& peer, sha1_hash const& ih)
	{
		m_stats_counters.inc_stats_counter(counters::on_lsd_peer_counter);
		TORRENT_ASSERT(is_single_thread());

		INVARIANT_CHECK;

		std::shared_ptr<torrent> t = find_torrent(info_hash_t(ih)).lock();
		if (!t) return;
		// don't add peers from lsd to private torrents
		if (t->torrent_file().priv() || (t->torrent_file().is_i2p()
			&& !m_settings.get_bool(settings_pack::allow_i2p_mixed))) return;

		protocol_version const v = ih == t->torrent_file().info_hash().v1
			? protocol_version::V1 : protocol_version::V2;

		t->add_peer(peer, peer_info::lsd, v == protocol_version::V2 ? pex_lt_v2 : pex_flags_t(0));
#ifndef TORRENT_DISABLE_LOGGING
		if (should_log())
		{
			t->debug_log("lsd add_peer() [ %s ]"
				, peer.address().to_string().c_str());
		}
#endif
		t->do_connect_boost();

		if (m_alerts.should_post<lsd_peer_alert>())
			m_alerts.emplace_alert<lsd_peer_alert>(t->get_handle(), peer);
	}

	void session_impl::start_natpmp(aux::listen_socket_t& s)
	{
		// don't create mappings for local IPv6 addresses
		// they can't be reached from outside of the local network anyways
		if (is_v6(s.local_endpoint) && is_local(s.local_endpoint.address()))
			return;

		if (!s.natpmp_mapper)
		{
			// the natpmp constructor may fail and call the callbacks
			// into the session_impl.
			s.natpmp_mapper = std::make_shared<natpmp>(m_io_context, *this);
			s.natpmp_mapper->start(s.local_endpoint.address(), s.device);
		}
	}

	namespace {
		bool find_tcp_port_mapping(portmap_transport const transport
			, port_mapping_t mapping, std::shared_ptr<listen_socket_t> const& ls)
		{
			return ls->tcp_port_mapping[transport].mapping == mapping;
		}

		bool find_udp_port_mapping(portmap_transport const transport
			, port_mapping_t mapping, std::shared_ptr<listen_socket_t> const& ls)
		{
			return ls->udp_port_mapping[transport].mapping == mapping;
		}
	}

	void session_impl::on_port_mapping(port_mapping_t const mapping
		, address const& ip, int port
		, portmap_protocol const proto, error_code const& ec
		, portmap_transport const transport)
	{
		TORRENT_ASSERT(is_single_thread());

		// NOTE: don't assume that if ec != 0, the rest of the logic
		// is not necessary, the ports still need to be set, in other
		// words, don't early return without careful review of the
		// remaining logic
		if (ec && m_alerts.should_post<portmap_error_alert>())
		{
			m_alerts.emplace_alert<portmap_error_alert>(mapping
				, transport, ec);
		}

		// look through our listen sockets to see if this mapping is for one of
		// them (it could also be a user mapping)

		auto ls
			= std::find_if(m_listen_sockets.begin(), m_listen_sockets.end()
			, std::bind(find_tcp_port_mapping, transport, mapping, _1));

		bool tcp = true;
		if (ls == m_listen_sockets.end())
		{
			ls = std::find_if(m_listen_sockets.begin(), m_listen_sockets.end()
				, std::bind(find_udp_port_mapping, transport, mapping, _1));
			tcp = false;
		}

		if (ls != m_listen_sockets.end())
		{
			if (!ec && ip != address())
			{
				// TODO: 1 report the proper address of the router as the source IP of
				// this vote of our external address, instead of the empty address
				(*ls)->external_address.cast_vote(ip, source_router, address());
			}

			if (tcp) (*ls)->tcp_port_mapping[transport].port = port;
			else (*ls)->udp_port_mapping[transport].port = port;
		}

		if (!ec && m_alerts.should_post<portmap_alert>())
		{
			m_alerts.emplace_alert<portmap_alert>(mapping, port
				, transport, proto);
		}
	}

#if TORRENT_ABI_VERSION == 1
	session_status session_impl::status() const
	{
//		INVARIANT_CHECK;
		TORRENT_ASSERT(is_single_thread());

		session_status s;

		s.optimistic_unchoke_counter = m_optimistic_unchoke_time_scaler;
		s.unchoke_counter = m_unchoke_time_scaler;
		s.num_dead_peers = int(m_undead_peers.size());

		s.num_peers = int(m_stats_counters[counters::num_peers_connected]);
		s.num_unchoked = int(m_stats_counters[counters::num_peers_up_unchoked_all]);
		s.allowed_upload_slots = int(m_stats_counters[counters::num_unchoke_slots]);

		s.num_torrents
			= int(m_stats_counters[counters::num_checking_torrents]
			+ m_stats_counters[counters::num_stopped_torrents]
			+ m_stats_counters[counters::num_queued_seeding_torrents]
			+ m_stats_counters[counters::num_queued_download_torrents]
			+ m_stats_counters[counters::num_upload_only_torrents]
			+ m_stats_counters[counters::num_downloading_torrents]
			+ m_stats_counters[counters::num_seeding_torrents]
			+ m_stats_counters[counters::num_error_torrents]);

		s.num_paused_torrents
			= int(m_stats_counters[counters::num_stopped_torrents]
			+ m_stats_counters[counters::num_error_torrents]
			+ m_stats_counters[counters::num_queued_seeding_torrents]
			+ m_stats_counters[counters::num_queued_download_torrents]);

		s.total_redundant_bytes = m_stats_counters[counters::recv_redundant_bytes];
		s.total_failed_bytes = m_stats_counters[counters::recv_failed_bytes];

		s.up_bandwidth_queue = int(m_stats_counters[counters::limiter_up_queue]);
		s.down_bandwidth_queue = int(m_stats_counters[counters::limiter_down_queue]);

		s.up_bandwidth_bytes_queue = int(m_stats_counters[counters::limiter_up_bytes]);
		s.down_bandwidth_bytes_queue = int(m_stats_counters[counters::limiter_down_bytes]);

		s.disk_write_queue = int(m_stats_counters[counters::num_peers_down_disk]);
		s.disk_read_queue = int(m_stats_counters[counters::num_peers_up_disk]);

		s.has_incoming_connections = m_stats_counters[counters::has_incoming_connections] != 0;

		// total
		s.download_rate = m_stat.download_rate();
		s.total_upload = m_stat.total_upload();
		s.upload_rate = m_stat.upload_rate();
		s.total_download = m_stat.total_download();

		// payload
		s.payload_download_rate = m_stat.transfer_rate(stat::download_payload);
		s.total_payload_download = m_stat.total_transfer(stat::download_payload);
		s.payload_upload_rate = m_stat.transfer_rate(stat::upload_payload);
		s.total_payload_upload = m_stat.total_transfer(stat::upload_payload);

		// IP-overhead
		s.ip_overhead_download_rate = m_stat.transfer_rate(stat::download_ip_protocol);
		s.total_ip_overhead_download = m_stats_counters[counters::recv_ip_overhead_bytes];
		s.ip_overhead_upload_rate = m_stat.transfer_rate(stat::upload_ip_protocol);
		s.total_ip_overhead_upload = m_stats_counters[counters::sent_ip_overhead_bytes];

		// tracker
		s.total_tracker_download = m_stats_counters[counters::recv_tracker_bytes];
		s.total_tracker_upload = m_stats_counters[counters::sent_tracker_bytes];

		// dht
		s.total_dht_download = m_stats_counters[counters::dht_bytes_in];
		s.total_dht_upload = m_stats_counters[counters::dht_bytes_out];

		// deprecated
		s.tracker_download_rate = 0;
		s.tracker_upload_rate = 0;
		s.dht_download_rate = 0;
		s.dht_upload_rate = 0;

#ifndef TORRENT_DISABLE_DHT
		if (m_dht)
		{
			m_dht->dht_status(s);
		}
		else
#endif
		{
			s.dht_nodes = 0;
			s.dht_node_cache = 0;
			s.dht_torrents = 0;
			s.dht_global_nodes = 0;
			s.dht_total_allocations = 0;
		}

		s.utp_stats.packet_loss = std::uint64_t(m_stats_counters[counters::utp_packet_loss]);
		s.utp_stats.timeout = std::uint64_t(m_stats_counters[counters::utp_timeout]);
		s.utp_stats.packets_in = std::uint64_t(m_stats_counters[counters::utp_packets_in]);
		s.utp_stats.packets_out = std::uint64_t(m_stats_counters[counters::utp_packets_out]);
		s.utp_stats.fast_retransmit = std::uint64_t(m_stats_counters[counters::utp_fast_retransmit]);
		s.utp_stats.packet_resend = std::uint64_t(m_stats_counters[counters::utp_packet_resend]);
		s.utp_stats.samples_above_target = std::uint64_t(m_stats_counters[counters::utp_samples_above_target]);
		s.utp_stats.samples_below_target = std::uint64_t(m_stats_counters[counters::utp_samples_below_target]);
		s.utp_stats.payload_pkts_in = std::uint64_t(m_stats_counters[counters::utp_payload_pkts_in]);
		s.utp_stats.payload_pkts_out = std::uint64_t(m_stats_counters[counters::utp_payload_pkts_out]);
		s.utp_stats.invalid_pkts_in = std::uint64_t(m_stats_counters[counters::utp_invalid_pkts_in]);
		s.utp_stats.redundant_pkts_in = std::uint64_t(m_stats_counters[counters::utp_redundant_pkts_in]);

		s.utp_stats.num_idle = int(m_stats_counters[counters::num_utp_idle]);
		s.utp_stats.num_syn_sent = int(m_stats_counters[counters::num_utp_syn_sent]);
		s.utp_stats.num_connected = int(m_stats_counters[counters::num_utp_connected]);
		s.utp_stats.num_fin_sent = int(m_stats_counters[counters::num_utp_fin_sent]);
		s.utp_stats.num_close_wait = int(m_stats_counters[counters::num_utp_close_wait]);

		// this loop is potentially expensive. It could be optimized by
		// simply keeping a global counter
		s.peerlist_size = std::accumulate(m_torrents.begin(), m_torrents.end(), 0
			, [](int const acc, std::shared_ptr<torrent> const& t)
			{ return acc + t->num_known_peers(); });

		return s;
	}
#endif // TORRENT_ABI_VERSION

#ifndef TORRENT_DISABLE_DHT

	void session_impl::start_dht()
	{
		INVARIANT_CHECK;

		stop_dht();

		if (!m_settings.get_bool(settings_pack::enable_dht)) return;

		// postpone starting the DHT if we're still resolving the DHT router
		if (m_outstanding_router_lookups > 0)
		{
#ifndef TORRENT_DISABLE_LOGGING
			session_log("not starting DHT, outstanding router lookups: %d"
				, m_outstanding_router_lookups);
#endif
			return;
		}

		if (m_abort)
		{
#ifndef TORRENT_DISABLE_LOGGING
			session_log("not starting DHT, aborting");
#endif
			return;
		}

#ifndef TORRENT_DISABLE_LOGGING
		session_log("starting DHT, running: %s, router lookups: %d"
			, m_dht ? "true" : "false", m_outstanding_router_lookups);
#endif

		// TODO: refactor, move the storage to dht_tracker
		m_dht_storage = m_dht_storage_constructor(m_settings);
		m_dht = std::make_shared<dht::dht_tracker>(
			static_cast<dht::dht_observer*>(this)
			, m_io_context
			, [this](aux::listen_socket_handle const& sock
				, udp::endpoint const& ep
				, span<char const> p
				, error_code& ec
				, udp_send_flags_t const flags)
				{ send_udp_packet_listen(sock, ep, p, ec, flags); }
			, m_settings
			, m_stats_counters
			, *m_dht_storage
			, std::move(m_dht_state));

		for (auto& s : m_listen_sockets)
			m_dht->new_socket(s);

		for (auto const& n : m_dht_router_nodes)
		{
			m_dht->add_router_node(n);
		}

		for (auto const& n : m_dht_nodes)
		{
			m_dht->add_node(n);
		}
		m_dht_nodes.clear();
		m_dht_nodes.shrink_to_fit();

		auto cb = [this](
			std::vector<std::pair<dht::node_entry, std::string>> const&)
		{
			if (m_alerts.should_post<dht_bootstrap_alert>())
				m_alerts.emplace_alert<dht_bootstrap_alert>();
		};

		m_dht->start(cb);
	}

	void session_impl::stop_dht()
	{
#ifndef TORRENT_DISABLE_LOGGING
		session_log("about to stop DHT, running: %s", m_dht ? "true" : "false");
#endif

		if (m_dht)
		{
			m_dht->stop();
			m_dht.reset();
		}

		m_dht_storage.reset();
	}

#if TORRENT_ABI_VERSION <= 2
	void session_impl::set_dht_settings(dht::dht_settings const& settings)
	{
#ifndef TORRENT_DISABLE_DHT
#define SET_BOOL(name) m_settings.set_bool(settings_pack::dht_ ## name, settings.name)
#define SET_INT(name) m_settings.set_int(settings_pack::dht_ ## name, settings.name)

		SET_INT(max_peers_reply);
		SET_INT(search_branching);
		SET_INT(max_fail_count);
		SET_INT(max_torrents);
		SET_INT(max_dht_items);
		SET_INT(max_peers);
		SET_INT(max_torrent_search_reply);
		SET_BOOL(restrict_routing_ips);
		SET_BOOL(restrict_search_ips);
		SET_BOOL(extended_routing_table);
		SET_BOOL(aggressive_lookups);
		SET_BOOL(privacy_lookups);
		SET_BOOL(enforce_node_id);
		SET_BOOL(ignore_dark_internet);
		SET_INT(block_timeout);
		SET_INT(block_ratelimit);
		SET_BOOL(read_only);
		SET_INT(item_lifetime);
		SET_INT(upload_rate_limit);
		SET_INT(sample_infohashes_interval);
		SET_INT(max_infohashes_sample_count);
#undef SET_BOOL
#undef SET_INT
#endif
	}

	dht::dht_settings session_impl::get_dht_settings() const
	{
		dht::dht_settings sett;
#ifndef TORRENT_DISABLE_DHT
#define SET_BOOL(name) \
		sett.name = m_settings.get_bool( settings_pack::dht_ ## name )
#define SET_INT(name) \
		sett.name = m_settings.get_int( settings_pack::dht_ ## name )

		SET_INT(max_peers_reply);
		SET_INT(search_branching);
		SET_INT(max_fail_count);
		SET_INT(max_torrents);
		SET_INT(max_dht_items);
		SET_INT(max_peers);
		SET_INT(max_torrent_search_reply);
		SET_BOOL(restrict_routing_ips);
		SET_BOOL(restrict_search_ips);
		SET_BOOL(extended_routing_table);
		SET_BOOL(aggressive_lookups);
		SET_BOOL(privacy_lookups);
		SET_BOOL(enforce_node_id);
		SET_BOOL(ignore_dark_internet);
		SET_INT(block_timeout);
		SET_INT(block_ratelimit);
		SET_BOOL(read_only);
		SET_INT(item_lifetime);
		SET_INT(upload_rate_limit);
		SET_INT(sample_infohashes_interval);
		SET_INT(max_infohashes_sample_count);
#undef SET_BOOL
#undef SET_INT
#endif
		return sett;
	}
#endif

	void session_impl::set_dht_state(dht::dht_state&& state)
	{
		m_dht_state = std::move(state);
	}

	void session_impl::set_dht_storage(dht::dht_storage_constructor_type sc)
	{
		m_dht_storage_constructor = std::move(sc);
	}

#if TORRENT_ABI_VERSION == 1
	entry session_impl::dht_state() const
	{
		return m_dht ? dht::save_dht_state(m_dht->state()) : entry();
	}

	void session_impl::start_dht_deprecated(entry const& startup_state)
	{
		m_settings.set_bool(settings_pack::enable_dht, true);
		std::vector<char> tmp;
		bencode(std::back_inserter(tmp), startup_state);

		bdecode_node e;
		error_code ec;
		if (tmp.empty() || bdecode(&tmp[0], &tmp[0] + tmp.size(), e, ec) != 0)
			return;
		m_dht_state = dht::read_dht_state(e);
		start_dht();
	}
#endif

	void session_impl::add_dht_node_name(std::pair<std::string, int> const& node)
	{
		ADD_OUTSTANDING_ASYNC("session_impl::on_dht_name_lookup");
		m_host_resolver.async_resolve(node.first, resolver::abort_on_shutdown
			, std::bind(&session_impl::on_dht_name_lookup
				, this, _1, _2, node.second));
	}

	void session_impl::on_dht_name_lookup(error_code const& e
		, std::vector<address> const& addresses, int port)
	{
		COMPLETE_ASYNC("session_impl::on_dht_name_lookup");

		if (e)
		{
			if (m_alerts.should_post<dht_error_alert>())
				m_alerts.emplace_alert<dht_error_alert>(
					operation_t::hostname_lookup, e);
			return;
		}

		for (auto const& addr : addresses)
		{
			udp::endpoint ep(addr, std::uint16_t(port));
			add_dht_node(ep);
		}
	}

	void session_impl::add_dht_router(std::pair<std::string, int> const& node)
	{
		ADD_OUTSTANDING_ASYNC("session_impl::on_dht_router_name_lookup");
		++m_outstanding_router_lookups;
		m_host_resolver.async_resolve(node.first, resolver::abort_on_shutdown
			, std::bind(&session_impl::on_dht_router_name_lookup
				, this, _1, _2, node.second));
	}

	void session_impl::on_dht_router_name_lookup(error_code const& e
		, std::vector<address> const& addresses, int port)
	{
		COMPLETE_ASYNC("session_impl::on_dht_router_name_lookup");
		--m_outstanding_router_lookups;

		if (e)
		{
			if (m_alerts.should_post<dht_error_alert>())
				m_alerts.emplace_alert<dht_error_alert>(
					operation_t::hostname_lookup, e);

			if (m_outstanding_router_lookups == 0) start_dht();
			return;
		}


		for (auto const& addr : addresses)
		{
			// router nodes should be added before the DHT is started (and bootstrapped)
			udp::endpoint ep(addr, std::uint16_t(port));
			if (m_dht) m_dht->add_router_node(ep);
			m_dht_router_nodes.push_back(ep);
		}

		if (m_outstanding_router_lookups == 0) start_dht();
	}

	// callback for dht_immutable_get
	void session_impl::get_immutable_callback(sha1_hash target
		, dht::item const& i)
	{
		TORRENT_ASSERT(!i.is_mutable());
		m_alerts.emplace_alert<dht_immutable_item_alert>(target, i.value());
	}

	void session_impl::dht_get_immutable_item(sha1_hash const& target)
	{
		if (!m_dht) return;
		m_dht->get_item(target, std::bind(&session_impl::get_immutable_callback
			, this, target, _1));
	}

	// callback for dht_mutable_get
	void session_impl::get_mutable_callback(dht::item const& i
		, bool const authoritative)
	{
		TORRENT_ASSERT(i.is_mutable());
		m_alerts.emplace_alert<dht_mutable_item_alert>(i.pk().bytes
			, i.sig().bytes, i.seq().value
			, i.salt(), i.value(), authoritative);
	}

	// key is a 32-byte binary string, the public key to look up.
	// the salt is optional
	// TODO: 3 use public_key here instead of std::array
	void session_impl::dht_get_mutable_item(std::array<char, 32> key
		, std::string salt)
	{
		if (!m_dht) return;
		m_dht->get_item(dht::public_key(key.data()), std::bind(&session_impl::get_mutable_callback
			, this, _1, _2), std::move(salt));
	}

	namespace {

		void on_dht_put_immutable_item(alert_manager& alerts, sha1_hash target, int num)
		{
			if (alerts.should_post<dht_put_alert>())
				alerts.emplace_alert<dht_put_alert>(target, num);
		}

		void on_dht_put_mutable_item(alert_manager& alerts, dht::item const& i, int num)
		{
			if (alerts.should_post<dht_put_alert>())
			{
				dht::signature const sig = i.sig();
				dht::public_key const pk = i.pk();
				dht::sequence_number const seq = i.seq();
				std::string salt = i.salt();
				alerts.emplace_alert<dht_put_alert>(pk.bytes, sig.bytes
					, std::move(salt), seq.value, num);
			}
		}

		void put_mutable_callback(dht::item& i
			, std::function<void(entry&, std::array<char, 64>&
				, std::int64_t&, std::string const&)> cb)
		{
			entry value = i.value();
			dht::signature sig = i.sig();
			dht::public_key pk = i.pk();
			dht::sequence_number seq = i.seq();
			std::string salt = i.salt();
			cb(value, sig.bytes, seq.value, salt);
			i.assign(std::move(value), salt, seq, pk, sig);
		}

		void on_dht_get_peers(alert_manager& alerts, sha1_hash info_hash, std::vector<tcp::endpoint> const& peers)
		{
			if (alerts.should_post<dht_get_peers_reply_alert>())
				alerts.emplace_alert<dht_get_peers_reply_alert>(info_hash, peers);
		}

		void on_direct_response(alert_manager& alerts, void* userdata, dht::msg const& msg)
		{
			if (msg.message.type() == bdecode_node::none_t)
				alerts.emplace_alert<dht_direct_response_alert>(userdata, msg.addr);
			else
				alerts.emplace_alert<dht_direct_response_alert>(userdata, msg.addr, msg.message);
		}

	} // anonymous namespace

	void session_impl::dht_put_immutable_item(entry const& data, sha1_hash target)
	{
		if (!m_dht) return;
		m_dht->put_item(data, std::bind(&on_dht_put_immutable_item, std::ref(m_alerts)
			, target, _1));
	}

	void session_impl::dht_put_mutable_item(std::array<char, 32> key
		, std::function<void(entry&, std::array<char,64>&
		, std::int64_t&, std::string const&)> cb
		, std::string salt)
	{
		if (!m_dht) return;
		m_dht->put_item(dht::public_key(key.data())
			, std::bind(&on_dht_put_mutable_item, std::ref(m_alerts), _1, _2)
			, std::bind(&put_mutable_callback, _1, std::move(cb)), salt);
	}

	void session_impl::dht_get_peers(sha1_hash const& info_hash)
	{
		if (!m_dht) return;
		m_dht->get_peers(info_hash, std::bind(&on_dht_get_peers, std::ref(m_alerts), info_hash, _1));
	}

	void session_impl::dht_announce(sha1_hash const& info_hash, int port, dht::announce_flags_t const flags)
	{
		if (!m_dht) return;
		m_dht->announce(info_hash, port, flags, std::bind(&on_dht_get_peers, std::ref(m_alerts), info_hash, _1));
	}

	void session_impl::dht_live_nodes(sha1_hash const& nid)
	{
		if (!m_dht) return;
		auto nodes = m_dht->live_nodes(nid);
		m_alerts.emplace_alert<dht_live_nodes_alert>(nid, nodes);
	}

	void session_impl::dht_sample_infohashes(udp::endpoint const& ep, sha1_hash const& target)
	{
		if (!m_dht) return;
		m_dht->sample_infohashes(ep, target, [this, ep](time_duration const interval
			, int const num, std::vector<sha1_hash> samples
			, std::vector<std::pair<sha1_hash, udp::endpoint>> nodes)
		{
			m_alerts.emplace_alert<dht_sample_infohashes_alert>(ep
				, interval, num, std::move(samples), std::move(nodes));
		});
	}

	void session_impl::dht_direct_request(udp::endpoint const& ep, entry& e, void* userdata)
	{
		if (!m_dht) return;
		m_dht->direct_request(ep, e, std::bind(&on_direct_response, std::ref(m_alerts), userdata, _1));
	}

#endif

	bool session_impl::is_listening() const
	{
		return !m_listen_sockets.empty();
	}

	session_impl::~session_impl()
	{
		// since we're destructing the session, no more alerts will make it out to
		// the user. So stop posting them now
		m_alerts.set_alert_mask({});

		// this is not allowed to be the network thread!
//		TORRENT_ASSERT(is_not_thread());
// TODO: asserts that no outstanding async operations are still in flight

		// this can happen if we end the io_context run loop with an exception
		for (auto& t : m_torrents)
		{
			t->panic();
			t->abort();
		}
		m_torrents.clear();

#if defined TORRENT_ASIO_DEBUGGING
		FILE* f = fopen("wakeups.log", "w+");
		if (f != nullptr)
		{
			time_point m = min_time();
			if (!_wakeups.empty()) m = _wakeups[0].timestamp;
			time_point prev = m;
			std::uint64_t prev_csw = 0;
			if (!_wakeups.empty()) prev_csw = _wakeups[0].context_switches;
			std::fprintf(f, "abs. time\trel. time\tctx switch\tidle-wakeup\toperation\n");
			for (wakeup_t const& w : _wakeups)
			{
				bool const idle_wakeup = w.context_switches > prev_csw;
				std::fprintf(f, "%" PRId64 "\t%" PRId64 "\t%" PRId64 "\t%c\t%s\n"
					, total_microseconds(w.timestamp - m)
					, total_microseconds(w.timestamp - prev)
					, w.context_switches
					, idle_wakeup ? '*' : '.'
					, w.operation);
				prev = w.timestamp;
				prev_csw = w.context_switches;
			}
			fclose(f);
		}
#endif
	}

#if TORRENT_ABI_VERSION == 1
	int session_impl::max_connections() const
	{
		return m_settings.get_int(settings_pack::connections_limit);
	}

	int session_impl::max_uploads() const
	{
		return m_settings.get_int(settings_pack::unchoke_slots_limit);
	}

	void session_impl::set_local_download_rate_limit(int bytes_per_second)
	{
		INVARIANT_CHECK;
		settings_pack p;
		p.set_int(settings_pack::local_download_rate_limit, bytes_per_second);
		apply_settings_pack_impl(p);
	}

	void session_impl::set_local_upload_rate_limit(int bytes_per_second)
	{
		INVARIANT_CHECK;
		settings_pack p;
		p.set_int(settings_pack::local_upload_rate_limit, bytes_per_second);
		apply_settings_pack_impl(p);
	}

	void session_impl::set_download_rate_limit_depr(int bytes_per_second)
	{
		INVARIANT_CHECK;
		settings_pack p;
		p.set_int(settings_pack::download_rate_limit, bytes_per_second);
		apply_settings_pack_impl(p);
	}

	void session_impl::set_upload_rate_limit_depr(int bytes_per_second)
	{
		INVARIANT_CHECK;
		settings_pack p;
		p.set_int(settings_pack::upload_rate_limit, bytes_per_second);
		apply_settings_pack_impl(p);
	}

	void session_impl::set_max_connections(int limit)
	{
		INVARIANT_CHECK;
		settings_pack p;
		p.set_int(settings_pack::connections_limit, limit);
		apply_settings_pack_impl(p);
	}

	void session_impl::set_max_uploads(int limit)
	{
		INVARIANT_CHECK;
		settings_pack p;
		p.set_int(settings_pack::unchoke_slots_limit, limit);
		apply_settings_pack_impl(p);
	}

	int session_impl::local_upload_rate_limit() const
	{
		return upload_rate_limit(m_local_peer_class);
	}

	int session_impl::local_download_rate_limit() const
	{
		return download_rate_limit(m_local_peer_class);
	}

	int session_impl::upload_rate_limit_depr() const
	{
		return upload_rate_limit(m_global_class);
	}

	int session_impl::download_rate_limit_depr() const
	{
		return download_rate_limit(m_global_class);
	}
#endif // DEPRECATE


	namespace {
		template <typename Socket>
		void set_tos(Socket& s, int v, error_code& ec)
		{
#if defined IPV6_TCLASS
			if (is_v6(s.local_endpoint(ec)))
				s.set_option(traffic_class(char(v)), ec);
			else if (!ec)
#endif
				s.set_option(type_of_service(char(v)), ec);
		}
	}

	// TODO: 2 this should be factored into the udp socket, so we only have the
	// code once
	void session_impl::update_peer_tos()
	{
		int const tos = m_settings.get_int(settings_pack::peer_tos);
		for (auto const& l : m_listen_sockets)
		{
			if (l->sock)
			{
				error_code ec;
				set_tos(*l->sock, tos, ec);

#ifndef TORRENT_DISABLE_LOGGING
				if (should_log())
				{
					session_log(">>> SET_TOS [ tcp (%s %d) tos: %x e: %s ]"
						, l->sock->local_endpoint().address().to_string().c_str()
						, l->sock->local_endpoint().port(), tos, ec.message().c_str());
				}
#endif
			}

			if (l->udp_sock)
			{
				error_code ec;
				set_tos(l->udp_sock->sock, tos, ec);

#ifndef TORRENT_DISABLE_LOGGING
				if (should_log())
				{
					session_log(">>> SET_TOS [ udp (%s %d) tos: %x e: %s ]"
						, l->udp_sock->sock.local_endpoint().address().to_string().c_str()
						, l->udp_sock->sock.local_port()
						, tos, ec.message().c_str());
				}
#endif
			}
		}
	}

	void session_impl::update_user_agent()
	{
		// replace all occurrences of '\n' with ' '.
		std::string agent = m_settings.get_str(settings_pack::user_agent);
		std::string::iterator i = agent.begin();
		while ((i = std::find(i, agent.end(), '\n'))
			!= agent.end())
			*i = ' ';
		m_settings.set_str(settings_pack::user_agent, agent);
	}

	void session_impl::update_unchoke_limit()
	{
		int const allowed_upload_slots = get_int_setting(settings_pack::unchoke_slots_limit);

		m_stats_counters.set_value(counters::num_unchoke_slots
			, allowed_upload_slots);

		if (m_settings.get_int(settings_pack::num_optimistic_unchoke_slots)
			>= allowed_upload_slots / 2)
		{
			if (m_alerts.should_post<performance_alert>())
				m_alerts.emplace_alert<performance_alert>(torrent_handle()
					, performance_alert::too_many_optimistic_unchoke_slots);
		}

		if (allowed_upload_slots == std::numeric_limits<int>::max())
		{
			// this means we're not aplpying upload slot limits, unchoke
			// everyone
			for (auto const& p : m_connections)
			{
				if (p->is_disconnecting() || p->is_connecting())
					continue;

				auto const t = p->associated_torrent().lock();
				t->unchoke_peer(*p);
			}
		}
		else
		{
			// trigger recalculating unchoke slots
			m_unchoke_time_scaler = 0;
		}
	}

	void session_impl::update_connection_speed()
	{
		if (m_settings.get_int(settings_pack::connection_speed) < 0)
			m_settings.set_int(settings_pack::connection_speed, 200);
	}

	void session_impl::update_alert_queue_size()
	{
		m_alerts.set_alert_queue_size_limit(m_settings.get_int(settings_pack::alert_queue_size));
	}

	bool session_impl::preemptive_unchoke() const
	{
		return m_stats_counters[counters::num_peers_up_unchoked]
			< m_stats_counters[counters::num_unchoke_slots]
			|| m_settings.get_int(settings_pack::unchoke_slots_limit) < 0;
	}

	void session_impl::update_disk_threads()
	{
		if (m_settings.get_int(settings_pack::aio_threads) < 0)
			m_settings.set_int(settings_pack::aio_threads, 0);
	}

	void session_impl::update_report_web_seed_downloads()
	{
		// if this flag changed, update all web seed connections
		bool report = m_settings.get_bool(settings_pack::report_web_seed_downloads);
		for (auto const& c : m_connections)
		{
			connection_type const type = c->type();
			if (type == connection_type::url_seed
				|| type == connection_type::http_seed)
				c->ignore_stats(!report);
		}
	}

	void session_impl::trigger_auto_manage()
	{
		if (m_pending_auto_manage || m_abort) return;

		// we recalculated auto-managed torrents less than a second ago,
		// put it off one second.
		if (time_now() - m_last_auto_manage < seconds(1))
		{
			m_auto_manage_time_scaler = 0;
			return;
		}
		m_pending_auto_manage = true;
		m_need_auto_manage = true;

		post(m_io_context, [this]{ wrap(&session_impl::on_trigger_auto_manage); });
	}

	void session_impl::on_trigger_auto_manage()
	{
		TORRENT_ASSERT(m_pending_auto_manage);
		if (!m_need_auto_manage || m_abort)
		{
			m_pending_auto_manage = false;
			return;
		}
		// don't clear m_pending_auto_manage until after we've
		// recalculated the auto managed torrents. The auto-managed
		// logic may trigger another auto-managed event otherwise
		recalculate_auto_managed_torrents();
		m_pending_auto_manage = false;
	}

	void session_impl::update_socket_buffer_size()
	{
		for (auto const& l : m_listen_sockets)
		{
			error_code ec;
			set_socket_buffer_size(l->udp_sock->sock, m_settings, ec);
#ifndef TORRENT_DISABLE_LOGGING
			if (ec && should_log())
			{
				session_log("listen socket buffer size [ udp %s:%d ] %s"
					, l->udp_sock->sock.local_endpoint().address().to_string().c_str()
					, l->udp_sock->sock.local_port(), print_error(ec).c_str());
			}
#endif
			ec.clear();
			set_socket_buffer_size(*l->sock, m_settings, ec);
#ifndef TORRENT_DISABLE_LOGGING
			if (ec && should_log())
			{
				session_log("listen socket buffer size [ tcp %s:%d] %s"
					, l->sock->local_endpoint().address().to_string().c_str()
					, l->sock->local_endpoint().port(), print_error(ec).c_str());
			}
#endif
		}
	}

	void session_impl::update_dht_announce_interval()
	{
#ifndef TORRENT_DISABLE_DHT
		if (!m_dht)
		{
#ifndef TORRENT_DISABLE_LOGGING
			session_log("not starting DHT announce timer: m_dht == nullptr");
#endif
			return;
		}

		m_dht_interval_update_torrents = int(m_torrents.size());

		if (m_abort)
		{
#ifndef TORRENT_DISABLE_LOGGING
			session_log("not starting DHT announce timer: m_abort set");
#endif
			return;
		}

		ADD_OUTSTANDING_ASYNC("session_impl::on_dht_announce");
		int delay = std::max(m_settings.get_int(settings_pack::dht_announce_interval)
			/ std::max(int(m_torrents.size()), 1), 1);
		m_dht_announce_timer.expires_after(seconds(delay));
		m_dht_announce_timer.async_wait([this](error_code const& e) {
			wrap(&session_impl::on_dht_announce, e); });
#endif
	}

	void session_impl::update_anonymous_mode()
	{
		if (!m_settings.get_bool(settings_pack::anonymous_mode))
		{
			if (m_upnp)
				m_upnp->set_user_agent(m_settings.get_str(settings_pack::user_agent));
			return;
		}

		if (m_upnp) m_upnp->set_user_agent("");
	}

#if TORRENT_ABI_VERSION == 1
	void session_impl::update_local_download_rate()
	{
		if (m_settings.get_int(settings_pack::local_download_rate_limit) < 0)
			m_settings.set_int(settings_pack::local_download_rate_limit, 0);
		set_download_rate_limit(m_local_peer_class
			, m_settings.get_int(settings_pack::local_download_rate_limit));
	}

	void session_impl::update_local_upload_rate()
	{
		if (m_settings.get_int(settings_pack::local_upload_rate_limit) < 0)
			m_settings.set_int(settings_pack::local_upload_rate_limit, 0);
		set_upload_rate_limit(m_local_peer_class
			, m_settings.get_int(settings_pack::local_upload_rate_limit));
	}
#endif

	void session_impl::update_download_rate()
	{
		if (m_settings.get_int(settings_pack::download_rate_limit) < 0)
			m_settings.set_int(settings_pack::download_rate_limit, 0);
		set_download_rate_limit(m_global_class
			, m_settings.get_int(settings_pack::download_rate_limit));
	}

	void session_impl::update_upload_rate()
	{
		if (m_settings.get_int(settings_pack::upload_rate_limit) < 0)
			m_settings.set_int(settings_pack::upload_rate_limit, 0);
		set_upload_rate_limit(m_global_class
			, m_settings.get_int(settings_pack::upload_rate_limit));
	}

	void session_impl::update_connections_limit()
	{
		int limit = m_settings.get_int(settings_pack::connections_limit);

		if (limit <= 0) limit = max_open_files();

		m_settings.set_int(settings_pack::connections_limit, limit);

		if (num_connections() > m_settings.get_int(settings_pack::connections_limit)
			&& !m_torrents.empty())
		{
			// if we have more connections that we're allowed, disconnect
			// peers from the torrents so that they are all as even as possible

			int to_disconnect = num_connections() - m_settings.get_int(settings_pack::connections_limit);

			int last_average = 0;
			int average = m_settings.get_int(settings_pack::connections_limit) / int(m_torrents.size());

			// the number of slots that are unused by torrents
			int extra = m_settings.get_int(settings_pack::connections_limit) % int(m_torrents.size());

			// run 3 iterations of this, then we're probably close enough
			for (int iter = 0; iter < 4; ++iter)
			{
				// the number of torrents that are above average
				int num_above = 0;
				for (auto const& t : m_torrents)
				{
					int const num = t->num_peers();
					if (num <= last_average) continue;
					if (num > average) ++num_above;
					if (num < average) extra += average - num;
				}

				// distribute extra among the torrents that are above average
				if (num_above == 0) num_above = 1;
				last_average = average;
				average += extra / num_above;
				if (extra == 0) break;
				// save the remainder for the next iteration
				extra = extra % num_above;
			}

			for (auto const& t : m_torrents)
			{
				int const num = t->num_peers();
				if (num <= average) continue;

				// distribute the remainder
				int my_average = average;
				if (extra > 0)
				{
					++my_average;
					--extra;
				}

				int const disconnect = std::min(to_disconnect, num - my_average);
				to_disconnect -= disconnect;
				t->disconnect_peers(disconnect, errors::too_many_connections);
			}
		}
	}

	void session_impl::update_alert_mask()
	{
		m_alerts.set_alert_mask(alert_category_t(
			static_cast<std::uint32_t>(m_settings.get_int(settings_pack::alert_mask))));
	}

	void session_impl::pop_alerts(std::vector<alert*>* alerts)
	{
		m_alerts.get_all(*alerts);
	}

#if TORRENT_ABI_VERSION == 1
	void session_impl::update_rate_limit_utp()
	{
		if (m_settings.get_bool(settings_pack::rate_limit_utp))
		{
			// allow the global or local peer class to limit uTP peers
			m_peer_class_type_filter.allow(peer_class_type_filter::utp_socket
				, m_global_class);
			m_peer_class_type_filter.allow(peer_class_type_filter::ssl_utp_socket
				, m_global_class);
		}
		else
		{
			// don't add the global or local peer class to limit uTP peers
			m_peer_class_type_filter.disallow(peer_class_type_filter::utp_socket
				, m_global_class);
			m_peer_class_type_filter.disallow(peer_class_type_filter::ssl_utp_socket
				, m_global_class);
		}
	}

	void session_impl::update_ignore_rate_limits_on_local_network()
	{
		init_peer_class_filter(
			m_settings.get_bool(settings_pack::ignore_limits_on_local_network));
	}

	// this function is called on the user's thread
	// not the network thread
	void session_impl::pop_alerts()
	{
		// if we don't have any alerts in our local cache, we have to ask
		// the alert_manager for more. It will swap our vector with its and
		// destruct eny left-over alerts in there.
		if (m_alert_pointer_pos >= int(m_alert_pointers.size()))
		{
			pop_alerts(&m_alert_pointers);
			m_alert_pointer_pos = 0;
		}
	}

	alert const* session_impl::pop_alert()
	{
		if (m_alert_pointer_pos >= int(m_alert_pointers.size()))
		{
			pop_alerts();
			if (m_alert_pointers.empty())
				return nullptr;
		}

		if (m_alert_pointers.empty()) return nullptr;

		// clone here to be backwards compatible, to make the client delete the
		// alert object
		return m_alert_pointers[m_alert_pointer_pos++];
	}

#endif

	alert* session_impl::wait_for_alert(time_duration max_wait)
	{
		return m_alerts.wait_for_alert(max_wait);
	}

#if TORRENT_ABI_VERSION == 1
	std::size_t session_impl::set_alert_queue_size_limit(std::size_t queue_size_limit_)
	{
		m_settings.set_int(settings_pack::alert_queue_size, int(queue_size_limit_));
		return std::size_t(m_alerts.set_alert_queue_size_limit(int(queue_size_limit_)));
	}
#endif

	void session_impl::start_ip_notifier()
	{
		INVARIANT_CHECK;

		if (m_ip_notifier) return;

		m_ip_notifier = create_ip_notifier(m_io_context);
		m_ip_notifier->async_wait([this](error_code const& e)
			{ wrap(&session_impl::on_ip_change, e); });
	}

	void session_impl::start_lsd()
	{
		INVARIANT_CHECK;

		if (m_lsd) return;

		m_lsd = std::make_shared<lsd>(m_io_context, *this);
		error_code ec;
		m_lsd->start(ec);
		if (ec && m_alerts.should_post<lsd_error_alert>())
			m_alerts.emplace_alert<lsd_error_alert>(ec);
	}

	void session_impl::start_natpmp()
	{
		INVARIANT_CHECK;
		for (auto& s : m_listen_sockets)
		{
			start_natpmp(*s);
			remap_ports(remap_natpmp, *s);
		}
	}

	upnp* session_impl::start_upnp()
	{
		INVARIANT_CHECK;

		if (m_upnp) return m_upnp.get();

		// the upnp constructor may fail and call the callbacks
		m_upnp = std::make_shared<upnp>(m_io_context
			, m_settings.get_bool(settings_pack::anonymous_mode)
<<<<<<< HEAD
				? std::string{} : m_settings.get_str(settings_pack::user_agent)
			, *this
			, m_settings.get_bool(settings_pack::upnp_ignore_nonrouters));
=======
				? "" : m_settings.get_str(settings_pack::user_agent)
			, *this);
>>>>>>> e4e96733
		m_upnp->start();

		m_upnp->discover_device();

		for (auto& s : m_listen_sockets)
		{
			remap_ports(remap_upnp, *s);
		}
		return m_upnp.get();
	}

	std::vector<port_mapping_t> session_impl::add_port_mapping(portmap_protocol const t
		, int const external_port
		, int const local_port)
	{
		std::vector<port_mapping_t> ret;
		if (m_upnp) ret.push_back(m_upnp->add_mapping(t, external_port
			, tcp::endpoint({}, static_cast<std::uint16_t>(local_port))));
		for (auto& s : m_listen_sockets)
		{
			if (s->natpmp_mapper) ret.push_back(s->natpmp_mapper->add_mapping(t, external_port
				, tcp::endpoint({}, static_cast<std::uint16_t>(local_port))));
		}
		return ret;
	}

	void session_impl::delete_port_mapping(port_mapping_t handle)
	{
		if (m_upnp) m_upnp->delete_mapping(handle);
		for (auto& s : m_listen_sockets)
		{
			if (s->natpmp_mapper) s->natpmp_mapper->delete_mapping(handle);
		}
	}

	void session_impl::stop_ip_notifier()
	{
		if (!m_ip_notifier) return;

		m_ip_notifier->cancel();
		m_ip_notifier.reset();
	}

	void session_impl::stop_lsd()
	{
		if (m_lsd)
			m_lsd->close();
		m_lsd.reset();
	}

	void session_impl::stop_natpmp()
	{
		for (auto& s : m_listen_sockets)
		{
			s->tcp_port_mapping[portmap_transport::natpmp] = listen_port_mapping();
			s->udp_port_mapping[portmap_transport::natpmp] = listen_port_mapping();
			if (!s->natpmp_mapper) continue;
			s->natpmp_mapper->close();
			s->natpmp_mapper.reset();
		}
	}

	void session_impl::stop_upnp()
	{
		if (!m_upnp) return;

		m_upnp->close();
		for (auto& s : m_listen_sockets)
		{
			s->tcp_port_mapping[portmap_transport::upnp] = listen_port_mapping();
			s->udp_port_mapping[portmap_transport::upnp] = listen_port_mapping();
		}
		m_upnp.reset();
	}

	external_ip session_impl::external_address() const
	{
		address ips[2][2];

		// take the first IP we find which matches each category
		for (auto const& i : m_listen_sockets)
		{
			address external_addr = i->external_address.external_address();
			if (ips[0][external_addr.is_v6()] == address())
				ips[0][external_addr.is_v6()] = external_addr;
			address local_addr = i->local_endpoint.address();
			if (ips[is_local(local_addr)][local_addr.is_v6()] == address())
				ips[is_local(local_addr)][local_addr.is_v6()] = local_addr;
		}

		return {ips[1][0], ips[0][0], ips[1][1], ips[0][1]};
	}

	// this is the DHT observer version. DHT is the implied source
	void session_impl::set_external_address(aux::listen_socket_handle const& iface
		, address const& ip, address const& source)
	{
		auto i = iface.m_sock.lock();
		TORRENT_ASSERT(i);
		if (!i) return;
		set_external_address(i, ip, source_dht, source);
	}

	void session_impl::get_peers(sha1_hash const& ih)
	{
		if (!m_alerts.should_post<dht_get_peers_alert>()) return;
		m_alerts.emplace_alert<dht_get_peers_alert>(ih);
	}

	void session_impl::announce(sha1_hash const& ih, address const& addr
		, int port)
	{
		if (!m_alerts.should_post<dht_announce_alert>()) return;
		m_alerts.emplace_alert<dht_announce_alert>(addr, port, ih);
	}

	void session_impl::outgoing_get_peers(sha1_hash const& target
		, sha1_hash const& sent_target, udp::endpoint const& ep)
	{
		if (!m_alerts.should_post<dht_outgoing_get_peers_alert>()) return;
		m_alerts.emplace_alert<dht_outgoing_get_peers_alert>(target, sent_target, ep);
	}

#ifndef TORRENT_DISABLE_LOGGING
	bool session_impl::should_log(module_t) const
	{
		return m_alerts.should_post<dht_log_alert>();
	}

	TORRENT_FORMAT(3,4)
	void session_impl::log(module_t m, char const* fmt, ...)
	{
		if (!m_alerts.should_post<dht_log_alert>()) return;

		va_list v;
		va_start(v, fmt);
		m_alerts.emplace_alert<dht_log_alert>(
			static_cast<dht_log_alert::dht_module_t>(m), fmt, v);
		va_end(v);
	}

	void session_impl::log_packet(message_direction_t dir, span<char const> pkt
		, udp::endpoint const& node)
	{
		if (!m_alerts.should_post<dht_pkt_alert>()) return;

		dht_pkt_alert::direction_t d = dir == dht::dht_logger::incoming_message
			? dht_pkt_alert::incoming : dht_pkt_alert::outgoing;

		m_alerts.emplace_alert<dht_pkt_alert>(pkt, d, node);
	}

	bool session_impl::should_log_portmap(portmap_transport) const
	{
		return m_alerts.should_post<portmap_log_alert>();
	}

	void session_impl::log_portmap(portmap_transport transport, char const* msg) const
	{
		if (m_alerts.should_post<portmap_log_alert>())
			m_alerts.emplace_alert<portmap_log_alert>(transport, msg);
	}

	bool session_impl::should_log_lsd() const
	{
		return m_alerts.should_post<log_alert>();
	}

	void session_impl::log_lsd(char const* msg) const
	{
		if (m_alerts.should_post<log_alert>())
			m_alerts.emplace_alert<log_alert>(msg);
	}
#endif

	bool session_impl::on_dht_request(string_view query
		, dht::msg const& request, entry& response)
	{
#ifndef TORRENT_DISABLE_EXTENSIONS
		for (auto const& ext : m_ses_extensions[plugins_dht_request_idx])
		{
			if (ext->on_dht_request(query
				, request.addr, request.message, response))
				return true;
		}
#else
		TORRENT_UNUSED(query);
		TORRENT_UNUSED(request);
		TORRENT_UNUSED(response);
#endif
		return false;
	}

	void session_impl::set_external_address(
		tcp::endpoint const& local_endpoint, address const& ip
		, ip_source_t const source_type, address const& source)
	{
		auto sock = std::find_if(m_listen_sockets.begin(), m_listen_sockets.end()
			, [&](std::shared_ptr<listen_socket_t> const& v)
			{ return v->local_endpoint.address() == local_endpoint.address(); });

		if (sock != m_listen_sockets.end())
			set_external_address(*sock, ip, source_type, source);
	}

	void session_impl::set_external_address(std::shared_ptr<listen_socket_t> const& sock
		, address const& ip, ip_source_t const source_type, address const& source)
	{
		if (!sock->external_address.cast_vote(ip, source_type, source)) return;

#ifndef TORRENT_DISABLE_LOGGING
		if (should_log())
		{
			session_log("external address updated for %s [ new-ip: %s type: %d last-voter: %s ]"
				, sock->device.empty() ? print_endpoint(sock->local_endpoint).c_str() : sock->device.c_str()
				, print_address(ip).c_str()
				, static_cast<std::uint8_t>(source_type)
				, print_address(source).c_str());
		}
#endif

		if (m_alerts.should_post<external_ip_alert>())
			m_alerts.emplace_alert<external_ip_alert>(ip);

		for (auto const& t : m_torrents)
		{
			t->new_external_ip();
		}

		// since we have a new external IP now, we need to
		// restart the DHT with a new node ID

#ifndef TORRENT_DISABLE_DHT
		if (m_dht) m_dht->update_node_id(sock);
#endif
	}

#if TORRENT_USE_INVARIANT_CHECKS
	void session_impl::check_invariant() const
	{
		TORRENT_ASSERT(is_single_thread());

		if (m_settings.get_int(settings_pack::unchoke_slots_limit) < 0
			&& m_settings.get_int(settings_pack::choking_algorithm) == settings_pack::fixed_slots_choker)
			TORRENT_ASSERT(m_stats_counters[counters::num_unchoke_slots] == std::numeric_limits<int>::max());

		for (torrent_list_index_t l{}; l != m_torrent_lists.end_index(); ++l)
		{
			std::vector<torrent*> const& list = m_torrent_lists[l];
			for (auto const& i : list)
			{
				TORRENT_ASSERT(i->m_links[l].in_list());
			}

			queue_position_t idx{};
			for (auto t : m_download_queue)
			{
				TORRENT_ASSERT(t->queue_position() == idx);
				++idx;
			}
		}

		int const num_gauges = counters::num_error_torrents - counters::num_checking_torrents + 1;
		aux::array<int, num_gauges> torrent_state_gauges;
		torrent_state_gauges.fill(0);

#if defined TORRENT_EXPENSIVE_INVARIANT_CHECKS
		std::unordered_set<queue_position_t> unique;
#endif

		int num_active_downloading = 0;
		int num_active_finished = 0;
		int total_downloaders = 0;
		for (auto const& tor : m_torrents)
		{
			std::shared_ptr<torrent> const& t = tor;
			if (t->want_peers_download()) ++num_active_downloading;
			if (t->want_peers_finished()) ++num_active_finished;
			TORRENT_ASSERT(!(t->want_peers_download() && t->want_peers_finished()));

			int const state = t->current_stats_state() - counters::num_checking_torrents;
			if (state != torrent::no_gauge_state)
			{
				++torrent_state_gauges[state];
			}

			queue_position_t const pos = t->queue_position();
			if (pos < queue_position_t{})
			{
				TORRENT_ASSERT(pos == no_pos);
				continue;
			}
			++total_downloaders;

#if defined TORRENT_EXPENSIVE_INVARIANT_CHECKS
			unique.insert(t->queue_position());
#endif
		}

		for (int i = 0, j = counters::num_checking_torrents;
			j < counters::num_error_torrents + 1; ++i, ++j)
		{
			TORRENT_ASSERT(torrent_state_gauges[i] == m_stats_counters[j]);
		}

#if defined TORRENT_EXPENSIVE_INVARIANT_CHECKS
		TORRENT_ASSERT(int(unique.size()) == total_downloaders);
#endif
		TORRENT_ASSERT(num_active_downloading == int(m_torrent_lists[torrent_want_peers_download].size()));
		TORRENT_ASSERT(num_active_finished == int(m_torrent_lists[torrent_want_peers_finished].size()));

		std::unordered_set<peer_connection*> unique_peers;

		int unchokes = 0;
		int unchokes_all = 0;
		int num_optimistic = 0;
		int disk_queue[2] = {0, 0};
		for (auto const& p : m_connections)
		{
			TORRENT_ASSERT(p);
			if (p->is_disconnecting()) continue;

			std::shared_ptr<torrent> t = p->associated_torrent().lock();
			TORRENT_ASSERT(unique_peers.find(p.get()) == unique_peers.end());
			unique_peers.insert(p.get());

			if (p->m_channel_state[0] & peer_info::bw_disk) ++disk_queue[0];
			if (p->m_channel_state[1] & peer_info::bw_disk) ++disk_queue[1];

			if (p->ignore_unchoke_slots())
			{
				if (!p->is_choked()) ++unchokes_all;
				continue;
			}
			if (!p->is_choked())
			{
				++unchokes;
				++unchokes_all;
			}

			if (p->peer_info_struct()
				&& p->peer_info_struct()->optimistically_unchoked)
			{
				++num_optimistic;
				TORRENT_ASSERT(!p->is_choked());
			}
		}

		for (auto const& p : m_undead_peers)
		{
			if (p->ignore_unchoke_slots())
			{
				if (!p->is_choked()) ++unchokes_all;
				continue;
			}
			if (!p->is_choked())
			{
				++unchokes_all;
				++unchokes;
			}

			if (p->peer_info_struct()
				&& p->peer_info_struct()->optimistically_unchoked)
			{
				++num_optimistic;
				TORRENT_ASSERT(!p->is_choked());
			}
		}

		TORRENT_ASSERT(disk_queue[peer_connection::download_channel]
			== m_stats_counters[counters::num_peers_down_disk]);
		TORRENT_ASSERT(disk_queue[peer_connection::upload_channel]
			== m_stats_counters[counters::num_peers_up_disk]);

		if (m_settings.get_int(settings_pack::num_optimistic_unchoke_slots))
		{
			TORRENT_ASSERT(num_optimistic <= m_settings.get_int(
				settings_pack::num_optimistic_unchoke_slots));
		}

		int const unchoked_counter_all = int(m_stats_counters[counters::num_peers_up_unchoked_all]);
		int const unchoked_counter = int(m_stats_counters[counters::num_peers_up_unchoked]);
		int const unchoked_counter_optimistic
			= int(m_stats_counters[counters::num_peers_up_unchoked_optimistic]);

		TORRENT_ASSERT_VAL(unchoked_counter_all == unchokes_all, unchokes_all);
		TORRENT_ASSERT_VAL(unchoked_counter == unchokes, unchokes);
		TORRENT_ASSERT_VAL(unchoked_counter_optimistic == num_optimistic, num_optimistic);

		for (auto const& te : m_torrents)
		{
			TORRENT_ASSERT(te);
		}
	}
#endif // TORRENT_USE_INVARIANT_CHECKS

#ifndef TORRENT_DISABLE_LOGGING
		tracker_logger::tracker_logger(session_interface& ses): m_ses(ses) {}
		void tracker_logger::tracker_warning(tracker_request const&
			, std::string const& str)
		{
			debug_log("*** tracker warning: %s", str.c_str());
		}

		void tracker_logger::tracker_response(tracker_request const&
			, libtorrent::address const& tracker_ip
			, std::list<address> const& tracker_ips
			, struct tracker_response const& resp)
		{
			TORRENT_UNUSED(tracker_ips);
			debug_log("TRACKER RESPONSE\n"
				"interval: %d\n"
				"external ip: %s\n"
				"we connected to: %s\n"
				"peers:"
				, resp.interval.count()
				, print_address(resp.external_ip).c_str()
				, print_address(tracker_ip).c_str());

			for (auto const& p : resp.peers)
			{
				debug_log("  %16s %5d %s", p.hostname.c_str(), p.port
					, p.pid.is_all_zeros() ? "" : to_hex(p.pid).c_str());
			}
			for (auto const& p : resp.peers4)
			{
				debug_log("  %s:%d", print_address(address_v4(p.ip)).c_str(), p.port);
			}
			for (auto const& p : resp.peers6)
			{
				debug_log("  [%s]:%d", print_address(address_v6(p.ip)).c_str(), p.port);
			}
		}

		void tracker_logger::tracker_request_error(tracker_request const&
			, error_code const& ec, std::string const& str
			, seconds32 const retry_interval)
		{
			TORRENT_UNUSED(retry_interval);
			debug_log("*** tracker error: %s %s"
				, ec.message().c_str(), str.c_str());
		}

		bool tracker_logger::should_log() const
		{
			return m_ses.alerts().should_post<log_alert>();
		}

		void tracker_logger::debug_log(const char* fmt, ...) const noexcept try
		{
			if (!m_ses.alerts().should_post<log_alert>()) return;

			va_list v;
			va_start(v, fmt);
			m_ses.alerts().emplace_alert<log_alert>(fmt, v);
			va_end(v);
		}
		catch (std::exception const&) {}
#endif // TORRENT_DISABLE_LOGGING
}}<|MERGE_RESOLUTION|>--- conflicted
+++ resolved
@@ -6652,14 +6652,8 @@
 		// the upnp constructor may fail and call the callbacks
 		m_upnp = std::make_shared<upnp>(m_io_context
 			, m_settings.get_bool(settings_pack::anonymous_mode)
-<<<<<<< HEAD
 				? std::string{} : m_settings.get_str(settings_pack::user_agent)
-			, *this
-			, m_settings.get_bool(settings_pack::upnp_ignore_nonrouters));
-=======
-				? "" : m_settings.get_str(settings_pack::user_agent)
 			, *this);
->>>>>>> e4e96733
 		m_upnp->start();
 
 		m_upnp->discover_device();
