/*

Copyright (c) 2003, Magnus Jonsson
Copyright (c) 2006-2019, Arvid Norberg
Copyright (c) 2009, Andrew Resch
Copyright (c) 2014-2019, Steven Siloti
Copyright (c) 2015-2018, Alden Torres
Copyright (c) 2015, Thomas
Copyright (c) 2015, Mikhail Titov
Copyright (c) 2016, Falcosc
Copyright (c) 2016-2017, Pavel Pimenov
Copyright (c) 2016-2017, Andrei Kurushin
Copyright (c) 2017, sledgehammer_999
Copyright (c) 2018, Xiyue Deng
All rights reserved.

Redistribution and use in source and binary forms, with or without
modification, are permitted provided that the following conditions
are met:

    * Redistributions of source code must retain the above copyright
      notice, this list of conditions and the following disclaimer.
    * Redistributions in binary form must reproduce the above copyright
      notice, this list of conditions and the following disclaimer in
      the documentation and/or other materials provided with the distribution.
    * Neither the name of the author nor the names of its
      contributors may be used to endorse or promote products derived
      from this software without specific prior written permission.

THIS SOFTWARE IS PROVIDED BY THE COPYRIGHT HOLDERS AND CONTRIBUTORS "AS IS"
AND ANY EXPRESS OR IMPLIED WARRANTIES, INCLUDING, BUT NOT LIMITED TO, THE
IMPLIED WARRANTIES OF MERCHANTABILITY AND FITNESS FOR A PARTICULAR PURPOSE
ARE DISCLAIMED. IN NO EVENT SHALL THE COPYRIGHT OWNER OR CONTRIBUTORS BE
LIABLE FOR ANY DIRECT, INDIRECT, INCIDENTAL, SPECIAL, EXEMPLARY, OR
CONSEQUENTIAL DAMAGES (INCLUDING, BUT NOT LIMITED TO, PROCUREMENT OF
SUBSTITUTE GOODS OR SERVICES; LOSS OF USE, DATA, OR PROFITS; OR BUSINESS
INTERRUPTION) HOWEVER CAUSED AND ON ANY THEORY OF LIABILITY, WHETHER IN
CONTRACT, STRICT LIABILITY, OR TORT (INCLUDING NEGLIGENCE OR OTHERWISE)
ARISING IN ANY WAY OUT OF THE USE OF THIS SOFTWARE, EVEN IF ADVISED OF THE
POSSIBILITY OF SUCH DAMAGE.

*/

#include "libtorrent/config.hpp"

#include <ctime>
#include <algorithm>
#include <cctype>
#include <cstdio> // for snprintf
#include <cinttypes> // for PRId64 et.al.
#include <functional>
#include <type_traits>
#include <numeric> // for accumulate

#if TORRENT_USE_INVARIANT_CHECKS
#include <unordered_set>
#endif

#include "libtorrent/aux_/disable_warnings_push.hpp"
#include <boost/asio/ts/internet.hpp>
#include <boost/asio/ts/executor.hpp>
#include "libtorrent/aux_/disable_warnings_pop.hpp"

#include "libtorrent/aux_/openssl.hpp"
#include "libtorrent/peer_id.hpp"
#include "libtorrent/torrent_info.hpp"
#include "libtorrent/tracker_manager.hpp"
#include "libtorrent/bencode.hpp"
#include "libtorrent/hasher.hpp"
#include "libtorrent/entry.hpp"
#include "libtorrent/session.hpp"
#include "libtorrent/fingerprint.hpp"
#include "libtorrent/alert_types.hpp"
#include "libtorrent/aux_/invariant_check.hpp"
#include "libtorrent/bt_peer_connection.hpp"
#include "libtorrent/peer_connection_handle.hpp"
#include "libtorrent/ip_filter.hpp"
#include "libtorrent/socket.hpp"
#include "libtorrent/aux_/session_impl.hpp"
#ifndef TORRENT_DISABLE_DHT
#include "libtorrent/kademlia/dht_tracker.hpp"
#include "libtorrent/kademlia/types.hpp"
#include "libtorrent/kademlia/node_entry.hpp"
#endif
#include "libtorrent/enum_net.hpp"
#include "libtorrent/utf8.hpp"
#include "libtorrent/upnp.hpp"
#include "libtorrent/natpmp.hpp"
#include "libtorrent/lsd.hpp"
#include "libtorrent/aux_/instantiate_connection.hpp"
#include "libtorrent/peer_info.hpp"
#include "libtorrent/random.hpp"
#include "libtorrent/magnet_uri.hpp"
#include "libtorrent/aux_/session_settings.hpp"
#include "libtorrent/torrent_peer.hpp"
#include "libtorrent/torrent_handle.hpp"
#include "libtorrent/choker.hpp"
#include "libtorrent/error.hpp"
#include "libtorrent/platform_util.hpp"
#include "libtorrent/aux_/bind_to_device.hpp"
#include "libtorrent/hex.hpp" // to_hex, from_hex
#include "libtorrent/aux_/scope_end.hpp"
#include "libtorrent/aux_/set_socket_buffer.hpp"
#include "libtorrent/aux_/generate_peer_id.hpp"
#include "libtorrent/aux_/ffs.hpp"
#include "libtorrent/aux_/array.hpp"

#ifndef TORRENT_DISABLE_LOGGING

#include "libtorrent/socket_io.hpp"

// for logging stat layout
#include "libtorrent/stat.hpp"

#include <cstdarg> // for va_list

// for logging the size of DHT structures
#ifndef TORRENT_DISABLE_DHT
#include <libtorrent/kademlia/find_data.hpp>
#include <libtorrent/kademlia/refresh.hpp>
#include <libtorrent/kademlia/node.hpp>
#include <libtorrent/kademlia/observer.hpp>
#include <libtorrent/kademlia/item.hpp>
#endif // TORRENT_DISABLE_DHT

#include "libtorrent/http_tracker_connection.hpp"
#include "libtorrent/udp_tracker_connection.hpp"

#endif // TORRENT_DISABLE_LOGGING

#ifdef TORRENT_USE_LIBGCRYPT

#if GCRYPT_VERSION_NUMBER < 0x010600
extern "C" {
GCRY_THREAD_OPTION_PTHREAD_IMPL;
}
#endif

namespace {

	// libgcrypt requires this to initialize the library
	struct gcrypt_setup
	{
		gcrypt_setup()
		{
			gcry_check_version(nullptr);
#if GCRYPT_VERSION_NUMBER < 0x010600
			gcry_error_t e = gcry_control(GCRYCTL_SET_THREAD_CBS, &gcry_threads_pthread);
			if (e != 0) std::fprintf(stderr, "libcrypt ERROR: %s\n", gcry_strerror(e));
			e = gcry_control(GCRYCTL_INITIALIZATION_FINISHED, 0);
			if (e != 0) std::fprintf(stderr, "initialization finished error: %s\n", gcry_strerror(e));
#endif
		}
	} gcrypt_global_constructor;
}

#endif // TORRENT_USE_LIBGCRYPT

#ifdef TORRENT_USE_OPENSSL

#include <openssl/crypto.h>

// by openssl changelog at https://www.openssl.org/news/changelog.html
// Changes between 1.0.2h and 1.1.0  [25 Aug 2016]
// - Most global cleanup functions are no longer required because they are handled
//   via auto-deinit. Affected function CRYPTO_cleanup_all_ex_data()
#if !defined(OPENSSL_API_COMPAT) || OPENSSL_API_COMPAT < 0x10100000L
namespace {

	// openssl requires this to clean up internal
	// structures it allocates
	struct openssl_cleanup
	{
		~openssl_cleanup() { CRYPTO_cleanup_all_ex_data(); }
	} openssl_global_destructor;
}
#endif

#endif // TORRENT_USE_OPENSSL

#ifdef TORRENT_WINDOWS
// for ERROR_SEM_TIMEOUT
#include <winerror.h>
#endif

using namespace std::placeholders;

#ifdef BOOST_NO_EXCEPTIONS
namespace boost {

	void throw_exception(std::exception const& e) { std::abort(); }
}
#endif

namespace libtorrent {

#if defined TORRENT_ASIO_DEBUGGING
	std::map<std::string, async_t> _async_ops;
	std::deque<wakeup_t> _wakeups;
	int _async_ops_nthreads = 0;
	std::mutex _async_ops_mutex;

	std::map<int, handler_alloc_t> _handler_storage;
	std::mutex _handler_storage_mutex;
	bool _handler_logger_registered = false;
#endif

namespace aux {

	constexpr listen_socket_flags_t listen_socket_t::accept_incoming;
	constexpr listen_socket_flags_t listen_socket_t::local_network;
	constexpr listen_socket_flags_t listen_socket_t::was_expanded;
	constexpr listen_socket_flags_t listen_socket_t::proxy;

	constexpr ip_source_t session_interface::source_dht;
	constexpr ip_source_t session_interface::source_peer;
	constexpr ip_source_t session_interface::source_tracker;
	constexpr ip_source_t session_interface::source_router;

void apply_deprecated_dht_settings(settings_pack& sett, bdecode_node const& s)
{
	bdecode_node val;
	val = s.dict_find_int("max_peers_reply");
	if (val) sett.set_int(settings_pack::dht_max_peers_reply, int(val.int_value()));
	val = s.dict_find_int("search_branching");
	if (val) sett.set_int(settings_pack::dht_search_branching, int(val.int_value()));
	val = s.dict_find_int("max_fail_count");
	if (val) sett.set_int(settings_pack::dht_max_fail_count, int(val.int_value()));
	val = s.dict_find_int("max_torrents");
	if (val) sett.set_int(settings_pack::dht_max_torrents, int(val.int_value()));
	val = s.dict_find_int("max_dht_items");
	if (val) sett.set_int(settings_pack::dht_max_dht_items, int(val.int_value()));
	val = s.dict_find_int("max_peers");
	if (val) sett.set_int(settings_pack::dht_max_peers, int(val.int_value()));
	val = s.dict_find_int("max_torrent_search_reply");
	if (val) sett.set_int(settings_pack::dht_max_torrent_search_reply, int(val.int_value()));
	val = s.dict_find_int("restrict_routing_ips");
	if (val) sett.set_bool(settings_pack::dht_restrict_routing_ips, (val.int_value() != 0));
	val = s.dict_find_int("restrict_search_ips");
	if (val) sett.set_bool(settings_pack::dht_restrict_search_ips, (val.int_value() != 0));
	val = s.dict_find_int("extended_routing_table");
	if (val) sett.set_bool(settings_pack::dht_extended_routing_table, (val.int_value() != 0));
	val = s.dict_find_int("aggressive_lookups");
	if (val) sett.set_bool(settings_pack::dht_aggressive_lookups, (val.int_value() != 0));
	val = s.dict_find_int("privacy_lookups");
	if (val) sett.set_bool(settings_pack::dht_privacy_lookups, (val.int_value() != 0));
	val = s.dict_find_int("enforce_node_id");
	if (val) sett.set_bool(settings_pack::dht_enforce_node_id, (val.int_value() != 0));
	val = s.dict_find_int("ignore_dark_internet");
	if (val) sett.set_bool(settings_pack::dht_ignore_dark_internet, (val.int_value() != 0));
	val = s.dict_find_int("block_timeout");
	if (val) sett.set_int(settings_pack::dht_block_timeout, int(val.int_value()));
	val = s.dict_find_int("block_ratelimit");
	if (val) sett.set_int(settings_pack::dht_block_ratelimit, int(val.int_value()));
	val = s.dict_find_int("read_only");
	if (val) sett.set_bool(settings_pack::dht_read_only, (val.int_value() != 0));
	val = s.dict_find_int("item_lifetime");
	if (val) sett.set_int(settings_pack::dht_item_lifetime, int(val.int_value()));
}

	std::vector<std::shared_ptr<listen_socket_t>>::iterator partition_listen_sockets(
		std::vector<listen_endpoint_t>& eps
		, std::vector<std::shared_ptr<listen_socket_t>>& sockets)
	{
		return std::partition(sockets.begin(), sockets.end()
			, [&eps](std::shared_ptr<listen_socket_t> const& sock)
		{
			auto match = std::find_if(eps.begin(), eps.end()
				, [&sock](listen_endpoint_t const& ep)
			{
				return ep.ssl == sock->ssl
					&& ep.port == sock->original_port
					&& ep.device == sock->device
					&& ep.flags == sock->flags
					&& ep.addr == sock->local_endpoint.address();
			});

			if (match != eps.end())
			{
				// remove the matched endpoint so that another socket can't match it
				// this also signals to the caller that it doesn't need to create a
				// socket for the endpoint
				eps.erase(match);
				return true;
			}
			else
			{
				return false;
			}
		});
	}

	// To comply with BEP 45 multi homed clients must run separate DHT nodes
	// on each interface they use to talk to the DHT. This is enforced
	// by prohibiting creating a listen socket on [::] and 0.0.0.0. Instead the list of
	// interfaces is enumerated and sockets are created for each of them.
	void expand_unspecified_address(span<ip_interface const> const ifs
		, span<ip_route const> const routes
		, std::vector<listen_endpoint_t>& eps)
	{
		auto unspecified_begin = std::partition(eps.begin(), eps.end()
			, [](listen_endpoint_t const& ep) { return !ep.addr.is_unspecified(); });
		std::vector<listen_endpoint_t> unspecified_eps(unspecified_begin, eps.end());
		eps.erase(unspecified_begin, eps.end());
		for (auto const& uep : unspecified_eps)
		{
			bool const v4 = uep.addr.is_v4();
			for (auto const& ipface : ifs)
			{
				if (!ipface.preferred)
					continue;
				if (ipface.interface_address.is_v4() != v4)
					continue;
				if (!uep.device.empty() && uep.device != ipface.name)
					continue;
				if (std::any_of(eps.begin(), eps.end(), [&](listen_endpoint_t const& e)
				{
					// ignore device name because we don't want to create
					// duplicates if the user explicitly configured an address
					// without a device name
					return e.addr == ipface.interface_address
						&& e.port == uep.port
						&& e.ssl == uep.ssl;
				}))
				{
					continue;
				}

				// record whether the device has a gateway associated with it
				// (which indicates it can be used to reach the internet)
				// if the IP address tell us it's loopback or link-local, don't
				// bother looking for the gateway
				bool const local = ipface.interface_address.is_loopback()
					|| is_link_local(ipface.interface_address)
					|| (!is_global(ipface.interface_address)
						&& !has_default_route(ipface.name, family(ipface.interface_address), routes));

				eps.emplace_back(ipface.interface_address, uep.port, uep.device
					, uep.ssl, uep.flags | listen_socket_t::was_expanded
					| (local ? listen_socket_t::local_network : listen_socket_flags_t{}));
			}
		}
	}

	void expand_devices(span<ip_interface const> const ifs
		, std::vector<listen_endpoint_t>& eps)
	{
		for (auto& ep : eps)
		{
			auto const iface = ep.device.empty()
				? std::find_if(ifs.begin(), ifs.end(), [&](ip_interface const& ipface)
					{
						return match_addr_mask(ipface.interface_address, ep.addr, ipface.netmask);
					})
				: std::find_if(ifs.begin(), ifs.end(), [&](ip_interface const& ipface)
					{
						return ipface.name == ep.device
							&& match_addr_mask(ipface.interface_address, ep.addr, ipface.netmask);
					});

			if (iface == ifs.end())
			{
				// we can't find which device this is for, just assume we can't
				// reach anything on it
				ep.netmask = build_netmask(0, ep.addr.is_v4() ? AF_INET : AF_INET6);
				continue;
			}

			ep.netmask = iface->netmask;
			ep.device = iface->name;
		}
	}

	bool listen_socket_t::can_route(address const& addr) const
	{
		// if this is a proxy, we assume it can reach everything
		if (flags & proxy) return true;

		if (is_v4(local_endpoint) != addr.is_v4()) return false;

		if (local_endpoint.address().is_v6()
			&& local_endpoint.address().to_v6().scope_id() != addr.to_v6().scope_id())
			return false;

		if (local_endpoint.address() == addr) return true;
		if (local_endpoint.address().is_unspecified()) return true;
		if (match_addr_mask(addr, local_endpoint.address(), netmask)) return true;
		return !(flags & local_network);
	}

	void session_impl::init_peer_class_filter(bool unlimited_local)
	{
		// set the default peer_class_filter to use the local peer class
		// for peers on local networks
		std::uint32_t lfilter = 1 << static_cast<std::uint32_t>(m_local_peer_class);
		std::uint32_t gfilter = 1 << static_cast<std::uint32_t>(m_global_class);

		struct class_mapping
		{
			char const* first;
			char const* last;
			std::uint32_t filter;
		};

		static const class_mapping v4_classes[] =
		{
			// everything
			{"0.0.0.0", "255.255.255.255", gfilter},
			// local networks
			{"10.0.0.0", "10.255.255.255", lfilter},
			{"172.16.0.0", "172.31.255.255", lfilter},
			{"192.168.0.0", "192.168.255.255", lfilter},
			// link-local
			{"169.254.0.0", "169.254.255.255", lfilter},
			// loop-back
			{"127.0.0.0", "127.255.255.255", lfilter},
		};

		static const class_mapping v6_classes[] =
		{
			// everything
			{"::0", "ffff:ffff:ffff:ffff:ffff:ffff:ffff:ffff", gfilter},
			// local networks
			{"fc00::", "fdff:ffff:ffff:ffff:ffff:ffff:ffff:ffff", lfilter},
			// link-local
			{"fe80::", "febf::ffff:ffff:ffff:ffff:ffff:ffff:ffff", lfilter},
			// loop-back
			{"::1", "::1", lfilter},
		};

		class_mapping const* p = v4_classes;
		int len = sizeof(v4_classes) / sizeof(v4_classes[0]);
		if (!unlimited_local) len = 1;
		for (int i = 0; i < len; ++i)
		{
			error_code ec;
			address_v4 begin = make_address_v4(p[i].first, ec);
			address_v4 end = make_address_v4(p[i].last, ec);
			if (ec) continue;
			m_peer_class_filter.add_rule(begin, end, p[i].filter);
		}
		p = v6_classes;
		len = sizeof(v6_classes) / sizeof(v6_classes[0]);
		if (!unlimited_local) len = 1;
		for (int i = 0; i < len; ++i)
		{
			error_code ec;
			address_v6 begin = make_address_v6(p[i].first, ec);
			address_v6 end = make_address_v6(p[i].last, ec);
			if (ec) continue;
			m_peer_class_filter.add_rule(begin, end, p[i].filter);
		}
	}

#if defined TORRENT_SSL_PEERS
	namespace {
	// when running bittorrent over SSL, the SNI (server name indication)
	// extension is used to know which torrent the incoming connection is
	// trying to connect to. The 40 first bytes in the name is expected to
	// be the hex encoded info-hash
	int servername_callback(SSL* s, int*, void* arg)
	{
		auto* ses = reinterpret_cast<session_impl*>(arg);
		const char* servername = SSL_get_servername(s, TLSEXT_NAMETYPE_host_name);

		if (!servername || std::strlen(servername) < 40)
			return SSL_TLSEXT_ERR_ALERT_FATAL;

		info_hash_t info_hash;
		bool valid = aux::from_hex({servername, 40}, info_hash.v1.data());

		// the server name is not a valid hex-encoded info-hash
		if (!valid)
			return SSL_TLSEXT_ERR_ALERT_FATAL;

		// see if there is a torrent with this info-hash
		std::shared_ptr<torrent> t = ses->find_torrent(info_hash).lock();

		// if there isn't, fail
		if (!t) return SSL_TLSEXT_ERR_ALERT_FATAL;

		// if the torrent we found isn't an SSL torrent, also fail.
		if (!t->is_ssl_torrent()) return SSL_TLSEXT_ERR_ALERT_FATAL;

		// if the torrent doesn't have an SSL context and should not allow
		// incoming SSL connections
		if (!t->ssl_ctx()) return SSL_TLSEXT_ERR_ALERT_FATAL;

		// use this torrent's certificate
		SSL_CTX *torrent_context = t->ssl_ctx()->native_handle();

		SSL_set_SSL_CTX(s, torrent_context);
		SSL_set_verify(s, SSL_CTX_get_verify_mode(torrent_context)
			, SSL_CTX_get_verify_callback(torrent_context));

		return SSL_TLSEXT_ERR_OK;
	}
	} // anonymous namespace
#endif

	session_impl::session_impl(io_context& ioc, settings_pack const& pack
		, disk_io_constructor_type disk_io_constructor)
		: m_settings(pack)
		, m_io_context(ioc)
#ifdef TORRENT_USE_OPENSSL
#if BOOST_VERSION >= 106400
		, m_ssl_ctx(ssl::context::tls_client)
#endif
#ifdef TORRENT_SSL_PEERS
		, m_peer_ssl_ctx(ssl::context::tls)
#else
		, m_ssl_ctx(ssl::context::tlsv12_client)
		, m_peer_ssl_ctx(ssl::context::tlsv12)
#endif
#endif
		, m_alerts(m_settings.get_int(settings_pack::alert_queue_size)
			, alert_category_t{static_cast<unsigned int>(m_settings.get_int(settings_pack::alert_mask))})
		, m_disk_thread((disk_io_constructor ? disk_io_constructor : default_disk_io_constructor)
			(m_io_context, m_settings, m_stats_counters))
		, m_download_rate(peer_connection::download_channel)
		, m_upload_rate(peer_connection::upload_channel)
		, m_host_resolver(m_io_context)
		, m_tracker_manager(
			std::bind(&session_impl::send_udp_packet_listen, this, _1, _2, _3, _4, _5)
			, std::bind(&session_impl::send_udp_packet_hostname_listen, this, _1, _2, _3, _4, _5, _6)
			, m_stats_counters
			, m_host_resolver
			, m_settings
#if !defined TORRENT_DISABLE_LOGGING || TORRENT_USE_ASSERTS
			, *this
#endif
			)
		, m_work(make_work_guard(m_io_context))
#if TORRENT_USE_I2P
		, m_i2p_conn(m_io_context)
#endif
		, m_created(clock_type::now())
		, m_last_tick(m_created)
		, m_last_second_tick(m_created - milliseconds(900))
		, m_last_choke(m_created)
		, m_last_auto_manage(m_created)
#ifndef TORRENT_DISABLE_DHT
		, m_dht_announce_timer(m_io_context)
#endif
		, m_utp_socket_manager(
			std::bind(&session_impl::send_udp_packet, this, _1, _2, _3, _4, _5)
			, [this](socket_type s) { this->incoming_connection(std::move(s)); }
			, m_io_context
			, m_settings, m_stats_counters, nullptr)
#ifdef TORRENT_SSL_PEERS
		, m_ssl_utp_socket_manager(
			std::bind(&session_impl::send_udp_packet, this, _1, _2, _3, _4, _5)
			, std::bind(&session_impl::on_incoming_utp_ssl, this, _1)
			, m_io_context
			, m_settings, m_stats_counters
			, &m_peer_ssl_ctx)
#endif
		, m_timer(m_io_context)
		, m_lsd_announce_timer(m_io_context)
		, m_close_file_timer(m_io_context)
	{
	}

	template <typename Fun, typename... Args>
	void session_impl::wrap(Fun f, Args&&... a)
#ifndef BOOST_NO_EXCEPTIONS
	try
#endif
	{
		(this->*f)(std::forward<Args>(a)...);
	}
#ifndef BOOST_NO_EXCEPTIONS
	catch (system_error const& e) {
		alerts().emplace_alert<session_error_alert>(e.code(), e.what());
		pause();
	} catch (std::exception const& e) {
		alerts().emplace_alert<session_error_alert>(error_code(), e.what());
		pause();
	} catch (...) {
		alerts().emplace_alert<session_error_alert>(error_code(), "unknown error");
		pause();
	}
#endif

	// This function is called by the creating thread, not in the message loop's
	// io_context thread.
	// TODO: 2 is there a reason not to move all of this into init()? and just
	// post it to the io_context?
	void session_impl::start_session()
	{
#ifndef TORRENT_DISABLE_LOGGING
		session_log("start session");
#endif

#ifdef TORRENT_USE_OPENSSL
		error_code ec;
		m_ssl_ctx.set_default_verify_paths(ec);
#endif
#ifdef TORRENT_SSL_PEERS
		m_peer_ssl_ctx.set_verify_mode(boost::asio::ssl::context::verify_none, ec);
		aux::openssl_set_tlsext_servername_callback(m_peer_ssl_ctx.native_handle()
			, servername_callback);
		aux::openssl_set_tlsext_servername_arg(m_peer_ssl_ctx.native_handle(), this);
#endif // TORRENT_SSL_PEERS

#ifndef TORRENT_DISABLE_DHT
		m_next_dht_torrent = 0;
#endif
		m_next_lsd_torrent = 0;

		m_global_class = m_classes.new_peer_class("global");
		m_tcp_peer_class = m_classes.new_peer_class("tcp");
		m_local_peer_class = m_classes.new_peer_class("local");
		// local peers are always unchoked
		m_classes.at(m_local_peer_class)->ignore_unchoke_slots = true;
		// local peers are allowed to exceed the normal connection
		// limit by 50%
		m_classes.at(m_local_peer_class)->connection_limit_factor = 150;

		TORRENT_ASSERT(m_global_class == session::global_peer_class_id);
		TORRENT_ASSERT(m_tcp_peer_class == session::tcp_peer_class_id);
		TORRENT_ASSERT(m_local_peer_class == session::local_peer_class_id);

		init_peer_class_filter(true);

		// TCP, SSL/TCP and I2P connections should be assigned the TCP peer class
		m_peer_class_type_filter.add(peer_class_type_filter::tcp_socket, m_tcp_peer_class);
		m_peer_class_type_filter.add(peer_class_type_filter::ssl_tcp_socket, m_tcp_peer_class);
		m_peer_class_type_filter.add(peer_class_type_filter::i2p_socket, m_tcp_peer_class);

#ifndef TORRENT_DISABLE_LOGGING

		session_log("version: %s revision: %" PRIx64
			, lt::version_str, lt::version_revision);

#endif // TORRENT_DISABLE_LOGGING

		// ---- auto-cap max connections ----
		int const max_files = max_open_files();
		// deduct some margin for epoll/kqueue, log files,
		// futexes, shared objects etc.
		// 80% of the available file descriptors should go to connections
		m_settings.set_int(settings_pack::connections_limit, std::min(
			m_settings.get_int(settings_pack::connections_limit)
			, std::max(5, (max_files - 20) * 8 / 10)));
		// 20% goes towards regular files (see disk_io_thread)
#ifndef TORRENT_DISABLE_LOGGING
		if (should_log())
		{
			session_log("max-connections: %d max-files: %d"
				, m_settings.get_int(settings_pack::connections_limit)
				, max_files);
		}
#endif

		post(m_io_context, [this] { wrap(&session_impl::init); });
	}

	void session_impl::init()
	{
		// this is a debug facility
		// see single_threaded in debug.hpp
		thread_started();

		TORRENT_ASSERT(is_single_thread());

#ifndef TORRENT_DISABLE_LOGGING
		session_log(" *** session thread init");
#endif

		// this is where we should set up all async operations. This
		// is called from within the network thread as opposed to the
		// constructor which is called from the main thread

#if defined TORRENT_ASIO_DEBUGGING
		async_inc_threads();
		add_outstanding_async("session_impl::on_tick");
#endif
		post(m_io_context, [this]{ wrap(&session_impl::on_tick, error_code()); });

		int const lsd_announce_interval
			= m_settings.get_int(settings_pack::local_service_announce_interval);
		int const delay = std::max(lsd_announce_interval
			/ std::max(static_cast<int>(m_torrents.size()), 1), 1);
		m_lsd_announce_timer.expires_after(seconds(delay));
		ADD_OUTSTANDING_ASYNC("session_impl::on_lsd_announce");
		m_lsd_announce_timer.async_wait([this](error_code const& e) {
			wrap(&session_impl::on_lsd_announce, e); } );

#ifndef TORRENT_DISABLE_LOGGING
		session_log(" done starting session");
#endif

		// this applies unchoke settings from m_settings
		recalculate_unchoke_slots();

		// apply all m_settings to this session
		run_all_updates(*this);
		reopen_listen_sockets(false);

#if TORRENT_USE_INVARIANT_CHECKS
		check_invariant();
#endif
	}

#if TORRENT_ABI_VERSION <= 2
	// TODO: 2 the ip filter should probably be saved here too
	void session_impl::save_state(entry* eptr, save_state_flags_t const flags) const
	{
		TORRENT_ASSERT(is_single_thread());

		entry& e = *eptr;
		// make it a dict
		e.dict();

		if (flags & session::save_settings)
		{
			entry::dictionary_type& sett = e["settings"].dict();
			save_settings_to_dict(non_default_settings(m_settings), sett);
		}

#ifndef TORRENT_DISABLE_DHT
		if (flags & session::save_dht_settings)
		{
			e["dht"] = dht::save_dht_settings(get_dht_settings());
		}

		if (m_dht && (flags & session::save_dht_state))
		{
			e["dht state"] = dht::save_dht_state(m_dht->state());
		}
#endif

#ifndef TORRENT_DISABLE_EXTENSIONS
		for (auto const& ext : m_ses_extensions[plugins_all_idx])
		{
			ext->save_state(*eptr);
		}
#endif
	}

	void session_impl::load_state(bdecode_node const* e
		, save_state_flags_t const flags)
	{
		TORRENT_ASSERT(is_single_thread());

		bdecode_node settings;
		if (e->type() != bdecode_node::dict_t) return;

#ifndef TORRENT_DISABLE_DHT
		bool need_update_dht = false;
		if (flags & session_handle::save_dht_state)
		{
			settings = e->dict_find_dict("dht state");
			if (settings)
			{
				m_dht_state = dht::read_dht_state(settings);
				need_update_dht = true;
			}
		}
#endif

#if TORRENT_ABI_VERSION == 1
		bool need_update_proxy = false;
		if (flags & session_handle::save_proxy)
		{
			settings = e->dict_find_dict("proxy");
			if (settings)
			{
				m_settings.bulk_set([&settings](session_settings_single_thread& s)
				{
					bdecode_node val;
					val = settings.dict_find_int("port");
					if (val) s.set_int(settings_pack::proxy_port, int(val.int_value()));
					val = settings.dict_find_int("type");
					if (val) s.set_int(settings_pack::proxy_type, int(val.int_value()));
					val = settings.dict_find_int("proxy_hostnames");
					if (val) s.set_bool(settings_pack::proxy_hostnames, val.int_value() != 0);
					val = settings.dict_find_int("proxy_peer_connections");
					if (val) s.set_bool(settings_pack::proxy_peer_connections, val.int_value() != 0);
					val = settings.dict_find_string("hostname");
					if (val) s.set_str(settings_pack::proxy_hostname, val.string_value().to_string());
					val = settings.dict_find_string("password");
					if (val) s.set_str(settings_pack::proxy_password, val.string_value().to_string());
					val = settings.dict_find_string("username");
					if (val) s.set_str(settings_pack::proxy_username, val.string_value().to_string());
				});
				need_update_proxy = true;
			}
		}

		settings = e->dict_find_dict("encryption");
		if (settings)
		{
			m_settings.bulk_set([&settings](session_settings_single_thread& s)
			{
				bdecode_node val;
				val = settings.dict_find_int("prefer_rc4");
				if (val) s.set_bool(settings_pack::prefer_rc4, val.int_value() != 0);
				val = settings.dict_find_int("out_enc_policy");
				if (val) s.set_int(settings_pack::out_enc_policy, int(val.int_value()));
				val = settings.dict_find_int("in_enc_policy");
				if (val) s.set_int(settings_pack::in_enc_policy, int(val.int_value()));
				val = settings.dict_find_int("allowed_enc_level");
				if (val) s.set_int(settings_pack::allowed_enc_level, int(val.int_value()));
			});
		}
#endif

		if ((flags & session_handle::save_settings)
#if TORRENT_ABI_VERSION <= 2
			|| (flags & session_handle::save_dht_settings)
#endif
			)
		{
			settings = e->dict_find_dict("settings");
			if (settings)
			{
				// apply_settings_pack will update dht and proxy
				settings_pack pack = load_pack_from_dict(settings);

				// these settings are not loaded from state
				// they are set by the client software, not configured by users
				pack.clear(settings_pack::user_agent);
				pack.clear(settings_pack::peer_fingerprint);

				apply_settings_pack_impl(pack);
#ifndef TORRENT_DISABLE_DHT
				need_update_dht = false;
#endif
#if TORRENT_ABI_VERSION == 1
				need_update_proxy = false;
#endif
			}
		}

#if TORRENT_ABI_VERSION <= 2
		if (flags & session_handle::save_dht_settings)
#endif
		{
			// This is here for backwards compatibility, to support loading state
			// files in the previous file format, where the DHT settings were in
			// its own dictionary
			settings = e->dict_find_dict("dht");
			if (settings)
			{
				settings_pack sett;
				aux::apply_deprecated_dht_settings(sett, settings);
				apply_settings_pack_impl(sett);
			}
		}

#ifndef TORRENT_DISABLE_DHT
		if (need_update_dht) start_dht();
#endif
#if TORRENT_ABI_VERSION == 1
		if (need_update_proxy) update_proxy();
#endif

#ifndef TORRENT_DISABLE_EXTENSIONS
#if TORRENT_ABI_VERSION <= 2
		for (auto& ext : m_ses_extensions[plugins_all_idx])
		{
			ext->load_state(*e);
		}
#endif
#endif
	}
#endif

	session_params session_impl::session_state(save_state_flags_t const flags) const
	{
		TORRENT_ASSERT(is_single_thread());

		session_params ret;
		if (flags & session::save_settings)
			ret.settings = non_default_settings(m_settings);

#ifndef TORRENT_DISABLE_DHT
#if TORRENT_ABI_VERSION <= 2
	if ((flags & session_handle::save_dht_settings)
		|| (flags & session_handle::save_dht_settings))
	{
		ret.dht_settings = get_dht_settings();
	}
#endif

		if (m_dht && (flags & session::save_dht_state))
			ret.dht_state = m_dht->state();
#endif

#ifndef TORRENT_DISABLE_EXTENSIONS
		if (flags & session::save_extension_state)
		{
			for (auto const& ext : m_ses_extensions[plugins_all_idx])
			{
				auto state = ext->save_state();
				for (auto& v : state)
					ret.ext_state[std::move(v.first)] = std::move(v.second);
			}
		}
#endif

		if ((flags & session::save_ip_filter) && m_ip_filter)
		{
			ret.ip_filter = *m_ip_filter;
		}
		return ret;
	}

	proxy_settings session_impl::proxy() const
	{
		return proxy_settings(m_settings);
	}

#ifndef TORRENT_DISABLE_EXTENSIONS

	void session_impl::add_extension(ext_function_t ext)
	{
		TORRENT_ASSERT(is_single_thread());
		TORRENT_ASSERT(ext);

		add_ses_extension(std::make_shared<session_plugin_wrapper>(ext));
	}

	void session_impl::add_ses_extension(std::shared_ptr<plugin> ext)
	{
		// this is called during startup of the session, from the thread creating
		// it, not its own thread
//		TORRENT_ASSERT(is_single_thread());
		TORRENT_ASSERT_VAL(ext, ext);

		feature_flags_t const features = ext->implemented_features();

		m_ses_extensions[plugins_all_idx].push_back(ext);

		if (features & plugin::optimistic_unchoke_feature)
			m_ses_extensions[plugins_optimistic_unchoke_idx].push_back(ext);
		if (features & plugin::tick_feature)
			m_ses_extensions[plugins_tick_idx].push_back(ext);
		if (features & plugin::dht_request_feature)
			m_ses_extensions[plugins_dht_request_idx].push_back(ext);
		if (features & plugin::alert_feature)
			m_alerts.add_extension(ext);
		session_handle h(shared_from_this());
		ext->added(h);
	}

#endif // TORRENT_DISABLE_EXTENSIONS

	void session_impl::pause()
	{
		TORRENT_ASSERT(is_single_thread());

		if (m_paused) return;
#ifndef TORRENT_DISABLE_LOGGING
		session_log(" *** session paused ***");
#endif
		m_paused = true;
		for (auto& te : m_torrents)
		{
			te->set_session_paused(true);
		}
	}

	void session_impl::resume()
	{
		TORRENT_ASSERT(is_single_thread());

		if (!m_paused) return;
		m_paused = false;

		for (auto& te : m_torrents)
		{
			te->set_session_paused(false);
		}
	}

	void session_impl::abort() noexcept
	{
		TORRENT_ASSERT(is_single_thread());

		if (m_abort) return;
#ifndef TORRENT_DISABLE_LOGGING
		session_log(" *** ABORT CALLED ***");
#endif

		// at this point we cannot call the notify function anymore, since the
		// session will become invalid.
		m_alerts.set_notify_function({});

#ifndef TORRENT_DISABLE_EXTENSIONS
		for (auto& ext : m_ses_extensions[plugins_all_idx])
		{
			ext->abort();
		}
#endif

		// this will cancel requests that are not critical for shutting down
		// cleanly. i.e. essentially tracker hostname lookups that we're not
		// about to send event=stopped to
		m_host_resolver.abort();

		m_close_file_timer.cancel();

		// abort the main thread
		m_abort = true;
		error_code ec;

#if TORRENT_USE_I2P
		m_i2p_conn.close(ec);
#endif
		stop_ip_notifier();
		stop_lsd();
		stop_upnp();
		stop_natpmp();
#ifndef TORRENT_DISABLE_DHT
		stop_dht();
		m_dht_announce_timer.cancel();
#endif
		m_lsd_announce_timer.cancel();

#ifdef TORRENT_SSL_PEERS
		for (auto& s : m_incoming_sockets)
		{
			s->close(ec);
			TORRENT_ASSERT(!ec);
		}
		m_incoming_sockets.clear();
#endif

#if TORRENT_USE_I2P
		if (m_i2p_listen_socket && m_i2p_listen_socket->is_open())
		{
			m_i2p_listen_socket->close(ec);
			TORRENT_ASSERT(!ec);
		}
		m_i2p_listen_socket.reset();
#endif

#ifndef TORRENT_DISABLE_LOGGING
		session_log(" aborting all torrents (%d)", int(m_torrents.size()));
#endif
		// abort all torrents
		for (auto const& te : m_torrents)
		{
			te->abort();
		}
		m_torrents.clear();
		m_stats_counters.set_value(counters::num_peers_up_unchoked_all, 0);
		m_stats_counters.set_value(counters::num_peers_up_unchoked, 0);
		m_stats_counters.set_value(counters::num_peers_up_unchoked_optimistic, 0);

#ifndef TORRENT_DISABLE_LOGGING
		session_log(" aborting all tracker requests");
#endif
		m_tracker_manager.abort_all_requests();

#ifndef TORRENT_DISABLE_LOGGING
		session_log(" aborting all connections (%d)", int(m_connections.size()));
#endif
		// abort all connections
		for (auto i = m_connections.begin(); i != m_connections.end();)
		{
			peer_connection* p = (*i).get();
			++i;
			p->disconnect(errors::stopping_torrent, operation_t::bittorrent);
		}

		// close the listen sockets
		for (auto const& l : m_listen_sockets)
		{
			if (l->sock)
			{
				l->sock->close(ec);
				TORRENT_ASSERT(!ec);
			}

			// TODO: 3 closing the udp sockets here means that
			// the uTP connections cannot be closed gracefully
			if (l->udp_sock)
			{
				l->udp_sock->sock.close();
			}
		}

		// we need to give all the sockets an opportunity to actually have their handlers
		// called and cancelled before we continue the shutdown. This is a bit
		// complicated, if there are no "undead" peers, it's safe to resume the
		// shutdown, but if there are, we have to wait for them to be cleared out
		// first. In session_impl::on_tick() we check them periodically. If we're
		// shutting down and we remove the last one, we'll initiate
		// shutdown_stage2 from there.
		if (m_undead_peers.empty())
		{
			post(m_io_context, make_handler([this] { abort_stage2(); }
				, m_abort_handler_storage, *this));
		}
	}

	void session_impl::abort_stage2() noexcept
	{
		m_download_rate.close();
		m_upload_rate.close();

		// it's OK to detach the threads here. The disk_io_thread
		// has an internal counter and won't release the network
		// thread until they're all dead (via m_work).
		m_disk_thread->abort(false);

		// now it's OK for the network thread to exit
		m_work.reset();
	}

	bool session_impl::has_connection(peer_connection* p) const
	{
		return m_connections.find(p->self()) != m_connections.end();
	}

	void session_impl::insert_peer(std::shared_ptr<peer_connection> const& c)
	{
		TORRENT_ASSERT(!c->m_in_constructor);

		// removing a peer may not throw an exception, so prepare for this
		// connection to be added to the undead peers now.
		m_undead_peers.reserve(m_undead_peers.size() + m_connections.size() + 1);
		m_connections.insert(c);

		TORRENT_ASSERT_VAL(m_undead_peers.capacity() >= m_connections.size()
			, m_undead_peers.capacity());
	}

	void session_impl::set_port_filter(port_filter const& f)
	{
		m_port_filter = f;
		if (m_settings.get_bool(settings_pack::no_connect_privileged_ports))
			m_port_filter.add_rule(0, 1024, port_filter::blocked);
		// Close connections whose endpoint is filtered
		// by the new ip-filter
		for (auto const& t : m_torrents)
			t->port_filter_updated();
	}

	void session_impl::set_ip_filter(std::shared_ptr<ip_filter> f)
	{
		INVARIANT_CHECK;

		m_ip_filter = std::move(f);

		// Close connections whose endpoint is filtered
		// by the new ip-filter
		for (auto& i : m_torrents)
			i->set_ip_filter(m_ip_filter);
	}

	void session_impl::ban_ip(address addr)
	{
		TORRENT_ASSERT(is_single_thread());
		if (!m_ip_filter) m_ip_filter = std::make_shared<ip_filter>();
		m_ip_filter->add_rule(addr, addr, ip_filter::blocked);
		for (auto& i : m_torrents)
			i->set_ip_filter(m_ip_filter);
	}

	ip_filter const& session_impl::get_ip_filter()
	{
		TORRENT_ASSERT(is_single_thread());
		if (!m_ip_filter) m_ip_filter = std::make_shared<ip_filter>();
		return *m_ip_filter;
	}

	port_filter const& session_impl::get_port_filter() const
	{
		TORRENT_ASSERT(is_single_thread());
		return m_port_filter;
	}

	peer_class_t session_impl::create_peer_class(char const* name)
	{
		TORRENT_ASSERT(is_single_thread());
		return m_classes.new_peer_class(name);
	}

	void session_impl::delete_peer_class(peer_class_t const cid)
	{
		TORRENT_ASSERT(is_single_thread());
		// if you hit this assert, you're deleting a non-existent peer class
		TORRENT_ASSERT_PRECOND(m_classes.at(cid));
		if (m_classes.at(cid) == nullptr) return;
		m_classes.decref(cid);
	}

	peer_class_info session_impl::get_peer_class(peer_class_t const cid) const
	{
		peer_class_info ret{};
		peer_class const* pc = m_classes.at(cid);
		// if you hit this assert, you're passing in an invalid cid
		TORRENT_ASSERT_PRECOND(pc);
		if (pc == nullptr)
		{
#if TORRENT_USE_INVARIANT_CHECKS
			// make it obvious that the return value is undefined
			ret.upload_limit = 0xf0f0f0f;
			ret.download_limit = 0xf0f0f0f;
			ret.label.resize(20);
			url_random(span<char>(ret.label));
			ret.ignore_unchoke_slots = false;
			ret.connection_limit_factor = 0xf0f0f0f;
			ret.upload_priority = 0xf0f0f0f;
			ret.download_priority = 0xf0f0f0f;
#endif
			return ret;
		}

		pc->get_info(&ret);
		return ret;
	}

namespace {

	std::uint16_t make_announce_port(std::uint16_t const p)
	{ return p == 0 ? 1 : p; }
}

	void session_impl::queue_tracker_request(tracker_request req
		, std::weak_ptr<request_callback> c)
	{
		req.listen_port = 0;
#if TORRENT_USE_I2P
		if (!m_settings.get_str(settings_pack::i2p_hostname).empty())
		{
			req.i2pconn = &m_i2p_conn;
		}
#endif

#ifdef TORRENT_SSL_PEERS
		bool const use_ssl = req.ssl_ctx != nullptr && req.ssl_ctx != &m_ssl_ctx;
		if (!use_ssl) req.ssl_ctx = &m_ssl_ctx;
#endif

		TORRENT_ASSERT(req.outgoing_socket);
			auto ls = req.outgoing_socket.get();

		req.listen_port =
#if TORRENT_USE_I2P
			(req.kind == tracker_request::i2p) ? 1 :
#endif
#ifdef TORRENT_SSL_PEERS
			// SSL torrents use the SSL listen port
			use_ssl ? make_announce_port(ssl_listen_port(ls)) :
#endif
			make_announce_port(listen_port(ls));
		m_tracker_manager.queue_request(get_context(), std::move(req), c);
	}

	void session_impl::set_peer_class(peer_class_t const cid, peer_class_info const& pci)
	{
		peer_class* pc = m_classes.at(cid);
		// if you hit this assert, you're passing in an invalid cid
		TORRENT_ASSERT_PRECOND(pc);
		if (pc == nullptr) return;

		pc->set_info(&pci);
	}

	void session_impl::set_peer_class_filter(ip_filter const& f)
	{
		INVARIANT_CHECK;
		m_peer_class_filter = f;
	}

	ip_filter const& session_impl::get_peer_class_filter() const
	{
		return m_peer_class_filter;
	}

	void session_impl::set_peer_class_type_filter(peer_class_type_filter f)
	{
		m_peer_class_type_filter = f;
	}

	peer_class_type_filter session_impl::get_peer_class_type_filter()
	{
		return m_peer_class_type_filter;
	}

	void session_impl::set_peer_classes(peer_class_set* s, address const& a, socket_type_t const st)
	{
		std::uint32_t peer_class_mask = m_peer_class_filter.access(a);

		using sock_t = peer_class_type_filter::socket_type_t;
		// assign peer class based on socket type
		static aux::array<sock_t, 9, socket_type_t> const mapping{{{
			sock_t::tcp_socket
			, sock_t::tcp_socket
			, sock_t::tcp_socket
			, sock_t::utp_socket
			, sock_t::i2p_socket
			, sock_t::ssl_tcp_socket
			, sock_t::ssl_tcp_socket
			, sock_t::ssl_tcp_socket
			, sock_t::ssl_utp_socket
		}}};
		sock_t const socket_type = mapping[st];
		// filter peer classes based on type
		peer_class_mask = m_peer_class_type_filter.apply(socket_type, peer_class_mask);

		for (peer_class_t i{0}; peer_class_mask; peer_class_mask >>= 1, ++i)
		{
			if ((peer_class_mask & 1) == 0) continue;

			// if you hit this assert, your peer class filter contains
			// a bitmask referencing a non-existent peer class
			TORRENT_ASSERT_PRECOND(m_classes.at(i));

			if (m_classes.at(i) == nullptr) continue;
			s->add_class(m_classes, i);
		}
	}

	bool session_impl::ignore_unchoke_slots_set(peer_class_set const& set) const
	{
		int num = set.num_classes();
		for (int i = 0; i < num; ++i)
		{
			peer_class const* pc = m_classes.at(set.class_at(i));
			if (pc == nullptr) continue;
			if (pc->ignore_unchoke_slots) return true;
		}
		return false;
	}

	bandwidth_manager* session_impl::get_bandwidth_manager(int channel)
	{
		return (channel == peer_connection::download_channel)
			? &m_download_rate : &m_upload_rate;
	}

	void session_impl::deferred_submit_jobs()
	{
		if (m_deferred_submit_disk_jobs) return;
		m_deferred_submit_disk_jobs = true;
		post(m_io_context, [this] { wrap(&session_impl::submit_disk_jobs); } );
	}

	void session_impl::submit_disk_jobs()
	{
		TORRENT_ASSERT(m_deferred_submit_disk_jobs);
		m_deferred_submit_disk_jobs = false;
		m_disk_thread->submit_jobs();
	}

	// copies pointers to bandwidth channels from the peer classes
	// into the array. Only bandwidth channels with a bandwidth limit
	// is considered pertinent and copied
	// returns the number of pointers copied
	// channel is upload_channel or download_channel
	int session_impl::copy_pertinent_channels(peer_class_set const& set
		, int channel, bandwidth_channel** dst, int const max)
	{
		int num_channels = set.num_classes();
		int num_copied = 0;
		for (int i = 0; i < num_channels; ++i)
		{
			peer_class* pc = m_classes.at(set.class_at(i));
			TORRENT_ASSERT(pc);
			if (pc == nullptr) continue;
			bandwidth_channel* chan = &pc->channel[channel];
			// no need to include channels that don't have any bandwidth limits
			if (chan->throttle() == 0) continue;
			dst[num_copied] = chan;
			++num_copied;
			if (num_copied == max) break;
		}
		return num_copied;
	}

	bool session_impl::use_quota_overhead(bandwidth_channel* ch, int amount)
	{
		ch->use_quota(amount);
		return (ch->throttle() > 0 && ch->throttle() < amount);
	}

	int session_impl::use_quota_overhead(peer_class_set& set, int const amount_down, int const amount_up)
	{
		int ret = 0;
		int const num = set.num_classes();
		for (int i = 0; i < num; ++i)
		{
			peer_class* p = m_classes.at(set.class_at(i));
			if (p == nullptr) continue;

			bandwidth_channel* ch = &p->channel[peer_connection::download_channel];
			if (use_quota_overhead(ch, amount_down))
				ret |= 1 << peer_connection::download_channel;
			ch = &p->channel[peer_connection::upload_channel];
			if (use_quota_overhead(ch, amount_up))
				ret |= 1 << peer_connection::upload_channel;
		}
		return ret;
	}

	// session_impl is responsible for deleting 'pack'
	void session_impl::apply_settings_pack(std::shared_ptr<settings_pack> pack)
	{
		INVARIANT_CHECK;
		apply_settings_pack_impl(*pack);
	}

	settings_pack session_impl::get_settings() const
	{
		settings_pack ret;
		// TODO: it would be nice to reserve() these vectors up front
		for (int i = settings_pack::string_type_base;
			i < settings_pack::max_string_setting_internal; ++i)
		{
			ret.set_str(i, m_settings.get_str(i));
		}
		for (int i = settings_pack::int_type_base;
			i < settings_pack::max_int_setting_internal; ++i)
		{
			ret.set_int(i, m_settings.get_int(i));
		}
		for (int i = settings_pack::bool_type_base;
			i < settings_pack::max_bool_setting_internal; ++i)
		{
			ret.set_bool(i, m_settings.get_bool(i));
		}
		return ret;
	}

	void session_impl::apply_settings_pack_impl(settings_pack const& pack)
	{
		bool const reopen_listen_port =
#if TORRENT_ABI_VERSION == 1
			(pack.has_val(settings_pack::ssl_listen)
				&& pack.get_int(settings_pack::ssl_listen)
					!= m_settings.get_int(settings_pack::ssl_listen))
			||
#endif
			(pack.has_val(settings_pack::listen_interfaces)
				&& pack.get_str(settings_pack::listen_interfaces)
					!= m_settings.get_str(settings_pack::listen_interfaces))
			|| (pack.has_val(settings_pack::proxy_type)
				&& pack.get_int(settings_pack::proxy_type)
					!= m_settings.get_int(settings_pack::proxy_type))
			;

#ifndef TORRENT_DISABLE_LOGGING
		session_log("applying settings pack, reopen_listen_port=%s"
			, reopen_listen_port ? "true" : "false");
#endif

		apply_pack(&pack, m_settings, this);
		m_disk_thread->settings_updated();

		if (!reopen_listen_port)
		{
			// no need to call this if reopen_listen_port is true
			// since the apply_pack will do it
			update_listen_interfaces();
		}

		if (reopen_listen_port)
		{
			reopen_listen_sockets();
		}
	}

	std::shared_ptr<listen_socket_t> session_impl::setup_listener(
		listen_endpoint_t const& lep, error_code& ec)
	{
		int retries = m_settings.get_int(settings_pack::max_retry_port_bind);
		tcp::endpoint bind_ep(lep.addr, std::uint16_t(lep.port));

#ifndef TORRENT_DISABLE_LOGGING
		if (should_log())
		{
			session_log("attempting to open listen socket to: %s on device: %s %s%s%s%s%s"
				, print_endpoint(bind_ep).c_str(), lep.device.c_str()
				, (lep.ssl == transport::ssl) ? "ssl " : ""
				, (lep.flags & listen_socket_t::local_network) ? "local-network " : ""
				, (lep.flags & listen_socket_t::accept_incoming) ? "accept-incoming " : "no-incoming "
				, (lep.flags & listen_socket_t::was_expanded) ? "expanded-ip " : ""
				, (lep.flags & listen_socket_t::proxy) ? "proxy " : "");
		}
#endif

		auto ret = std::make_shared<listen_socket_t>();
		ret->ssl = lep.ssl;
		ret->original_port = bind_ep.port();
		ret->flags = lep.flags;
		ret->netmask = lep.netmask;
		operation_t last_op = operation_t::unknown;
		socket_type_t const sock_type
			= (lep.ssl == transport::ssl)
			? socket_type_t::tcp_ssl
			: socket_type_t::tcp;

		// if we're in force-proxy mode, don't open TCP listen sockets. We cannot
		// accept connections on our local machine in this case.
		// TODO: 3 the logic in this if-block should be factored out into a
		// separate function. At least most of it
		if (ret->flags & listen_socket_t::accept_incoming)
		{
			ret->sock = std::make_shared<tcp::acceptor>(m_io_context);
			ret->sock->open(bind_ep.protocol(), ec);
			last_op = operation_t::sock_open;
			if (ec)
			{
#ifndef TORRENT_DISABLE_LOGGING
				if (should_log())
				{
					session_log("failed to open socket: %s"
						, ec.message().c_str());
				}
#endif

				if (m_alerts.should_post<listen_failed_alert>())
					m_alerts.emplace_alert<listen_failed_alert>(lep.device, bind_ep, last_op
						, ec, sock_type);
				return ret;
			}

#ifdef TORRENT_WINDOWS
			{
				// this is best-effort. ignore errors
				error_code err;
				ret->sock->set_option(exclusive_address_use(true), err);
#ifndef TORRENT_DISABLE_LOGGING
				if (err && should_log())
				{
					session_log("failed enable exclusive address use on listen socket: %s"
						, err.message().c_str());
				}
#endif // TORRENT_DISABLE_LOGGING
			}
#else

			{
				// this is best-effort. ignore errors
				error_code err;
				ret->sock->set_option(tcp::acceptor::reuse_address(true), err);
#ifndef TORRENT_DISABLE_LOGGING
				if (err && should_log())
				{
					session_log("failed enable reuse-address on listen socket: %s"
						, err.message().c_str());
				}
#endif // TORRENT_DISABLE_LOGGING
			}
#endif // TORRENT_WINDOWS

			if (is_v6(bind_ep))
			{
				error_code err; // ignore errors here
				ret->sock->set_option(boost::asio::ip::v6_only(true), err);
#ifndef TORRENT_DISABLE_LOGGING
				if (err && should_log())
				{
					session_log("failed enable v6 only on listen socket: %s"
						, err.message().c_str());
				}
#endif // LOGGING

#ifdef TORRENT_WINDOWS
				// enable Teredo on windows
				ret->sock->set_option(v6_protection_level(PROTECTION_LEVEL_UNRESTRICTED), err);
#ifndef TORRENT_DISABLE_LOGGING
				if (err && should_log())
				{
					session_log("failed enable IPv6 unrestricted protection level on "
						"listen socket: %s", err.message().c_str());
				}
#endif // TORRENT_DISABLE_LOGGING
#endif // TORRENT_WINDOWS
			}

			if (!lep.device.empty())
			{
				// we have an actual device we're interested in listening on, if we
				// have SO_BINDTODEVICE functionality, use it now.
#if TORRENT_HAS_BINDTODEVICE
				bind_device(*ret->sock, lep.device.c_str(), ec);
#ifndef TORRENT_DISABLE_LOGGING
				if (ec && should_log())
				{
					session_log("bind to device failed (device: %s): %s"
						, lep.device.c_str(), ec.message().c_str());
				}
#endif // TORRENT_DISABLE_LOGGING
				ec.clear();
#endif // TORRENT_HAS_BINDTODEVICE
			}

			ret->sock->bind(bind_ep, ec);
			last_op = operation_t::sock_bind;

			while (ec == error_code(error::address_in_use) && retries > 0)
			{
				TORRENT_ASSERT_VAL(ec, ec);
#ifndef TORRENT_DISABLE_LOGGING
				if (should_log())
				{
					session_log("failed to bind listen socket to: %s on device: %s :"
						" [%s] (%d) %s (retries: %d)"
						, print_endpoint(bind_ep).c_str()
						, lep.device.c_str()
						, ec.category().name(), ec.value(), ec.message().c_str()
						, retries);
				}
#endif
				ec.clear();
				--retries;
				bind_ep.port(bind_ep.port() + 1);
				ret->sock->bind(bind_ep, ec);
			}

			if (ec == error_code(error::address_in_use)
				&& m_settings.get_bool(settings_pack::listen_system_port_fallback)
				&& bind_ep.port() != 0)
			{
				// instead of giving up, try let the OS pick a port
				bind_ep.port(0);
				ec.clear();
				ret->sock->bind(bind_ep, ec);
				last_op = operation_t::sock_bind;
			}

			if (ec)
			{
				// not even that worked, give up

#ifndef TORRENT_DISABLE_LOGGING
				if (should_log())
				{
					session_log("failed to bind listen socket to: %s on device: %s :"
						" [%s] (%d) %s (giving up)"
						, print_endpoint(bind_ep).c_str()
						, lep.device.c_str()
						, ec.category().name(), ec.value(), ec.message().c_str());
				}
#endif
				if (m_alerts.should_post<listen_failed_alert>())
				{
					m_alerts.emplace_alert<listen_failed_alert>(lep.device, bind_ep
						, last_op, ec, sock_type);
				}
				ret->sock.reset();
				return ret;
			}
			ret->local_endpoint = ret->sock->local_endpoint(ec);
			last_op = operation_t::getname;
			if (ec)
			{
#ifndef TORRENT_DISABLE_LOGGING
				if (should_log())
				{
					session_log("get_sockname failed on listen socket: %s"
						, ec.message().c_str());
				}
#endif
				if (m_alerts.should_post<listen_failed_alert>())
				{
					m_alerts.emplace_alert<listen_failed_alert>(lep.device, bind_ep
						, last_op, ec, sock_type);
				}
				return ret;
			}

			TORRENT_ASSERT(ret->local_endpoint.port() == bind_ep.port()
				|| bind_ep.port() == 0);

			if (bind_ep.port() == 0) bind_ep = ret->local_endpoint;

			ret->sock->listen(m_settings.get_int(settings_pack::listen_queue_size), ec);
			last_op = operation_t::sock_listen;

			if (ec)
			{
#ifndef TORRENT_DISABLE_LOGGING
				if (should_log())
				{
					session_log("cannot listen on interface \"%s\": %s"
						, lep.device.c_str(), ec.message().c_str());
				}
#endif
				if (m_alerts.should_post<listen_failed_alert>())
				{
					m_alerts.emplace_alert<listen_failed_alert>(lep.device, bind_ep
						, last_op, ec, sock_type);
				}
				return ret;
			}
		} // accept incoming

		socket_type_t const udp_sock_type
			= (lep.ssl == transport::ssl)
			? socket_type_t::utp_ssl
			: socket_type_t::utp;
		udp::endpoint udp_bind_ep(bind_ep.address(), bind_ep.port());

		ret->udp_sock = std::make_shared<session_udp_socket>(m_io_context, ret);
		ret->udp_sock->sock.open(udp_bind_ep.protocol(), ec);
		if (ec)
		{
#ifndef TORRENT_DISABLE_LOGGING
			if (should_log())
			{
				session_log("failed to open UDP socket: %s: %s"
					, lep.device.c_str(), ec.message().c_str());
			}
#endif

			last_op = operation_t::sock_open;
			if (m_alerts.should_post<listen_failed_alert>())
				m_alerts.emplace_alert<listen_failed_alert>(lep.device
					, bind_ep, last_op, ec, udp_sock_type);

			return ret;
		}

#if TORRENT_HAS_BINDTODEVICE
		if (!lep.device.empty())
		{
			bind_device(ret->udp_sock->sock, lep.device.c_str(), ec);
#ifndef TORRENT_DISABLE_LOGGING
			if (ec && should_log())
			{
				session_log("bind to device failed (device: %s): %s"
					, lep.device.c_str(), ec.message().c_str());
			}
#endif // TORRENT_DISABLE_LOGGING
			ec.clear();
		}
#endif
		ret->udp_sock->sock.bind(udp_bind_ep, ec);

		while (ec == error_code(error::address_in_use) && retries > 0)
		{
			TORRENT_ASSERT_VAL(ec, ec);
#ifndef TORRENT_DISABLE_LOGGING
			if (should_log())
			{
				session_log("failed to bind udp socket to: %s on device: %s :"
					" [%s] (%d) %s (retries: %d)"
					, print_endpoint(bind_ep).c_str()
					, lep.device.c_str()
					, ec.category().name(), ec.value(), ec.message().c_str()
					, retries);
			}
#endif
			ec.clear();
			--retries;
			udp_bind_ep.port(udp_bind_ep.port() + 1);
			ret->udp_sock->sock.bind(udp_bind_ep, ec);
		}

		if (ec == error_code(error::address_in_use)
			&& m_settings.get_bool(settings_pack::listen_system_port_fallback)
			&& udp_bind_ep.port() != 0)
		{
			// instead of giving up, try let the OS pick a port
			udp_bind_ep.port(0);
			ec.clear();
			ret->udp_sock->sock.bind(udp_bind_ep, ec);
		}

		last_op = operation_t::sock_bind;
		if (ec)
		{
#ifndef TORRENT_DISABLE_LOGGING
			if (should_log())
			{
				session_log("failed to bind UDP socket: %s: %s"
					, lep.device.c_str(), ec.message().c_str());
			}
#endif

			if (m_alerts.should_post<listen_failed_alert>())
				m_alerts.emplace_alert<listen_failed_alert>(lep.device
					, bind_ep, last_op, ec, udp_sock_type);

			return ret;
		}

		// if we did not open a TCP listen socket, ret->local_endpoint was never
		// initialized, so do that now, based on the UDP socket
		if (!(ret->flags & listen_socket_t::accept_incoming))
		{
			auto const udp_ep = ret->udp_sock->local_endpoint();
			ret->local_endpoint = tcp::endpoint(udp_ep.address(), udp_ep.port());
		}

		ret->device = lep.device;

		error_code err;
		set_socket_buffer_size(ret->udp_sock->sock, m_settings, err);
		if (err)
		{
			if (m_alerts.should_post<udp_error_alert>())
				m_alerts.emplace_alert<udp_error_alert>(ret->udp_sock->sock.local_endpoint(ec)
					, operation_t::alloc_recvbuf, err);
		}

		// this call is necessary here because, unless the settings actually
		// change after the session is up and listening, at no other point
		// set_proxy_settings is called with the correct proxy configuration,
		// internally, this method handle the SOCKS5's connection logic
		ret->udp_sock->sock.set_proxy_settings(proxy(), m_alerts);

		ADD_OUTSTANDING_ASYNC("session_impl::on_udp_packet");
		ret->udp_sock->sock.async_read(aux::make_handler([this, ret](error_code const& e)
			{ this->on_udp_packet(ret->udp_sock, ret, ret->ssl, e); }
			, ret->udp_handler_storage, *this));

#ifndef TORRENT_DISABLE_LOGGING
		if (should_log())
		{
			session_log(" listening on: %s TCP port: %d UDP port: %d"
				, bind_ep.address().to_string().c_str()
				, ret->tcp_external_port(), ret->udp_external_port());
		}
#endif
		return ret;
	}

	void session_impl::on_exception(std::exception const& e)
	{
		TORRENT_UNUSED(e);
#ifndef TORRENT_DISABLE_LOGGING
		session_log("FATAL SESSION ERROR [%s]", e.what());
#endif
		this->abort();
	}

	void session_impl::on_error(error_code const& ec)
	{
		TORRENT_UNUSED(ec);
#ifndef TORRENT_DISABLE_LOGGING
		session_log("FATAL SESSION ERROR (%s : %d) [%s]"
			, ec.category().name(), ec.value(), ec.message().c_str());
#endif
		this->abort();
	}

	void session_impl::on_ip_change(error_code const& ec)
	{
#ifndef TORRENT_DISABLE_LOGGING
		if (!ec)
			session_log("received ip change from internal ip_notifier");
		else
			session_log("received error on_ip_change: %d, %s", ec.value(), ec.message().c_str());
#endif
		if (ec || m_abort || !m_ip_notifier) return;
		m_ip_notifier->async_wait([this] (error_code const& e)
			{ wrap(&session_impl::on_ip_change, e); });
		reopen_network_sockets({});
	}

	// TODO: could this function be merged with expand_unspecified_addresses?
	// right now both listen_endpoint_t and listen_interface_t are almost
	// identical, maybe the latter could be removed too
	void interface_to_endpoints(listen_interface_t const& iface
		, listen_socket_flags_t flags
		, span<ip_interface const> const ifs
		, std::vector<listen_endpoint_t>& eps)
	{
		flags |= iface.local ? listen_socket_t::local_network : listen_socket_flags_t{};
		transport const ssl = iface.ssl ? transport::ssl : transport::plaintext;

		// First, check to see if it's an IP address
		error_code err;
		address const adr = make_address(iface.device.c_str(), err);
		if (!err)
		{
			eps.emplace_back(adr, iface.port, std::string{}, ssl, flags);
		}
		else
		{
			flags |= listen_socket_t::was_expanded;

			// this is the case where device names a network device. We need to
			// enumerate all IPs associated with this device
			for (auto const& ipface : ifs)
			{
				// we're looking for a specific interface, and its address
				// (which must be of the same family as the address we're
				// connecting to)
				if (iface.device != ipface.name) continue;

				// record whether the device has a gateway associated with it
				// (which indicates it can be used to reach the internet)
				// if the IP address tell us it's loopback or link-local, don't
				// bother looking for the gateway
				bool const local = iface.local
					|| ipface.interface_address.is_loopback()
					|| is_link_local(ipface.interface_address);

				eps.emplace_back(ipface.interface_address, iface.port, iface.device
					, ssl, flags | (local ? listen_socket_t::local_network : listen_socket_flags_t{}));
			}
		}
	}

	void session_impl::reopen_listen_sockets(bool const map_ports)
	{
#ifndef TORRENT_DISABLE_LOGGING
		session_log("reopen listen sockets");
#endif

		TORRENT_ASSERT(is_single_thread());

		TORRENT_ASSERT(!m_abort);

		error_code ec;

		if (m_abort) return;

		// first build a list of endpoints we should be listening on
		// we need to remove any unneeded sockets first to avoid the possibility
		// of a new socket failing to bind due to a conflict with a stale socket
		std::vector<listen_endpoint_t> eps;

<<<<<<< HEAD
		listen_socket_flags_t const flags
			= (m_settings.get_int(settings_pack::proxy_type) != settings_pack::none)
			? listen_socket_flags_t{}
			: listen_socket_t::accept_incoming;

		std::vector<ip_interface> const ifs = enum_net_interfaces(m_io_context, ec);
		if (ec && m_alerts.should_post<listen_failed_alert>())
=======
		if (m_settings.get_int(settings_pack::proxy_type) != settings_pack::none)
>>>>>>> ac4dd411
		{
			// we will be able to accept incoming connections over UDP. so use
			// one of the ports the user specified to use a consistent port
			// across sessions. If the user did not specify any ports, pick one
			// at random
			int const port = m_listen_interfaces.empty()
				? int(random(63000) + 2000)
				: m_listen_interfaces.front().port;
			listen_endpoint_t ep(address_v4::any(), port, {}
				, transport::plaintext, listen_socket_t::proxy);
			eps.emplace_back(ep);
		}
<<<<<<< HEAD
		auto const routes = enum_routes(m_io_context, ec);
		if (ec && m_alerts.should_post<listen_failed_alert>())
=======
		else
>>>>>>> ac4dd411
		{

			listen_socket_flags_t const flags
				= (m_settings.get_int(settings_pack::proxy_type) != settings_pack::none)
				? listen_socket_flags_t{}
				: listen_socket_t::accept_incoming;

			std::vector<ip_interface> const ifs = enum_net_interfaces(m_io_service, ec);
			if (ec && m_alerts.should_post<listen_failed_alert>())
			{
				m_alerts.emplace_alert<listen_failed_alert>(""
					, operation_t::enum_if, ec, socket_type_t::tcp);
			}
			auto const routes = enum_routes(m_io_service, ec);
			if (ec && m_alerts.should_post<listen_failed_alert>())
			{
				m_alerts.emplace_alert<listen_failed_alert>(""
					, operation_t::enum_route, ec, socket_type_t::tcp);
			}

			// expand device names and populate eps
			for (auto const& iface : m_listen_interfaces)
			{
#ifndef TORRENT_USE_OPENSSL
				if (iface.ssl)
				{
#ifndef TORRENT_DISABLE_LOGGING
					session_log("attempted to listen ssl with no library support on device: \"%s\""
						, iface.device.c_str());
#endif
					if (m_alerts.should_post<listen_failed_alert>())
					{
						m_alerts.emplace_alert<listen_failed_alert>(iface.device
							, operation_t::sock_open
							, boost::asio::error::operation_not_supported
							, socket_type_t::tcp_ssl);
					}
					continue;
				}
#endif

				// now we have a device to bind to. This device may actually just be an
				// IP address or a device name. In case it's a device name, we want to
				// (potentially) end up binding a socket for each IP address associated
				// with that device.
				interface_to_endpoints(iface, flags, ifs, eps);
			}

			if (eps.empty())
			{
#ifndef TORRENT_DISABLE_LOGGING
				session_log("no listen sockets");
#endif
			}

			expand_unspecified_address(ifs, routes, eps);
			expand_devices(ifs, eps);
		}

		auto remove_iter = partition_listen_sockets(eps, m_listen_sockets);

		while (remove_iter != m_listen_sockets.end())
		{
#ifndef TORRENT_DISABLE_DHT
			if (m_dht)
				m_dht->delete_socket(*remove_iter);
#endif

#ifndef TORRENT_DISABLE_LOGGING
			if (should_log())
			{
				session_log("closing listen socket for %s on device \"%s\""
					, print_endpoint((*remove_iter)->local_endpoint).c_str()
					, (*remove_iter)->device.c_str());
			}
#endif
			if ((*remove_iter)->sock) (*remove_iter)->sock->close(ec);
			if ((*remove_iter)->udp_sock) (*remove_iter)->udp_sock->sock.close();
			if ((*remove_iter)->natpmp_mapper) (*remove_iter)->natpmp_mapper->close();
			if ((*remove_iter)->upnp_mapper) (*remove_iter)->upnp_mapper->close();
			if ((*remove_iter)->lsd) (*remove_iter)->lsd->close();
			remove_iter = m_listen_sockets.erase(remove_iter);
		}

		// all sockets in there stayed the same. Only sockets after this point are
		// new and should post alerts
		int const existing_sockets = int(m_listen_sockets.size());

		m_stats_counters.set_value(counters::has_incoming_connections
			, std::any_of(m_listen_sockets.begin(), m_listen_sockets.end()
				, [](std::shared_ptr<listen_socket_t> const& l)
				{ return l->incoming_connection; }));

		// open new sockets on any endpoints that didn't match with
		// an existing socket
		for (auto const& ep : eps)
#ifndef BOOST_NO_EXCEPTIONS
			try
#endif
		{
			std::shared_ptr<listen_socket_t> s = setup_listener(ep, ec);

			if (!ec && (s->sock || s->udp_sock))
			{
				m_listen_sockets.emplace_back(s);

#ifndef TORRENT_DISABLE_DHT
				if (m_dht
					&& s->ssl != transport::ssl
					&& !(s->flags & listen_socket_t::local_network))
				{
					m_dht->new_socket(m_listen_sockets.back());
				}
#endif

				TORRENT_ASSERT(bool(s->flags & listen_socket_t::accept_incoming) == bool(s->sock));
				if (s->sock) async_accept(s->sock, s->ssl);
			}
		}
#ifndef BOOST_NO_EXCEPTIONS
		catch (std::exception const& e)
		{
			TORRENT_UNUSED(e);
#ifndef TORRENT_DISABLE_LOGGING
			if (should_log())
			{
				session_log("setup_listener(%s) device: %s failed: %s"
					, print_endpoint(ep.addr, ep.port).c_str()
					, ep.device.c_str()
					, e.what());
			}
#endif // TORRENT_DISABLE_LOGGING
		}
#endif // BOOST_NO_EXCEPTIONS

		if (m_listen_sockets.empty())
		{
#ifndef TORRENT_DISABLE_LOGGING
			session_log("giving up on binding listen sockets");
#endif
			return;
		}

		auto const new_sockets = span<std::shared_ptr<listen_socket_t>>(
			m_listen_sockets).subspan(existing_sockets);

		// now, send out listen_succeeded_alert for the listen sockets we are
		// listening on
		if (m_alerts.should_post<listen_succeeded_alert>())
		{
			for (auto const& l : new_sockets)
			{
				error_code err;
				if (l->sock)
				{
					tcp::endpoint const tcp_ep = l->sock->local_endpoint(err);
					if (!err)
					{
						socket_type_t const socket_type
							= l->ssl == transport::ssl
							? socket_type_t::tcp_ssl
							: socket_type_t::tcp;

						m_alerts.emplace_alert<listen_succeeded_alert>(
							tcp_ep, socket_type);
					}
				}

				if (l->udp_sock)
				{
					udp::endpoint const udp_ep = l->udp_sock->sock.local_endpoint(err);
					if (!err && l->udp_sock->sock.is_open())
					{
						socket_type_t const socket_type
							= l->ssl == transport::ssl
							? socket_type_t::utp_ssl
							: socket_type_t::utp;

						m_alerts.emplace_alert<listen_succeeded_alert>(
							udp_ep, socket_type);
					}
				}
			}
		}

		if (m_settings.get_int(settings_pack::peer_tos) != 0)
		{
			update_peer_tos();
		}

		ec.clear();

		if (m_settings.get_bool(settings_pack::enable_natpmp))
		{
			for (auto const& s : new_sockets)
				start_natpmp(s);
		}

		if (m_settings.get_bool(settings_pack::enable_upnp))
		{
			for (auto const& s : new_sockets)
				start_upnp(s);
		}

		if (map_ports)
		{
			for (auto const& s : m_listen_sockets)
				remap_ports(remap_natpmp_and_upnp, *s);
		}
		else
		{
			// new sockets need to map ports even if the caller did not request
			// re-mapping
			for (auto const& s : new_sockets)
				remap_ports(remap_natpmp_and_upnp, *s);
		}

		update_lsd();

#if TORRENT_USE_I2P
		open_new_incoming_i2p_connection();
#endif

		// trackers that were not reachable, may have become reachable now.
		// so clear the "disabled" flags to let them be tried one more time
		// TODO: it would probably be better to do this by having a
		// listen-socket "version" number that gets bumped. And instead of
		// setting a bool to disable a tracker, we set the version number that
		// it was disabled at. This change would affect the ABI in 1.2, so
		// should be done in 2.0 or later
		for (auto& t : m_torrents)
			t->enable_all_trackers();
	}

	void session_impl::reopen_network_sockets(reopen_network_flags_t const options)
	{
		reopen_listen_sockets(bool(options & session_handle::reopen_map_ports));
	}

	namespace {
		template <typename MapProtocol, typename ProtoType, typename EndpointType>
		void map_port(MapProtocol& m, ProtoType protocol, EndpointType const& ep
			, port_mapping_t& map_handle)
		{
			if (map_handle != port_mapping_t{-1}) m.delete_mapping(map_handle);
			map_handle = port_mapping_t{-1};

			address const addr = ep.address();
			// with IPv4 the interface might be behind NAT so we can't skip them
			// based on the scope of the local address
			if (addr.is_v6() && is_local(addr))
				return;

			// only update this mapping if we actually have a socket listening
			if (ep != EndpointType())
				map_handle = m.add_mapping(protocol, ep.port(), ep);
		}
	}

	void session_impl::remap_ports(remap_port_mask_t const mask
		, listen_socket_t& s)
	{
		tcp::endpoint const tcp_ep = s.sock ? s.sock->local_endpoint() : tcp::endpoint();
		udp::endpoint const udp_ep = s.udp_sock ? s.udp_sock->sock.local_endpoint() : udp::endpoint();

		if ((mask & remap_natpmp) && s.natpmp_mapper)
		{
			map_port(*s.natpmp_mapper, portmap_protocol::tcp, tcp_ep
				, s.tcp_port_mapping[portmap_transport::natpmp].mapping);
			map_port(*s.natpmp_mapper, portmap_protocol::udp, make_tcp(udp_ep)
				, s.udp_port_mapping[portmap_transport::natpmp].mapping);
		}
		if ((mask & remap_upnp) && s.upnp_mapper)
		{
			map_port(*s.upnp_mapper, portmap_protocol::tcp, tcp_ep
				, s.tcp_port_mapping[portmap_transport::upnp].mapping);
			map_port(*s.upnp_mapper, portmap_protocol::udp, make_tcp(udp_ep)
				, s.udp_port_mapping[portmap_transport::upnp].mapping);
		}
	}

	void session_impl::update_i2p_bridge()
	{
		// we need this socket to be open before we
		// can make name lookups for trackers for instance.
		// pause the session now and resume it once we've
		// established the i2p SAM connection
#if TORRENT_USE_I2P
		if (m_settings.get_str(settings_pack::i2p_hostname).empty())
		{
			error_code ec;
			m_i2p_conn.close(ec);
			return;
		}
		m_i2p_conn.open(m_settings.get_str(settings_pack::i2p_hostname)
			, m_settings.get_int(settings_pack::i2p_port)
			, std::bind(&session_impl::on_i2p_open, this, _1));
#endif
	}

#ifndef TORRENT_DISABLE_DHT
	int session_impl::external_udp_port(address const& local_address) const
	{
		auto ls = std::find_if(m_listen_sockets.begin(), m_listen_sockets.end()
			, [&](std::shared_ptr<listen_socket_t> const& e)
		{
			return e->local_endpoint.address() == local_address;
		});

		if (ls != m_listen_sockets.end())
			return (*ls)->udp_external_port();
		else
			return -1;
	}
#endif

#if TORRENT_USE_I2P

	proxy_settings session_impl::i2p_proxy() const
	{
		proxy_settings ret;

		ret.hostname = m_settings.get_str(settings_pack::i2p_hostname);
		ret.type = settings_pack::i2p_proxy;
		ret.port = std::uint16_t(m_settings.get_int(settings_pack::i2p_port));
		return ret;
	}

	void session_impl::on_i2p_open(error_code const& ec)
	{
		if (ec)
		{
			if (m_alerts.should_post<i2p_alert>())
				m_alerts.emplace_alert<i2p_alert>(ec);

#ifndef TORRENT_DISABLE_LOGGING
			if (should_log())
				session_log("i2p open failed (%d) %s", ec.value(), ec.message().c_str());
#endif
		}
		// now that we have our i2p connection established
		// it's OK to start torrents and use this socket to
		// do i2p name lookups

		open_new_incoming_i2p_connection();
	}

	void session_impl::open_new_incoming_i2p_connection()
	{
		if (!m_i2p_conn.is_open()) return;

		if (m_i2p_listen_socket) return;
		m_i2p_listen_socket.emplace(
			instantiate_connection(m_io_context, m_i2p_conn.proxy()
				, nullptr, nullptr, true, false));

		ADD_OUTSTANDING_ASYNC("session_impl::on_i2p_accept");
		i2p_stream& s = boost::get<i2p_stream>(*m_i2p_listen_socket);
		s.set_command(i2p_stream::cmd_accept);
		s.set_session_id(m_i2p_conn.session_id());

		s.async_connect(tcp::endpoint()
			, std::bind(&session_impl::on_i2p_accept, this, _1));
	}

	void session_impl::on_i2p_accept(error_code const& e)
	{
		COMPLETE_ASYNC("session_impl::on_i2p_accept");
		if (e == boost::asio::error::operation_aborted) return;
		if (e)
		{
			if (m_alerts.should_post<listen_failed_alert>())
			{
				m_alerts.emplace_alert<listen_failed_alert>("i2p"
					, operation_t::sock_accept
					, e, socket_type_t::i2p);
			}
#ifndef TORRENT_DISABLE_LOGGING
			if (should_log())
				session_log("i2p SAM connection failure: %s", e.message().c_str());
#endif
			return;
		}
		open_new_incoming_i2p_connection();
		incoming_connection(std::move(*m_i2p_listen_socket));
		m_i2p_listen_socket.reset();
	}
#endif

	void session_impl::send_udp_packet_hostname(std::weak_ptr<utp_socket_interface> sock
		, char const* hostname
		, int const port
		, span<char const> p
		, error_code& ec
		, udp_send_flags_t const flags)
	{
		auto si = sock.lock();
		if (!si)
		{
			ec = boost::asio::error::bad_descriptor;
			return;
		}

		auto s = std::static_pointer_cast<aux::listen_socket_t>(si)->udp_sock;

		s->sock.send_hostname(hostname, port, p, ec, flags);

		if ((ec == error::would_block || ec == error::try_again)
			&& !s->write_blocked)
		{
			s->write_blocked = true;
			ADD_OUTSTANDING_ASYNC("session_impl::on_udp_writeable");
			s->sock.async_write(std::bind(&session_impl::on_udp_writeable
				, this, s, _1));
		}
	}

	void session_impl::send_udp_packet(std::weak_ptr<utp_socket_interface> sock
		, udp::endpoint const& ep
		, span<char const> p
		, error_code& ec
		, udp_send_flags_t const flags)
	{
		auto si = sock.lock();
		if (!si)
		{
			ec = boost::asio::error::bad_descriptor;
			return;
		}

		auto s = std::static_pointer_cast<aux::listen_socket_t>(si)->udp_sock;

		TORRENT_ASSERT(s->sock.is_closed() || s->sock.local_endpoint().protocol() == ep.protocol());

		s->sock.send(ep, p, ec, flags);

		if ((ec == error::would_block || ec == error::try_again) && !s->write_blocked)
		{
			s->write_blocked = true;
			ADD_OUTSTANDING_ASYNC("session_impl::on_udp_writeable");
			s->sock.async_write(std::bind(&session_impl::on_udp_writeable
				, this, s, _1));
		}
	}

	void session_impl::on_udp_writeable(std::weak_ptr<session_udp_socket> sock, error_code const& ec)
	{
		COMPLETE_ASYNC("session_impl::on_udp_writeable");
		if (ec) return;

		auto s = sock.lock();
		if (!s) return;

		s->write_blocked = false;

#ifdef TORRENT_SSL_PEERS
		auto i = std::find_if(
			m_listen_sockets.begin(), m_listen_sockets.end()
			, [&s] (std::shared_ptr<listen_socket_t> const& ls) { return ls->udp_sock == s; });
#endif

		// notify the utp socket manager it can start sending on the socket again
		struct utp_socket_manager& mgr =
#ifdef TORRENT_SSL_PEERS
			(i != m_listen_sockets.end() && (*i)->ssl == transport::ssl) ? m_ssl_utp_socket_manager :
#endif
			m_utp_socket_manager;

		mgr.writable();
	}


	void session_impl::on_udp_packet(std::weak_ptr<session_udp_socket> socket
		, std::weak_ptr<listen_socket_t> ls, transport const ssl, error_code const& ec)
	{
		COMPLETE_ASYNC("session_impl::on_udp_packet");
		if (ec)
		{
			std::shared_ptr<session_udp_socket> s = socket.lock();
			udp::endpoint ep;
			if (s) ep = s->local_endpoint();

			// don't bubble up operation aborted errors to the user
			if (ec != boost::asio::error::operation_aborted
				&& ec != boost::asio::error::bad_descriptor
				&& m_alerts.should_post<udp_error_alert>())
			{
				m_alerts.emplace_alert<udp_error_alert>(ep
					, operation_t::sock_read, ec);
			}

#ifndef TORRENT_DISABLE_LOGGING
			if (should_log())
			{
				session_log("UDP error: %s (%d) %s"
					, print_endpoint(ep).c_str(), ec.value(), ec.message().c_str());
			}
#endif
			return;
		}

		m_stats_counters.inc_stats_counter(counters::on_udp_counter);

		std::shared_ptr<session_udp_socket> s = socket.lock();
		if (!s) return;

		struct utp_socket_manager& mgr =
#ifdef TORRENT_SSL_PEERS
			ssl == transport::ssl ? m_ssl_utp_socket_manager :
#endif
			m_utp_socket_manager;

		auto listen_socket = ls.lock();
		if (listen_socket)
			listen_socket->incoming_connection = true;

		for (;;)
		{
			aux::array<udp_socket::packet, 50> p;
			error_code err;
			int const num_packets = s->sock.read(p, err);

			for (udp_socket::packet& packet : span<udp_socket::packet>(p).first(num_packets))
			{
				if (packet.error)
				{
					// TODO: 3 it would be neat if the utp socket manager would
					// handle ICMP errors too

#ifndef TORRENT_DISABLE_DHT
					if (m_dht)
						m_dht->incoming_error(packet.error, packet.from);
#endif

					m_tracker_manager.incoming_error(packet.error, packet.from);
					continue;
				}

				span<char const> const buf = packet.data;

				// give the uTP socket manager first dibs on the packet. Presumably
				// the majority of packets are uTP packets.
				if (!mgr.incoming_packet(ls, packet.from, buf))
				{
					// if it wasn't a uTP packet, try the other users of the UDP
					// socket
					bool handled = false;
#ifndef TORRENT_DISABLE_DHT
					if (m_dht && buf.size() > 20
						&& buf.front() == 'd'
						&& buf.back() == 'e'
						&& listen_socket)
					{
						handled = m_dht->incoming_packet(listen_socket, packet.from, buf);
					}
#endif

					if (!handled)
					{
						m_tracker_manager.incoming_packet(packet.from, buf);
					}
				}
			}

			if (err == error::would_block || err == error::try_again)
			{
				// there are no more packets on the socket
				break;
			}

			if (err)
			{
				udp::endpoint const ep = s->local_endpoint();

				if (err != boost::asio::error::operation_aborted
					&& m_alerts.should_post<udp_error_alert>())
					m_alerts.emplace_alert<udp_error_alert>(ep
						, operation_t::sock_read, err);

#ifndef TORRENT_DISABLE_LOGGING
				if (should_log())
				{
					session_log("UDP error: %s (%d) %s"
						, print_endpoint(ep).c_str(), ec.value(), ec.message().c_str());
				}
#endif

				// any error other than these ones are considered fatal errors, and
				// we won't read from the socket again
				if (err != boost::asio::error::host_unreachable
					&& err != boost::asio::error::fault
					&& err != boost::asio::error::connection_reset
					&& err != boost::asio::error::connection_refused
					&& err != boost::asio::error::connection_aborted
					&& err != boost::asio::error::operation_aborted
					&& err != boost::asio::error::network_reset
					&& err != boost::asio::error::network_unreachable
#ifdef _WIN32
					// ERROR_MORE_DATA means the same thing as EMSGSIZE
					&& err != error_code(ERROR_MORE_DATA, system_category())
					&& err != error_code(ERROR_HOST_UNREACHABLE, system_category())
					&& err != error_code(ERROR_PORT_UNREACHABLE, system_category())
					&& err != error_code(ERROR_RETRY, system_category())
					&& err != error_code(ERROR_NETWORK_UNREACHABLE, system_category())
					&& err != error_code(ERROR_CONNECTION_REFUSED, system_category())
					&& err != error_code(ERROR_CONNECTION_ABORTED, system_category())
#endif
					&& err != boost::asio::error::message_size)
				{
					// fatal errors. Don't try to read from this socket again
					mgr.socket_drained();
					return;
				}
				// non-fatal UDP errors get here, we should re-issue the read.
				continue;
			}
		}

		mgr.socket_drained();

		ADD_OUTSTANDING_ASYNC("session_impl::on_udp_packet");
		s->sock.async_read(make_handler([this, socket, ls, ssl](error_code const& e)
			{ this->on_udp_packet(std::move(socket), std::move(ls), ssl, e); }
			, s->udp_handler_storage, *this));
	}

	void session_impl::async_accept(std::shared_ptr<tcp::acceptor> const& listener
		, transport const ssl)
#ifndef BOOST_NO_EXCEPTIONS
	try
#endif
	{
		TORRENT_ASSERT(!m_abort);

		std::weak_ptr<tcp::acceptor> ls(listener);
		m_stats_counters.inc_stats_counter(counters::num_outstanding_accept);
		ADD_OUTSTANDING_ASYNC("session_impl::on_accept_connection");
		listener->async_accept([this, ls, ssl] (error_code const& ec, true_tcp_socket s)
			{ return wrap(&session_impl::on_accept_connection, std::move(s), ec, ls, ssl); });
	}
#ifndef BOOST_NO_EXCEPTIONS
	catch (system_error const& e) {
		alerts().emplace_alert<session_error_alert>(e.code(), e.what());
		pause();
	} catch (std::exception const& e) {
		alerts().emplace_alert<session_error_alert>(error_code(), e.what());
		pause();
	} catch (...) {
		alerts().emplace_alert<session_error_alert>(error_code(), "unknown error");
		pause();
	}
#endif

	void session_impl::on_accept_connection(true_tcp_socket s, error_code const& e
		, std::weak_ptr<tcp::acceptor> listen_socket, transport const ssl)
	{
		COMPLETE_ASYNC("session_impl::on_accept_connection");
		m_stats_counters.inc_stats_counter(counters::on_accept_counter);
		m_stats_counters.inc_stats_counter(counters::num_outstanding_accept, -1);

		TORRENT_ASSERT(is_single_thread());
		std::shared_ptr<tcp::acceptor> listener = listen_socket.lock();
		if (!listener) return;

		if (e == boost::asio::error::operation_aborted) return;

		if (m_abort) return;

		error_code ec;
		if (e)
		{
			tcp::endpoint const ep = listener->local_endpoint(ec);
#ifndef TORRENT_DISABLE_LOGGING
			if (should_log())
			{
				session_log("error accepting connection on '%s': %s"
					, print_endpoint(ep).c_str(), e.message().c_str());
			}
#endif
#ifdef TORRENT_WINDOWS
			// Windows sometimes generates this error. It seems to be
			// non-fatal and we have to do another async_accept.
			if (e.value() == ERROR_SEM_TIMEOUT)
			{
				async_accept(listener, ssl);
				return;
			}
#endif
#ifdef TORRENT_BSD
			// Leopard sometimes generates an "invalid argument" error. It seems to be
			// non-fatal and we have to do another async_accept.
			if (e.value() == EINVAL)
			{
				async_accept(listener, ssl);
				return;
			}
#endif
			if (e == boost::system::errc::too_many_files_open)
			{
				// if we failed to accept an incoming connection
				// because we have too many files open, try again
				// and lower the number of file descriptors used
				// elsewhere.
				if (m_settings.get_int(settings_pack::connections_limit) > 10)
				{
					// now, disconnect a random peer
					auto const i = std::max_element(m_torrents.begin(), m_torrents.end()
						, [](std::shared_ptr<torrent> const& lhs, std::shared_ptr<torrent> const& rhs)
						{ return lhs->num_peers() < rhs->num_peers(); });

					if (m_alerts.should_post<performance_alert>())
						m_alerts.emplace_alert<performance_alert>(
							torrent_handle(), performance_alert::too_few_file_descriptors);

					if (i != m_torrents.end())
					{
						(*i)->disconnect_peers(1, e);
					}

					m_settings.set_int(settings_pack::connections_limit
						, std::max(10, int(m_connections.size())));
				}
				// try again, but still alert the user of the problem
				async_accept(listener, ssl);
			}
			if (m_alerts.should_post<listen_failed_alert>())
			{
				m_alerts.emplace_alert<listen_failed_alert>(ep.address().to_string()
					, ep, operation_t::sock_accept, e
					, ssl == transport::ssl ? socket_type_t::tcp_ssl : socket_type_t::tcp);
			}
			return;
		}
		async_accept(listener, ssl);

		// don't accept any connections from our local sockets if we're using a
		// proxy
		if (m_settings.get_int(settings_pack::proxy_type) != settings_pack::none)
			return;

		auto listen = std::find_if(m_listen_sockets.begin(), m_listen_sockets.end()
			, [&listener](std::shared_ptr<listen_socket_t> const& l)
		{ return l->sock == listener; });
		if (listen != m_listen_sockets.end())
			(*listen)->incoming_connection = true;

		socket_type c = [&]{
#ifdef TORRENT_SSL_PEERS
			if (ssl == transport::ssl)
			{
				// accept connections initializing the SSL connection to use the peer
				// ssl context. Since it has the servername callback set on it, we will
				// switch away from this context into a specific torrent once we start
				// handshaking
				return socket_type(ssl_stream<tcp::socket>(tcp::socket(std::move(s)), m_peer_ssl_ctx));
			}
			else
#endif
			{
				return socket_type(tcp::socket(std::move(s)));
			}
		}();

#ifdef TORRENT_SSL_PEERS
		TORRENT_ASSERT((ssl == transport::ssl) == is_ssl(c));
#endif

#ifdef TORRENT_SSL_PEERS
		if (ssl == transport::ssl)
		{
			TORRENT_ASSERT(is_ssl(c));

			// save the socket so we can cancel the handshake
			// TODO: this size need to be capped
			auto iter = m_incoming_sockets.emplace(std::make_unique<socket_type>(std::move(c))).first;

			// for SSL connections, incoming_connection() is called
			// after the handshake is done
			ADD_OUTSTANDING_ASYNC("session_impl::ssl_handshake");
			boost::get<ssl_stream<tcp::socket>>(**iter).async_accept_handshake(
				std::bind(&session_impl::ssl_handshake, this, _1, iter->get()));
		}
		else
#endif
		{
			incoming_connection(std::move(c));
		}
	}

#ifdef TORRENT_SSL_PEERS

	void session_impl::on_incoming_utp_ssl(socket_type s)
	{
		TORRENT_ASSERT(is_ssl(s));

		// save the socket so we can cancel the handshake

		// TODO: this size need to be capped
		auto iter = m_incoming_sockets.emplace(std::make_unique<socket_type>(std::move(s))).first;

		// for SSL connections, incoming_connection() is called
		// after the handshake is done
		ADD_OUTSTANDING_ASYNC("session_impl::ssl_handshake");
		boost::get<ssl_stream<utp_stream>>(**iter).async_accept_handshake(
			std::bind(&session_impl::ssl_handshake, this, _1, iter->get()));
	}

	// to test SSL connections, one can use this openssl command template:
	//
	// openssl s_client -cert <client-cert>.pem -key <client-private-key>.pem
	//   -CAfile <torrent-cert>.pem  -debug -connect 127.0.0.1:4433 -tls1
	//   -servername <hex-encoded-info-hash>

	void session_impl::ssl_handshake(error_code const& ec, socket_type* sock)
	{
		COMPLETE_ASYNC("session_impl::ssl_handshake");

		auto iter = m_incoming_sockets.find(sock);

		// this happens if the SSL connection is aborted because we're shutting
		// down
		if (iter == m_incoming_sockets.end()) return;

		socket_type s(std::move(**iter));
		TORRENT_ASSERT(is_ssl(s));
		m_incoming_sockets.erase(iter);

		error_code e;
		tcp::endpoint endp = s.remote_endpoint(e);
		if (e) return;

#ifndef TORRENT_DISABLE_LOGGING
		if (should_log())
		{
			session_log(" *** peer SSL handshake done [ ip: %s ec: %s socket: %s ]"
				, print_endpoint(endp).c_str(), ec.message().c_str(), socket_type_name(s));
		}
#endif

		if (ec)
		{
			if (m_alerts.should_post<peer_error_alert>())
			{
				m_alerts.emplace_alert<peer_error_alert>(torrent_handle(), endp
					, peer_id(), operation_t::ssl_handshake, ec);
			}
			return;
		}

		incoming_connection(std::move(s));
	}

#endif // TORRENT_SSL_PEERS

	void session_impl::incoming_connection(socket_type s)
	{
		TORRENT_ASSERT(is_single_thread());

		if (m_paused)
		{
#ifndef TORRENT_DISABLE_LOGGING
			session_log(" <== INCOMING CONNECTION [ ignored, paused ]");
#endif
			return;
		}

		error_code ec;
		// we got a connection request!
		tcp::endpoint endp = s.remote_endpoint(ec);

		if (ec)
		{
#ifndef TORRENT_DISABLE_LOGGING
			if (should_log())
			{
				session_log(" <== INCOMING CONNECTION [ rejected, could "
					"not retrieve remote endpoint: %s ]"
					, print_error(ec).c_str());
			}
#endif
			return;
		}

		if (!m_settings.get_bool(settings_pack::enable_incoming_utp)
			&& is_utp(s))
		{
#ifndef TORRENT_DISABLE_LOGGING
			session_log("<== INCOMING CONNECTION [ rejected uTP connection ]");
#endif
			if (m_alerts.should_post<peer_blocked_alert>())
				m_alerts.emplace_alert<peer_blocked_alert>(torrent_handle()
					, endp, peer_blocked_alert::utp_disabled);
			return;
		}

		if (!m_settings.get_bool(settings_pack::enable_incoming_tcp)
			&& boost::get<tcp::socket>(&s))
		{
#ifndef TORRENT_DISABLE_LOGGING
			session_log("<== INCOMING CONNECTION [ rejected TCP connection ]");
#endif
			if (m_alerts.should_post<peer_blocked_alert>())
				m_alerts.emplace_alert<peer_blocked_alert>(torrent_handle()
					, endp, peer_blocked_alert::tcp_disabled);
			return;
		}

		// if there are outgoing interfaces specified, verify this
		// peer is correctly bound to one of them
		if (!m_settings.get_str(settings_pack::outgoing_interfaces).empty())
		{
			tcp::endpoint local = s.local_endpoint(ec);
			if (ec)
			{
#ifndef TORRENT_DISABLE_LOGGING
				if (should_log())
				{
					session_log("<== INCOMING CONNECTION [ rejected connection: %s ]"
						, print_error(ec).c_str());
				}
#endif
				return;
			}

			if (!verify_incoming_interface(local.address()))
			{
#ifndef TORRENT_DISABLE_LOGGING
				if (should_log())
				{
					session_log("<== INCOMING CONNECTION [ rejected, local interface has incoming connections disabled: %s ]"
						, local.address().to_string().c_str());
				}
#endif
				if (m_alerts.should_post<peer_blocked_alert>())
					m_alerts.emplace_alert<peer_blocked_alert>(torrent_handle()
						, endp, peer_blocked_alert::invalid_local_interface);
				return;
			}
			if (!verify_bound_address(local.address(), is_utp(s), ec))
			{
				if (ec)
				{
#ifndef TORRENT_DISABLE_LOGGING
					if (should_log())
					{
						session_log("<== INCOMING CONNECTION [ rejected, not allowed local interface: %s ]"
							, print_error(ec).c_str());
					}
#endif
					return;
				}

#ifndef TORRENT_DISABLE_LOGGING
				if (should_log())
				{
					session_log("<== INCOMING CONNECTION [ rejected, not allowed local interface: %s ]"
						, local.address().to_string().c_str());
				}
#endif
				if (m_alerts.should_post<peer_blocked_alert>())
					m_alerts.emplace_alert<peer_blocked_alert>(torrent_handle()
						, endp, peer_blocked_alert::invalid_local_interface);
				return;
			}
		}

		// local addresses do not count, since it's likely
		// coming from our own client through local service discovery
		// and it does not reflect whether or not a router is open
		// for incoming connections or not.
		if (!is_local(endp.address()))
			m_stats_counters.set_value(counters::has_incoming_connections, 1);

		// this filter is ignored if a single torrent
		// is set to ignore the filter, since this peer might be
		// for that torrent
		if (m_stats_counters[counters::non_filter_torrents] == 0
			&& m_ip_filter
			&& (m_ip_filter->access(endp.address()) & ip_filter::blocked))
		{
#ifndef TORRENT_DISABLE_LOGGING
			session_log("<== INCOMING CONNECTION [ filtered blocked ip ]");
#endif
			if (m_alerts.should_post<peer_blocked_alert>())
				m_alerts.emplace_alert<peer_blocked_alert>(torrent_handle()
					, endp, peer_blocked_alert::ip_filter);
			return;
		}

		// check if we have any active torrents
		// if we don't reject the connection
		if (m_torrents.empty())
		{
#ifndef TORRENT_DISABLE_LOGGING
			session_log("<== INCOMING CONNECTION [ rejected, there are no torrents ]");
#endif
			return;
		}

		// figure out which peer classes this is connections has,
		// to get connection_limit_factor
		peer_class_set pcs;
		set_peer_classes(&pcs, endp.address(), socket_type_idx(s));
		int connection_limit_factor = 0;
		for (int i = 0; i < pcs.num_classes(); ++i)
		{
			peer_class_t pc = pcs.class_at(i);
			if (m_classes.at(pc) == nullptr) continue;
			int f = m_classes.at(pc)->connection_limit_factor;
			if (connection_limit_factor < f) connection_limit_factor = f;
		}
		if (connection_limit_factor == 0) connection_limit_factor = 100;

		std::int64_t limit = m_settings.get_int(settings_pack::connections_limit);
		limit = limit * 100 / connection_limit_factor;

		// don't allow more connections than the max setting
		// weighed by the peer class' setting
		bool reject = num_connections() >= limit + m_settings.get_int(settings_pack::connections_slack);

		if (reject)
		{
			if (m_alerts.should_post<peer_disconnected_alert>())
			{
				m_alerts.emplace_alert<peer_disconnected_alert>(torrent_handle(), endp, peer_id()
						, operation_t::bittorrent, socket_type_idx(s)
						, error_code(errors::too_many_connections)
						, close_reason_t::none);
			}
#ifndef TORRENT_DISABLE_LOGGING
			if (should_log())
			{
				session_log("<== INCOMING CONNECTION [ connections limit exceeded, conns: %d, limit: %d, slack: %d ]"
					, num_connections(), m_settings.get_int(settings_pack::connections_limit)
					, m_settings.get_int(settings_pack::connections_slack));
			}
#endif
			return;
		}

		// if we don't have any active torrents, there's no
		// point in accepting this connection. If, however,
		// the setting to start up queued torrents when they
		// get an incoming connection is enabled, we cannot
		// perform this check.
		if (!m_settings.get_bool(settings_pack::incoming_starts_queued_torrents))
		{
			bool has_active_torrent = std::any_of(m_torrents.begin(), m_torrents.end()
				, [](std::shared_ptr<torrent> const& i)
				{ return !i->is_torrent_paused(); });
			if (!has_active_torrent)
			{
#ifndef TORRENT_DISABLE_LOGGING
				session_log("<== INCOMING CONNECTION [ rejected, no active torrents ]");
#endif
				return;
			}
		}

		m_stats_counters.inc_stats_counter(counters::incoming_connections);

		if (m_alerts.should_post<incoming_connection_alert>())
			m_alerts.emplace_alert<incoming_connection_alert>(socket_type_idx(s), endp);

		peer_connection_args pack{
			this
			, &m_settings
			, &m_stats_counters
			, m_disk_thread.get()
			, &m_io_context
			, std::weak_ptr<torrent>()
			, std::move(s)
			, endp
			, nullptr
			, aux::generate_peer_id(m_settings)
		};

		std::shared_ptr<peer_connection> c
			= std::make_shared<bt_peer_connection>(pack);

		if (!c->is_disconnecting())
		{
			// in case we've exceeded the limit, let this peer know that
			// as soon as it's received the handshake, it needs to either
			// disconnect or pick another peer to disconnect
			if (num_connections() >= limit)
				c->peer_exceeds_limit();

			TORRENT_ASSERT(!c->m_in_constructor);
			// removing a peer may not throw an exception, so prepare for this
			// connection to be added to the undead peers now.
			m_undead_peers.reserve(m_undead_peers.size() + m_connections.size() + 1);
			m_connections.insert(c);
			c->start();
		}
	}

	void session_impl::close_connection(peer_connection* p) noexcept
	{
		TORRENT_ASSERT(is_single_thread());
		std::shared_ptr<peer_connection> sp(p->self());

		TORRENT_ASSERT(p->is_disconnecting());

		auto const i = m_connections.find(sp);
		// make sure the next disk peer round-robin cursor stays valid
		if (i != m_connections.end())
		{
			m_connections.erase(i);

			TORRENT_ASSERT(std::find(m_undead_peers.begin()
				, m_undead_peers.end(), sp) == m_undead_peers.end());

			// someone else is holding a reference, it's important that
			// it's destructed from the network thread. Make sure the
			// last reference is held by the network thread.
			TORRENT_ASSERT_VAL(m_undead_peers.capacity() > m_undead_peers.size()
				, m_undead_peers.capacity());
			if (sp.use_count() > 2)
				m_undead_peers.push_back(sp);
		}
	}

#if TORRENT_ABI_VERSION == 1
	peer_id session_impl::deprecated_get_peer_id() const
	{
		return aux::generate_peer_id(m_settings);
	}
#endif

	int session_impl::next_port() const
	{
		int start = m_settings.get_int(settings_pack::outgoing_port);
		int num = m_settings.get_int(settings_pack::num_outgoing_ports);
		std::pair<int, int> out_ports(start, start + num);
		if (m_next_port < out_ports.first || m_next_port > out_ports.second)
			m_next_port = out_ports.first;

		int port = m_next_port;
		++m_next_port;
		if (m_next_port > out_ports.second) m_next_port = out_ports.first;
#ifndef TORRENT_DISABLE_LOGGING
		session_log(" *** BINDING OUTGOING CONNECTION [ port: %d ]", port);
#endif
		return port;
	}

	int session_impl::rate_limit(peer_class_t c, int channel) const
	{
		TORRENT_ASSERT(channel >= 0 && channel <= 1);
		if (channel < 0 || channel > 1) return 0;

		peer_class const* pc = m_classes.at(c);
		if (pc == nullptr) return 0;
		return pc->channel[channel].throttle();
	}

	int session_impl::upload_rate_limit(peer_class_t c) const
	{
		return rate_limit(c, peer_connection::upload_channel);
	}

	int session_impl::download_rate_limit(peer_class_t c) const
	{
		return rate_limit(c, peer_connection::download_channel);
	}

	void session_impl::set_rate_limit(peer_class_t c, int channel, int limit)
	{
		TORRENT_ASSERT(is_single_thread());
		TORRENT_ASSERT(limit >= -1);
		TORRENT_ASSERT(channel >= 0 && channel <= 1);

		if (channel < 0 || channel > 1) return;

		peer_class* pc = m_classes.at(c);
		if (pc == nullptr) return;
		if (limit <= 0) limit = 0;
		else limit = std::min(limit, std::numeric_limits<int>::max() - 1);
		pc->channel[channel].throttle(limit);
	}

	void session_impl::set_upload_rate_limit(peer_class_t c, int limit)
	{
		set_rate_limit(c, peer_connection::upload_channel, limit);
	}

	void session_impl::set_download_rate_limit(peer_class_t c, int limit)
	{
		set_rate_limit(c, peer_connection::download_channel, limit);
	}

#if TORRENT_USE_ASSERTS
	bool session_impl::has_peer(peer_connection const* p) const
	{
		TORRENT_ASSERT(is_single_thread());
		return std::any_of(m_connections.begin(), m_connections.end()
			, [p] (std::shared_ptr<peer_connection> const& pr)
			{ return pr.get() == p; });
	}

	bool session_impl::any_torrent_has_peer(peer_connection const* p) const
	{
		for (auto& pe : m_torrents)
			if (pe->has_peer(p)) return true;
		return false;
	}

	bool session_impl::verify_queue_position(torrent const* t, queue_position_t const pos)
	{
		return m_download_queue.end_index() > pos && m_download_queue[pos] == t;
	}
#endif

	void session_impl::sent_bytes(int bytes_payload, int bytes_protocol)
	{
		m_stats_counters.inc_stats_counter(counters::sent_bytes
			, bytes_payload + bytes_protocol);
		m_stats_counters.inc_stats_counter(counters::sent_payload_bytes
			, bytes_payload);

		m_stat.sent_bytes(bytes_payload, bytes_protocol);
	}

	void session_impl::received_bytes(int bytes_payload, int bytes_protocol)
	{
		m_stats_counters.inc_stats_counter(counters::recv_bytes
			, bytes_payload + bytes_protocol);
		m_stats_counters.inc_stats_counter(counters::recv_payload_bytes
			, bytes_payload);

		m_stat.received_bytes(bytes_payload, bytes_protocol);
	}

	void session_impl::trancieve_ip_packet(int bytes, bool ipv6)
	{
		// one TCP/IP packet header for the packet
		// sent or received, and one for the ACK
		// The IPv4 header is 20 bytes
		// and IPv6 header is 40 bytes
		int const header = (ipv6 ? 40 : 20) + 20;
		int const mtu = 1500;
		int const packet_size = mtu - header;
		int const overhead = std::max(1, (bytes + packet_size - 1) / packet_size) * header;
		m_stats_counters.inc_stats_counter(counters::sent_ip_overhead_bytes
			, overhead);
		m_stats_counters.inc_stats_counter(counters::recv_ip_overhead_bytes
			, overhead);

		m_stat.trancieve_ip_packet(bytes, ipv6);
	}

	void session_impl::sent_syn(bool ipv6)
	{
		int const overhead = ipv6 ? 60 : 40;
		m_stats_counters.inc_stats_counter(counters::sent_ip_overhead_bytes
			, overhead);

		m_stat.sent_syn(ipv6);
	}

	void session_impl::received_synack(bool ipv6)
	{
		int const overhead = ipv6 ? 60 : 40;
		m_stats_counters.inc_stats_counter(counters::sent_ip_overhead_bytes
			, overhead);
		m_stats_counters.inc_stats_counter(counters::recv_ip_overhead_bytes
			, overhead);

		m_stat.received_synack(ipv6);
	}

	void session_impl::on_tick(error_code const& e)
	{
		COMPLETE_ASYNC("session_impl::on_tick");
		m_stats_counters.inc_stats_counter(counters::on_tick_counter);

		TORRENT_ASSERT(is_single_thread());

		// submit all disk jobs when we leave this function
		deferred_submit_jobs();

		time_point const now = aux::time_now();

		// remove undead peers that only have this list as their reference keeping them alive
		if (!m_undead_peers.empty())
		{
			auto const remove_it = std::remove_if(m_undead_peers.begin(), m_undead_peers.end()
				, [](std::shared_ptr<peer_connection>& ptr) { return ptr.use_count() == 1; });
			m_undead_peers.erase(remove_it, m_undead_peers.end());
			if (m_undead_peers.empty())
			{
				// we just removed our last "undead" peer (i.e. a peer connection
				// that had some external reference to it). It's now safe to
				// shut-down
				if (m_abort)
				{
					post(m_io_context, std::bind(&session_impl::abort_stage2, this));
				}
			}
		}

// too expensive
//		INVARIANT_CHECK;

		// we have to keep ticking the utp socket manager
		// until they're all closed
		// we also have to keep updating the aux time while
		// there are outstanding announces
		if (m_abort)
		{
			if (m_utp_socket_manager.num_sockets() == 0
#ifdef TORRENT_SSL_PEERS
				&& m_ssl_utp_socket_manager.num_sockets() == 0
#endif
				&& m_undead_peers.empty()
				&& m_tracker_manager.empty())
			{
				return;
			}
#if defined TORRENT_ASIO_DEBUGGING
			std::fprintf(stderr, "uTP sockets: %d ssl-uTP sockets: %d undead-peers left: %d\n"
				, m_utp_socket_manager.num_sockets()
#ifdef TORRENT_SSL_PEERS
				, m_ssl_utp_socket_manager.num_sockets()
#else
				, 0
#endif
				, int(m_undead_peers.size()));
#endif
		}

		if (e == boost::asio::error::operation_aborted) return;

		if (e)
		{
#ifndef TORRENT_DISABLE_LOGGING
			if (should_log())
				session_log("*** TICK TIMER FAILED %s", e.message().c_str());
#endif
			std::abort();
		}

		ADD_OUTSTANDING_ASYNC("session_impl::on_tick");
		m_timer.expires_at(now + milliseconds(m_settings.get_int(settings_pack::tick_interval)));
		m_timer.async_wait(aux::make_handler([this](error_code const& err)
		{ wrap(&session_impl::on_tick, err); }, m_tick_handler_storage, *this));

		m_download_rate.update_quotas(now - m_last_tick);
		m_upload_rate.update_quotas(now - m_last_tick);

		m_last_tick = now;

		m_utp_socket_manager.tick(now);
#ifdef TORRENT_SSL_PEERS
		m_ssl_utp_socket_manager.tick(now);
#endif

		// only tick the following once per second
		if (now - m_last_second_tick < seconds(1)) return;

#ifndef TORRENT_DISABLE_DHT
		if (m_dht
			&& m_dht_interval_update_torrents < 40
			&& m_dht_interval_update_torrents != int(m_torrents.size()))
			update_dht_announce_interval();
#endif

		m_utp_socket_manager.decay();
#ifdef TORRENT_SSL_PEERS
		m_ssl_utp_socket_manager.decay();
#endif

		int const tick_interval_ms = aux::numeric_cast<int>(total_milliseconds(now - m_last_second_tick));
		m_last_second_tick = now;

		std::int32_t const stime = session_time();
		if (stime > 65000)
		{
			// we're getting close to the point where our timestamps
			// in torrent_peer are wrapping. We need to step all counters back
			// four hours. This means that any timestamp that refers to a time
			// more than 18.2 - 4 = 14.2 hours ago, will be incremented to refer to
			// 14.2 hours ago.

			m_created += hours(4);

			constexpr int four_hours = 60 * 60 * 4;
			for (auto& i : m_torrents)
			{
				i->step_session_time(four_hours);
			}
		}

#ifndef TORRENT_DISABLE_EXTENSIONS
		for (auto& ext : m_ses_extensions[plugins_tick_idx])
		{
			ext->on_tick();
		}
#endif

		// don't do any of the following while we're shutting down
		if (m_abort) return;

		switch (m_settings.get_int(settings_pack::mixed_mode_algorithm))
		{
			case settings_pack::prefer_tcp:
				set_upload_rate_limit(m_tcp_peer_class, 0);
				set_download_rate_limit(m_tcp_peer_class, 0);
				break;
			case settings_pack::peer_proportional:
				{
					int num_peers[2][2] = {{0, 0}, {0, 0}};
					for (auto const& i : m_connections)
					{
						peer_connection& p = *i;
						if (p.in_handshake()) continue;
						int protocol = 0;
						if (is_utp(p.get_socket())) protocol = 1;

						if (p.download_queue().size() + p.request_queue().size() > 0)
							++num_peers[protocol][peer_connection::download_channel];
						if (!p.upload_queue().empty())
							++num_peers[protocol][peer_connection::upload_channel];
					}

					peer_class* pc = m_classes.at(m_tcp_peer_class);
					bandwidth_channel* tcp_channel = pc->channel;
					int stat_rate[] = {m_stat.upload_rate(), m_stat.download_rate() };
					// never throttle below this
					int lower_limit[] = {5000, 30000};

					for (int i = 0; i < 2; ++i)
					{
						// if there are no uploading uTP peers, don't throttle TCP up
						if (num_peers[1][i] == 0)
						{
							tcp_channel[i].throttle(0);
						}
						else
						{
							if (num_peers[0][i] == 0) num_peers[0][i] = 1;
							int total_peers = num_peers[0][i] + num_peers[1][i];
							// this are 64 bits since it's multiplied by the number
							// of peers, which otherwise might overflow an int
							std::int64_t rate = stat_rate[i];
							tcp_channel[i].throttle(std::max(int(rate * num_peers[0][i] / total_peers), lower_limit[i]));
						}
					}
				}
				break;
		}

		// --------------------------------------------------------------
		// auto managed torrent
		// --------------------------------------------------------------
		if (!m_paused) m_auto_manage_time_scaler--;
		if (m_auto_manage_time_scaler < 0)
		{
			m_auto_manage_time_scaler = settings().get_int(settings_pack::auto_manage_interval);
			recalculate_auto_managed_torrents();
		}

		// --------------------------------------------------------------
		// check for incoming connections that might have timed out
		// --------------------------------------------------------------

		for (auto i = m_connections.begin(); i != m_connections.end();)
		{
			peer_connection* p = (*i).get();
			++i;
			// ignore connections that already have a torrent, since they
			// are ticked through the torrents' second_tick
			if (!p->associated_torrent().expired()) continue;

			// TODO: have a separate list for these connections, instead of having to loop through all of them
			int timeout = m_settings.get_int(settings_pack::handshake_timeout);
#if TORRENT_USE_I2P
			timeout *= is_i2p(p->get_socket()) ? 4 : 1;
#endif
			if (m_last_tick - p->connected_time () > seconds(timeout))
				p->disconnect(errors::timed_out, operation_t::bittorrent);
		}

		// --------------------------------------------------------------
		// second_tick every torrent (that wants it)
		// --------------------------------------------------------------

#if TORRENT_DEBUG_STREAMING > 0
		std::printf("\033[2J\033[0;0H");
#endif

		aux::vector<torrent*>& want_tick = m_torrent_lists[torrent_want_tick];
		for (int i = 0; i < int(want_tick.size()); ++i)
		{
			torrent& t = *want_tick[i];
			TORRENT_ASSERT(t.want_tick());
			TORRENT_ASSERT(!t.is_aborted());

			t.second_tick(tick_interval_ms);

			// if the call to second_tick caused the torrent
			// to no longer want to be ticked (i.e. it was
			// removed from the list) we need to back up the counter
			// to not miss the torrent after it
			if (!t.want_tick()) --i;
		}

		// TODO: this should apply to all bandwidth channels
		if (m_settings.get_bool(settings_pack::rate_limit_ip_overhead))
		{
			int const up_limit = upload_rate_limit(m_global_class);
			int const down_limit = download_rate_limit(m_global_class);

			if (down_limit > 0
				&& m_stat.download_ip_overhead() >= down_limit
				&& m_alerts.should_post<performance_alert>())
			{
				m_alerts.emplace_alert<performance_alert>(torrent_handle()
					, performance_alert::download_limit_too_low);
			}

			if (up_limit > 0
				&& m_stat.upload_ip_overhead() >= up_limit
				&& m_alerts.should_post<performance_alert>())
			{
				m_alerts.emplace_alert<performance_alert>(torrent_handle()
					, performance_alert::upload_limit_too_low);
			}
		}

#if TORRENT_ABI_VERSION == 1
		m_peak_up_rate = std::max(m_stat.upload_rate(), m_peak_up_rate);
#endif

		m_stat.second_tick(tick_interval_ms);

		// --------------------------------------------------------------
		// scrape paused torrents that are auto managed
		// (unless the session is paused)
		// --------------------------------------------------------------
		if (!m_paused)
		{
			INVARIANT_CHECK;
			--m_auto_scrape_time_scaler;
			if (m_auto_scrape_time_scaler <= 0)
			{
				aux::vector<torrent*>& want_scrape = m_torrent_lists[torrent_want_scrape];
				m_auto_scrape_time_scaler = m_settings.get_int(settings_pack::auto_scrape_interval)
					/ std::max(1, int(want_scrape.size()));
				if (m_auto_scrape_time_scaler < m_settings.get_int(settings_pack::auto_scrape_min_interval))
					m_auto_scrape_time_scaler = m_settings.get_int(settings_pack::auto_scrape_min_interval);

				if (!want_scrape.empty() && !m_abort)
				{
					if (m_next_scrape_torrent >= int(want_scrape.size()))
						m_next_scrape_torrent = 0;

					torrent& t = *want_scrape[m_next_scrape_torrent];
					TORRENT_ASSERT(t.is_paused() && t.is_auto_managed());

					// false means it's not triggered by the user, but automatically
					// by libtorrent
					t.scrape_tracker(-1, false);

					++m_next_scrape_torrent;
					if (m_next_scrape_torrent >= int(want_scrape.size()))
						m_next_scrape_torrent = 0;

				}
			}
		}

		// --------------------------------------------------------------
		// connect new peers
		// --------------------------------------------------------------

		try_connect_more_peers();

		// --------------------------------------------------------------
		// unchoke set calculations
		// --------------------------------------------------------------
		m_unchoke_time_scaler--;
		if (m_unchoke_time_scaler <= 0 && !m_connections.empty())
		{
			m_unchoke_time_scaler = settings().get_int(settings_pack::unchoke_interval);
			recalculate_unchoke_slots();
		}

		// --------------------------------------------------------------
		// optimistic unchoke calculation
		// --------------------------------------------------------------
		m_optimistic_unchoke_time_scaler--;
		if (m_optimistic_unchoke_time_scaler <= 0)
		{
			m_optimistic_unchoke_time_scaler
				= settings().get_int(settings_pack::optimistic_unchoke_interval);
			recalculate_optimistic_unchoke_slots();
		}

		// --------------------------------------------------------------
		// disconnect peers when we have too many
		// --------------------------------------------------------------
		--m_disconnect_time_scaler;
		if (m_disconnect_time_scaler <= 0)
		{
			m_disconnect_time_scaler = m_settings.get_int(settings_pack::peer_turnover_interval);

			// if the connections_limit is too low, the disconnect
			// logic is disabled, since it is too disruptive
			if (m_settings.get_int(settings_pack::connections_limit) > 5)
			{
				if (num_connections() >= m_settings.get_int(settings_pack::connections_limit)
					* m_settings.get_int(settings_pack::peer_turnover_cutoff) / 100
					&& !m_torrents.empty())
				{
					// every 90 seconds, disconnect the worst peers
					// if we have reached the connection limit
					auto const i = std::max_element(m_torrents.begin(), m_torrents.end()
						, [] (std::shared_ptr<torrent> const& lhs, std::shared_ptr<torrent> const& rhs)
						{ return lhs->num_peers() < rhs->num_peers(); });

					TORRENT_ASSERT(i != m_torrents.end());
					int const peers_to_disconnect = std::min(std::max(
						(*i)->num_peers() * m_settings.get_int(settings_pack::peer_turnover) / 100, 1)
						, (*i)->num_connect_candidates());
					(*i)->disconnect_peers(peers_to_disconnect
						, error_code(errors::optimistic_disconnect));
				}
				else
				{
					// if we haven't reached the global max. see if any torrent
					// has reached its local limit
					for (auto const& t : m_torrents)
					{
						// ths disconnect logic is disabled for torrents with
						// too low connection limit
						if (t->num_peers() < t->max_connections()
							* m_settings.get_int(settings_pack::peer_turnover_cutoff) / 100
							|| t->max_connections() < 6)
							continue;

						int const peers_to_disconnect = std::min(std::max(t->num_peers()
							* m_settings.get_int(settings_pack::peer_turnover) / 100, 1)
							, t->num_connect_candidates());
						t->disconnect_peers(peers_to_disconnect, errors::optimistic_disconnect);
					}
				}
			}
		}
	}

	void session_impl::received_buffer(int s)
	{
		int index = std::min(aux::log2p1(std::uint32_t(s >> 3)), 17);
		m_stats_counters.inc_stats_counter(counters::socket_recv_size3 + index);
	}

	void session_impl::sent_buffer(int s)
	{
		int index = std::min(aux::log2p1(std::uint32_t(s >> 3)), 17);
		m_stats_counters.inc_stats_counter(counters::socket_send_size3 + index);
	}

	void session_impl::prioritize_connections(std::weak_ptr<torrent> t)
	{
		m_prio_torrents.emplace_back(t, 10);
	}

#ifndef TORRENT_DISABLE_DHT

	void session_impl::add_dht_node(udp::endpoint const& n)
	{
		TORRENT_ASSERT(is_single_thread());
		if (m_dht) m_dht->add_node(n);
		else m_dht_nodes.push_back(n);
	}

	bool session_impl::has_dht() const
	{
		return m_dht.get() != nullptr;
	}

	void session_impl::prioritize_dht(std::weak_ptr<torrent> t)
	{
		TORRENT_ASSERT(!m_abort);
		if (m_abort) return;

		TORRENT_ASSERT(m_dht);
		m_dht_torrents.push_back(t);
#ifndef TORRENT_DISABLE_LOGGING
		std::shared_ptr<torrent> tor = t.lock();
		if (tor && should_log())
			session_log("prioritizing DHT announce: \"%s\"", tor->name().c_str());
#endif
		// trigger a DHT announce right away if we just added a new torrent and
		// there's no back-log. in the timer handler, as long as there are more
		// high priority torrents to be announced to the DHT, it will keep the
		// timer interval short until all torrents have been announced.
		if (m_dht_torrents.size() == 1)
		{
			ADD_OUTSTANDING_ASYNC("session_impl::on_dht_announce");
			m_dht_announce_timer.expires_after(seconds(0));
			m_dht_announce_timer.async_wait([this](error_code const& err) {
				wrap(&session_impl::on_dht_announce, err); });
		}
	}

	void session_impl::on_dht_announce(error_code const& e)
	{
		COMPLETE_ASYNC("session_impl::on_dht_announce");
		TORRENT_ASSERT(is_single_thread());
		if (e)
		{
#ifndef TORRENT_DISABLE_LOGGING
			if (should_log())
			{
				session_log("aborting DHT announce timer (%d): %s"
					, e.value(), e.message().c_str());
			}
#endif
			return;
		}

		if (m_abort)
		{
#ifndef TORRENT_DISABLE_LOGGING
			session_log("aborting DHT announce timer: m_abort set");
#endif
			return;
		}

		if (!m_dht)
		{
			m_dht_torrents.clear();
			return;
		}

		TORRENT_ASSERT(m_dht);

		// announce to DHT every 15 minutes
		int delay = std::max(m_settings.get_int(settings_pack::dht_announce_interval)
			/ std::max(int(m_torrents.size()), 1), 1);

		if (!m_dht_torrents.empty())
		{
			// we have prioritized torrents that need
			// an initial DHT announce. Don't wait too long
			// until we announce those.
			delay = std::min(4, delay);
		}

		ADD_OUTSTANDING_ASYNC("session_impl::on_dht_announce");
		m_dht_announce_timer.expires_after(seconds(delay));
		m_dht_announce_timer.async_wait([this](error_code const& err)
			{ wrap(&session_impl::on_dht_announce, err); });

		if (!m_dht_torrents.empty())
		{
			std::shared_ptr<torrent> t;
			do
			{
				t = m_dht_torrents.front().lock();
				m_dht_torrents.pop_front();
			} while (!t && !m_dht_torrents.empty());

			if (t)
			{
				t->dht_announce();
				return;
			}
		}
		if (m_torrents.empty()) return;

		if (m_next_dht_torrent >= m_torrents.size())
			m_next_dht_torrent = 0;
		m_torrents[m_next_dht_torrent]->dht_announce();
		// TODO: 2 make a list for torrents that want to be announced on the DHT so we
		// don't have to loop over all torrents, just to find the ones that want to announce
		++m_next_dht_torrent;
		if (m_next_dht_torrent >= m_torrents.size())
			m_next_dht_torrent = 0;
	}
#endif

	void session_impl::on_lsd_announce(error_code const& e)
	{
		COMPLETE_ASYNC("session_impl::on_lsd_announce");
		m_stats_counters.inc_stats_counter(counters::on_lsd_counter);
		TORRENT_ASSERT(is_single_thread());
		if (e) return;

		if (m_abort) return;

		ADD_OUTSTANDING_ASYNC("session_impl::on_lsd_announce");
		// announce on local network every 5 minutes
		int const delay = std::max(m_settings.get_int(settings_pack::local_service_announce_interval)
			/ std::max(int(m_torrents.size()), 1), 1);
		m_lsd_announce_timer.expires_after(seconds(delay));
		m_lsd_announce_timer.async_wait([this](error_code const& err) {
			wrap(&session_impl::on_lsd_announce, err); });

		if (m_torrents.empty()) return;

		if (m_next_lsd_torrent >= m_torrents.size())
			m_next_lsd_torrent = 0;
		m_torrents[m_next_lsd_torrent]->lsd_announce();
		++m_next_lsd_torrent;
		if (m_next_lsd_torrent >= m_torrents.size())
			m_next_lsd_torrent = 0;
	}

	void session_impl::auto_manage_checking_torrents(std::vector<torrent*>& list
		, int& limit)
	{
		for (auto& t : list)
		{
			TORRENT_ASSERT(t->state() == torrent_status::checking_files);
			TORRENT_ASSERT(t->is_auto_managed());
			if (limit <= 0)
			{
				t->pause();
			}
			else
			{
				t->resume();
				if (!t->should_check_files()) continue;
				t->start_checking();
				--limit;
			}
		}
	}

	void session_impl::auto_manage_torrents(std::vector<torrent*>& list
		, int& dht_limit, int& tracker_limit
		, int& lsd_limit, int& hard_limit, int type_limit)
	{
		for (auto& t : list)
		{
			TORRENT_ASSERT(t->state() != torrent_status::checking_files);

			// inactive torrents don't count (and if you configured them to do so,
			// the torrent won't say it's inactive)
			if (hard_limit > 0 && t->is_inactive())
			{
				t->set_announce_to_dht(--dht_limit >= 0);
				t->set_announce_to_trackers(--tracker_limit >= 0);
				t->set_announce_to_lsd(--lsd_limit >= 0);

				--hard_limit;
#ifndef TORRENT_DISABLE_LOGGING
				if (t->is_torrent_paused())
					t->log_to_all_peers("auto manager starting (inactive) torrent");
#endif
				t->set_paused(false);
				continue;
			}

			if (type_limit > 0 && hard_limit > 0)
			{
				t->set_announce_to_dht(--dht_limit >= 0);
				t->set_announce_to_trackers(--tracker_limit >= 0);
				t->set_announce_to_lsd(--lsd_limit >= 0);

				--hard_limit;
				--type_limit;
#ifndef TORRENT_DISABLE_LOGGING
				if (t->is_torrent_paused())
					t->log_to_all_peers("auto manager starting torrent");
#endif
				t->set_paused(false);
				continue;
			}

#ifndef TORRENT_DISABLE_LOGGING
			if (!t->is_torrent_paused())
				t->log_to_all_peers("auto manager pausing torrent");
#endif
			// use graceful pause for auto-managed torrents
			t->set_paused(true, torrent_handle::graceful_pause
				| torrent_handle::clear_disk_cache);
			t->set_announce_to_dht(false);
			t->set_announce_to_trackers(false);
			t->set_announce_to_lsd(false);
		}
	}

	int session_impl::get_int_setting(int n) const
	{
		int const v = settings().get_int(n);
		if (v < 0) return std::numeric_limits<int>::max();
		return v;
	}

	void session_impl::recalculate_auto_managed_torrents()
	{
		INVARIANT_CHECK;

		m_last_auto_manage = time_now();
		m_need_auto_manage = false;

		if (m_paused) return;

		// make copies of the lists of torrents that we want to consider for auto
		// management. We need copies because they will be sorted.
		std::vector<torrent*> checking
			= torrent_list(session_interface::torrent_checking_auto_managed);
		std::vector<torrent*> downloaders
			= torrent_list(session_interface::torrent_downloading_auto_managed);
		std::vector<torrent*> seeds
			= torrent_list(session_interface::torrent_seeding_auto_managed);

		// these counters are set to the number of torrents
		// of each kind we're allowed to have active
		int downloading_limit = get_int_setting(settings_pack::active_downloads);
		int seeding_limit = get_int_setting(settings_pack::active_seeds);
		int checking_limit = get_int_setting(settings_pack::active_checking);
		int dht_limit = get_int_setting(settings_pack::active_dht_limit);
		int tracker_limit = get_int_setting(settings_pack::active_tracker_limit);
		int lsd_limit = get_int_setting(settings_pack::active_lsd_limit);
		int hard_limit = get_int_setting(settings_pack::active_limit);

		// if hard_limit is <= 0, all torrents in these lists should be paused.
		// The order is not relevant
		if (hard_limit > 0)
		{
			// we only need to sort the first n torrents here, where n is the number
			// of checking torrents we allow. The rest of the list is still used to
			// make sure the remaining torrents are paused, but their order is not
			// relevant
			std::partial_sort(checking.begin(), checking.begin() +
				std::min(checking_limit, int(checking.size())), checking.end()
				, [](torrent const* lhs, torrent const* rhs)
				{ return lhs->sequence_number() < rhs->sequence_number(); });

			std::partial_sort(downloaders.begin(), downloaders.begin() +
				std::min(hard_limit, int(downloaders.size())), downloaders.end()
				, [](torrent const* lhs, torrent const* rhs)
				{ return lhs->sequence_number() < rhs->sequence_number(); });

			std::partial_sort(seeds.begin(), seeds.begin() +
				std::min(hard_limit, int(seeds.size())), seeds.end()
				, [this](torrent const* lhs, torrent const* rhs)
				{ return lhs->seed_rank(m_settings) > rhs->seed_rank(m_settings); });
		}

		auto_manage_checking_torrents(checking, checking_limit);

		if (settings().get_bool(settings_pack::auto_manage_prefer_seeds))
		{
			auto_manage_torrents(seeds, dht_limit, tracker_limit, lsd_limit
				, hard_limit, seeding_limit);
			auto_manage_torrents(downloaders, dht_limit, tracker_limit, lsd_limit
				, hard_limit, downloading_limit);
		}
		else
		{
			auto_manage_torrents(downloaders, dht_limit, tracker_limit, lsd_limit
				, hard_limit, downloading_limit);
			auto_manage_torrents(seeds, dht_limit, tracker_limit, lsd_limit
				, hard_limit, seeding_limit);
		}
	}

	namespace {
#ifndef TORRENT_DISABLE_EXTENSIONS
		uint64_t const priority_undetermined = std::numeric_limits<uint64_t>::max() - 1;
#endif

		struct opt_unchoke_candidate
		{
			explicit opt_unchoke_candidate(std::shared_ptr<peer_connection> const* tp)
				: peer(tp)
			{}

			std::shared_ptr<peer_connection> const* peer;
#ifndef TORRENT_DISABLE_EXTENSIONS
			// this is mutable because comparison functors passed to std::partial_sort
			// are not supposed to modify the elements they are sorting. Here the mutation
			// being applied is idempotent so it should not pose a problem.
			mutable uint64_t ext_priority = priority_undetermined;
#endif
		};

		struct last_optimistic_unchoke_cmp
		{
#ifndef TORRENT_DISABLE_EXTENSIONS
			explicit last_optimistic_unchoke_cmp(std::vector<std::shared_ptr<plugin>>& ps)
				: plugins(ps)
			{}

			std::vector<std::shared_ptr<plugin>>& plugins;
#endif

			uint64_t get_ext_priority(opt_unchoke_candidate const& peer) const
			{
#ifndef TORRENT_DISABLE_EXTENSIONS
				if (peer.ext_priority == priority_undetermined)
				{
					peer.ext_priority = std::numeric_limits<uint64_t>::max();
					for (auto& e : plugins)
					{
						uint64_t const priority = e->get_unchoke_priority(peer_connection_handle(*peer.peer));
						peer.ext_priority = std::min(priority, peer.ext_priority);
					}
				}
				return peer.ext_priority;
#else
				TORRENT_UNUSED(peer);
				return std::numeric_limits<uint64_t>::max();
#endif
			}

			bool operator()(opt_unchoke_candidate const& l
				, opt_unchoke_candidate const& r) const
			{
				torrent_peer const* pil = (*l.peer)->peer_info_struct();
				torrent_peer const* pir = (*r.peer)->peer_info_struct();
				if (pil->last_optimistically_unchoked
					!= pir->last_optimistically_unchoked)
				{
					return pil->last_optimistically_unchoked
						< pir->last_optimistically_unchoked;
				}
				else
				{
					return get_ext_priority(l) < get_ext_priority(r);
				}
			}
		};
	}

	void session_impl::recalculate_optimistic_unchoke_slots()
	{
		INVARIANT_CHECK;

		TORRENT_ASSERT(is_single_thread());
		if (m_stats_counters[counters::num_unchoke_slots] == 0) return;

		// if we unchoke everyone, skip this logic
		if (settings().get_int(settings_pack::choking_algorithm) == settings_pack::fixed_slots_choker
			&& settings().get_int(settings_pack::unchoke_slots_limit) < 0)
			return;

		std::vector<opt_unchoke_candidate> opt_unchoke;

		// collect the currently optimistically unchoked peers here, so we can
		// choke them when we've found new optimistic unchoke candidates.
		std::vector<torrent_peer*> prev_opt_unchoke;

		// TODO: 3 it would probably make sense to have a separate list of peers
		// that are eligible for optimistic unchoke, similar to the torrents
		// perhaps this could even iterate over the pool allocators of
		// torrent_peer objects. It could probably be done in a single pass and
		// collect the n best candidates. maybe just a queue of peers would make
		// even more sense, just pick the next peer in the queue for unchoking. It
		// would be O(1).
		for (auto& i : m_connections)
		{
			peer_connection* const p = i.get();
			TORRENT_ASSERT(p);
			torrent_peer* pi = p->peer_info_struct();
			if (!pi) continue;
			if (pi->web_seed) continue;

			if (pi->optimistically_unchoked)
			{
				prev_opt_unchoke.push_back(pi);
			}

			torrent const* t = p->associated_torrent().lock().get();
			if (!t) continue;

			// TODO: 3 peers should know whether their torrent is paused or not,
			// instead of having to ask it over and over again
			if (t->is_paused()) continue;

			if (!p->is_connecting()
				&& !p->is_disconnecting()
				&& p->is_peer_interested()
				&& t->free_upload_slots()
				&& (p->is_choked() || pi->optimistically_unchoked)
				&& !p->ignore_unchoke_slots()
				&& t->valid_metadata())
			{
				opt_unchoke.emplace_back(&i);
			}
		}

		// find the peers that has been waiting the longest to be optimistically
		// unchoked

		int num_opt_unchoke = m_settings.get_int(settings_pack::num_optimistic_unchoke_slots);
		int const allowed_unchoke_slots = int(m_stats_counters[counters::num_unchoke_slots]);
		if (num_opt_unchoke == 0) num_opt_unchoke = std::max(1, allowed_unchoke_slots / 5);
		if (num_opt_unchoke > int(opt_unchoke.size())) num_opt_unchoke =
			int(opt_unchoke.size());

		// find the n best optimistic unchoke candidates
		std::partial_sort(opt_unchoke.begin()
			, opt_unchoke.begin() + num_opt_unchoke
			, opt_unchoke.end()
#ifndef TORRENT_DISABLE_EXTENSIONS
			, last_optimistic_unchoke_cmp(m_ses_extensions[plugins_optimistic_unchoke_idx])
#else
			, last_optimistic_unchoke_cmp()
#endif
			);

		// unchoke the first num_opt_unchoke peers in the candidate set
		// and make sure that the others are choked
		auto opt_unchoke_end = opt_unchoke.begin()
			+ num_opt_unchoke;

		for (auto i = opt_unchoke.begin(); i != opt_unchoke_end; ++i)
		{
			torrent_peer* pi = (*i->peer)->peer_info_struct();
			auto* const p = static_cast<peer_connection*>(pi->connection);
			if (pi->optimistically_unchoked)
			{
#ifndef TORRENT_DISABLE_LOGGING
					p->peer_log(peer_log_alert::info, "OPTIMISTIC UNCHOKE"
						, "already unchoked | session-time: %d"
						, pi->last_optimistically_unchoked);
#endif
				TORRENT_ASSERT(!pi->connection->is_choked());
				// remove this peer from prev_opt_unchoke, to prevent us from
				// choking it later. This peer gets another round of optimistic
				// unchoke
				auto const existing =
					std::find(prev_opt_unchoke.begin(), prev_opt_unchoke.end(), pi);
				TORRENT_ASSERT(existing != prev_opt_unchoke.end());
				prev_opt_unchoke.erase(existing);
			}
			else
			{
				TORRENT_ASSERT(p->is_choked());
				std::shared_ptr<torrent> t = p->associated_torrent().lock();
				bool ret = t->unchoke_peer(*p, true);
				TORRENT_ASSERT(ret);
				if (ret)
				{
					pi->optimistically_unchoked = true;
					m_stats_counters.inc_stats_counter(counters::num_peers_up_unchoked_optimistic);
					pi->last_optimistically_unchoked = std::uint16_t(session_time());
#ifndef TORRENT_DISABLE_LOGGING
					p->peer_log(peer_log_alert::info, "OPTIMISTIC UNCHOKE"
						, "session-time: %d", pi->last_optimistically_unchoked);
#endif
				}
			}
		}

		// now, choke all the previous optimistically unchoked peers
		for (torrent_peer* pi : prev_opt_unchoke)
		{
			TORRENT_ASSERT(pi->optimistically_unchoked);
			auto* const p = static_cast<peer_connection*>(pi->connection);
			std::shared_ptr<torrent> t = p->associated_torrent().lock();
			pi->optimistically_unchoked = false;
			m_stats_counters.inc_stats_counter(counters::num_peers_up_unchoked_optimistic, -1);
			t->choke_peer(*p);
		}

		// if we have too many unchoked peers now, we need to trigger the regular
		// choking logic to choke some
		if (m_stats_counters[counters::num_unchoke_slots]
			< m_stats_counters[counters::num_peers_up_unchoked_all])
		{
			m_unchoke_time_scaler = 0;
		}
	}

	void session_impl::try_connect_more_peers()
	{
		if (m_abort) return;

		if (num_connections() >= m_settings.get_int(settings_pack::connections_limit))
			return;

		// this is the maximum number of connections we will
		// attempt this tick
		int max_connections = m_settings.get_int(settings_pack::connection_speed);

		// this loop will "hand out" connection_speed to the torrents, in a round
		// robin fashion, so that every torrent is equally likely to connect to a
		// peer

		// boost connections are connections made by torrent connection
		// boost, which are done immediately on a tracker response. These
		// connections needs to be deducted from the regular connection attempt
		// quota for this tick
		if (m_boost_connections > 0)
		{
			if (m_boost_connections > max_connections)
			{
				m_boost_connections -= max_connections;
				max_connections = 0;
			}
			else
			{
				max_connections -= m_boost_connections;
				m_boost_connections = 0;
			}
		}

		// zero connections speeds are allowed, we just won't make any connections
		if (max_connections <= 0) return;

		// TODO: use a lower limit than m_settings.connections_limit
		// to allocate the to 10% or so of connection slots for incoming
		// connections
		// cap this at max - 1, since we may add one below
		int const limit = std::min(m_settings.get_int(settings_pack::connections_limit)
			- num_connections(), std::numeric_limits<int>::max() - 1);

		// this logic is here to smooth out the number of new connection
		// attempts over time, to prevent connecting a large number of
		// sockets, wait 10 seconds, and then try again
		if (m_settings.get_bool(settings_pack::smooth_connects) && max_connections > (limit+1) / 2)
			max_connections = (limit + 1) / 2;

		aux::vector<torrent*>& want_peers_download = m_torrent_lists[torrent_want_peers_download];
		aux::vector<torrent*>& want_peers_finished = m_torrent_lists[torrent_want_peers_finished];

		// if no torrent want any peers, just return
		if (want_peers_download.empty() && want_peers_finished.empty()) return;

		// if we don't have any connection attempt quota, return
		if (max_connections <= 0) return;

		int steps_since_last_connect = 0;
		int const num_torrents = int(want_peers_finished.size() + want_peers_download.size());
		for (;;)
		{
			if (m_next_downloading_connect_torrent >= int(want_peers_download.size()))
				m_next_downloading_connect_torrent = 0;

			if (m_next_finished_connect_torrent >= int(want_peers_finished.size()))
				m_next_finished_connect_torrent = 0;

			torrent* t = nullptr;
			// there are prioritized torrents. Pick one of those
			while (!m_prio_torrents.empty())
			{
				t = m_prio_torrents.front().first.lock().get();
				--m_prio_torrents.front().second;
				if (m_prio_torrents.front().second > 0
					&& t != nullptr
					&& t->want_peers()) break;
				m_prio_torrents.pop_front();
				t = nullptr;
			}

			if (t == nullptr)
			{
				if ((m_download_connect_attempts >= m_settings.get_int(
						settings_pack::connect_seed_every_n_download)
					&& !want_peers_finished.empty())
						|| want_peers_download.empty())
				{
					// pick a finished torrent to give a peer to
					t = want_peers_finished[m_next_finished_connect_torrent];
					TORRENT_ASSERT(t->want_peers_finished());
					m_download_connect_attempts = 0;
					++m_next_finished_connect_torrent;
				}
				else
				{
					// pick a downloading torrent to give a peer to
					t = want_peers_download[m_next_downloading_connect_torrent];
					TORRENT_ASSERT(t->want_peers_download());
					++m_download_connect_attempts;
					++m_next_downloading_connect_torrent;
				}
			}

			TORRENT_ASSERT(t->want_peers());
			TORRENT_ASSERT(!t->is_torrent_paused());

			if (t->try_connect_peer())
			{
				--max_connections;
				steps_since_last_connect = 0;
				m_stats_counters.inc_stats_counter(counters::connection_attempts);
			}

			++steps_since_last_connect;

			// if there are no more free connection slots, abort
			if (max_connections == 0) return;
			// there are no more torrents that want peers
			if (want_peers_download.empty() && want_peers_finished.empty()) break;
			// if we have gone a whole loop without
			// handing out a single connection, break
			if (steps_since_last_connect > num_torrents + 1) break;
			// maintain the global limit on number of connections
			if (num_connections() >= m_settings.get_int(settings_pack::connections_limit)) break;
		}
	}

	void session_impl::recalculate_unchoke_slots()
	{
		TORRENT_ASSERT(is_single_thread());

		time_point const now = aux::time_now();
		time_duration const unchoke_interval = now - m_last_choke;
		m_last_choke = now;

		// if we unchoke everyone, skip this logic
		if (settings().get_int(settings_pack::choking_algorithm) == settings_pack::fixed_slots_choker
			&& settings().get_int(settings_pack::unchoke_slots_limit) < 0)
		{
			m_stats_counters.set_value(counters::num_unchoke_slots, std::numeric_limits<int>::max());
			return;
		}

		// build list of all peers that are
		// unchokable.
		// TODO: 3 there should be a pre-calculated list of all peers eligible for
		// unchoking
		std::vector<peer_connection*> peers;
		for (auto i = m_connections.begin(); i != m_connections.end();)
		{
			std::shared_ptr<peer_connection> p = *i;
			TORRENT_ASSERT(p);
			++i;
			torrent* const t = p->associated_torrent().lock().get();
			torrent_peer* const pi = p->peer_info_struct();

			if (p->ignore_unchoke_slots() || t == nullptr || pi == nullptr
				|| pi->web_seed || t->is_paused())
			{
				p->reset_choke_counters();
				continue;
			}

			if (!p->is_peer_interested()
				|| p->is_disconnecting()
				|| p->is_connecting())
			{
				// this peer is not unchokable. So, if it's unchoked
				// already, make sure to choke it.
				if (p->is_choked())
				{
					p->reset_choke_counters();
					continue;
				}
				if (pi && pi->optimistically_unchoked)
				{
					m_stats_counters.inc_stats_counter(counters::num_peers_up_unchoked_optimistic, -1);
					pi->optimistically_unchoked = false;
					// force a new optimistic unchoke
					m_optimistic_unchoke_time_scaler = 0;
					// TODO: post a message to have this happen
					// immediately instead of waiting for the next tick
				}
				t->choke_peer(*p);
				p->reset_choke_counters();
				continue;
			}

			peers.push_back(p.get());
		}

		int const allowed_upload_slots = unchoke_sort(peers
			, unchoke_interval, m_settings);

		m_stats_counters.set_value(counters::num_unchoke_slots
			, allowed_upload_slots);

#ifndef TORRENT_DISABLE_LOGGING
		if (should_log())
		{
			session_log("RECALCULATE UNCHOKE SLOTS: [ peers: %d "
				"eligible-peers: %d"
				" allowed-slots: %d ]"
				, int(m_connections.size())
				, int(peers.size())
				, allowed_upload_slots);
		}
#endif

		int const unchoked_counter_optimistic
			= int(m_stats_counters[counters::num_peers_up_unchoked_optimistic]);
		int const num_opt_unchoke = (unchoked_counter_optimistic == 0)
			? std::max(1, allowed_upload_slots / 5) : unchoked_counter_optimistic;

		int unchoke_set_size = allowed_upload_slots - num_opt_unchoke;

		// go through all the peers and unchoke the first ones and choke
		// all the other ones.
		for (auto p : peers)
		{
			TORRENT_ASSERT(p != nullptr);
			TORRENT_ASSERT(!p->ignore_unchoke_slots());

			// this will update the m_uploaded_at_last_unchoke
			p->reset_choke_counters();

			torrent* t = p->associated_torrent().lock().get();
			TORRENT_ASSERT(t);

			if (unchoke_set_size > 0)
			{
				// yes, this peer should be unchoked
				if (p->is_choked())
				{
					if (!t->unchoke_peer(*p))
						continue;
				}

				--unchoke_set_size;

				TORRENT_ASSERT(p->peer_info_struct());
				if (p->peer_info_struct()->optimistically_unchoked)
				{
					// force a new optimistic unchoke
					// since this one just got promoted into the
					// proper unchoke set
					m_optimistic_unchoke_time_scaler = 0;
					p->peer_info_struct()->optimistically_unchoked = false;
					m_stats_counters.inc_stats_counter(counters::num_peers_up_unchoked_optimistic, -1);
				}
			}
			else
			{
				// no, this peer should be choked
				TORRENT_ASSERT(p->peer_info_struct());
				if (!p->is_choked() && !p->peer_info_struct()->optimistically_unchoked)
					t->choke_peer(*p);
			}
		}
	}

	std::shared_ptr<torrent> session_impl::delay_load_torrent(info_hash_t const& info_hash
		, peer_connection* pc)
	{
#ifndef TORRENT_DISABLE_EXTENSIONS
		for (auto& e : m_ses_extensions[plugins_all_idx])
		{
			add_torrent_params p;
			if (e->on_unknown_torrent(info_hash, peer_connection_handle(pc->self()), p))
			{
				error_code ec;
				torrent_handle handle = add_torrent(std::move(p), ec);

				return handle.native_handle();
			}
		}
#else
		TORRENT_UNUSED(pc);
		TORRENT_UNUSED(info_hash);
#endif
		return std::shared_ptr<torrent>();
	}

	// the return value from this function is valid only as long as the
	// session is locked!
	std::weak_ptr<torrent> session_impl::find_torrent(info_hash_t const& info_hash) const
	{
		TORRENT_ASSERT(is_single_thread());

		torrent* i = nullptr;
		info_hash.for_each([&](sha1_hash const& ih, protocol_version)
		{
			if (i == nullptr) i = m_torrents.find(ih);
		});
#if TORRENT_USE_INVARIANT_CHECKS
		for (auto const& te : m_torrents)
		{
			TORRENT_ASSERT(te);
		}
#endif
		if (i != nullptr) return i->shared_from_this();
		return std::weak_ptr<torrent>();
	}

	void session_impl::insert_torrent(info_hash_t const& ih, std::shared_ptr<torrent> const& t)
	{
		m_torrents.insert(ih, t);
		t->added();
	}

	void session_impl::update_torrent_info_hash(std::shared_ptr<torrent> const& t
		, info_hash_t const& old_ih)
	{
		m_torrents.erase(old_ih);
		m_torrents.insert(t->torrent_file().info_hash(), t);
	}

	void session_impl::set_queue_position(torrent* me, queue_position_t p)
	{
		queue_position_t const current_pos = me->queue_position();
		if (current_pos == p) return;

		if (p >= queue_position_t{0} && current_pos == no_pos)
		{
			// we're inserting the torrent into the download queue
			queue_position_t const last = m_download_queue.end_index();
			if (p >= last)
			{
				m_download_queue.push_back(me);
				me->set_queue_position_impl(last);
			}
			else
			{
				m_download_queue.insert(m_download_queue.begin() + static_cast<int>(p), me);
				for (queue_position_t i = p; i < m_download_queue.end_index(); ++i)
				{
					m_download_queue[i]->set_queue_position_impl(i);
				}
			}
		}
		else if (p < queue_position_t{})
		{
			// we're removing the torrent from the download queue
			TORRENT_ASSERT(current_pos >= queue_position_t{0});
			TORRENT_ASSERT(p == no_pos);
			TORRENT_ASSERT(m_download_queue[current_pos] == me);
			m_download_queue.erase(m_download_queue.begin() + static_cast<int>(current_pos));
			me->set_queue_position_impl(no_pos);
			for (queue_position_t i = current_pos; i < m_download_queue.end_index(); ++i)
			{
				m_download_queue[i]->set_queue_position_impl(i);
			}
		}
		else if (p < current_pos)
		{
			// we're moving the torrent up the queue
			torrent* tmp = me;
			for (queue_position_t i = p; i <= current_pos; ++i)
			{
				std::swap(m_download_queue[i], tmp);
				m_download_queue[i]->set_queue_position_impl(i);
			}
			TORRENT_ASSERT(tmp == me);
		}
		else if (p > current_pos)
		{
			// we're moving the torrent down the queue
			p = std::min(p, prev(m_download_queue.end_index()));
			for (queue_position_t i = current_pos; i < p; ++i)
			{
				m_download_queue[i] = m_download_queue[next(i)];
				m_download_queue[i]->set_queue_position_impl(i);
			}
			m_download_queue[p] = me;
			me->set_queue_position_impl(p);
		}

		trigger_auto_manage();
	}

#if !defined TORRENT_DISABLE_ENCRYPTION
	torrent const* session_impl::find_encrypted_torrent(sha1_hash const& info_hash
		, sha1_hash const& xor_mask)
	{
		sha1_hash obfuscated = info_hash;
		obfuscated ^= xor_mask;

		return m_torrents.find_obfuscated(obfuscated);
	}
#endif

#ifndef TORRENT_DISABLE_MUTABLE_TORRENTS
	std::vector<std::shared_ptr<torrent>> session_impl::find_collection(
		std::string const& collection) const
	{
		std::vector<std::shared_ptr<torrent>> ret;
		for (auto const& t : m_torrents)
		{
			if (!t) continue;
			std::vector<std::string> const& c = t->torrent_file().collections();
			if (std::find(c.begin(), c.end(), collection) == c.end()) continue;
			ret.push_back(t);
		}
		return ret;
	}
#endif //TORRENT_DISABLE_MUTABLE_TORRENTS

	namespace {

	// returns true if lhs is a better disconnect candidate than rhs
	bool compare_disconnect_torrent(std::shared_ptr<torrent> const& lhs
		, std::shared_ptr<torrent> const& rhs)
	{
		// a torrent with 0 peers is never a good disconnect candidate
		// since there's nothing to disconnect
		if ((lhs->num_peers() == 0) != (rhs->num_peers() == 0))
			return lhs->num_peers() != 0;

		// other than that, always prefer to disconnect peers from seeding torrents
		// in order to not harm downloading ones
		if (lhs->is_seed() != rhs->is_seed())
			return lhs->is_seed();

		return lhs->num_peers() > rhs->num_peers();
	}

	} // anonymous namespace

	std::weak_ptr<torrent> session_impl::find_disconnect_candidate_torrent() const
	{
		auto const i = std::min_element(m_torrents.begin(), m_torrents.end()
			, &compare_disconnect_torrent);

		TORRENT_ASSERT(i != m_torrents.end());
		if (i == m_torrents.end()) return std::shared_ptr<torrent>();

		return *i;
	}

#ifndef TORRENT_DISABLE_LOGGING
	bool session_impl::should_log() const
	{
		return m_alerts.should_post<log_alert>();
	}

	TORRENT_FORMAT(2,3)
	void session_impl::session_log(char const* fmt, ...) const noexcept try
	{
		if (!m_alerts.should_post<log_alert>()) return;

		va_list v;
		va_start(v, fmt);
		m_alerts.emplace_alert<log_alert>(fmt, v);
		va_end(v);
	}
	catch (std::exception const&) {}
#endif

	void session_impl::get_torrent_status(std::vector<torrent_status>* ret
		, std::function<bool(torrent_status const&)> const& pred
		, status_flags_t const flags) const
	{
		for (auto const& t : m_torrents)
		{
			if (t->is_aborted()) continue;
			torrent_status st;
			t->status(&st, flags);
			if (!pred(st)) continue;
			ret->push_back(std::move(st));
		}
	}

	void session_impl::refresh_torrent_status(std::vector<torrent_status>* ret
		, status_flags_t const flags) const
	{
		for (auto& st : *ret)
		{
			auto t = st.handle.m_torrent.lock();
			if (!t) continue;
			t->status(&st, flags);
		}
	}

	void session_impl::post_torrent_updates(status_flags_t const flags)
	{
		INVARIANT_CHECK;

		TORRENT_ASSERT(is_single_thread());

		std::vector<torrent*>& state_updates
			= m_torrent_lists[aux::session_impl::torrent_state_updates];

#if TORRENT_USE_ASSERTS
		m_posting_torrent_updates = true;
#endif

		std::vector<torrent_status> status;
		status.reserve(state_updates.size());

		// TODO: it might be a nice feature here to limit the number of torrents
		// to send in a single update. By just posting the first n torrents, they
		// would nicely be round-robined because the torrent lists are always
		// pushed back. Perhaps the status_update_alert could even have a fixed
		// array of n entries rather than a vector, to further improve memory
		// locality.
		for (auto& t : state_updates)
		{
			TORRENT_ASSERT(t->m_links[aux::session_impl::torrent_state_updates].in_list());
			status.emplace_back();
			// querying accurate download counters may require
			// the torrent to be loaded. Loading a torrent, and evicting another
			// one will lead to calling state_updated(), which screws with
			// this list while we're working on it, and break things
			t->status(&status.back(), flags);
			t->clear_in_state_update();
		}
		state_updates.clear();

#if TORRENT_USE_ASSERTS
		m_posting_torrent_updates = false;
#endif

		m_alerts.emplace_alert<state_update_alert>(std::move(status));
	}

	void session_impl::post_session_stats()
	{
		if (!m_posted_stats_header)
		{
			m_posted_stats_header = true;
			m_alerts.emplace_alert<session_stats_header_alert>();
		}
		m_disk_thread->update_stats_counters(m_stats_counters);

#ifndef TORRENT_DISABLE_DHT
		if (m_dht)
			m_dht->update_stats_counters(m_stats_counters);
#endif

		m_stats_counters.set_value(counters::limiter_up_queue
			, m_upload_rate.queue_size());
		m_stats_counters.set_value(counters::limiter_down_queue
			, m_download_rate.queue_size());

		m_stats_counters.set_value(counters::limiter_up_bytes
			, m_upload_rate.queued_bytes());
		m_stats_counters.set_value(counters::limiter_down_bytes
			, m_download_rate.queued_bytes());

		m_alerts.emplace_alert<session_stats_alert>(m_stats_counters);
	}

	void session_impl::post_dht_stats()
	{
#ifndef TORRENT_DISABLE_DHT
		std::vector<dht::dht_status> dht_stats;
		if (m_dht)
			dht_stats = m_dht->dht_status();

		if (dht_stats.empty())
		{
			// for backwards compatibility, still post an empty alert if we don't
			// have any active DHT nodes
			m_alerts.emplace_alert<dht_stats_alert>(std::vector<dht_routing_bucket>{}
				, std::vector<dht_lookup>{}, dht::node_id{}, udp::endpoint{});
		}
		else
		{
			for (auto& s : dht_stats)
			{
				m_alerts.emplace_alert<dht_stats_alert>(
					std::move(s.table), std::move(s.requests)
					, s.our_id, s.local_endpoint);
			}
		}
#endif
	}

	std::vector<torrent_handle> session_impl::get_torrents() const
	{
		std::vector<torrent_handle> ret;

		for (auto const& i : m_torrents)
		{
			if (i->is_aborted()) continue;
			ret.push_back(torrent_handle(i));
		}
		return ret;
	}

	torrent_handle session_impl::find_torrent_handle(sha1_hash const& info_hash)
	{
		return torrent_handle(find_torrent(info_hash_t(info_hash)));
	}

	void session_impl::async_add_torrent(add_torrent_params* params)
	{
		std::unique_ptr<add_torrent_params> holder(params);
		error_code ec;
		add_torrent(std::move(*params), ec);
	}

#ifndef TORRENT_DISABLE_EXTENSIONS
	void session_impl::add_extensions_to_torrent(
		std::shared_ptr<torrent> const& torrent_ptr, client_data_t const userdata)
	{
		for (auto& e : m_ses_extensions[plugins_all_idx])
		{
			std::shared_ptr<torrent_plugin> tp(e->new_torrent(
				torrent_ptr->get_handle(), userdata));
			if (tp) torrent_ptr->add_extension(std::move(tp));
		}
	}
#endif

	torrent_handle session_impl::add_torrent(add_torrent_params&& params
		, error_code& ec)
	{
		// params is updated by add_torrent_impl()
		std::shared_ptr<torrent> torrent_ptr;

		// in case there's an error, make sure to abort the torrent before leaving
		// the scope
		auto abort_torrent = aux::scope_end([&]{ if (torrent_ptr) torrent_ptr->abort(); });

		bool added;
		// TODO: 3 perhaps params could be moved into the torrent object, instead
		// of it being copied by the torrent constructor
		std::tie(torrent_ptr, added) = add_torrent_impl(params, ec);

		torrent_handle const handle(torrent_ptr);
		m_alerts.emplace_alert<add_torrent_alert>(handle, params, ec);

		if (!torrent_ptr) return handle;

		// params.info_hash should have been initialized by add_torrent_impl()
		TORRENT_ASSERT(params.info_hash.has_v1() || params.info_hash.has_v2());

#ifndef TORRENT_DISABLE_DHT
		if (params.ti)
		{
			for (auto const& n : params.ti->nodes())
				add_dht_node_name(n);
		}
#endif

#if TORRENT_ABI_VERSION == 1
		if (m_alerts.should_post<torrent_added_alert>())
			m_alerts.emplace_alert<torrent_added_alert>(handle);
#endif

		// if this was an existing torrent, we can't start it again, or add
		// another set of plugins etc. we're done
		if (!added)
		{
			abort_torrent.disarm();
			return handle;
		}

		torrent_ptr->set_ip_filter(m_ip_filter);
		torrent_ptr->start();

#ifndef TORRENT_DISABLE_EXTENSIONS
		for (auto& ext : params.extensions)
		{
			std::shared_ptr<torrent_plugin> tp(ext(handle, params.userdata));
			if (tp) torrent_ptr->add_extension(std::move(tp));
		}

		add_extensions_to_torrent(torrent_ptr, params.userdata);
#endif

		TORRENT_ASSERT(params.info_hash == torrent_ptr->torrent_file().info_hash());
		insert_torrent(params.info_hash, torrent_ptr);

		// once we successfully add the torrent, we can disarm the abort action
		abort_torrent.disarm();

		// recalculate auto-managed torrents sooner (or put it off)
		// if another torrent will be added within one second from now
		// we want to put it off again anyway. So that while we're adding
		// a boat load of torrents, we postpone the recalculation until
		// we're done adding them all (since it's kind of an expensive operation)
		if (params.flags & torrent_flags::auto_managed)
		{
			const int max_downloading = settings().get_int(settings_pack::active_downloads);
			const int max_seeds = settings().get_int(settings_pack::active_seeds);
			const int max_active = settings().get_int(settings_pack::active_limit);

			const int num_downloading
			= int(torrent_list(session_interface::torrent_downloading_auto_managed).size());
			const int num_seeds
			= int(torrent_list(session_interface::torrent_seeding_auto_managed).size());
			const int num_active = num_downloading + num_seeds;

			// there's no point in triggering the auto manage logic early if we
			// don't have a reason to believe anything will change. It's kind of
			// expensive.
			if ((num_downloading < max_downloading
				|| num_seeds < max_seeds)
				&& num_active < max_active)
			{
				trigger_auto_manage();
			}
		}

		return handle;
	}

	std::pair<std::shared_ptr<torrent>, bool>
	session_impl::add_torrent_impl(add_torrent_params& params, error_code& ec)
	{
		TORRENT_ASSERT(!params.save_path.empty());

		using ptr_t = std::shared_ptr<torrent>;

#if TORRENT_ABI_VERSION == 1
		if (string_begins_no_case("magnet:", params.url.c_str()))
		{
			parse_magnet_uri(params.url, params, ec);
			if (ec) return std::make_pair(ptr_t(), false);
			params.url.clear();
		}
#endif

		if (params.ti && !params.ti->is_valid())
		{
			ec = errors::no_metadata;
			return std::make_pair(ptr_t(), false);
		}

		if (params.ti && params.ti->is_valid() && params.ti->num_files() == 0)
		{
			ec = errors::no_files_in_torrent;
			return std::make_pair(ptr_t(), false);
		}

		if (params.ti
			&& ((params.info_hash.has_v1() && params.info_hash.v1 != params.ti->info_hash().v1)
				|| (params.info_hash.has_v2() && params.info_hash.v2 != params.ti->info_hash().v2)
			))
		{
			ec = errors::mismatching_info_hash;
			return std::make_pair(ptr_t(), false);
		}

#ifndef TORRENT_DISABLE_DHT
		// add params.dht_nodes to the DHT, if enabled
		for (auto const& n : params.dht_nodes)
			add_dht_node_name(n);
#endif

		INVARIANT_CHECK;

		if (is_aborted())
		{
			ec = errors::session_is_closing;
			return std::make_pair(ptr_t(), false);
		}

		// figure out the info hash of the torrent and make sure params.info_hash
		// is set correctly
		if (params.ti) params.info_hash = params.ti->info_hash();

		if (!params.info_hash.has_v1() && !params.info_hash.has_v2())
		{
			ec = errors::missing_info_hash_in_uri;
			return std::make_pair(ptr_t(), false);
		}

		// is the torrent already active?
		std::shared_ptr<torrent> torrent_ptr = find_torrent(params.info_hash).lock();

		if (torrent_ptr)
		{
			if (!(params.flags & torrent_flags::duplicate_is_error))
				return std::make_pair(torrent_ptr, false);

			ec = errors::duplicate_torrent;
			return std::make_pair(ptr_t(), false);
		}

		// make sure we have enough memory in the torrent lists up-front,
		// since when torrents changes states, we cannot allocate memory that
		// might fail.
		size_t const num_torrents = m_torrents.size();
		for (auto& l : m_torrent_lists)
		{
			l.reserve(num_torrents + 1);
		}

		torrent_ptr = std::make_shared<torrent>(*this, m_paused, params);
		torrent_ptr->set_queue_position(m_download_queue.end_index());

		return std::make_pair(torrent_ptr, true);
	}

	void session_impl::update_outgoing_interfaces()
	{
		std::string const net_interfaces = m_settings.get_str(settings_pack::outgoing_interfaces);

		// declared in string_util.hpp
		parse_comma_separated_string(net_interfaces, m_outgoing_interfaces);

#ifndef TORRENT_DISABLE_LOGGING
		if (!net_interfaces.empty() && m_outgoing_interfaces.empty())
		{
			session_log("ERROR: failed to parse outgoing interface list: %s"
				, net_interfaces.c_str());
		}
#endif
	}

	tcp::endpoint session_impl::bind_outgoing_socket(socket_type& s
		, address const& remote_address, error_code& ec) const
	{
		tcp::endpoint bind_ep(address_v4(), 0);
		if (m_settings.get_int(settings_pack::outgoing_port) > 0)
		{
#ifdef TORRENT_WINDOWS
			s.set_option(exclusive_address_use(true), ec);
#else
			s.set_option(tcp::acceptor::reuse_address(true), ec);
#endif
			// ignore errors because the underlying socket may not
			// be opened yet. This happens when we're routing through
			// a proxy. In that case, we don't yet know the address of
			// the proxy server, and more importantly, we don't know
			// the address family of its address. This means we can't
			// open the socket yet. The socks abstraction layer defers
			// opening it.
			ec.clear();
			bind_ep.port(std::uint16_t(next_port()));
		}

		if (is_utp(s))
		{
			// TODO: factor out this logic into a separate function for unit
			// testing

			utp_socket_impl* impl = nullptr;
			transport ssl = transport::plaintext;
#ifdef TORRENT_USE_OPENSSL
			if (boost::get<ssl_stream<utp_stream>>(&s) != nullptr)
			{
				impl = boost::get<ssl_stream<utp_stream>>(s).next_layer().get_impl();
				ssl = transport::ssl;
			}
			else
#endif
				impl = boost::get<utp_stream>(s).get_impl();

			std::vector<std::shared_ptr<listen_socket_t>> with_gateways;
			std::shared_ptr<listen_socket_t> match;
			for (auto& ls : m_listen_sockets)
			{
				if (is_v4(ls->local_endpoint) != remote_address.is_v4()) continue;
				if (ls->ssl != ssl) continue;
				if (!(ls->flags & listen_socket_t::local_network))
					with_gateways.push_back(ls);

				if (match_addr_mask(ls->local_endpoint.address(), remote_address, ls->netmask))
				{
					// is this better than the previous match?
					match = ls;
				}
			}
			if (!match && !with_gateways.empty())
				match = with_gateways[random(std::uint32_t(with_gateways.size() - 1))];

			if (match)
			{
				impl->m_sock = match;
				return match->local_endpoint;
			}
			ec.assign(boost::system::errc::not_supported, generic_category());
			return {};
		}

		if (!m_outgoing_interfaces.empty())
		{
			if (m_interface_index >= m_outgoing_interfaces.size()) m_interface_index = 0;
			std::string const& ifname = m_outgoing_interfaces[m_interface_index++];

			bind_ep.address(bind_socket_to_device(m_io_context, s
				, remote_address.is_v4() ? tcp::v4() : tcp::v6()
				, ifname.c_str(), bind_ep.port(), ec));
			return bind_ep;
		}

		// if we're not binding to a specific interface, bind
		// to the same protocol family as the target endpoint
		if (bind_ep.address().is_unspecified())
		{
			if (remote_address.is_v6())
				bind_ep.address(address_v6::any());
			else
				bind_ep.address(address_v4::any());
		}

		s.bind(bind_ep, ec);
		return bind_ep;
	}

	// verify that ``addr``s interface allows incoming connections
	bool session_impl::verify_incoming_interface(address const& addr)
	{
		auto const iter = std::find_if(m_listen_sockets.begin(), m_listen_sockets.end()
			, [&addr](std::shared_ptr<listen_socket_t> const& s)
			{ return s->local_endpoint.address() == addr; });
		return iter == m_listen_sockets.end()
			? false
			: bool((*iter)->flags & listen_socket_t::accept_incoming);
	}

	// verify that the given local address satisfies the requirements of
	// the outgoing interfaces. i.e. that one of the allowed outgoing
	// interfaces has this address. For uTP sockets, which are all backed
	// by an unconnected udp socket, we won't be able to tell what local
	// address is used for this peer's packets, in that case, just make
	// sure one of the allowed interfaces exists and maybe that it's the
	// default route. For systems that have SO_BINDTODEVICE, it should be
	// enough to just know that one of the devices exist
	bool session_impl::verify_bound_address(address const& addr, bool utp
		, error_code& ec)
	{
		TORRENT_UNUSED(utp);

		// we have specific outgoing interfaces specified. Make sure the
		// local endpoint for this socket is bound to one of the allowed
		// interfaces. the list can be a mixture of interfaces and IP
		// addresses.
		for (auto const& s : m_outgoing_interfaces)
		{
			error_code err;
			address const ip = make_address(s.c_str(), err);
			if (err) continue;
			if (ip == addr) return true;
		}

		// we didn't find the address as an IP in the interface list. Now,
		// resolve which device (if any) has this IP address.
		std::string const device = device_for_address(addr, m_io_context, ec);
		if (ec) return false;

		// if no device was found to have this address, we fail
		if (device.empty()) return false;

		return std::any_of(m_outgoing_interfaces.begin(), m_outgoing_interfaces.end()
			, [&device](std::string const& s) { return s == device; });
	}

	bool session_impl::has_lsd() const
	{
		return std::any_of(m_listen_sockets.begin(), m_listen_sockets.end()
			, [](std::shared_ptr<listen_socket_t> const& s) { return bool(s->lsd); });
	}

	void session_impl::remove_torrent(const torrent_handle& h
		, remove_flags_t const options)
	{
		INVARIANT_CHECK;

		std::shared_ptr<torrent> tptr = h.m_torrent.lock();
		if (!tptr) return;

		m_alerts.emplace_alert<torrent_removed_alert>(tptr->get_handle()
			, tptr->info_hash(), tptr->get_userdata());

		remove_torrent_impl(tptr, options);

		tptr->abort();
	}

	void session_impl::remove_torrent_impl(std::shared_ptr<torrent> tptr
		, remove_flags_t const options)
	{
		m_torrents.erase(tptr->torrent_file().info_hash());

		torrent& t = *tptr;
		if (options)
		{
			if (!t.delete_files(options))
			{
				if (m_alerts.should_post<torrent_delete_failed_alert>())
					m_alerts.emplace_alert<torrent_delete_failed_alert>(t.get_handle()
						, error_code(), t.torrent_file().info_hash());
			}
		}

		tptr->update_gauge();
		tptr->removed();

#ifndef TORRENT_DISABLE_DHT
		if (m_next_dht_torrent == m_torrents.size())
			m_next_dht_torrent = 0;
#endif
		if (m_next_lsd_torrent == m_torrents.size())
			m_next_lsd_torrent = 0;

		// this torrent may open up a slot for a queued torrent
		trigger_auto_manage();
	}

#if TORRENT_ABI_VERSION == 1

	void session_impl::update_ssl_listen()
	{
		INVARIANT_CHECK;

		// this function maps the previous functionality of just setting the ssl
		// listen port in order to enable the ssl listen sockets, to the new
		// mechanism where SSL sockets are specified in listen_interfaces.
		std::vector<std::string> ignore;
		auto current_ifaces = parse_listen_interfaces(
			m_settings.get_str(settings_pack::listen_interfaces), ignore);
		// these are the current interfaces we have, first remove all the SSL
		// interfaces
		current_ifaces.erase(std::remove_if(current_ifaces.begin(), current_ifaces.end()
			, std::bind(&listen_interface_t::ssl, _1)), current_ifaces.end());

		int const ssl_listen_port = m_settings.get_int(settings_pack::ssl_listen);

		// setting a port of 0 means to disable listening on SSL, so just update
		// the interface list with the new list, and we're done
		if (ssl_listen_port == 0)
		{
			m_settings.set_str(settings_pack::listen_interfaces
				, print_listen_interfaces(current_ifaces));
			return;
		}

		std::vector<listen_interface_t> new_ifaces;
		std::transform(current_ifaces.begin(), current_ifaces.end()
			, std::back_inserter(new_ifaces), [](listen_interface_t in)
			{ in.ssl = true; return in; });

		current_ifaces.insert(current_ifaces.end(), new_ifaces.begin(), new_ifaces.end());

		m_settings.set_str(settings_pack::listen_interfaces
			, print_listen_interfaces(current_ifaces));
	}
#endif // TORRENT_ABI_VERSION

	void session_impl::update_listen_interfaces()
	{
		INVARIANT_CHECK;

		std::string const net_interfaces = m_settings.get_str(settings_pack::listen_interfaces);
		std::vector<std::string> err;
		m_listen_interfaces = parse_listen_interfaces(net_interfaces, err);

		for (auto const& e : err)
		{
			m_alerts.emplace_alert<listen_failed_alert>(e, lt::address{}, 0
				, operation_t::parse_address, errors::invalid_port, lt::socket_type_t::tcp);
		}

#ifndef TORRENT_DISABLE_LOGGING
		if (should_log())
		{
			session_log("update listen interfaces: %s", net_interfaces.c_str());
			session_log("parsed listen interfaces count: %d, ifaces: %s"
				, int(m_listen_interfaces.size())
				, print_listen_interfaces(m_listen_interfaces).c_str());
		}
#endif
	}

	void session_impl::update_privileged_ports()
	{
		if (m_settings.get_bool(settings_pack::no_connect_privileged_ports))
		{
			m_port_filter.add_rule(0, 1024, port_filter::blocked);

			// Close connections whose endpoint is filtered
			// by the new ip-filter
			for (auto const& t : m_torrents)
				t->port_filter_updated();
		}
		else
		{
			m_port_filter.add_rule(0, 1024, 0);
		}
	}

	void session_impl::update_auto_sequential()
	{
		for (auto& i : m_torrents)
			i->update_auto_sequential();
	}

	void session_impl::update_max_failcount()
	{
		for (auto& i : m_torrents)
			i->update_max_failcount();
	}

	void session_impl::update_resolver_cache_timeout()
	{
		int const timeout = m_settings.get_int(settings_pack::resolver_cache_timeout);
		m_host_resolver.set_cache_timeout(seconds(timeout));
	}

	void session_impl::update_proxy()
	{
		for (auto& i : m_listen_sockets)
			i->udp_sock->sock.set_proxy_settings(proxy(), m_alerts);
	}

	void session_impl::update_ip_notifier()
	{
		if (m_settings.get_bool(settings_pack::enable_ip_notifier))
			start_ip_notifier();
		else
			stop_ip_notifier();
	}

	void session_impl::update_upnp()
	{
		if (m_settings.get_bool(settings_pack::enable_upnp))
			start_upnp();
		else
			stop_upnp();
	}

	void session_impl::update_natpmp()
	{
		if (m_settings.get_bool(settings_pack::enable_natpmp))
			start_natpmp();
		else
			stop_natpmp();
	}

	void session_impl::update_lsd()
	{
		if (m_settings.get_bool(settings_pack::enable_lsd))
			start_lsd();
		else
			stop_lsd();
	}

	void session_impl::update_dht()
	{
#ifndef TORRENT_DISABLE_DHT
		if (m_settings.get_bool(settings_pack::enable_dht))
		{
			if (!m_settings.get_str(settings_pack::dht_bootstrap_nodes).empty()
				&& m_dht_router_nodes.empty())
			{
				// if we have bootstrap nodes configured, make sure we initiate host
				// name lookups. once these complete, the DHT will be started.
				// they are tracked by m_outstanding_router_lookups
				update_dht_bootstrap_nodes();
			}
			else
			{
				start_dht();
			}
		}
		else
			stop_dht();
#endif
	}

	void session_impl::update_dht_bootstrap_nodes()
	{
#ifndef TORRENT_DISABLE_DHT
		if (!m_settings.get_bool(settings_pack::enable_dht)) return;

		std::string const& node_list = m_settings.get_str(settings_pack::dht_bootstrap_nodes);
		std::vector<std::pair<std::string, int>> nodes;
		parse_comma_separated_string_port(node_list, nodes);

#ifndef TORRENT_DISABLE_LOGGING
		if (!node_list.empty() && nodes.empty())
		{
			session_log("ERROR: failed to parse DHT bootstrap list: %s", node_list.c_str());
		}
#endif
		for (auto const& n : nodes)
			add_dht_router(n);
#endif
	}

	void session_impl::update_count_slow()
	{
		error_code ec;
		for (auto const& tp : m_torrents)
		{
			tp->on_inactivity_tick(ec);
		}
	}

	// TODO: 2 this function should be removed and users need to deal with the
	// more generic case of having multiple listen ports
	std::uint16_t session_impl::listen_port() const
	{
		return listen_port(nullptr);
	}

	std::uint16_t session_impl::listen_port(listen_socket_t* sock) const
	{
		if (m_listen_sockets.empty()) return 0;
		if (sock)
		{
			// if we're using a proxy, we won't be able to accept any TCP
			// connections. We may be able to accept uTP connections though, so
			// announce the UDP port instead
			if (sock->flags & listen_socket_t::proxy)
				return std::uint16_t(sock->udp_external_port());

			if (!(sock->flags & listen_socket_t::accept_incoming))
				return 0;

			return std::uint16_t(sock->tcp_external_port());
		}

#ifdef TORRENT_SSL_PEERS
		for (auto const& s : m_listen_sockets)
		{
			if (!(s->flags & listen_socket_t::accept_incoming)) continue;
			if (s->ssl == transport::plaintext)
				return std::uint16_t(s->tcp_external_port());
		}
		return 0;
#else
		sock = m_listen_sockets.front().get();
		if (!(sock->flags & listen_socket_t::accept_incoming)) return 0;
		return std::uint16_t(sock->tcp_external_port());
#endif
	}

	// TODO: 2 this function should be removed and users need to deal with the
	// more generic case of having multiple ssl ports
	std::uint16_t session_impl::ssl_listen_port() const
	{
		return ssl_listen_port(nullptr);
	}

	std::uint16_t session_impl::ssl_listen_port(listen_socket_t* sock) const
	{
#ifdef TORRENT_SSL_PEERS
		if (sock)
		{
			if (!(sock->flags & listen_socket_t::accept_incoming)) return 0;
			return std::uint16_t(sock->tcp_external_port());
		}

		if (m_settings.get_int(settings_pack::proxy_type) != settings_pack::none)
			return 0;

		for (auto const& s : m_listen_sockets)
		{
			if (!(s->flags & listen_socket_t::accept_incoming)) continue;
			if (s->ssl == transport::ssl)
				return std::uint16_t(s->tcp_external_port());
		}
#else
		TORRENT_UNUSED(sock);
#endif
		return 0;
	}

	int session_impl::get_listen_port(transport const ssl, aux::listen_socket_handle const& s)
	{
		auto socket = s.get();
		if (socket->ssl != ssl)
		{
			auto alt_socket = std::find_if(m_listen_sockets.begin(), m_listen_sockets.end()
				, [&](std::shared_ptr<listen_socket_t> const& e)
			{
				return e->ssl == ssl
					&& e->external_address.external_address()
						== socket->external_address.external_address();
			});
			if (alt_socket != m_listen_sockets.end())
				socket = alt_socket->get();
		}
		return socket->udp_external_port();
	}

	int session_impl::listen_port(transport const ssl, address const& local_addr)
	{
		auto socket = std::find_if(m_listen_sockets.begin(), m_listen_sockets.end()
			, [&](std::shared_ptr<listen_socket_t> const& e)
		{
			if (!(e->flags & listen_socket_t::accept_incoming)) return false;
			auto const& listen_addr = e->external_address.external_address();
			return e->ssl == ssl
				&& (listen_addr == local_addr
					|| (listen_addr.is_v4() == local_addr.is_v4() && listen_addr.is_unspecified()));
		});
		if (socket != m_listen_sockets.end())
			return (*socket)->tcp_external_port();
		return 0;
	}

	void session_impl::announce_lsd(sha1_hash const& ih, int port)
	{
		// use internal listen port for local peers
		for (auto const& s : m_listen_sockets)
		{
			if (s->lsd) s->lsd->announce(ih, port);
		}
	}

	void session_impl::on_lsd_peer(tcp::endpoint const& peer, sha1_hash const& ih)
	{
		m_stats_counters.inc_stats_counter(counters::on_lsd_peer_counter);
		TORRENT_ASSERT(is_single_thread());

		INVARIANT_CHECK;

		std::shared_ptr<torrent> t = find_torrent(info_hash_t(ih)).lock();
		if (!t) return;
		// don't add peers from lsd to private torrents
		if (t->torrent_file().priv() || (t->torrent_file().is_i2p()
			&& !m_settings.get_bool(settings_pack::allow_i2p_mixed))) return;

		protocol_version const v = ih == t->torrent_file().info_hash().v1
			? protocol_version::V1 : protocol_version::V2;

		t->add_peer(peer, peer_info::lsd, v == protocol_version::V2 ? pex_lt_v2 : pex_flags_t(0));
#ifndef TORRENT_DISABLE_LOGGING
		if (should_log())
		{
			t->debug_log("lsd add_peer() [ %s ]"
				, peer.address().to_string().c_str());
		}
#endif
		t->do_connect_boost();

		if (m_alerts.should_post<lsd_peer_alert>())
			m_alerts.emplace_alert<lsd_peer_alert>(t->get_handle(), peer);
	}

	void session_impl::start_natpmp(std::shared_ptr<aux::listen_socket_t> const& s)
	{
		// don't create mappings for local IPv6 addresses
		// they can't be reached from outside of the local network anyways
		if (is_v6(s->local_endpoint) && is_local(s->local_endpoint.address()))
			return;

<<<<<<< HEAD
		if (!s->natpmp_mapper && !(s->flags & listen_socket_t::local_network))
=======
		if (!s.natpmp_mapper
			&& !(s.flags & listen_socket_t::local_network)
			&& !(s.flags & listen_socket_t::proxy))
>>>>>>> ac4dd411
		{
			// the natpmp constructor may fail and call the callbacks
			// into the session_impl.
			s->natpmp_mapper = std::make_shared<natpmp>(m_io_context, *this, listen_socket_handle(s));
			ip_interface ip;
			ip.interface_address = s->local_endpoint.address();
			ip.netmask = s->netmask;
			std::strncpy(ip.name, s->device.c_str(), sizeof(ip.name) - 1);
			ip.name[sizeof(ip.name) - 1] = '\0';
			s->natpmp_mapper->start(ip);
		}
	}

	void session_impl::on_port_mapping(port_mapping_t const mapping
		, address const& external_ip, int port
		, portmap_protocol const proto, error_code const& ec
		, portmap_transport const transport
		, listen_socket_handle const& ls)
	{
		TORRENT_ASSERT(is_single_thread());

		listen_socket_t* listen_socket = ls.get();

		// NOTE: don't assume that if ec != 0, the rest of the logic
		// is not necessary, the ports still need to be set, in other
		// words, don't early return without careful review of the
		// remaining logic
		if (ec && m_alerts.should_post<portmap_error_alert>())
		{
			m_alerts.emplace_alert<portmap_error_alert>(mapping
				, transport, ec, listen_socket ? listen_socket->local_endpoint.address() : address());
		}

		if (!listen_socket) return;

		if (!ec && !external_ip.is_unspecified())
		{
			// TODO: 1 report the proper address of the router as the source IP of
			// this vote of our external address, instead of the empty address
			listen_socket->external_address.cast_vote(external_ip, source_router, address());
		}

		if (proto == portmap_protocol::tcp) listen_socket->tcp_port_mapping[transport].port = port;
		else if (proto == portmap_protocol::udp) listen_socket->udp_port_mapping[transport].port = port;

		if (!ec && m_alerts.should_post<portmap_alert>())
		{
			m_alerts.emplace_alert<portmap_alert>(mapping, port
				, transport, proto, listen_socket->local_endpoint.address());
		}
	}

#if TORRENT_ABI_VERSION == 1
	session_status session_impl::status() const
	{
//		INVARIANT_CHECK;
		TORRENT_ASSERT(is_single_thread());

		session_status s;

		s.optimistic_unchoke_counter = m_optimistic_unchoke_time_scaler;
		s.unchoke_counter = m_unchoke_time_scaler;
		s.num_dead_peers = int(m_undead_peers.size());

		s.num_peers = int(m_stats_counters[counters::num_peers_connected]);
		s.num_unchoked = int(m_stats_counters[counters::num_peers_up_unchoked_all]);
		s.allowed_upload_slots = int(m_stats_counters[counters::num_unchoke_slots]);

		s.num_torrents
			= int(m_stats_counters[counters::num_checking_torrents]
			+ m_stats_counters[counters::num_stopped_torrents]
			+ m_stats_counters[counters::num_queued_seeding_torrents]
			+ m_stats_counters[counters::num_queued_download_torrents]
			+ m_stats_counters[counters::num_upload_only_torrents]
			+ m_stats_counters[counters::num_downloading_torrents]
			+ m_stats_counters[counters::num_seeding_torrents]
			+ m_stats_counters[counters::num_error_torrents]);

		s.num_paused_torrents
			= int(m_stats_counters[counters::num_stopped_torrents]
			+ m_stats_counters[counters::num_error_torrents]
			+ m_stats_counters[counters::num_queued_seeding_torrents]
			+ m_stats_counters[counters::num_queued_download_torrents]);

		s.total_redundant_bytes = m_stats_counters[counters::recv_redundant_bytes];
		s.total_failed_bytes = m_stats_counters[counters::recv_failed_bytes];

		s.up_bandwidth_queue = int(m_stats_counters[counters::limiter_up_queue]);
		s.down_bandwidth_queue = int(m_stats_counters[counters::limiter_down_queue]);

		s.up_bandwidth_bytes_queue = int(m_stats_counters[counters::limiter_up_bytes]);
		s.down_bandwidth_bytes_queue = int(m_stats_counters[counters::limiter_down_bytes]);

		s.disk_write_queue = int(m_stats_counters[counters::num_peers_down_disk]);
		s.disk_read_queue = int(m_stats_counters[counters::num_peers_up_disk]);

		s.has_incoming_connections = m_stats_counters[counters::has_incoming_connections] != 0;

		// total
		s.download_rate = m_stat.download_rate();
		s.total_upload = m_stat.total_upload();
		s.upload_rate = m_stat.upload_rate();
		s.total_download = m_stat.total_download();

		// payload
		s.payload_download_rate = m_stat.transfer_rate(stat::download_payload);
		s.total_payload_download = m_stat.total_transfer(stat::download_payload);
		s.payload_upload_rate = m_stat.transfer_rate(stat::upload_payload);
		s.total_payload_upload = m_stat.total_transfer(stat::upload_payload);

		// IP-overhead
		s.ip_overhead_download_rate = m_stat.transfer_rate(stat::download_ip_protocol);
		s.total_ip_overhead_download = m_stats_counters[counters::recv_ip_overhead_bytes];
		s.ip_overhead_upload_rate = m_stat.transfer_rate(stat::upload_ip_protocol);
		s.total_ip_overhead_upload = m_stats_counters[counters::sent_ip_overhead_bytes];

		// tracker
		s.total_tracker_download = m_stats_counters[counters::recv_tracker_bytes];
		s.total_tracker_upload = m_stats_counters[counters::sent_tracker_bytes];

		// dht
		s.total_dht_download = m_stats_counters[counters::dht_bytes_in];
		s.total_dht_upload = m_stats_counters[counters::dht_bytes_out];

		// deprecated
		s.tracker_download_rate = 0;
		s.tracker_upload_rate = 0;
		s.dht_download_rate = 0;
		s.dht_upload_rate = 0;

#ifndef TORRENT_DISABLE_DHT
		if (m_dht)
		{
			m_dht->dht_status(s);
		}
		else
#endif
		{
			s.dht_nodes = 0;
			s.dht_node_cache = 0;
			s.dht_torrents = 0;
			s.dht_global_nodes = 0;
			s.dht_total_allocations = 0;
		}

		s.utp_stats.packet_loss = std::uint64_t(m_stats_counters[counters::utp_packet_loss]);
		s.utp_stats.timeout = std::uint64_t(m_stats_counters[counters::utp_timeout]);
		s.utp_stats.packets_in = std::uint64_t(m_stats_counters[counters::utp_packets_in]);
		s.utp_stats.packets_out = std::uint64_t(m_stats_counters[counters::utp_packets_out]);
		s.utp_stats.fast_retransmit = std::uint64_t(m_stats_counters[counters::utp_fast_retransmit]);
		s.utp_stats.packet_resend = std::uint64_t(m_stats_counters[counters::utp_packet_resend]);
		s.utp_stats.samples_above_target = std::uint64_t(m_stats_counters[counters::utp_samples_above_target]);
		s.utp_stats.samples_below_target = std::uint64_t(m_stats_counters[counters::utp_samples_below_target]);
		s.utp_stats.payload_pkts_in = std::uint64_t(m_stats_counters[counters::utp_payload_pkts_in]);
		s.utp_stats.payload_pkts_out = std::uint64_t(m_stats_counters[counters::utp_payload_pkts_out]);
		s.utp_stats.invalid_pkts_in = std::uint64_t(m_stats_counters[counters::utp_invalid_pkts_in]);
		s.utp_stats.redundant_pkts_in = std::uint64_t(m_stats_counters[counters::utp_redundant_pkts_in]);

		s.utp_stats.num_idle = int(m_stats_counters[counters::num_utp_idle]);
		s.utp_stats.num_syn_sent = int(m_stats_counters[counters::num_utp_syn_sent]);
		s.utp_stats.num_connected = int(m_stats_counters[counters::num_utp_connected]);
		s.utp_stats.num_fin_sent = int(m_stats_counters[counters::num_utp_fin_sent]);
		s.utp_stats.num_close_wait = int(m_stats_counters[counters::num_utp_close_wait]);

		// this loop is potentially expensive. It could be optimized by
		// simply keeping a global counter
		s.peerlist_size = std::accumulate(m_torrents.begin(), m_torrents.end(), 0
			, [](int const acc, std::shared_ptr<torrent> const& t)
			{ return acc + t->num_known_peers(); });

		return s;
	}
#endif // TORRENT_ABI_VERSION

#ifndef TORRENT_DISABLE_DHT

	void session_impl::start_dht()
	{
		INVARIANT_CHECK;

		stop_dht();

		if (!m_settings.get_bool(settings_pack::enable_dht)) return;

		// postpone starting the DHT if we're still resolving the DHT router
		if (m_outstanding_router_lookups > 0)
		{
#ifndef TORRENT_DISABLE_LOGGING
			session_log("not starting DHT, outstanding router lookups: %d"
				, m_outstanding_router_lookups);
#endif
			return;
		}

		if (m_abort)
		{
#ifndef TORRENT_DISABLE_LOGGING
			session_log("not starting DHT, aborting");
#endif
			return;
		}

#ifndef TORRENT_DISABLE_LOGGING
		session_log("starting DHT, running: %s, router lookups: %d"
			, m_dht ? "true" : "false", m_outstanding_router_lookups);
#endif

		// TODO: refactor, move the storage to dht_tracker
		m_dht_storage = m_dht_storage_constructor(m_settings);
		m_dht = std::make_shared<dht::dht_tracker>(
			static_cast<dht::dht_observer*>(this)
			, m_io_context
			, [this](aux::listen_socket_handle const& sock
				, udp::endpoint const& ep
				, span<char const> p
				, error_code& ec
				, udp_send_flags_t const flags)
				{ send_udp_packet_listen(sock, ep, p, ec, flags); }
			, m_settings
			, m_stats_counters
			, *m_dht_storage
			, std::move(m_dht_state));

		for (auto& s : m_listen_sockets)
		{
			if (s->ssl != transport::ssl
				&& !(s->flags & listen_socket_t::local_network))
			{
				m_dht->new_socket(s);
			}
		}

		for (auto const& n : m_dht_router_nodes)
		{
			m_dht->add_router_node(n);
		}

		for (auto const& n : m_dht_nodes)
		{
			m_dht->add_node(n);
		}
		m_dht_nodes.clear();
		m_dht_nodes.shrink_to_fit();

		auto cb = [this](
			std::vector<std::pair<dht::node_entry, std::string>> const&)
		{
			if (m_alerts.should_post<dht_bootstrap_alert>())
				m_alerts.emplace_alert<dht_bootstrap_alert>();
		};

		m_dht->start(cb);
	}

	void session_impl::stop_dht()
	{
#ifndef TORRENT_DISABLE_LOGGING
		session_log("about to stop DHT, running: %s", m_dht ? "true" : "false");
#endif

		if (m_dht)
		{
			m_dht->stop();
			m_dht.reset();
		}

		m_dht_storage.reset();
	}

#if TORRENT_ABI_VERSION <= 2
	void session_impl::set_dht_settings(dht::dht_settings const& settings)
	{
#ifndef TORRENT_DISABLE_DHT
#define SET_BOOL(name) m_settings.set_bool(settings_pack::dht_ ## name, settings.name)
#define SET_INT(name) m_settings.set_int(settings_pack::dht_ ## name, settings.name)

		SET_INT(max_peers_reply);
		SET_INT(search_branching);
		SET_INT(max_fail_count);
		SET_INT(max_torrents);
		SET_INT(max_dht_items);
		SET_INT(max_peers);
		SET_INT(max_torrent_search_reply);
		SET_BOOL(restrict_routing_ips);
		SET_BOOL(restrict_search_ips);
		SET_BOOL(extended_routing_table);
		SET_BOOL(aggressive_lookups);
		SET_BOOL(privacy_lookups);
		SET_BOOL(enforce_node_id);
		SET_BOOL(ignore_dark_internet);
		SET_INT(block_timeout);
		SET_INT(block_ratelimit);
		SET_BOOL(read_only);
		SET_INT(item_lifetime);
		SET_INT(upload_rate_limit);
		SET_INT(sample_infohashes_interval);
		SET_INT(max_infohashes_sample_count);
#undef SET_BOOL
#undef SET_INT
		update_dht_upload_rate_limit();
#endif
	}

	dht::dht_settings session_impl::get_dht_settings() const
	{
		dht::dht_settings sett;
#ifndef TORRENT_DISABLE_DHT
#define SET_BOOL(name) \
		sett.name = m_settings.get_bool( settings_pack::dht_ ## name )
#define SET_INT(name) \
		sett.name = m_settings.get_int( settings_pack::dht_ ## name )

		SET_INT(max_peers_reply);
		SET_INT(search_branching);
		SET_INT(max_fail_count);
		SET_INT(max_torrents);
		SET_INT(max_dht_items);
		SET_INT(max_peers);
		SET_INT(max_torrent_search_reply);
		SET_BOOL(restrict_routing_ips);
		SET_BOOL(restrict_search_ips);
		SET_BOOL(extended_routing_table);
		SET_BOOL(aggressive_lookups);
		SET_BOOL(privacy_lookups);
		SET_BOOL(enforce_node_id);
		SET_BOOL(ignore_dark_internet);
		SET_INT(block_timeout);
		SET_INT(block_ratelimit);
		SET_BOOL(read_only);
		SET_INT(item_lifetime);
		SET_INT(upload_rate_limit);
		SET_INT(sample_infohashes_interval);
		SET_INT(max_infohashes_sample_count);
#undef SET_BOOL
#undef SET_INT
#endif
		return sett;
	}
#endif

	void session_impl::set_dht_state(dht::dht_state&& state)
	{
		m_dht_state = std::move(state);
	}

	void session_impl::set_dht_storage(dht::dht_storage_constructor_type sc)
	{
		m_dht_storage_constructor = std::move(sc);
	}

#if TORRENT_ABI_VERSION == 1
	entry session_impl::dht_state() const
	{
		return m_dht ? dht::save_dht_state(m_dht->state()) : entry();
	}

	void session_impl::start_dht_deprecated(entry const& startup_state)
	{
		m_settings.set_bool(settings_pack::enable_dht, true);
		std::vector<char> tmp;
		bencode(std::back_inserter(tmp), startup_state);

		bdecode_node e;
		error_code ec;
		if (tmp.empty() || bdecode(&tmp[0], &tmp[0] + tmp.size(), e, ec) != 0)
			return;
		m_dht_state = dht::read_dht_state(e);
		start_dht();
	}
#endif

	void session_impl::add_dht_node_name(std::pair<std::string, int> const& node)
	{
		ADD_OUTSTANDING_ASYNC("session_impl::on_dht_name_lookup");
		m_host_resolver.async_resolve(node.first, resolver::abort_on_shutdown
			, std::bind(&session_impl::on_dht_name_lookup
				, this, _1, _2, node.second));
	}

	void session_impl::on_dht_name_lookup(error_code const& e
		, std::vector<address> const& addresses, int port)
	{
		COMPLETE_ASYNC("session_impl::on_dht_name_lookup");

		if (e)
		{
			if (m_alerts.should_post<dht_error_alert>())
				m_alerts.emplace_alert<dht_error_alert>(
					operation_t::hostname_lookup, e);
			return;
		}

		for (auto const& addr : addresses)
		{
			udp::endpoint ep(addr, std::uint16_t(port));
			add_dht_node(ep);
		}
	}

	void session_impl::add_dht_router(std::pair<std::string, int> const& node)
	{
		ADD_OUTSTANDING_ASYNC("session_impl::on_dht_router_name_lookup");
		++m_outstanding_router_lookups;
		m_host_resolver.async_resolve(node.first, resolver::abort_on_shutdown
			, std::bind(&session_impl::on_dht_router_name_lookup
				, this, _1, _2, node.second));
	}

	void session_impl::on_dht_router_name_lookup(error_code const& e
		, std::vector<address> const& addresses, int port)
	{
		COMPLETE_ASYNC("session_impl::on_dht_router_name_lookup");
		--m_outstanding_router_lookups;

		if (e)
		{
			if (m_alerts.should_post<dht_error_alert>())
				m_alerts.emplace_alert<dht_error_alert>(
					operation_t::hostname_lookup, e);

			if (m_outstanding_router_lookups == 0) start_dht();
			return;
		}


		for (auto const& addr : addresses)
		{
			// router nodes should be added before the DHT is started (and bootstrapped)
			udp::endpoint ep(addr, std::uint16_t(port));
			if (m_dht) m_dht->add_router_node(ep);
			m_dht_router_nodes.push_back(ep);
		}

		if (m_outstanding_router_lookups == 0) start_dht();
	}

	// callback for dht_immutable_get
	void session_impl::get_immutable_callback(sha1_hash target
		, dht::item const& i)
	{
		TORRENT_ASSERT(!i.is_mutable());
		m_alerts.emplace_alert<dht_immutable_item_alert>(target, i.value());
	}

	void session_impl::dht_get_immutable_item(sha1_hash const& target)
	{
		if (!m_dht) return;
		m_dht->get_item(target, std::bind(&session_impl::get_immutable_callback
			, this, target, _1));
	}

	// callback for dht_mutable_get
	void session_impl::get_mutable_callback(dht::item const& i
		, bool const authoritative)
	{
		TORRENT_ASSERT(i.is_mutable());
		m_alerts.emplace_alert<dht_mutable_item_alert>(i.pk().bytes
			, i.sig().bytes, i.seq().value
			, i.salt(), i.value(), authoritative);
	}

	// key is a 32-byte binary string, the public key to look up.
	// the salt is optional
	// TODO: 3 use public_key here instead of std::array
	void session_impl::dht_get_mutable_item(std::array<char, 32> key
		, std::string salt)
	{
		if (!m_dht) return;
		m_dht->get_item(dht::public_key(key.data()), std::bind(&session_impl::get_mutable_callback
			, this, _1, _2), std::move(salt));
	}

	namespace {

		void on_dht_put_immutable_item(aux::alert_manager& alerts, sha1_hash target, int num)
		{
			if (alerts.should_post<dht_put_alert>())
				alerts.emplace_alert<dht_put_alert>(target, num);
		}

		void on_dht_put_mutable_item(aux::alert_manager& alerts, dht::item const& i, int num)
		{
			if (alerts.should_post<dht_put_alert>())
			{
				dht::signature const sig = i.sig();
				dht::public_key const pk = i.pk();
				dht::sequence_number const seq = i.seq();
				std::string salt = i.salt();
				alerts.emplace_alert<dht_put_alert>(pk.bytes, sig.bytes
					, std::move(salt), seq.value, num);
			}
		}

		void put_mutable_callback(dht::item& i
			, std::function<void(entry&, std::array<char, 64>&
				, std::int64_t&, std::string const&)> cb)
		{
			entry value = i.value();
			dht::signature sig = i.sig();
			dht::public_key pk = i.pk();
			dht::sequence_number seq = i.seq();
			std::string salt = i.salt();
			cb(value, sig.bytes, seq.value, salt);
			i.assign(std::move(value), salt, seq, pk, sig);
		}

		void on_dht_get_peers(aux::alert_manager& alerts, sha1_hash info_hash, std::vector<tcp::endpoint> const& peers)
		{
			if (alerts.should_post<dht_get_peers_reply_alert>())
				alerts.emplace_alert<dht_get_peers_reply_alert>(info_hash, peers);
		}

		void on_direct_response(aux::alert_manager& alerts, client_data_t userdata, dht::msg const& msg)
		{
			if (msg.message.type() == bdecode_node::none_t)
				alerts.emplace_alert<dht_direct_response_alert>(userdata, msg.addr);
			else
				alerts.emplace_alert<dht_direct_response_alert>(userdata, msg.addr, msg.message);
		}

	} // anonymous namespace

	void session_impl::dht_put_immutable_item(entry const& data, sha1_hash target)
	{
		if (!m_dht) return;
		m_dht->put_item(data, std::bind(&on_dht_put_immutable_item, std::ref(m_alerts)
			, target, _1));
	}

	void session_impl::dht_put_mutable_item(std::array<char, 32> key
		, std::function<void(entry&, std::array<char,64>&
		, std::int64_t&, std::string const&)> cb
		, std::string salt)
	{
		if (!m_dht) return;
		m_dht->put_item(dht::public_key(key.data())
			, std::bind(&on_dht_put_mutable_item, std::ref(m_alerts), _1, _2)
			, std::bind(&put_mutable_callback, _1, std::move(cb)), salt);
	}

	void session_impl::dht_get_peers(sha1_hash const& info_hash)
	{
		if (!m_dht) return;
		m_dht->get_peers(info_hash, std::bind(&on_dht_get_peers, std::ref(m_alerts), info_hash, _1));
	}

	void session_impl::dht_announce(sha1_hash const& info_hash, int port, dht::announce_flags_t const flags)
	{
		if (!m_dht) return;
		m_dht->announce(info_hash, port, flags, std::bind(&on_dht_get_peers, std::ref(m_alerts), info_hash, _1));
	}

	void session_impl::dht_live_nodes(sha1_hash const& nid)
	{
		if (!m_dht) return;
		auto nodes = m_dht->live_nodes(nid);
		m_alerts.emplace_alert<dht_live_nodes_alert>(nid, nodes);
	}

	void session_impl::dht_sample_infohashes(udp::endpoint const& ep, sha1_hash const& target)
	{
		if (!m_dht) return;
		m_dht->sample_infohashes(ep, target, [this, ep](sha1_hash const& nid
			, time_duration const interval
			, int const num, std::vector<sha1_hash> samples
			, std::vector<std::pair<sha1_hash, udp::endpoint>> nodes)
		{
			m_alerts.emplace_alert<dht_sample_infohashes_alert>(nid
				, ep, interval, num, std::move(samples), std::move(nodes));
		});
	}

	void session_impl::dht_direct_request(udp::endpoint const& ep, entry& e, client_data_t userdata)
	{
		if (!m_dht) return;
		m_dht->direct_request(ep, e, std::bind(&on_direct_response, std::ref(m_alerts), userdata, _1));
	}

#endif

	bool session_impl::is_listening() const
	{
		return !m_listen_sockets.empty();
	}

	session_impl::~session_impl()
	{
		// since we're destructing the session, no more alerts will make it out to
		// the user. So stop posting them now
		m_alerts.set_alert_mask({});

		// this is not allowed to be the network thread!
//		TORRENT_ASSERT(is_not_thread());
// TODO: asserts that no outstanding async operations are still in flight

		// this can happen if we end the io_context run loop with an exception
		m_connections.clear();
		for (auto& t : m_torrents)
		{
			t->panic();
			t->abort();
		}
		m_torrents.clear();

#if defined TORRENT_ASIO_DEBUGGING
		FILE* f = fopen("wakeups.log", "w+");
		if (f != nullptr)
		{
			time_point m = min_time();
			if (!_wakeups.empty()) m = _wakeups[0].timestamp;
			time_point prev = m;
			std::uint64_t prev_csw = 0;
			if (!_wakeups.empty()) prev_csw = _wakeups[0].context_switches;
			std::fprintf(f, "abs. time\trel. time\tctx switch\tidle-wakeup\toperation\n");
			for (wakeup_t const& w : _wakeups)
			{
				bool const idle_wakeup = w.context_switches > prev_csw;
				std::fprintf(f, "%" PRId64 "\t%" PRId64 "\t%" PRId64 "\t%c\t%s\n"
					, total_microseconds(w.timestamp - m)
					, total_microseconds(w.timestamp - prev)
					, w.context_switches
					, idle_wakeup ? '*' : '.'
					, w.operation);
				prev = w.timestamp;
				prev_csw = w.context_switches;
			}
			fclose(f);
		}
#endif
	}

#if TORRENT_ABI_VERSION == 1
	int session_impl::max_connections() const
	{
		return m_settings.get_int(settings_pack::connections_limit);
	}

	int session_impl::max_uploads() const
	{
		return m_settings.get_int(settings_pack::unchoke_slots_limit);
	}

	void session_impl::set_local_download_rate_limit(int bytes_per_second)
	{
		INVARIANT_CHECK;
		settings_pack p;
		p.set_int(settings_pack::local_download_rate_limit, bytes_per_second);
		apply_settings_pack_impl(p);
	}

	void session_impl::set_local_upload_rate_limit(int bytes_per_second)
	{
		INVARIANT_CHECK;
		settings_pack p;
		p.set_int(settings_pack::local_upload_rate_limit, bytes_per_second);
		apply_settings_pack_impl(p);
	}

	void session_impl::set_download_rate_limit_depr(int bytes_per_second)
	{
		INVARIANT_CHECK;
		settings_pack p;
		p.set_int(settings_pack::download_rate_limit, bytes_per_second);
		apply_settings_pack_impl(p);
	}

	void session_impl::set_upload_rate_limit_depr(int bytes_per_second)
	{
		INVARIANT_CHECK;
		settings_pack p;
		p.set_int(settings_pack::upload_rate_limit, bytes_per_second);
		apply_settings_pack_impl(p);
	}

	void session_impl::set_max_connections(int limit)
	{
		INVARIANT_CHECK;
		settings_pack p;
		p.set_int(settings_pack::connections_limit, limit);
		apply_settings_pack_impl(p);
	}

	void session_impl::set_max_uploads(int limit)
	{
		INVARIANT_CHECK;
		settings_pack p;
		p.set_int(settings_pack::unchoke_slots_limit, limit);
		apply_settings_pack_impl(p);
	}

	int session_impl::local_upload_rate_limit() const
	{
		return upload_rate_limit(m_local_peer_class);
	}

	int session_impl::local_download_rate_limit() const
	{
		return download_rate_limit(m_local_peer_class);
	}

	int session_impl::upload_rate_limit_depr() const
	{
		return upload_rate_limit(m_global_class);
	}

	int session_impl::download_rate_limit_depr() const
	{
		return download_rate_limit(m_global_class);
	}
#endif // DEPRECATE


	namespace {
		template <typename Socket>
		void set_tos(Socket& s, int v, error_code& ec)
		{
#if defined IPV6_TCLASS
			if (is_v6(s.local_endpoint(ec)))
				s.set_option(traffic_class(char(v)), ec);
			else if (!ec)
#endif
				s.set_option(type_of_service(char(v)), ec);
		}
	}

	// TODO: 2 this should be factored into the udp socket, so we only have the
	// code once
	void session_impl::update_peer_tos()
	{
		int const tos = m_settings.get_int(settings_pack::peer_tos);
		for (auto const& l : m_listen_sockets)
		{
			if (l->sock)
			{
				error_code ec;
				set_tos(*l->sock, tos, ec);

#ifndef TORRENT_DISABLE_LOGGING
				if (should_log())
				{
					session_log(">>> SET_TOS [ tcp (%s %d) tos: %x e: %s ]"
						, l->sock->local_endpoint().address().to_string().c_str()
						, l->sock->local_endpoint().port(), tos, ec.message().c_str());
				}
#endif
			}

			if (l->udp_sock)
			{
				error_code ec;
				set_tos(l->udp_sock->sock, tos, ec);

#ifndef TORRENT_DISABLE_LOGGING
				if (should_log())
				{
					session_log(">>> SET_TOS [ udp (%s %d) tos: %x e: %s ]"
						, l->udp_sock->sock.local_endpoint().address().to_string().c_str()
						, l->udp_sock->sock.local_port()
						, tos, ec.message().c_str());
				}
#endif
			}
		}
	}

	void session_impl::update_user_agent()
	{
		// replace all occurrences of '\n' with ' '.
		std::string agent = m_settings.get_str(settings_pack::user_agent);
		std::string::iterator i = agent.begin();
		while ((i = std::find(i, agent.end(), '\n'))
			!= agent.end())
			*i = ' ';
		m_settings.set_str(settings_pack::user_agent, agent);
	}

	void session_impl::update_unchoke_limit()
	{
		int const allowed_upload_slots = get_int_setting(settings_pack::unchoke_slots_limit);

		m_stats_counters.set_value(counters::num_unchoke_slots
			, allowed_upload_slots);

		if (m_settings.get_int(settings_pack::num_optimistic_unchoke_slots)
			>= allowed_upload_slots / 2)
		{
			if (m_alerts.should_post<performance_alert>())
				m_alerts.emplace_alert<performance_alert>(torrent_handle()
					, performance_alert::too_many_optimistic_unchoke_slots);
		}

		if (settings().get_int(settings_pack::choking_algorithm) != settings_pack::fixed_slots_choker)
			return;

		if (allowed_upload_slots == std::numeric_limits<int>::max())
		{
			// this means we're not applying upload slot limits, unchoke
			// everyone
			for (auto const& p : m_connections)
			{
				if (p->is_disconnecting() || p->is_connecting())
					continue;

				auto const t = p->associated_torrent().lock();
				t->unchoke_peer(*p);
			}
		}
		else
		{
			// trigger recalculating unchoke slots
			m_unchoke_time_scaler = 0;
		}
	}

	void session_impl::update_connection_speed()
	{
		if (m_settings.get_int(settings_pack::connection_speed) < 0)
			m_settings.set_int(settings_pack::connection_speed, 200);
	}

	void session_impl::update_alert_queue_size()
	{
		m_alerts.set_alert_queue_size_limit(m_settings.get_int(settings_pack::alert_queue_size));
	}

	bool session_impl::preemptive_unchoke() const
	{
		if (settings().get_int(settings_pack::choking_algorithm) != settings_pack::fixed_slots_choker) return false;
		return m_stats_counters[counters::num_peers_up_unchoked]
			< m_stats_counters[counters::num_unchoke_slots]
			|| m_settings.get_int(settings_pack::unchoke_slots_limit) < 0;
	}

	void session_impl::update_dht_upload_rate_limit()
	{
#ifndef TORRENT_DISABLE_DHT
		if (m_settings.get_int(settings_pack::dht_upload_rate_limit) > std::numeric_limits<int>::max() / 3)
		{
			m_settings.set_int(settings_pack::dht_upload_rate_limit, std::numeric_limits<int>::max() / 3);
		}
#endif
	}

	void session_impl::update_disk_threads()
	{
		if (m_settings.get_int(settings_pack::aio_threads) < 0)
			m_settings.set_int(settings_pack::aio_threads, 0);
	}

	void session_impl::update_report_web_seed_downloads()
	{
		// if this flag changed, update all web seed connections
		bool report = m_settings.get_bool(settings_pack::report_web_seed_downloads);
		for (auto const& c : m_connections)
		{
			connection_type const type = c->type();
			if (type == connection_type::url_seed
				|| type == connection_type::http_seed)
				c->ignore_stats(!report);
		}
	}

	void session_impl::trigger_auto_manage()
	{
		if (m_pending_auto_manage || m_abort) return;

		// we recalculated auto-managed torrents less than a second ago,
		// put it off one second.
		if (time_now() - m_last_auto_manage < seconds(1))
		{
			m_auto_manage_time_scaler = 0;
			return;
		}
		m_pending_auto_manage = true;
		m_need_auto_manage = true;

		post(m_io_context, [this]{ wrap(&session_impl::on_trigger_auto_manage); });
	}

	void session_impl::on_trigger_auto_manage()
	{
		TORRENT_ASSERT(m_pending_auto_manage);
		if (!m_need_auto_manage || m_abort)
		{
			m_pending_auto_manage = false;
			return;
		}
		// don't clear m_pending_auto_manage until after we've
		// recalculated the auto managed torrents. The auto-managed
		// logic may trigger another auto-managed event otherwise
		recalculate_auto_managed_torrents();
		m_pending_auto_manage = false;
	}

	void session_impl::update_socket_buffer_size()
	{
		for (auto const& l : m_listen_sockets)
		{
			error_code ec;
			set_socket_buffer_size(l->udp_sock->sock, m_settings, ec);
#ifndef TORRENT_DISABLE_LOGGING
			if (ec && should_log())
			{
				session_log("listen socket buffer size [ udp %s:%d ] %s"
					, l->udp_sock->sock.local_endpoint().address().to_string().c_str()
					, l->udp_sock->sock.local_port(), print_error(ec).c_str());
			}
#endif
			ec.clear();
			set_socket_buffer_size(*l->sock, m_settings, ec);
#ifndef TORRENT_DISABLE_LOGGING
			if (ec && should_log())
			{
				session_log("listen socket buffer size [ tcp %s:%d] %s"
					, l->sock->local_endpoint().address().to_string().c_str()
					, l->sock->local_endpoint().port(), print_error(ec).c_str());
			}
#endif
		}
	}

	void session_impl::update_dht_announce_interval()
	{
#ifndef TORRENT_DISABLE_DHT
		if (!m_dht)
		{
#ifndef TORRENT_DISABLE_LOGGING
			session_log("not starting DHT announce timer: m_dht == nullptr");
#endif
			return;
		}

		m_dht_interval_update_torrents = int(m_torrents.size());

		if (m_abort)
		{
#ifndef TORRENT_DISABLE_LOGGING
			session_log("not starting DHT announce timer: m_abort set");
#endif
			return;
		}

		ADD_OUTSTANDING_ASYNC("session_impl::on_dht_announce");
		int delay = std::max(m_settings.get_int(settings_pack::dht_announce_interval)
			/ std::max(int(m_torrents.size()), 1), 1);
		m_dht_announce_timer.expires_after(seconds(delay));
		m_dht_announce_timer.async_wait([this](error_code const& e) {
			wrap(&session_impl::on_dht_announce, e); });
#endif
	}

#if TORRENT_ABI_VERSION == 1
	void session_impl::update_local_download_rate()
	{
		if (m_settings.get_int(settings_pack::local_download_rate_limit) < 0)
			m_settings.set_int(settings_pack::local_download_rate_limit, 0);
		set_download_rate_limit(m_local_peer_class
			, m_settings.get_int(settings_pack::local_download_rate_limit));
	}

	void session_impl::update_local_upload_rate()
	{
		if (m_settings.get_int(settings_pack::local_upload_rate_limit) < 0)
			m_settings.set_int(settings_pack::local_upload_rate_limit, 0);
		set_upload_rate_limit(m_local_peer_class
			, m_settings.get_int(settings_pack::local_upload_rate_limit));
	}
#endif

	void session_impl::update_download_rate()
	{
		if (m_settings.get_int(settings_pack::download_rate_limit) < 0)
			m_settings.set_int(settings_pack::download_rate_limit, 0);
		set_download_rate_limit(m_global_class
			, m_settings.get_int(settings_pack::download_rate_limit));
	}

	void session_impl::update_upload_rate()
	{
		if (m_settings.get_int(settings_pack::upload_rate_limit) < 0)
			m_settings.set_int(settings_pack::upload_rate_limit, 0);
		set_upload_rate_limit(m_global_class
			, m_settings.get_int(settings_pack::upload_rate_limit));
	}

	void session_impl::update_connections_limit()
	{
		int limit = m_settings.get_int(settings_pack::connections_limit);

		if (limit <= 0) limit = max_open_files();

		m_settings.set_int(settings_pack::connections_limit, limit);

		if (num_connections() > m_settings.get_int(settings_pack::connections_limit)
			&& !m_torrents.empty())
		{
			// if we have more connections that we're allowed, disconnect
			// peers from the torrents so that they are all as even as possible

			int to_disconnect = num_connections() - m_settings.get_int(settings_pack::connections_limit);

			int last_average = 0;
			int average = m_settings.get_int(settings_pack::connections_limit) / int(m_torrents.size());

			// the number of slots that are unused by torrents
			int extra = m_settings.get_int(settings_pack::connections_limit) % int(m_torrents.size());

			// run 3 iterations of this, then we're probably close enough
			for (int iter = 0; iter < 4; ++iter)
			{
				// the number of torrents that are above average
				int num_above = 0;
				for (auto const& t : m_torrents)
				{
					int const num = t->num_peers();
					if (num <= last_average) continue;
					if (num > average) ++num_above;
					if (num < average) extra += average - num;
				}

				// distribute extra among the torrents that are above average
				if (num_above == 0) num_above = 1;
				last_average = average;
				average += extra / num_above;
				if (extra == 0) break;
				// save the remainder for the next iteration
				extra = extra % num_above;
			}

			for (auto const& t : m_torrents)
			{
				int const num = t->num_peers();
				if (num <= average) continue;

				// distribute the remainder
				int my_average = average;
				if (extra > 0)
				{
					++my_average;
					--extra;
				}

				int const disconnect = std::min(to_disconnect, num - my_average);
				to_disconnect -= disconnect;
				t->disconnect_peers(disconnect, errors::too_many_connections);
			}
		}
	}

	void session_impl::update_alert_mask()
	{
		m_alerts.set_alert_mask(alert_category_t(
			static_cast<std::uint32_t>(m_settings.get_int(settings_pack::alert_mask))));
	}

	void session_impl::update_validate_https()
	{
#ifdef TORRENT_USE_OPENSSL
		using boost::asio::ssl::context;
		auto const flags = m_settings.get_bool(settings_pack::validate_https_trackers)
			? context::verify_peer
				| context::verify_fail_if_no_peer_cert
				| context::verify_client_once
			: context::verify_none;
		error_code ec;
		m_ssl_ctx.set_verify_mode(flags, ec);
#endif
	}

	void session_impl::pop_alerts(std::vector<alert*>* alerts)
	{
		m_alerts.get_all(*alerts);
	}

#if TORRENT_ABI_VERSION == 1
	void session_impl::update_rate_limit_utp()
	{
		if (m_settings.get_bool(settings_pack::rate_limit_utp))
		{
			// allow the global or local peer class to limit uTP peers
			m_peer_class_type_filter.allow(peer_class_type_filter::utp_socket
				, m_global_class);
			m_peer_class_type_filter.allow(peer_class_type_filter::ssl_utp_socket
				, m_global_class);
		}
		else
		{
			// don't add the global or local peer class to limit uTP peers
			m_peer_class_type_filter.disallow(peer_class_type_filter::utp_socket
				, m_global_class);
			m_peer_class_type_filter.disallow(peer_class_type_filter::ssl_utp_socket
				, m_global_class);
		}
	}

	void session_impl::update_ignore_rate_limits_on_local_network()
	{
		init_peer_class_filter(
			m_settings.get_bool(settings_pack::ignore_limits_on_local_network));
	}

	// this function is called on the user's thread
	// not the network thread
	void session_impl::pop_alerts()
	{
		// if we don't have any alerts in our local cache, we have to ask
		// the alert_manager for more. It will swap our vector with its and
		// destruct eny left-over alerts in there.
		if (m_alert_pointer_pos >= int(m_alert_pointers.size()))
		{
			pop_alerts(&m_alert_pointers);
			m_alert_pointer_pos = 0;
		}
	}

	alert const* session_impl::pop_alert()
	{
		if (m_alert_pointer_pos >= int(m_alert_pointers.size()))
		{
			pop_alerts();
			if (m_alert_pointers.empty())
				return nullptr;
		}

		if (m_alert_pointers.empty()) return nullptr;

		// clone here to be backwards compatible, to make the client delete the
		// alert object
		return m_alert_pointers[m_alert_pointer_pos++];
	}

#endif

	alert* session_impl::wait_for_alert(time_duration max_wait)
	{
		return m_alerts.wait_for_alert(max_wait);
	}

#if TORRENT_ABI_VERSION == 1
	std::size_t session_impl::set_alert_queue_size_limit(std::size_t queue_size_limit_)
	{
		m_settings.set_int(settings_pack::alert_queue_size, int(queue_size_limit_));
		return std::size_t(m_alerts.set_alert_queue_size_limit(int(queue_size_limit_)));
	}
#endif

	void session_impl::start_ip_notifier()
	{
		INVARIANT_CHECK;

		if (m_ip_notifier) return;

		m_ip_notifier = create_ip_notifier(m_io_context);
		m_ip_notifier->async_wait([this](error_code const& e)
			{ wrap(&session_impl::on_ip_change, e); });
	}

	void session_impl::start_lsd()
	{
		INVARIANT_CHECK;

		for (auto& s : m_listen_sockets)
		{
			// we're not looking for local peers when we're using a proxy. We
			// want all traffic to go through the proxy
			if (s->flags & listen_socket_t::proxy) continue;
			if (s->lsd) continue;
			s->lsd = std::make_shared<lsd>(m_io_context, *this, s->local_endpoint.address()
				, s->netmask);
			error_code ec;
			s->lsd->start(ec);
			if (ec)
			{
				if (m_alerts.should_post<lsd_error_alert>())
					m_alerts.emplace_alert<lsd_error_alert>(ec, s->local_endpoint.address());
				s->lsd.reset();
			}
		}
	}

	void session_impl::start_natpmp()
	{
		INVARIANT_CHECK;
		for (auto& s : m_listen_sockets)
		{
			start_natpmp(s);
			remap_ports(remap_natpmp, *s);
		}
	}

	void session_impl::start_upnp()
	{
		INVARIANT_CHECK;
		for (auto const& s : m_listen_sockets)
		{
			start_upnp(s);
			remap_ports(remap_upnp, *s);
		}
	}

	void session_impl::start_upnp(std::shared_ptr<aux::listen_socket_t> const& s)
	{
		// until we support SSDP over an IPv6 network (
		// https://en.wikipedia.org/wiki/Simple_Service_Discovery_Protocol )
		// there's no point in starting upnp on one.
		if (is_v6(s->local_endpoint))
			return;

		// there's no point in starting the UPnP mapper for a network that isn't
		// connected to the internet. The whole point is to forward ports through
		// the gateway
<<<<<<< HEAD
		if (s->flags & listen_socket_t::local_network)
=======
		if ((s.flags & listen_socket_t::local_network)
			|| (s.flags & listen_socket_t::proxy))
>>>>>>> ac4dd411
			return;

		if (!s->upnp_mapper)
		{
			// the upnp constructor may fail and call the callbacks
			// into the session_impl.
			s->upnp_mapper = std::make_shared<upnp>(m_io_context, m_settings
				, *this, s->local_endpoint.address().to_v4(), s->netmask.to_v4(), s->device
				, listen_socket_handle(s));
			s->upnp_mapper->start();
		}
	}

	std::vector<port_mapping_t> session_impl::add_port_mapping(portmap_protocol const t
		, int const external_port
		, int const local_port)
	{
		std::vector<port_mapping_t> ret;
		for (auto& s : m_listen_sockets)
		{
			if (s->upnp_mapper) ret.push_back(s->upnp_mapper->add_mapping(t, external_port
				, tcp::endpoint(s->local_endpoint.address(), static_cast<std::uint16_t>(local_port))));
			if (s->natpmp_mapper) ret.push_back(s->natpmp_mapper->add_mapping(t, external_port
				, tcp::endpoint(s->local_endpoint.address(), static_cast<std::uint16_t>(local_port))));
		}
		return ret;
	}

	void session_impl::delete_port_mapping(port_mapping_t handle)
	{
		for (auto& s : m_listen_sockets)
		{
			if (s->upnp_mapper) s->upnp_mapper->delete_mapping(handle);
			if (s->natpmp_mapper) s->natpmp_mapper->delete_mapping(handle);
		}
	}

	void session_impl::stop_ip_notifier()
	{
		if (!m_ip_notifier) return;

		m_ip_notifier->cancel();
		m_ip_notifier.reset();
	}

	void session_impl::stop_lsd()
	{
		for (auto& s : m_listen_sockets)
		{
			if (!s->lsd) continue;
			s->lsd->close();
			s->lsd.reset();
		}
	}

	void session_impl::stop_natpmp()
	{
		for (auto& s : m_listen_sockets)
		{
			s->tcp_port_mapping[portmap_transport::natpmp] = listen_port_mapping();
			s->udp_port_mapping[portmap_transport::natpmp] = listen_port_mapping();
			if (!s->natpmp_mapper) continue;
			s->natpmp_mapper->close();
			s->natpmp_mapper.reset();
		}
	}

	void session_impl::stop_upnp()
	{
		for (auto& s : m_listen_sockets)
		{
			if (!s->upnp_mapper) continue;
			s->tcp_port_mapping[portmap_transport::upnp] = listen_port_mapping();
			s->udp_port_mapping[portmap_transport::upnp] = listen_port_mapping();
			s->upnp_mapper->close();
			s->upnp_mapper.reset();
		}
	}

	external_ip session_impl::external_address() const
	{
		address ips[2][2];

		// take the first IP we find which matches each category
		for (auto const& i : m_listen_sockets)
		{
			address external_addr = i->external_address.external_address();
			if (ips[0][external_addr.is_v6()] == address())
				ips[0][external_addr.is_v6()] = external_addr;
			address local_addr = i->local_endpoint.address();
			if (ips[is_local(local_addr)][local_addr.is_v6()] == address())
				ips[is_local(local_addr)][local_addr.is_v6()] = local_addr;
		}

		return {ips[1][0], ips[0][0], ips[1][1], ips[0][1]};
	}

	// this is the DHT observer version. DHT is the implied source
	void session_impl::set_external_address(aux::listen_socket_handle const& iface
		, address const& ip, address const& source)
	{
		auto i = iface.m_sock.lock();
		TORRENT_ASSERT(i);
		if (!i) return;
		set_external_address(i, ip, source_dht, source);
	}

	void session_impl::get_peers(sha1_hash const& ih)
	{
		if (!m_alerts.should_post<dht_get_peers_alert>()) return;
		m_alerts.emplace_alert<dht_get_peers_alert>(ih);
	}

	void session_impl::announce(sha1_hash const& ih, address const& addr
		, int port)
	{
		if (!m_alerts.should_post<dht_announce_alert>()) return;
		m_alerts.emplace_alert<dht_announce_alert>(addr, port, ih);
	}

	void session_impl::outgoing_get_peers(sha1_hash const& target
		, sha1_hash const& sent_target, udp::endpoint const& ep)
	{
		if (!m_alerts.should_post<dht_outgoing_get_peers_alert>()) return;
		m_alerts.emplace_alert<dht_outgoing_get_peers_alert>(target, sent_target, ep);
	}

#ifndef TORRENT_DISABLE_LOGGING
	bool session_impl::should_log(module_t) const
	{
		return m_alerts.should_post<dht_log_alert>();
	}

	TORRENT_FORMAT(3,4)
	void session_impl::log(module_t m, char const* fmt, ...)
	{
		if (!m_alerts.should_post<dht_log_alert>()) return;

		va_list v;
		va_start(v, fmt);
		m_alerts.emplace_alert<dht_log_alert>(
			static_cast<dht_log_alert::dht_module_t>(m), fmt, v);
		va_end(v);
	}

	void session_impl::log_packet(message_direction_t dir, span<char const> pkt
		, udp::endpoint const& node)
	{
		if (!m_alerts.should_post<dht_pkt_alert>()) return;

		dht_pkt_alert::direction_t d = dir == dht::dht_logger::incoming_message
			? dht_pkt_alert::incoming : dht_pkt_alert::outgoing;

		m_alerts.emplace_alert<dht_pkt_alert>(pkt, d, node);
	}

	bool session_impl::should_log_portmap(portmap_transport) const
	{
		return m_alerts.should_post<portmap_log_alert>();
	}

	void session_impl::log_portmap(portmap_transport transport, char const* msg
		, listen_socket_handle const& ls) const
	{
		listen_socket_t const* listen_socket = ls.get();
		if (m_alerts.should_post<portmap_log_alert>())
			m_alerts.emplace_alert<portmap_log_alert>(transport, msg
				, listen_socket ? listen_socket->local_endpoint.address() : address());
	}

	bool session_impl::should_log_lsd() const
	{
		return m_alerts.should_post<log_alert>();
	}

	void session_impl::log_lsd(char const* msg) const
	{
		if (m_alerts.should_post<log_alert>())
			m_alerts.emplace_alert<log_alert>(msg);
	}
#endif

	bool session_impl::on_dht_request(string_view query
		, dht::msg const& request, entry& response)
	{
#ifndef TORRENT_DISABLE_EXTENSIONS
		for (auto const& ext : m_ses_extensions[plugins_dht_request_idx])
		{
			if (ext->on_dht_request(query
				, request.addr, request.message, response))
				return true;
		}
#else
		TORRENT_UNUSED(query);
		TORRENT_UNUSED(request);
		TORRENT_UNUSED(response);
#endif
		return false;
	}

	void session_impl::set_external_address(
		tcp::endpoint const& local_endpoint, address const& ip
		, ip_source_t const source_type, address const& source)
	{
		auto sock = std::find_if(m_listen_sockets.begin(), m_listen_sockets.end()
			, [&](std::shared_ptr<listen_socket_t> const& v)
			{ return v->local_endpoint.address() == local_endpoint.address(); });

		if (sock != m_listen_sockets.end())
			set_external_address(*sock, ip, source_type, source);
	}

	void session_impl::set_external_address(std::shared_ptr<listen_socket_t> const& sock
		, address const& ip, ip_source_t const source_type, address const& source)
	{
		if (!sock->external_address.cast_vote(ip, source_type, source)) return;

#ifndef TORRENT_DISABLE_LOGGING
		if (should_log())
		{
			session_log("external address updated for %s [ new-ip: %s type: %d last-voter: %s ]"
				, sock->device.empty() ? print_endpoint(sock->local_endpoint).c_str() : sock->device.c_str()
				, print_address(ip).c_str()
				, static_cast<std::uint8_t>(source_type)
				, print_address(source).c_str());
		}
#endif

		if (m_alerts.should_post<external_ip_alert>())
			m_alerts.emplace_alert<external_ip_alert>(ip);

		for (auto const& t : m_torrents)
		{
			t->new_external_ip();
		}

		// since we have a new external IP now, we need to
		// restart the DHT with a new node ID

#ifndef TORRENT_DISABLE_DHT
		if (m_dht) m_dht->update_node_id(sock);
#endif
	}

#if TORRENT_USE_INVARIANT_CHECKS
	void session_impl::check_invariant() const
	{
		TORRENT_ASSERT(is_single_thread());

		if (m_settings.get_int(settings_pack::unchoke_slots_limit) < 0
			&& m_settings.get_int(settings_pack::choking_algorithm) == settings_pack::fixed_slots_choker)
			TORRENT_ASSERT(m_stats_counters[counters::num_unchoke_slots] == std::numeric_limits<int>::max());

		for (torrent_list_index_t l{}; l != m_torrent_lists.end_index(); ++l)
		{
			std::vector<torrent*> const& list = m_torrent_lists[l];
			for (auto const& i : list)
			{
				TORRENT_ASSERT(i->m_links[l].in_list());
			}

			queue_position_t idx{};
			for (auto t : m_download_queue)
			{
				TORRENT_ASSERT(t->queue_position() == idx);
				++idx;
			}
		}

		int const num_gauges = counters::num_error_torrents - counters::num_checking_torrents + 1;
		aux::array<int, num_gauges> torrent_state_gauges;
		torrent_state_gauges.fill(0);

#if defined TORRENT_EXPENSIVE_INVARIANT_CHECKS
		std::unordered_set<queue_position_t> unique;
#endif

		int num_active_downloading = 0;
		int num_active_finished = 0;
		int total_downloaders = 0;
		for (auto const& tor : m_torrents)
		{
			std::shared_ptr<torrent> const& t = tor;
			if (t->want_peers_download()) ++num_active_downloading;
			if (t->want_peers_finished()) ++num_active_finished;
			TORRENT_ASSERT(!(t->want_peers_download() && t->want_peers_finished()));

			int const state = t->current_stats_state() - counters::num_checking_torrents;
			if (state != torrent::no_gauge_state)
			{
				++torrent_state_gauges[state];
			}

			queue_position_t const pos = t->queue_position();
			if (pos < queue_position_t{})
			{
				TORRENT_ASSERT(pos == no_pos);
				continue;
			}
			++total_downloaders;

#if defined TORRENT_EXPENSIVE_INVARIANT_CHECKS
			unique.insert(t->queue_position());
#endif
		}

		for (int i = 0, j = counters::num_checking_torrents;
			j < counters::num_error_torrents + 1; ++i, ++j)
		{
			TORRENT_ASSERT(torrent_state_gauges[i] == m_stats_counters[j]);
		}

#if defined TORRENT_EXPENSIVE_INVARIANT_CHECKS
		TORRENT_ASSERT(int(unique.size()) == total_downloaders);
#endif
		TORRENT_ASSERT(num_active_downloading == int(m_torrent_lists[torrent_want_peers_download].size()));
		TORRENT_ASSERT(num_active_finished == int(m_torrent_lists[torrent_want_peers_finished].size()));

		std::unordered_set<peer_connection*> unique_peers;

		int unchokes = 0;
		int unchokes_all = 0;
		int num_optimistic = 0;
		int disk_queue[2] = {0, 0};
		for (auto const& p : m_connections)
		{
			TORRENT_ASSERT(p);
			if (p->is_disconnecting()) continue;

			std::shared_ptr<torrent> t = p->associated_torrent().lock();
			TORRENT_ASSERT(unique_peers.find(p.get()) == unique_peers.end());
			unique_peers.insert(p.get());

			if (p->m_channel_state[0] & peer_info::bw_disk) ++disk_queue[0];
			if (p->m_channel_state[1] & peer_info::bw_disk) ++disk_queue[1];

			if (p->ignore_unchoke_slots())
			{
				if (!p->is_choked()) ++unchokes_all;
				continue;
			}
			if (!p->is_choked())
			{
				++unchokes;
				++unchokes_all;
			}

			if (p->peer_info_struct()
				&& p->peer_info_struct()->optimistically_unchoked)
			{
				++num_optimistic;
				TORRENT_ASSERT(!p->is_choked());
			}
		}

		for (auto const& p : m_undead_peers)
		{
			if (p->ignore_unchoke_slots())
			{
				if (!p->is_choked()) ++unchokes_all;
				continue;
			}
			if (!p->is_choked())
			{
				++unchokes_all;
				++unchokes;
			}

			if (p->peer_info_struct()
				&& p->peer_info_struct()->optimistically_unchoked)
			{
				++num_optimistic;
				TORRENT_ASSERT(!p->is_choked());
			}
		}

		TORRENT_ASSERT(disk_queue[peer_connection::download_channel]
			== m_stats_counters[counters::num_peers_down_disk]);
		TORRENT_ASSERT(disk_queue[peer_connection::upload_channel]
			== m_stats_counters[counters::num_peers_up_disk]);

		if (m_settings.get_int(settings_pack::num_optimistic_unchoke_slots))
		{
			TORRENT_ASSERT(num_optimistic <= m_settings.get_int(
				settings_pack::num_optimistic_unchoke_slots));
		}

		int const unchoked_counter_all = int(m_stats_counters[counters::num_peers_up_unchoked_all]);
		int const unchoked_counter = int(m_stats_counters[counters::num_peers_up_unchoked]);
		int const unchoked_counter_optimistic
			= int(m_stats_counters[counters::num_peers_up_unchoked_optimistic]);

		TORRENT_ASSERT_VAL(unchoked_counter_all == unchokes_all, unchokes_all);
		TORRENT_ASSERT_VAL(unchoked_counter == unchokes, unchokes);
		TORRENT_ASSERT_VAL(unchoked_counter_optimistic == num_optimistic, num_optimistic);

		for (auto const& te : m_torrents)
		{
			TORRENT_ASSERT(te);
		}
	}
#endif // TORRENT_USE_INVARIANT_CHECKS

#ifndef TORRENT_DISABLE_LOGGING
		tracker_logger::tracker_logger(session_interface& ses): m_ses(ses) {}
		void tracker_logger::tracker_warning(tracker_request const&
			, std::string const& str)
		{
			debug_log("*** tracker warning: %s", str.c_str());
		}

		void tracker_logger::tracker_response(tracker_request const&
			, libtorrent::address const& tracker_ip
			, std::list<address> const& tracker_ips
			, struct tracker_response const& resp)
		{
			TORRENT_UNUSED(tracker_ips);
			debug_log("TRACKER RESPONSE\n"
				"interval: %d\n"
				"external ip: %s\n"
				"we connected to: %s\n"
				"peers:"
				, resp.interval.count()
				, print_address(resp.external_ip).c_str()
				, print_address(tracker_ip).c_str());

			for (auto const& p : resp.peers)
			{
				debug_log("  %16s %5d %s", p.hostname.c_str(), p.port
					, p.pid.is_all_zeros() ? "" : to_hex(p.pid).c_str());
			}
			for (auto const& p : resp.peers4)
			{
				debug_log("  %s:%d", print_address(address_v4(p.ip)).c_str(), p.port);
			}
			for (auto const& p : resp.peers6)
			{
				debug_log("  [%s]:%d", print_address(address_v6(p.ip)).c_str(), p.port);
			}
		}

		void tracker_logger::tracker_request_error(tracker_request const&
			, error_code const& ec, operation_t const op, std::string const& str
			, seconds32 const retry_interval)
		{
			TORRENT_UNUSED(retry_interval);
			debug_log("*** tracker error: [%s] %s %s"
				, operation_name(op), ec.message().c_str(), str.c_str());
		}

		bool tracker_logger::should_log() const
		{
			return m_ses.alerts().should_post<log_alert>();
		}

		void tracker_logger::debug_log(const char* fmt, ...) const noexcept try
		{
			if (!m_ses.alerts().should_post<log_alert>()) return;

			va_list v;
			va_start(v, fmt);
			m_ses.alerts().emplace_alert<log_alert>(fmt, v);
			va_end(v);
		}
		catch (std::exception const&) {}
#endif // TORRENT_DISABLE_LOGGING
}}<|MERGE_RESOLUTION|>--- conflicted
+++ resolved
@@ -1922,17 +1922,7 @@
 		// of a new socket failing to bind due to a conflict with a stale socket
 		std::vector<listen_endpoint_t> eps;
 
-<<<<<<< HEAD
-		listen_socket_flags_t const flags
-			= (m_settings.get_int(settings_pack::proxy_type) != settings_pack::none)
-			? listen_socket_flags_t{}
-			: listen_socket_t::accept_incoming;
-
-		std::vector<ip_interface> const ifs = enum_net_interfaces(m_io_context, ec);
-		if (ec && m_alerts.should_post<listen_failed_alert>())
-=======
 		if (m_settings.get_int(settings_pack::proxy_type) != settings_pack::none)
->>>>>>> ac4dd411
 		{
 			// we will be able to accept incoming connections over UDP. so use
 			// one of the ports the user specified to use a consistent port
@@ -1945,26 +1935,20 @@
 				, transport::plaintext, listen_socket_t::proxy);
 			eps.emplace_back(ep);
 		}
-<<<<<<< HEAD
-		auto const routes = enum_routes(m_io_context, ec);
-		if (ec && m_alerts.should_post<listen_failed_alert>())
-=======
 		else
->>>>>>> ac4dd411
-		{
-
+		{
 			listen_socket_flags_t const flags
 				= (m_settings.get_int(settings_pack::proxy_type) != settings_pack::none)
 				? listen_socket_flags_t{}
 				: listen_socket_t::accept_incoming;
 
-			std::vector<ip_interface> const ifs = enum_net_interfaces(m_io_service, ec);
+			std::vector<ip_interface> const ifs = enum_net_interfaces(m_io_context, ec);
 			if (ec && m_alerts.should_post<listen_failed_alert>())
 			{
 				m_alerts.emplace_alert<listen_failed_alert>(""
 					, operation_t::enum_if, ec, socket_type_t::tcp);
 			}
-			auto const routes = enum_routes(m_io_service, ec);
+			auto const routes = enum_routes(m_io_context, ec);
 			if (ec && m_alerts.should_post<listen_failed_alert>())
 			{
 				m_alerts.emplace_alert<listen_failed_alert>(""
@@ -5469,13 +5453,9 @@
 		if (is_v6(s->local_endpoint) && is_local(s->local_endpoint.address()))
 			return;
 
-<<<<<<< HEAD
-		if (!s->natpmp_mapper && !(s->flags & listen_socket_t::local_network))
-=======
-		if (!s.natpmp_mapper
-			&& !(s.flags & listen_socket_t::local_network)
-			&& !(s.flags & listen_socket_t::proxy))
->>>>>>> ac4dd411
+		if (!s->natpmp_mapper
+			&& !(s->flags & listen_socket_t::local_network)
+			&& !(s->flags & listen_socket_t::proxy))
 		{
 			// the natpmp constructor may fail and call the callbacks
 			// into the session_impl.
@@ -6687,12 +6667,8 @@
 		// there's no point in starting the UPnP mapper for a network that isn't
 		// connected to the internet. The whole point is to forward ports through
 		// the gateway
-<<<<<<< HEAD
-		if (s->flags & listen_socket_t::local_network)
-=======
-		if ((s.flags & listen_socket_t::local_network)
-			|| (s.flags & listen_socket_t::proxy))
->>>>>>> ac4dd411
+		if ((s->flags & listen_socket_t::local_network)
+			|| (s->flags & listen_socket_t::proxy))
 			return;
 
 		if (!s->upnp_mapper)
