/*

Copyright (c) 2003, Magnus Jonsson
Copyright (c) 2006-2019, Arvid Norberg
Copyright (c) 2009, Andrew Resch
Copyright (c) 2014-2019, Steven Siloti
Copyright (c) 2015-2018, Alden Torres
Copyright (c) 2015, Thomas
Copyright (c) 2015, Mikhail Titov
Copyright (c) 2016, Falcosc
Copyright (c) 2016-2017, Pavel Pimenov
Copyright (c) 2016-2017, Andrei Kurushin
Copyright (c) 2017, sledgehammer_999
Copyright (c) 2018, Xiyue Deng
All rights reserved.

Redistribution and use in source and binary forms, with or without
modification, are permitted provided that the following conditions
are met:

    * Redistributions of source code must retain the above copyright
      notice, this list of conditions and the following disclaimer.
    * Redistributions in binary form must reproduce the above copyright
      notice, this list of conditions and the following disclaimer in
      the documentation and/or other materials provided with the distribution.
    * Neither the name of the author nor the names of its
      contributors may be used to endorse or promote products derived
      from this software without specific prior written permission.

THIS SOFTWARE IS PROVIDED BY THE COPYRIGHT HOLDERS AND CONTRIBUTORS "AS IS"
AND ANY EXPRESS OR IMPLIED WARRANTIES, INCLUDING, BUT NOT LIMITED TO, THE
IMPLIED WARRANTIES OF MERCHANTABILITY AND FITNESS FOR A PARTICULAR PURPOSE
ARE DISCLAIMED. IN NO EVENT SHALL THE COPYRIGHT OWNER OR CONTRIBUTORS BE
LIABLE FOR ANY DIRECT, INDIRECT, INCIDENTAL, SPECIAL, EXEMPLARY, OR
CONSEQUENTIAL DAMAGES (INCLUDING, BUT NOT LIMITED TO, PROCUREMENT OF
SUBSTITUTE GOODS OR SERVICES; LOSS OF USE, DATA, OR PROFITS; OR BUSINESS
INTERRUPTION) HOWEVER CAUSED AND ON ANY THEORY OF LIABILITY, WHETHER IN
CONTRACT, STRICT LIABILITY, OR TORT (INCLUDING NEGLIGENCE OR OTHERWISE)
ARISING IN ANY WAY OUT OF THE USE OF THIS SOFTWARE, EVEN IF ADVISED OF THE
POSSIBILITY OF SUCH DAMAGE.

*/

#include "libtorrent/config.hpp"

#include <ctime>
#include <algorithm>
#include <cctype>
#include <cstdio> // for snprintf
#include <cinttypes> // for PRId64 et.al.
#include <functional>
#include <type_traits>
#include <numeric> // for accumulate

#if TORRENT_USE_INVARIANT_CHECKS
#include <unordered_set>
#endif

#include "libtorrent/aux_/disable_warnings_push.hpp"
#include <boost/asio/ts/internet.hpp>
#include <boost/asio/ts/executor.hpp>
#include "libtorrent/aux_/disable_warnings_pop.hpp"

#include "libtorrent/aux_/openssl.hpp"
#include "libtorrent/peer_id.hpp"
#include "libtorrent/torrent_info.hpp"
#include "libtorrent/tracker_manager.hpp"
#include "libtorrent/bencode.hpp"
#include "libtorrent/hasher.hpp"
#include "libtorrent/entry.hpp"
#include "libtorrent/session.hpp"
#include "libtorrent/fingerprint.hpp"
#include "libtorrent/alert_types.hpp"
#include "libtorrent/aux_/invariant_check.hpp"
#include "libtorrent/bt_peer_connection.hpp"
#include "libtorrent/peer_connection_handle.hpp"
#include "libtorrent/ip_filter.hpp"
#include "libtorrent/socket.hpp"
#include "libtorrent/aux_/session_impl.hpp"
#ifndef TORRENT_DISABLE_DHT
#include "libtorrent/kademlia/dht_tracker.hpp"
#include "libtorrent/kademlia/types.hpp"
#include "libtorrent/kademlia/node_entry.hpp"
#endif
#include "libtorrent/enum_net.hpp"
#include "libtorrent/utf8.hpp"
#include "libtorrent/upnp.hpp"
#include "libtorrent/natpmp.hpp"
#include "libtorrent/lsd.hpp"
#include "libtorrent/aux_/instantiate_connection.hpp"
#include "libtorrent/peer_info.hpp"
#include "libtorrent/random.hpp"
#include "libtorrent/magnet_uri.hpp"
#include "libtorrent/aux_/session_settings.hpp"
#include "libtorrent/torrent_peer.hpp"
#include "libtorrent/torrent_handle.hpp"
#include "libtorrent/choker.hpp"
#include "libtorrent/error.hpp"
#include "libtorrent/platform_util.hpp"
#include "libtorrent/aux_/bind_to_device.hpp"
#include "libtorrent/hex.hpp" // to_hex, from_hex
#include "libtorrent/aux_/scope_end.hpp"
#include "libtorrent/aux_/set_socket_buffer.hpp"
#include "libtorrent/aux_/generate_peer_id.hpp"
#include "libtorrent/aux_/ffs.hpp"
#include "libtorrent/aux_/array.hpp"

#ifndef TORRENT_DISABLE_LOGGING

#include "libtorrent/socket_io.hpp"

// for logging stat layout
#include "libtorrent/stat.hpp"

#include <cstdarg> // for va_list

// for logging the size of DHT structures
#ifndef TORRENT_DISABLE_DHT
#include <libtorrent/kademlia/find_data.hpp>
#include <libtorrent/kademlia/refresh.hpp>
#include <libtorrent/kademlia/node.hpp>
#include <libtorrent/kademlia/observer.hpp>
#include <libtorrent/kademlia/item.hpp>
#endif // TORRENT_DISABLE_DHT

#include "libtorrent/http_tracker_connection.hpp"
#include "libtorrent/udp_tracker_connection.hpp"

#endif // TORRENT_DISABLE_LOGGING

#ifdef TORRENT_USE_LIBGCRYPT

#if GCRYPT_VERSION_NUMBER < 0x010600
extern "C" {
GCRY_THREAD_OPTION_PTHREAD_IMPL;
}
#endif

namespace {

	// libgcrypt requires this to initialize the library
	struct gcrypt_setup
	{
		gcrypt_setup()
		{
			gcry_check_version(nullptr);
#if GCRYPT_VERSION_NUMBER < 0x010600
			gcry_error_t e = gcry_control(GCRYCTL_SET_THREAD_CBS, &gcry_threads_pthread);
			if (e != 0) std::fprintf(stderr, "libcrypt ERROR: %s\n", gcry_strerror(e));
			e = gcry_control(GCRYCTL_INITIALIZATION_FINISHED, 0);
			if (e != 0) std::fprintf(stderr, "initialization finished error: %s\n", gcry_strerror(e));
#endif
		}
	} gcrypt_global_constructor;
}

#endif // TORRENT_USE_LIBGCRYPT

#ifdef TORRENT_USE_OPENSSL

#include <openssl/crypto.h>

// by openssl changelog at https://www.openssl.org/news/changelog.html
// Changes between 1.0.2h and 1.1.0  [25 Aug 2016]
// - Most global cleanup functions are no longer required because they are handled
//   via auto-deinit. Affected function CRYPTO_cleanup_all_ex_data()
#if !defined(OPENSSL_API_COMPAT) || OPENSSL_API_COMPAT < 0x10100000L
namespace {

	// openssl requires this to clean up internal
	// structures it allocates
	struct openssl_cleanup
	{
		~openssl_cleanup() { CRYPTO_cleanup_all_ex_data(); }
	} openssl_global_destructor;
}
#endif

#endif // TORRENT_USE_OPENSSL

#ifdef TORRENT_WINDOWS
// for ERROR_SEM_TIMEOUT
#include <winerror.h>
#endif

using namespace std::placeholders;

#ifdef BOOST_NO_EXCEPTIONS
namespace boost {

	void throw_exception(std::exception const& e) { std::abort(); }
}
#endif

namespace libtorrent {

#if defined TORRENT_ASIO_DEBUGGING
	std::map<std::string, async_t> _async_ops;
	std::deque<wakeup_t> _wakeups;
	int _async_ops_nthreads = 0;
	std::mutex _async_ops_mutex;

	std::map<int, handler_alloc_t> _handler_storage;
	std::mutex _handler_storage_mutex;
	bool _handler_logger_registered = false;
#endif

namespace aux {

	constexpr listen_socket_flags_t listen_socket_t::accept_incoming;
	constexpr listen_socket_flags_t listen_socket_t::local_network;
	constexpr listen_socket_flags_t listen_socket_t::was_expanded;

	constexpr ip_source_t session_interface::source_dht;
	constexpr ip_source_t session_interface::source_peer;
	constexpr ip_source_t session_interface::source_tracker;
	constexpr ip_source_t session_interface::source_router;

void apply_deprecated_dht_settings(settings_pack& sett, bdecode_node const& s)
{
	bdecode_node val;
	val = s.dict_find_int("max_peers_reply");
	if (val) sett.set_int(settings_pack::dht_max_peers_reply, int(val.int_value()));
	val = s.dict_find_int("search_branching");
	if (val) sett.set_int(settings_pack::dht_search_branching, int(val.int_value()));
	val = s.dict_find_int("max_fail_count");
	if (val) sett.set_int(settings_pack::dht_max_fail_count, int(val.int_value()));
	val = s.dict_find_int("max_torrents");
	if (val) sett.set_int(settings_pack::dht_max_torrents, int(val.int_value()));
	val = s.dict_find_int("max_dht_items");
	if (val) sett.set_int(settings_pack::dht_max_dht_items, int(val.int_value()));
	val = s.dict_find_int("max_peers");
	if (val) sett.set_int(settings_pack::dht_max_peers, int(val.int_value()));
	val = s.dict_find_int("max_torrent_search_reply");
	if (val) sett.set_int(settings_pack::dht_max_torrent_search_reply, int(val.int_value()));
	val = s.dict_find_int("restrict_routing_ips");
	if (val) sett.set_bool(settings_pack::dht_restrict_routing_ips, (val.int_value() != 0));
	val = s.dict_find_int("restrict_search_ips");
	if (val) sett.set_bool(settings_pack::dht_restrict_search_ips, (val.int_value() != 0));
	val = s.dict_find_int("extended_routing_table");
	if (val) sett.set_bool(settings_pack::dht_extended_routing_table, (val.int_value() != 0));
	val = s.dict_find_int("aggressive_lookups");
	if (val) sett.set_bool(settings_pack::dht_aggressive_lookups, (val.int_value() != 0));
	val = s.dict_find_int("privacy_lookups");
	if (val) sett.set_bool(settings_pack::dht_privacy_lookups, (val.int_value() != 0));
	val = s.dict_find_int("enforce_node_id");
	if (val) sett.set_bool(settings_pack::dht_enforce_node_id, (val.int_value() != 0));
	val = s.dict_find_int("ignore_dark_internet");
	if (val) sett.set_bool(settings_pack::dht_ignore_dark_internet, (val.int_value() != 0));
	val = s.dict_find_int("block_timeout");
	if (val) sett.set_int(settings_pack::dht_block_timeout, int(val.int_value()));
	val = s.dict_find_int("block_ratelimit");
	if (val) sett.set_int(settings_pack::dht_block_ratelimit, int(val.int_value()));
	val = s.dict_find_int("read_only");
	if (val) sett.set_bool(settings_pack::dht_read_only, (val.int_value() != 0));
	val = s.dict_find_int("item_lifetime");
	if (val) sett.set_int(settings_pack::dht_item_lifetime, int(val.int_value()));
}

	std::vector<std::shared_ptr<listen_socket_t>>::iterator partition_listen_sockets(
		std::vector<listen_endpoint_t>& eps
		, std::vector<std::shared_ptr<listen_socket_t>>& sockets)
	{
		return std::partition(sockets.begin(), sockets.end()
			, [&eps](std::shared_ptr<listen_socket_t> const& sock)
		{
			auto match = std::find_if(eps.begin(), eps.end()
				, [&sock](listen_endpoint_t const& ep)
			{
				return ep.ssl == sock->ssl
					&& ep.port == sock->original_port
					&& ep.device == sock->device
					&& ep.addr == sock->local_endpoint.address();
			});

			if (match != eps.end())
			{
				// remove the matched endpoint so that another socket can't match it
				// this also signals to the caller that it doesn't need to create a
				// socket for the endpoint
				eps.erase(match);
				return true;
			}
			else
			{
				return false;
			}
		});
	}

	// To comply with BEP 45 multi homed clients must run separate DHT nodes
	// on each interface they use to talk to the DHT. This is enforced
	// by prohibiting creating a listen socket on [::] and 0.0.0.0. Instead the list of
	// interfaces is enumerated and sockets are created for each of them.
	void expand_unspecified_address(span<ip_interface const> const ifs
		, span<ip_route const> const routes
		, std::vector<listen_endpoint_t>& eps)
	{
		auto unspecified_begin = std::partition(eps.begin(), eps.end()
			, [](listen_endpoint_t const& ep) { return !ep.addr.is_unspecified(); });
		std::vector<listen_endpoint_t> unspecified_eps(unspecified_begin, eps.end());
		eps.erase(unspecified_begin, eps.end());
		for (auto const& uep : unspecified_eps)
		{
			bool const v4 = uep.addr.is_v4();
			for (auto const& ipface : ifs)
			{
				if (!ipface.preferred)
					continue;
				if (ipface.interface_address.is_v4() != v4)
					continue;
				if (!uep.device.empty() && uep.device != ipface.name)
					continue;
				if (std::any_of(eps.begin(), eps.end(), [&](listen_endpoint_t const& e)
				{
					// ignore device name because we don't want to create
					// duplicates if the user explicitly configured an address
					// without a device name
					return e.addr == ipface.interface_address
						&& e.port == uep.port
						&& e.ssl == uep.ssl;
				}))
				{
					continue;
				}

				// record whether the device has a gateway associated with it
				// (which indicates it can be used to reach the internet)
				// if the IP address tell us it's loopback or link-local, don't
				// bother looking for the gateway
				bool const local = ipface.interface_address.is_loopback()
					|| is_link_local(ipface.interface_address)
					|| (!is_global(ipface.interface_address)
						&& !has_default_route(ipface.name, family(ipface.interface_address), routes));

				eps.emplace_back(ipface.interface_address, uep.port, uep.device
					, uep.ssl, uep.flags | listen_socket_t::was_expanded
					| (local ? listen_socket_t::local_network : listen_socket_flags_t{}));
			}
		}
	}

	void expand_devices(span<ip_interface const> const ifs
		, std::vector<listen_endpoint_t>& eps)
	{
		for (auto& ep : eps)
		{
			auto const iface = ep.device.empty()
				? std::find_if(ifs.begin(), ifs.end(), [&](ip_interface const& ipface)
					{
						return match_addr_mask(ipface.interface_address, ep.addr, ipface.netmask);
					})
				: std::find_if(ifs.begin(), ifs.end(), [&](ip_interface const& ipface)
					{
						return ipface.name == ep.device
							&& match_addr_mask(ipface.interface_address, ep.addr, ipface.netmask);
					});

			if (iface == ifs.end())
			{
				// we can't find which device this is for, just assume we can't
				// reach anything on it
				ep.netmask = build_netmask(0, ep.addr.is_v4() ? AF_INET : AF_INET6);
				continue;
			}

			ep.netmask = iface->netmask;
			ep.device = iface->name;
		}
	}

	bool listen_socket_t::can_route(address const& addr) const
	{
		if (is_v4(local_endpoint) != addr.is_v4()) return false;

		if (local_endpoint.address().is_v6()
			&& local_endpoint.address().to_v6().scope_id() != addr.to_v6().scope_id())
			return false;

		if (local_endpoint.address() == addr) return true;
		if (local_endpoint.address().is_unspecified()) return true;
		if (match_addr_mask(addr, local_endpoint.address(), netmask)) return true;
		return !(flags & local_network);
	}

	void session_impl::init_peer_class_filter(bool unlimited_local)
	{
		// set the default peer_class_filter to use the local peer class
		// for peers on local networks
		std::uint32_t lfilter = 1 << static_cast<std::uint32_t>(m_local_peer_class);
		std::uint32_t gfilter = 1 << static_cast<std::uint32_t>(m_global_class);

		struct class_mapping
		{
			char const* first;
			char const* last;
			std::uint32_t filter;
		};

		static const class_mapping v4_classes[] =
		{
			// everything
			{"0.0.0.0", "255.255.255.255", gfilter},
			// local networks
			{"10.0.0.0", "10.255.255.255", lfilter},
			{"172.16.0.0", "172.31.255.255", lfilter},
			{"192.168.0.0", "192.168.255.255", lfilter},
			// link-local
			{"169.254.0.0", "169.254.255.255", lfilter},
			// loop-back
			{"127.0.0.0", "127.255.255.255", lfilter},
		};

		static const class_mapping v6_classes[] =
		{
			// everything
			{"::0", "ffff:ffff:ffff:ffff:ffff:ffff:ffff:ffff", gfilter},
			// local networks
			{"fc00::", "fdff:ffff:ffff:ffff:ffff:ffff:ffff:ffff", lfilter},
			// link-local
			{"fe80::", "febf::ffff:ffff:ffff:ffff:ffff:ffff:ffff", lfilter},
			// loop-back
			{"::1", "::1", lfilter},
		};

		class_mapping const* p = v4_classes;
		int len = sizeof(v4_classes) / sizeof(v4_classes[0]);
		if (!unlimited_local) len = 1;
		for (int i = 0; i < len; ++i)
		{
			error_code ec;
			address_v4 begin = make_address_v4(p[i].first, ec);
			address_v4 end = make_address_v4(p[i].last, ec);
			if (ec) continue;
			m_peer_class_filter.add_rule(begin, end, p[i].filter);
		}
		p = v6_classes;
		len = sizeof(v6_classes) / sizeof(v6_classes[0]);
		if (!unlimited_local) len = 1;
		for (int i = 0; i < len; ++i)
		{
			error_code ec;
			address_v6 begin = make_address_v6(p[i].first, ec);
			address_v6 end = make_address_v6(p[i].last, ec);
			if (ec) continue;
			m_peer_class_filter.add_rule(begin, end, p[i].filter);
		}
	}

#if defined TORRENT_SSL_PEERS
	namespace {
	// when running bittorrent over SSL, the SNI (server name indication)
	// extension is used to know which torrent the incoming connection is
	// trying to connect to. The 40 first bytes in the name is expected to
	// be the hex encoded info-hash
	int servername_callback(SSL* s, int*, void* arg)
	{
		auto* ses = reinterpret_cast<session_impl*>(arg);
		const char* servername = SSL_get_servername(s, TLSEXT_NAMETYPE_host_name);

		if (!servername || std::strlen(servername) < 40)
			return SSL_TLSEXT_ERR_ALERT_FATAL;

		info_hash_t info_hash;
		bool valid = aux::from_hex({servername, 40}, info_hash.v1.data());

		// the server name is not a valid hex-encoded info-hash
		if (!valid)
			return SSL_TLSEXT_ERR_ALERT_FATAL;

		// see if there is a torrent with this info-hash
		std::shared_ptr<torrent> t = ses->find_torrent(info_hash).lock();

		// if there isn't, fail
		if (!t) return SSL_TLSEXT_ERR_ALERT_FATAL;

		// if the torrent we found isn't an SSL torrent, also fail.
		if (!t->is_ssl_torrent()) return SSL_TLSEXT_ERR_ALERT_FATAL;

		// if the torrent doesn't have an SSL context and should not allow
		// incoming SSL connections
		if (!t->ssl_ctx()) return SSL_TLSEXT_ERR_ALERT_FATAL;

		// use this torrent's certificate
		SSL_CTX *torrent_context = t->ssl_ctx()->native_handle();

		SSL_set_SSL_CTX(s, torrent_context);
		SSL_set_verify(s, SSL_CTX_get_verify_mode(torrent_context)
			, SSL_CTX_get_verify_callback(torrent_context));

		return SSL_TLSEXT_ERR_OK;
	}
	} // anonymous namespace
#endif

	session_impl::session_impl(io_context& ioc, settings_pack const& pack
		, disk_io_constructor_type disk_io_constructor)
		: m_settings(pack)
		, m_io_context(ioc)
#ifdef TORRENT_USE_OPENSSL
		, m_ssl_ctx(ssl::context::tls_client)
#endif
#ifdef TORRENT_SSL_PEERS
		, m_peer_ssl_ctx(ssl::context::tls)
#endif
		, m_alerts(m_settings.get_int(settings_pack::alert_queue_size)
			, alert_category_t{static_cast<unsigned int>(m_settings.get_int(settings_pack::alert_mask))})
		, m_disk_thread((disk_io_constructor ? disk_io_constructor : default_disk_io_constructor)
			(m_io_context, m_settings, m_stats_counters))
		, m_download_rate(peer_connection::download_channel)
		, m_upload_rate(peer_connection::upload_channel)
		, m_host_resolver(m_io_context)
		, m_tracker_manager(
			std::bind(&session_impl::send_udp_packet_listen, this, _1, _2, _3, _4, _5)
			, std::bind(&session_impl::send_udp_packet_hostname_listen, this, _1, _2, _3, _4, _5, _6)
			, m_stats_counters
			, m_host_resolver
			, m_settings
#if !defined TORRENT_DISABLE_LOGGING || TORRENT_USE_ASSERTS
			, *this
#endif
			)
		, m_work(make_work_guard(m_io_context))
#if TORRENT_USE_I2P
		, m_i2p_conn(m_io_context)
#endif
		, m_created(clock_type::now())
		, m_last_tick(m_created)
		, m_last_second_tick(m_created - milliseconds(900))
		, m_last_choke(m_created)
		, m_last_auto_manage(m_created)
#ifndef TORRENT_DISABLE_DHT
		, m_dht_announce_timer(m_io_context)
#endif
		, m_utp_socket_manager(
			std::bind(&session_impl::send_udp_packet, this, _1, _2, _3, _4, _5)
			, [this](socket_type s) { this->incoming_connection(std::move(s)); }
			, m_io_context
			, m_settings, m_stats_counters, nullptr)
#ifdef TORRENT_SSL_PEERS
		, m_ssl_utp_socket_manager(
			std::bind(&session_impl::send_udp_packet, this, _1, _2, _3, _4, _5)
			, std::bind(&session_impl::on_incoming_utp_ssl, this, _1)
			, m_io_context
			, m_settings, m_stats_counters
			, &m_peer_ssl_ctx)
#endif
		, m_timer(m_io_context)
		, m_lsd_announce_timer(m_io_context)
		, m_close_file_timer(m_io_context)
	{
	}

	template <typename Fun, typename... Args>
	void session_impl::wrap(Fun f, Args&&... a)
#ifndef BOOST_NO_EXCEPTIONS
	try
#endif
	{
		(this->*f)(std::forward<Args>(a)...);
	}
#ifndef BOOST_NO_EXCEPTIONS
	catch (system_error const& e) {
		alerts().emplace_alert<session_error_alert>(e.code(), e.what());
		pause();
	} catch (std::exception const& e) {
		alerts().emplace_alert<session_error_alert>(error_code(), e.what());
		pause();
	} catch (...) {
		alerts().emplace_alert<session_error_alert>(error_code(), "unknown error");
		pause();
	}
#endif

	// This function is called by the creating thread, not in the message loop's
	// io_context thread.
	// TODO: 2 is there a reason not to move all of this into init()? and just
	// post it to the io_context?
	void session_impl::start_session()
	{
#ifndef TORRENT_DISABLE_LOGGING
		session_log("start session");
#endif

#ifdef TORRENT_USE_OPENSSL
		error_code ec;
		m_ssl_ctx.set_default_verify_paths(ec);
#endif
#ifdef TORRENT_SSL_PEERS
		m_peer_ssl_ctx.set_verify_mode(boost::asio::ssl::context::verify_none, ec);
		aux::openssl_set_tlsext_servername_callback(m_peer_ssl_ctx.native_handle()
			, servername_callback);
		aux::openssl_set_tlsext_servername_arg(m_peer_ssl_ctx.native_handle(), this);
#endif // TORRENT_SSL_PEERS

#ifndef TORRENT_DISABLE_DHT
		m_next_dht_torrent = 0;
#endif
		m_next_lsd_torrent = 0;

		m_global_class = m_classes.new_peer_class("global");
		m_tcp_peer_class = m_classes.new_peer_class("tcp");
		m_local_peer_class = m_classes.new_peer_class("local");
		// local peers are always unchoked
		m_classes.at(m_local_peer_class)->ignore_unchoke_slots = true;
		// local peers are allowed to exceed the normal connection
		// limit by 50%
		m_classes.at(m_local_peer_class)->connection_limit_factor = 150;

		TORRENT_ASSERT(m_global_class == session::global_peer_class_id);
		TORRENT_ASSERT(m_tcp_peer_class == session::tcp_peer_class_id);
		TORRENT_ASSERT(m_local_peer_class == session::local_peer_class_id);

		init_peer_class_filter(true);

		// TCP, SSL/TCP and I2P connections should be assigned the TCP peer class
		m_peer_class_type_filter.add(peer_class_type_filter::tcp_socket, m_tcp_peer_class);
		m_peer_class_type_filter.add(peer_class_type_filter::ssl_tcp_socket, m_tcp_peer_class);
		m_peer_class_type_filter.add(peer_class_type_filter::i2p_socket, m_tcp_peer_class);

#ifndef TORRENT_DISABLE_LOGGING

		session_log("version: %s revision: %" PRIx64
			, lt::version_str, lt::version_revision);

#endif // TORRENT_DISABLE_LOGGING

		// ---- auto-cap max connections ----
		int const max_files = max_open_files();
		// deduct some margin for epoll/kqueue, log files,
		// futexes, shared objects etc.
		// 80% of the available file descriptors should go to connections
		m_settings.set_int(settings_pack::connections_limit, std::min(
			m_settings.get_int(settings_pack::connections_limit)
			, std::max(5, (max_files - 20) * 8 / 10)));
		// 20% goes towards regular files (see disk_io_thread)
#ifndef TORRENT_DISABLE_LOGGING
		if (should_log())
		{
			session_log("max-connections: %d max-files: %d"
				, m_settings.get_int(settings_pack::connections_limit)
				, max_files);
		}
#endif

		post(m_io_context, [this] { wrap(&session_impl::init); });
	}

	void session_impl::init()
	{
		// this is a debug facility
		// see single_threaded in debug.hpp
		thread_started();

		TORRENT_ASSERT(is_single_thread());

#ifndef TORRENT_DISABLE_LOGGING
		session_log(" *** session thread init");
#endif

		// this is where we should set up all async operations. This
		// is called from within the network thread as opposed to the
		// constructor which is called from the main thread

#if defined TORRENT_ASIO_DEBUGGING
		async_inc_threads();
		add_outstanding_async("session_impl::on_tick");
#endif
		post(m_io_context, [this]{ wrap(&session_impl::on_tick, error_code()); });

		int const lsd_announce_interval
			= m_settings.get_int(settings_pack::local_service_announce_interval);
		int const delay = std::max(lsd_announce_interval
			/ std::max(static_cast<int>(m_torrents.size()), 1), 1);
		m_lsd_announce_timer.expires_after(seconds(delay));
		ADD_OUTSTANDING_ASYNC("session_impl::on_lsd_announce");
		m_lsd_announce_timer.async_wait([this](error_code const& e) {
			wrap(&session_impl::on_lsd_announce, e); } );

#ifndef TORRENT_DISABLE_LOGGING
		session_log(" done starting session");
#endif

		// this applies unchoke settings from m_settings
		recalculate_unchoke_slots();

		// apply all m_settings to this session
		run_all_updates(*this);
		reopen_listen_sockets(false);

#if TORRENT_USE_INVARIANT_CHECKS
		check_invariant();
#endif
	}

#if TORRENT_ABI_VERSION <= 2
	// TODO: 2 the ip filter should probably be saved here too
	void session_impl::save_state(entry* eptr, save_state_flags_t const flags) const
	{
		TORRENT_ASSERT(is_single_thread());

		entry& e = *eptr;
		// make it a dict
		e.dict();

		if (flags & session::save_settings)
		{
			entry::dictionary_type& sett = e["settings"].dict();
			save_settings_to_dict(non_default_settings(m_settings), sett);
		}

#ifndef TORRENT_DISABLE_DHT
		if (flags & session::save_dht_settings)
		{
			e["dht"] = dht::save_dht_settings(get_dht_settings());
		}

		if (m_dht && (flags & session::save_dht_state))
		{
			e["dht state"] = dht::save_dht_state(m_dht->state());
		}
#endif

#ifndef TORRENT_DISABLE_EXTENSIONS
		for (auto const& ext : m_ses_extensions[plugins_all_idx])
		{
			ext->save_state(*eptr);
		}
#endif
	}

	void session_impl::load_state(bdecode_node const* e
		, save_state_flags_t const flags)
	{
		TORRENT_ASSERT(is_single_thread());

		bdecode_node settings;
		if (e->type() != bdecode_node::dict_t) return;

#ifndef TORRENT_DISABLE_DHT
		bool need_update_dht = false;
		if (flags & session_handle::save_dht_state)
		{
			settings = e->dict_find_dict("dht state");
			if (settings)
			{
				m_dht_state = dht::read_dht_state(settings);
				need_update_dht = true;
			}
		}
#endif

#if TORRENT_ABI_VERSION == 1
		bool need_update_proxy = false;
		if (flags & session_handle::save_proxy)
		{
			settings = e->dict_find_dict("proxy");
			if (settings)
			{
				m_settings.bulk_set([&settings](session_settings_single_thread& s)
				{
					bdecode_node val;
					val = settings.dict_find_int("port");
					if (val) s.set_int(settings_pack::proxy_port, int(val.int_value()));
					val = settings.dict_find_int("type");
					if (val) s.set_int(settings_pack::proxy_type, int(val.int_value()));
					val = settings.dict_find_int("proxy_hostnames");
					if (val) s.set_bool(settings_pack::proxy_hostnames, val.int_value() != 0);
					val = settings.dict_find_int("proxy_peer_connections");
					if (val) s.set_bool(settings_pack::proxy_peer_connections, val.int_value() != 0);
					val = settings.dict_find_string("hostname");
					if (val) s.set_str(settings_pack::proxy_hostname, val.string_value().to_string());
					val = settings.dict_find_string("password");
					if (val) s.set_str(settings_pack::proxy_password, val.string_value().to_string());
					val = settings.dict_find_string("username");
					if (val) s.set_str(settings_pack::proxy_username, val.string_value().to_string());
				});
				need_update_proxy = true;
			}
		}

		settings = e->dict_find_dict("encryption");
		if (settings)
		{
			m_settings.bulk_set([&settings](session_settings_single_thread& s)
			{
				bdecode_node val;
				val = settings.dict_find_int("prefer_rc4");
				if (val) s.set_bool(settings_pack::prefer_rc4, val.int_value() != 0);
				val = settings.dict_find_int("out_enc_policy");
				if (val) s.set_int(settings_pack::out_enc_policy, int(val.int_value()));
				val = settings.dict_find_int("in_enc_policy");
				if (val) s.set_int(settings_pack::in_enc_policy, int(val.int_value()));
				val = settings.dict_find_int("allowed_enc_level");
				if (val) s.set_int(settings_pack::allowed_enc_level, int(val.int_value()));
			});
		}
#endif

		if ((flags & session_handle::save_settings)
#if TORRENT_ABI_VERSION <= 2
			|| (flags & session_handle::save_dht_settings)
#endif
			)
		{
			settings = e->dict_find_dict("settings");
			if (settings)
			{
				// apply_settings_pack will update dht and proxy
				settings_pack pack = load_pack_from_dict(settings);

				// these settings are not loaded from state
				// they are set by the client software, not configured by users
				pack.clear(settings_pack::user_agent);
				pack.clear(settings_pack::peer_fingerprint);

				apply_settings_pack_impl(pack);
#ifndef TORRENT_DISABLE_DHT
				need_update_dht = false;
#endif
#if TORRENT_ABI_VERSION == 1
				need_update_proxy = false;
#endif
			}
		}

#if TORRENT_ABI_VERSION <= 2
		if (flags & session_handle::save_dht_settings)
#endif
		{
			// This is here for backwards compatibility, to support loading state
			// files in the previous file format, where the DHT settings were in
			// its own dictionary
			settings = e->dict_find_dict("dht");
			if (settings)
			{
				settings_pack sett;
				aux::apply_deprecated_dht_settings(sett, settings);
				apply_settings_pack_impl(sett);
			}
		}

#ifndef TORRENT_DISABLE_DHT
		if (need_update_dht) start_dht();
#endif
#if TORRENT_ABI_VERSION == 1
		if (need_update_proxy) update_proxy();
#endif

#ifndef TORRENT_DISABLE_EXTENSIONS
#if TORRENT_ABI_VERSION <= 2
		for (auto& ext : m_ses_extensions[plugins_all_idx])
		{
			ext->load_state(*e);
		}
#endif
#endif
	}
#endif

	session_params session_impl::session_state(save_state_flags_t const flags) const
	{
		TORRENT_ASSERT(is_single_thread());

		session_params ret;
		if (flags & session::save_settings)
			ret.settings = non_default_settings(m_settings);

#ifndef TORRENT_DISABLE_DHT
#if TORRENT_ABI_VERSION <= 2
	if ((flags & session_handle::save_dht_settings)
		|| (flags & session_handle::save_dht_settings))
	{
		ret.dht_settings = get_dht_settings();
	}
#endif

		if (m_dht && (flags & session::save_dht_state))
			ret.dht_state = m_dht->state();
#endif

#ifndef TORRENT_DISABLE_EXTENSIONS
		if (flags & session::save_extension_state)
		{
			for (auto const& ext : m_ses_extensions[plugins_all_idx])
			{
				auto state = ext->save_state();
				for (auto& v : state)
					ret.ext_state[std::move(v.first)] = std::move(v.second);
			}
		}
#endif

		if ((flags & session::save_ip_filter) && m_ip_filter)
		{
			ret.ip_filter = *m_ip_filter;
		}
		return ret;
	}

	proxy_settings session_impl::proxy() const
	{
		return proxy_settings(m_settings);
	}

#ifndef TORRENT_DISABLE_EXTENSIONS

	void session_impl::add_extension(ext_function_t ext)
	{
		TORRENT_ASSERT(is_single_thread());
		TORRENT_ASSERT(ext);

		add_ses_extension(std::make_shared<session_plugin_wrapper>(ext));
	}

	void session_impl::add_ses_extension(std::shared_ptr<plugin> ext)
	{
		// this is called during startup of the session, from the thread creating
		// it, not its own thread
//		TORRENT_ASSERT(is_single_thread());
		TORRENT_ASSERT_VAL(ext, ext);

		feature_flags_t const features = ext->implemented_features();

		m_ses_extensions[plugins_all_idx].push_back(ext);

		if (features & plugin::optimistic_unchoke_feature)
			m_ses_extensions[plugins_optimistic_unchoke_idx].push_back(ext);
		if (features & plugin::tick_feature)
			m_ses_extensions[plugins_tick_idx].push_back(ext);
		if (features & plugin::dht_request_feature)
			m_ses_extensions[plugins_dht_request_idx].push_back(ext);
		if (features & plugin::alert_feature)
			m_alerts.add_extension(ext);
		session_handle h(shared_from_this());
		ext->added(h);
	}

#endif // TORRENT_DISABLE_EXTENSIONS

	void session_impl::pause()
	{
		TORRENT_ASSERT(is_single_thread());

		if (m_paused) return;
#ifndef TORRENT_DISABLE_LOGGING
		session_log(" *** session paused ***");
#endif
		m_paused = true;
		for (auto& te : m_torrents)
		{
			te->set_session_paused(true);
		}
	}

	void session_impl::resume()
	{
		TORRENT_ASSERT(is_single_thread());

		if (!m_paused) return;
		m_paused = false;

		for (auto& te : m_torrents)
		{
			te->set_session_paused(false);
		}
	}

	void session_impl::abort() noexcept
	{
		TORRENT_ASSERT(is_single_thread());

		if (m_abort) return;
#ifndef TORRENT_DISABLE_LOGGING
		session_log(" *** ABORT CALLED ***");
#endif

		// at this point we cannot call the notify function anymore, since the
		// session will become invalid.
		m_alerts.set_notify_function({});

#ifndef TORRENT_DISABLE_EXTENSIONS
		for (auto& ext : m_ses_extensions[plugins_all_idx])
		{
			ext->abort();
		}
#endif

		// this will cancel requests that are not critical for shutting down
		// cleanly. i.e. essentially tracker hostname lookups that we're not
		// about to send event=stopped to
		m_host_resolver.abort();

		m_close_file_timer.cancel();

		// abort the main thread
		m_abort = true;
		error_code ec;

#if TORRENT_USE_I2P
		m_i2p_conn.close(ec);
#endif
		stop_ip_notifier();
		stop_lsd();
		stop_upnp();
		stop_natpmp();
#ifndef TORRENT_DISABLE_DHT
		stop_dht();
		m_dht_announce_timer.cancel();
#endif
		m_lsd_announce_timer.cancel();

#ifdef TORRENT_SSL_PEERS
		for (auto& s : m_incoming_sockets)
		{
			s->close(ec);
			TORRENT_ASSERT(!ec);
		}
		m_incoming_sockets.clear();
#endif

#if TORRENT_USE_I2P
		if (m_i2p_listen_socket && m_i2p_listen_socket->is_open())
		{
			m_i2p_listen_socket->close(ec);
			TORRENT_ASSERT(!ec);
		}
		m_i2p_listen_socket.reset();
#endif

#ifndef TORRENT_DISABLE_LOGGING
		session_log(" aborting all torrents (%d)", int(m_torrents.size()));
#endif
		// abort all torrents
		for (auto const& te : m_torrents)
		{
			te->abort();
		}
		m_torrents.clear();
		m_stats_counters.set_value(counters::num_peers_up_unchoked_all, 0);
		m_stats_counters.set_value(counters::num_peers_up_unchoked, 0);
		m_stats_counters.set_value(counters::num_peers_up_unchoked_optimistic, 0);

#ifndef TORRENT_DISABLE_LOGGING
		session_log(" aborting all tracker requests");
#endif
		m_tracker_manager.abort_all_requests();

#ifndef TORRENT_DISABLE_LOGGING
		session_log(" aborting all connections (%d)", int(m_connections.size()));
#endif
		// abort all connections
		for (auto i = m_connections.begin(); i != m_connections.end();)
		{
			peer_connection* p = (*i).get();
			++i;
			p->disconnect(errors::stopping_torrent, operation_t::bittorrent);
		}

		// close the listen sockets
		for (auto const& l : m_listen_sockets)
		{
			if (l->sock)
			{
				l->sock->close(ec);
				TORRENT_ASSERT(!ec);
			}

			// TODO: 3 closing the udp sockets here means that
			// the uTP connections cannot be closed gracefully
			if (l->udp_sock)
			{
				l->udp_sock->sock.close();
			}
		}

		// we need to give all the sockets an opportunity to actually have their handlers
		// called and cancelled before we continue the shutdown. This is a bit
		// complicated, if there are no "undead" peers, it's safe to resume the
		// shutdown, but if there are, we have to wait for them to be cleared out
		// first. In session_impl::on_tick() we check them periodically. If we're
		// shutting down and we remove the last one, we'll initiate
		// shutdown_stage2 from there.
		if (m_undead_peers.empty())
		{
			post(m_io_context, make_handler([this] { abort_stage2(); }
				, m_abort_handler_storage, *this));
		}
	}

	void session_impl::abort_stage2() noexcept
	{
		m_download_rate.close();
		m_upload_rate.close();

		// it's OK to detach the threads here. The disk_io_thread
		// has an internal counter and won't release the network
		// thread until they're all dead (via m_work).
		m_disk_thread->abort(false);

		// now it's OK for the network thread to exit
		m_work.reset();
	}

	bool session_impl::has_connection(peer_connection* p) const
	{
		return m_connections.find(p->self()) != m_connections.end();
	}

	void session_impl::insert_peer(std::shared_ptr<peer_connection> const& c)
	{
		TORRENT_ASSERT(!c->m_in_constructor);

		// removing a peer may not throw an exception, so prepare for this
		// connection to be added to the undead peers now.
		m_undead_peers.reserve(m_undead_peers.size() + m_connections.size() + 1);
		m_connections.insert(c);

		TORRENT_ASSERT_VAL(m_undead_peers.capacity() >= m_connections.size()
			, m_undead_peers.capacity());
	}

	void session_impl::set_port_filter(port_filter const& f)
	{
		m_port_filter = f;
		if (m_settings.get_bool(settings_pack::no_connect_privileged_ports))
			m_port_filter.add_rule(0, 1024, port_filter::blocked);
		// Close connections whose endpoint is filtered
		// by the new ip-filter
		for (auto const& t : m_torrents)
			t->port_filter_updated();
	}

	void session_impl::set_ip_filter(std::shared_ptr<ip_filter> f)
	{
		INVARIANT_CHECK;

		m_ip_filter = std::move(f);

		// Close connections whose endpoint is filtered
		// by the new ip-filter
		for (auto& i : m_torrents)
			i->set_ip_filter(m_ip_filter);
	}

	void session_impl::ban_ip(address addr)
	{
		TORRENT_ASSERT(is_single_thread());
		if (!m_ip_filter) m_ip_filter = std::make_shared<ip_filter>();
		m_ip_filter->add_rule(addr, addr, ip_filter::blocked);
		for (auto& i : m_torrents)
			i->set_ip_filter(m_ip_filter);
	}

	ip_filter const& session_impl::get_ip_filter()
	{
		TORRENT_ASSERT(is_single_thread());
		if (!m_ip_filter) m_ip_filter = std::make_shared<ip_filter>();
		return *m_ip_filter;
	}

	port_filter const& session_impl::get_port_filter() const
	{
		TORRENT_ASSERT(is_single_thread());
		return m_port_filter;
	}

	peer_class_t session_impl::create_peer_class(char const* name)
	{
		TORRENT_ASSERT(is_single_thread());
		return m_classes.new_peer_class(name);
	}

	void session_impl::delete_peer_class(peer_class_t const cid)
	{
		TORRENT_ASSERT(is_single_thread());
		// if you hit this assert, you're deleting a non-existent peer class
		TORRENT_ASSERT_PRECOND(m_classes.at(cid));
		if (m_classes.at(cid) == nullptr) return;
		m_classes.decref(cid);
	}

	peer_class_info session_impl::get_peer_class(peer_class_t const cid) const
	{
		peer_class_info ret{};
		peer_class const* pc = m_classes.at(cid);
		// if you hit this assert, you're passing in an invalid cid
		TORRENT_ASSERT_PRECOND(pc);
		if (pc == nullptr)
		{
#if TORRENT_USE_INVARIANT_CHECKS
			// make it obvious that the return value is undefined
			ret.upload_limit = 0xf0f0f0f;
			ret.download_limit = 0xf0f0f0f;
			ret.label.resize(20);
			url_random(span<char>(ret.label));
			ret.ignore_unchoke_slots = false;
			ret.connection_limit_factor = 0xf0f0f0f;
			ret.upload_priority = 0xf0f0f0f;
			ret.download_priority = 0xf0f0f0f;
#endif
			return ret;
		}

		pc->get_info(&ret);
		return ret;
	}

namespace {

	std::uint16_t make_announce_port(std::uint16_t const p)
	{ return p == 0 ? 1 : p; }
}

	void session_impl::queue_tracker_request(tracker_request req
		, std::weak_ptr<request_callback> c)
	{
		req.listen_port = 0;
#if TORRENT_USE_I2P
		if (!m_settings.get_str(settings_pack::i2p_hostname).empty())
		{
			req.i2pconn = &m_i2p_conn;
		}
#endif

#ifdef TORRENT_SSL_PEERS
		bool const use_ssl = req.ssl_ctx != nullptr && req.ssl_ctx != &m_ssl_ctx;
		if (!use_ssl) req.ssl_ctx = &m_ssl_ctx;
#endif

		TORRENT_ASSERT(req.outgoing_socket);
			auto ls = req.outgoing_socket.get();

		req.listen_port =
#if TORRENT_USE_I2P
			(req.kind == tracker_request::i2p) ? 1 :
#endif
#ifdef TORRENT_SSL_PEERS
			// SSL torrents use the SSL listen port
			use_ssl ? make_announce_port(ssl_listen_port(ls)) :
#endif
			make_announce_port(listen_port(ls));
		m_tracker_manager.queue_request(get_context(), std::move(req), c);
	}

	void session_impl::set_peer_class(peer_class_t const cid, peer_class_info const& pci)
	{
		peer_class* pc = m_classes.at(cid);
		// if you hit this assert, you're passing in an invalid cid
		TORRENT_ASSERT_PRECOND(pc);
		if (pc == nullptr) return;

		pc->set_info(&pci);
	}

	void session_impl::set_peer_class_filter(ip_filter const& f)
	{
		INVARIANT_CHECK;
		m_peer_class_filter = f;
	}

	ip_filter const& session_impl::get_peer_class_filter() const
	{
		return m_peer_class_filter;
	}

	void session_impl::set_peer_class_type_filter(peer_class_type_filter f)
	{
		m_peer_class_type_filter = f;
	}

	peer_class_type_filter session_impl::get_peer_class_type_filter()
	{
		return m_peer_class_type_filter;
	}

	void session_impl::set_peer_classes(peer_class_set* s, address const& a, socket_type_t const st)
	{
		std::uint32_t peer_class_mask = m_peer_class_filter.access(a);

		using sock_t = peer_class_type_filter::socket_type_t;
		// assign peer class based on socket type
		static aux::array<sock_t, 9, socket_type_t> const mapping{{{
			sock_t::tcp_socket
			, sock_t::tcp_socket
			, sock_t::tcp_socket
			, sock_t::utp_socket
			, sock_t::i2p_socket
			, sock_t::ssl_tcp_socket
			, sock_t::ssl_tcp_socket
			, sock_t::ssl_tcp_socket
			, sock_t::ssl_utp_socket
		}}};
		sock_t const socket_type = mapping[st];
		// filter peer classes based on type
		peer_class_mask = m_peer_class_type_filter.apply(socket_type, peer_class_mask);

		for (peer_class_t i{0}; peer_class_mask; peer_class_mask >>= 1, ++i)
		{
			if ((peer_class_mask & 1) == 0) continue;

			// if you hit this assert, your peer class filter contains
			// a bitmask referencing a non-existent peer class
			TORRENT_ASSERT_PRECOND(m_classes.at(i));

			if (m_classes.at(i) == nullptr) continue;
			s->add_class(m_classes, i);
		}
	}

	bool session_impl::ignore_unchoke_slots_set(peer_class_set const& set) const
	{
		int num = set.num_classes();
		for (int i = 0; i < num; ++i)
		{
			peer_class const* pc = m_classes.at(set.class_at(i));
			if (pc == nullptr) continue;
			if (pc->ignore_unchoke_slots) return true;
		}
		return false;
	}

	bandwidth_manager* session_impl::get_bandwidth_manager(int channel)
	{
		return (channel == peer_connection::download_channel)
			? &m_download_rate : &m_upload_rate;
	}

	void session_impl::deferred_submit_jobs()
	{
		if (m_deferred_submit_disk_jobs) return;
		m_deferred_submit_disk_jobs = true;
		post(m_io_context, [this] { wrap(&session_impl::submit_disk_jobs); } );
	}

	void session_impl::submit_disk_jobs()
	{
		TORRENT_ASSERT(m_deferred_submit_disk_jobs);
		m_deferred_submit_disk_jobs = false;
		m_disk_thread->submit_jobs();
	}

	// copies pointers to bandwidth channels from the peer classes
	// into the array. Only bandwidth channels with a bandwidth limit
	// is considered pertinent and copied
	// returns the number of pointers copied
	// channel is upload_channel or download_channel
	int session_impl::copy_pertinent_channels(peer_class_set const& set
		, int channel, bandwidth_channel** dst, int const max)
	{
		int num_channels = set.num_classes();
		int num_copied = 0;
		for (int i = 0; i < num_channels; ++i)
		{
			peer_class* pc = m_classes.at(set.class_at(i));
			TORRENT_ASSERT(pc);
			if (pc == nullptr) continue;
			bandwidth_channel* chan = &pc->channel[channel];
			// no need to include channels that don't have any bandwidth limits
			if (chan->throttle() == 0) continue;
			dst[num_copied] = chan;
			++num_copied;
			if (num_copied == max) break;
		}
		return num_copied;
	}

	bool session_impl::use_quota_overhead(bandwidth_channel* ch, int amount)
	{
		ch->use_quota(amount);
		return (ch->throttle() > 0 && ch->throttle() < amount);
	}

	int session_impl::use_quota_overhead(peer_class_set& set, int const amount_down, int const amount_up)
	{
		int ret = 0;
		int const num = set.num_classes();
		for (int i = 0; i < num; ++i)
		{
			peer_class* p = m_classes.at(set.class_at(i));
			if (p == nullptr) continue;

			bandwidth_channel* ch = &p->channel[peer_connection::download_channel];
			if (use_quota_overhead(ch, amount_down))
				ret |= 1 << peer_connection::download_channel;
			ch = &p->channel[peer_connection::upload_channel];
			if (use_quota_overhead(ch, amount_up))
				ret |= 1 << peer_connection::upload_channel;
		}
		return ret;
	}

	// session_impl is responsible for deleting 'pack'
	void session_impl::apply_settings_pack(std::shared_ptr<settings_pack> pack)
	{
		INVARIANT_CHECK;
		apply_settings_pack_impl(*pack);
	}

	settings_pack session_impl::get_settings() const
	{
		settings_pack ret;
		// TODO: it would be nice to reserve() these vectors up front
		for (int i = settings_pack::string_type_base;
			i < settings_pack::max_string_setting_internal; ++i)
		{
			ret.set_str(i, m_settings.get_str(i));
		}
		for (int i = settings_pack::int_type_base;
			i < settings_pack::max_int_setting_internal; ++i)
		{
			ret.set_int(i, m_settings.get_int(i));
		}
		for (int i = settings_pack::bool_type_base;
			i < settings_pack::max_bool_setting_internal; ++i)
		{
			ret.set_bool(i, m_settings.get_bool(i));
		}
		return ret;
	}

	void session_impl::apply_settings_pack_impl(settings_pack const& pack)
	{
		bool const reopen_listen_port =
#if TORRENT_ABI_VERSION == 1
			(pack.has_val(settings_pack::ssl_listen)
				&& pack.get_int(settings_pack::ssl_listen)
					!= m_settings.get_int(settings_pack::ssl_listen))
			||
#endif
			(pack.has_val(settings_pack::listen_interfaces)
				&& pack.get_str(settings_pack::listen_interfaces)
					!= m_settings.get_str(settings_pack::listen_interfaces));

#ifndef TORRENT_DISABLE_LOGGING
		session_log("applying settings pack, reopen_listen_port=%s"
			, reopen_listen_port ? "true" : "false");
#endif

		apply_pack(&pack, m_settings, this);
		m_disk_thread->settings_updated();

		if (!reopen_listen_port)
		{
			// no need to call this if reopen_listen_port is true
			// since the apply_pack will do it
			update_listen_interfaces();
		}

		if (reopen_listen_port)
		{
			reopen_listen_sockets();
		}
	}

	std::shared_ptr<listen_socket_t> session_impl::setup_listener(
		listen_endpoint_t const& lep, error_code& ec)
	{
		int retries = m_settings.get_int(settings_pack::max_retry_port_bind);
		tcp::endpoint bind_ep(lep.addr, std::uint16_t(lep.port));

#ifndef TORRENT_DISABLE_LOGGING
		if (should_log())
		{
			session_log("attempting to open listen socket to: %s on device: %s %s%s%s%s"
				, print_endpoint(bind_ep).c_str(), lep.device.c_str()
				, (lep.ssl == transport::ssl) ? "ssl " : ""
				, (lep.flags & listen_socket_t::local_network) ? "local-network " : ""
				, (lep.flags & listen_socket_t::accept_incoming) ? "accept-incoming " : "no-incoming "
				, (lep.flags & listen_socket_t::was_expanded) ? "expanded-ip " : "");
		}
#endif

		auto ret = std::make_shared<listen_socket_t>();
		ret->ssl = lep.ssl;
		ret->original_port = bind_ep.port();
		ret->flags = lep.flags;
		ret->netmask = lep.netmask;
		operation_t last_op = operation_t::unknown;
		socket_type_t const sock_type
			= (lep.ssl == transport::ssl)
			? socket_type_t::tcp_ssl
			: socket_type_t::tcp;

		// if we're in force-proxy mode, don't open TCP listen sockets. We cannot
		// accept connections on our local machine in this case.
		// TODO: 3 the logic in this if-block should be factored out into a
		// separate function. At least most of it
		if (ret->flags & listen_socket_t::accept_incoming)
		{
			ret->sock = std::make_shared<tcp::acceptor>(m_io_context);
			ret->sock->open(bind_ep.protocol(), ec);
			last_op = operation_t::sock_open;
			if (ec)
			{
#ifndef TORRENT_DISABLE_LOGGING
				if (should_log())
				{
					session_log("failed to open socket: %s"
						, ec.message().c_str());
				}
#endif

				if (m_alerts.should_post<listen_failed_alert>())
					m_alerts.emplace_alert<listen_failed_alert>(lep.device, bind_ep, last_op
						, ec, sock_type);
				return ret;
			}

#ifdef TORRENT_WINDOWS
			{
				// this is best-effort. ignore errors
				error_code err;
				ret->sock->set_option(exclusive_address_use(true), err);
#ifndef TORRENT_DISABLE_LOGGING
				if (err && should_log())
				{
					session_log("failed enable exclusive address use on listen socket: %s"
						, err.message().c_str());
				}
#endif // TORRENT_DISABLE_LOGGING
			}
#else

			{
				// this is best-effort. ignore errors
				error_code err;
				ret->sock->set_option(tcp::acceptor::reuse_address(true), err);
#ifndef TORRENT_DISABLE_LOGGING
				if (err && should_log())
				{
					session_log("failed enable reuse-address on listen socket: %s"
						, err.message().c_str());
				}
#endif // TORRENT_DISABLE_LOGGING
			}
#endif // TORRENT_WINDOWS

			if (is_v6(bind_ep))
			{
				error_code err; // ignore errors here
				ret->sock->set_option(boost::asio::ip::v6_only(true), err);
#ifndef TORRENT_DISABLE_LOGGING
				if (err && should_log())
				{
					session_log("failed enable v6 only on listen socket: %s"
						, err.message().c_str());
				}
#endif // LOGGING

#ifdef TORRENT_WINDOWS
				// enable Teredo on windows
				ret->sock->set_option(v6_protection_level(PROTECTION_LEVEL_UNRESTRICTED), err);
#ifndef TORRENT_DISABLE_LOGGING
				if (err && should_log())
				{
					session_log("failed enable IPv6 unrestricted protection level on "
						"listen socket: %s", err.message().c_str());
				}
#endif // TORRENT_DISABLE_LOGGING
#endif // TORRENT_WINDOWS
			}

			if (!lep.device.empty())
			{
				// we have an actual device we're interested in listening on, if we
				// have SO_BINDTODEVICE functionality, use it now.
#if TORRENT_HAS_BINDTODEVICE
				bind_device(*ret->sock, lep.device.c_str(), ec);
#ifndef TORRENT_DISABLE_LOGGING
				if (ec && should_log())
				{
					session_log("bind to device failed (device: %s): %s"
						, lep.device.c_str(), ec.message().c_str());
				}
#endif // TORRENT_DISABLE_LOGGING
				ec.clear();
#endif // TORRENT_HAS_BINDTODEVICE
			}

			ret->sock->bind(bind_ep, ec);
			last_op = operation_t::sock_bind;

			while (ec == error_code(error::address_in_use) && retries > 0)
			{
				TORRENT_ASSERT_VAL(ec, ec);
#ifndef TORRENT_DISABLE_LOGGING
				if (should_log())
				{
					session_log("failed to bind listen socket to: %s on device: %s :"
						" [%s] (%d) %s (retries: %d)"
						, print_endpoint(bind_ep).c_str()
						, lep.device.c_str()
						, ec.category().name(), ec.value(), ec.message().c_str()
						, retries);
				}
#endif
				ec.clear();
				--retries;
				bind_ep.port(bind_ep.port() + 1);
				ret->sock->bind(bind_ep, ec);
			}

			if (ec == error_code(error::address_in_use)
				&& m_settings.get_bool(settings_pack::listen_system_port_fallback)
				&& bind_ep.port() != 0)
			{
				// instead of giving up, try let the OS pick a port
				bind_ep.port(0);
				ec.clear();
				ret->sock->bind(bind_ep, ec);
				last_op = operation_t::sock_bind;
			}

			if (ec)
			{
				// not even that worked, give up

#ifndef TORRENT_DISABLE_LOGGING
				if (should_log())
				{
					session_log("failed to bind listen socket to: %s on device: %s :"
						" [%s] (%d) %s (giving up)"
						, print_endpoint(bind_ep).c_str()
						, lep.device.c_str()
						, ec.category().name(), ec.value(), ec.message().c_str());
				}
#endif
				if (m_alerts.should_post<listen_failed_alert>())
				{
					m_alerts.emplace_alert<listen_failed_alert>(lep.device, bind_ep
						, last_op, ec, sock_type);
				}
				ret->sock.reset();
				return ret;
			}
			ret->local_endpoint = ret->sock->local_endpoint(ec);
			last_op = operation_t::getname;
			if (ec)
			{
#ifndef TORRENT_DISABLE_LOGGING
				if (should_log())
				{
					session_log("get_sockname failed on listen socket: %s"
						, ec.message().c_str());
				}
#endif
				if (m_alerts.should_post<listen_failed_alert>())
				{
					m_alerts.emplace_alert<listen_failed_alert>(lep.device, bind_ep
						, last_op, ec, sock_type);
				}
				return ret;
			}

			TORRENT_ASSERT(ret->local_endpoint.port() == bind_ep.port()
				|| bind_ep.port() == 0);

			if (bind_ep.port() == 0) bind_ep = ret->local_endpoint;

			ret->sock->listen(m_settings.get_int(settings_pack::listen_queue_size), ec);
			last_op = operation_t::sock_listen;

			if (ec)
			{
#ifndef TORRENT_DISABLE_LOGGING
				if (should_log())
				{
					session_log("cannot listen on interface \"%s\": %s"
						, lep.device.c_str(), ec.message().c_str());
				}
#endif
				if (m_alerts.should_post<listen_failed_alert>())
				{
					m_alerts.emplace_alert<listen_failed_alert>(lep.device, bind_ep
						, last_op, ec, sock_type);
				}
				return ret;
			}
		} // accept incoming

		socket_type_t const udp_sock_type
			= (lep.ssl == transport::ssl)
			? socket_type_t::utp_ssl
			: socket_type_t::utp;
		udp::endpoint udp_bind_ep(bind_ep.address(), bind_ep.port());

		ret->udp_sock = std::make_shared<session_udp_socket>(m_io_context, ret);
		ret->udp_sock->sock.open(udp_bind_ep.protocol(), ec);
		if (ec)
		{
#ifndef TORRENT_DISABLE_LOGGING
			if (should_log())
			{
				session_log("failed to open UDP socket: %s: %s"
					, lep.device.c_str(), ec.message().c_str());
			}
#endif

			last_op = operation_t::sock_open;
			if (m_alerts.should_post<listen_failed_alert>())
				m_alerts.emplace_alert<listen_failed_alert>(lep.device
					, bind_ep, last_op, ec, udp_sock_type);

			return ret;
		}

#if TORRENT_HAS_BINDTODEVICE
		if (!lep.device.empty())
		{
			bind_device(ret->udp_sock->sock, lep.device.c_str(), ec);
#ifndef TORRENT_DISABLE_LOGGING
			if (ec && should_log())
			{
				session_log("bind to device failed (device: %s): %s"
					, lep.device.c_str(), ec.message().c_str());
			}
#endif // TORRENT_DISABLE_LOGGING
			ec.clear();
		}
#endif
		ret->udp_sock->sock.bind(udp_bind_ep, ec);

		while (ec == error_code(error::address_in_use) && retries > 0)
		{
			TORRENT_ASSERT_VAL(ec, ec);
#ifndef TORRENT_DISABLE_LOGGING
			if (should_log())
			{
				session_log("failed to bind udp socket to: %s on device: %s :"
					" [%s] (%d) %s (retries: %d)"
					, print_endpoint(bind_ep).c_str()
					, lep.device.c_str()
					, ec.category().name(), ec.value(), ec.message().c_str()
					, retries);
			}
#endif
			ec.clear();
			--retries;
			udp_bind_ep.port(udp_bind_ep.port() + 1);
			ret->udp_sock->sock.bind(udp_bind_ep, ec);
		}

		if (ec == error_code(error::address_in_use)
			&& m_settings.get_bool(settings_pack::listen_system_port_fallback)
			&& udp_bind_ep.port() != 0)
		{
			// instead of giving up, try let the OS pick a port
			udp_bind_ep.port(0);
			ec.clear();
			ret->udp_sock->sock.bind(udp_bind_ep, ec);
		}

		last_op = operation_t::sock_bind;
		if (ec)
		{
#ifndef TORRENT_DISABLE_LOGGING
			if (should_log())
			{
				session_log("failed to bind UDP socket: %s: %s"
					, lep.device.c_str(), ec.message().c_str());
			}
#endif

			if (m_alerts.should_post<listen_failed_alert>())
				m_alerts.emplace_alert<listen_failed_alert>(lep.device
					, bind_ep, last_op, ec, udp_sock_type);

			return ret;
		}

		// if we did not open a TCP listen socket, ret->local_endpoint was never
		// initialized, so do that now, based on the UDP socket
		if (!(ret->flags & listen_socket_t::accept_incoming))
		{
			auto const udp_ep = ret->udp_sock->local_endpoint();
			ret->local_endpoint = tcp::endpoint(udp_ep.address(), udp_ep.port());
		}

		ret->device = lep.device;

		error_code err;
		set_socket_buffer_size(ret->udp_sock->sock, m_settings, err);
		if (err)
		{
			if (m_alerts.should_post<udp_error_alert>())
				m_alerts.emplace_alert<udp_error_alert>(ret->udp_sock->sock.local_endpoint(ec)
					, operation_t::alloc_recvbuf, err);
		}

		// this call is necessary here because, unless the settings actually
		// change after the session is up and listening, at no other point
		// set_proxy_settings is called with the correct proxy configuration,
		// internally, this method handle the SOCKS5's connection logic
		ret->udp_sock->sock.set_proxy_settings(proxy(), m_alerts);

		ADD_OUTSTANDING_ASYNC("session_impl::on_udp_packet");
		ret->udp_sock->sock.async_read(aux::make_handler([this, ret](error_code const& e)
			{ this->on_udp_packet(ret->udp_sock, ret, ret->ssl, e); }
			, ret->udp_handler_storage, *this));

#ifndef TORRENT_DISABLE_LOGGING
		if (should_log())
		{
			session_log(" listening on: %s TCP port: %d UDP port: %d"
				, bind_ep.address().to_string().c_str()
				, ret->tcp_external_port(), ret->udp_external_port());
		}
#endif
		return ret;
	}

	void session_impl::on_exception(std::exception const& e)
	{
		TORRENT_UNUSED(e);
#ifndef TORRENT_DISABLE_LOGGING
		session_log("FATAL SESSION ERROR [%s]", e.what());
#endif
		this->abort();
	}

	void session_impl::on_error(error_code const& ec)
	{
		TORRENT_UNUSED(ec);
#ifndef TORRENT_DISABLE_LOGGING
		session_log("FATAL SESSION ERROR (%s : %d) [%s]"
			, ec.category().name(), ec.value(), ec.message().c_str());
#endif
		this->abort();
	}

	void session_impl::on_ip_change(error_code const& ec)
	{
#ifndef TORRENT_DISABLE_LOGGING
		if (!ec)
			session_log("received ip change from internal ip_notifier");
		else
			session_log("received error on_ip_change: %d, %s", ec.value(), ec.message().c_str());
#endif
		if (ec || m_abort || !m_ip_notifier) return;
		m_ip_notifier->async_wait([this] (error_code const& e)
			{ wrap(&session_impl::on_ip_change, e); });
		reopen_network_sockets({});
	}

	// TODO: could this function be merged with expand_unspecified_addresses?
	// right now both listen_endpoint_t and listen_interface_t are almost
	// identical, maybe the latter could be removed too
	void interface_to_endpoints(listen_interface_t const& iface
		, listen_socket_flags_t flags
		, span<ip_interface const> const ifs
		, std::vector<listen_endpoint_t>& eps)
	{
		flags |= iface.local ? listen_socket_t::local_network : listen_socket_flags_t{};
		transport const ssl = iface.ssl ? transport::ssl : transport::plaintext;

		// First, check to see if it's an IP address
		error_code err;
		address const adr = make_address(iface.device.c_str(), err);
		if (!err)
		{
			eps.emplace_back(adr, iface.port, std::string{}, ssl, flags);
		}
		else
		{
			flags |= listen_socket_t::was_expanded;

			// this is the case where device names a network device. We need to
			// enumerate all IPs associated with this device
			for (auto const& ipface : ifs)
			{
				// we're looking for a specific interface, and its address
				// (which must be of the same family as the address we're
				// connecting to)
				if (iface.device != ipface.name) continue;

				// record whether the device has a gateway associated with it
				// (which indicates it can be used to reach the internet)
				// if the IP address tell us it's loopback or link-local, don't
				// bother looking for the gateway
				bool const local = iface.local
					|| ipface.interface_address.is_loopback()
					|| is_link_local(ipface.interface_address);

				eps.emplace_back(ipface.interface_address, iface.port, iface.device
					, ssl, flags | (local ? listen_socket_t::local_network : listen_socket_flags_t{}));
			}
		}
	}

	void session_impl::reopen_listen_sockets(bool const map_ports)
	{
#ifndef TORRENT_DISABLE_LOGGING
		session_log("reopen listen sockets");
#endif

		TORRENT_ASSERT(is_single_thread());

		TORRENT_ASSERT(!m_abort);

		error_code ec;

		if (m_abort) return;

		// first build a list of endpoints we should be listening on
		// we need to remove any unneeded sockets first to avoid the possibility
		// of a new socket failing to bind due to a conflict with a stale socket
		std::vector<listen_endpoint_t> eps;

		listen_socket_flags_t const flags
			= (m_settings.get_int(settings_pack::proxy_type) != settings_pack::none)
			? listen_socket_flags_t{}
			: listen_socket_t::accept_incoming;

		std::vector<ip_interface> const ifs = enum_net_interfaces(m_io_context, ec);
		if (ec && m_alerts.should_post<listen_failed_alert>())
		{
			m_alerts.emplace_alert<listen_failed_alert>(""
				, operation_t::enum_if, ec, socket_type_t::tcp);
		}
		auto const routes = enum_routes(m_io_context, ec);
		if (ec && m_alerts.should_post<listen_failed_alert>())
		{
			m_alerts.emplace_alert<listen_failed_alert>(""
				, operation_t::enum_route, ec, socket_type_t::tcp);
		}

		// expand device names and populate eps
		for (auto const& iface : m_listen_interfaces)
		{
#ifndef TORRENT_USE_OPENSSL
			if (iface.ssl)
			{
#ifndef TORRENT_DISABLE_LOGGING
				session_log("attempted to listen ssl with no library support on device: \"%s\""
					, iface.device.c_str());
#endif
				if (m_alerts.should_post<listen_failed_alert>())
				{
					m_alerts.emplace_alert<listen_failed_alert>(iface.device
						, operation_t::sock_open
						, boost::asio::error::operation_not_supported
						, socket_type_t::tcp_ssl);
				}
				continue;
			}
#endif

			// now we have a device to bind to. This device may actually just be an
			// IP address or a device name. In case it's a device name, we want to
			// (potentially) end up binding a socket for each IP address associated
			// with that device.
			interface_to_endpoints(iface, flags, ifs, eps);
		}

		if (eps.empty())
		{
#ifndef TORRENT_DISABLE_LOGGING
			session_log("no listen sockets");
#endif
		}

		expand_unspecified_address(ifs, routes, eps);
		expand_devices(ifs, eps);

		auto remove_iter = partition_listen_sockets(eps, m_listen_sockets);

		while (remove_iter != m_listen_sockets.end())
		{
#ifndef TORRENT_DISABLE_DHT
			if (m_dht)
				m_dht->delete_socket(*remove_iter);
#endif

#ifndef TORRENT_DISABLE_LOGGING
			if (should_log())
			{
				session_log("closing listen socket for %s on device \"%s\""
					, print_endpoint((*remove_iter)->local_endpoint).c_str()
					, (*remove_iter)->device.c_str());
			}
#endif
			if ((*remove_iter)->sock) (*remove_iter)->sock->close(ec);
			if ((*remove_iter)->udp_sock) (*remove_iter)->udp_sock->sock.close();
			if ((*remove_iter)->natpmp_mapper) (*remove_iter)->natpmp_mapper->close();
			if ((*remove_iter)->upnp_mapper) (*remove_iter)->upnp_mapper->close();
			if ((*remove_iter)->lsd) (*remove_iter)->lsd->close();
			remove_iter = m_listen_sockets.erase(remove_iter);
		}

		// all sockets in there stayed the same. Only sockets after this point are
		// new and should post alerts
		int const existing_sockets = int(m_listen_sockets.size());

		m_stats_counters.set_value(counters::has_incoming_connections
			, std::any_of(m_listen_sockets.begin(), m_listen_sockets.end()
				, [](std::shared_ptr<listen_socket_t> const& l)
				{ return l->incoming_connection; }));

		// open new sockets on any endpoints that didn't match with
		// an existing socket
		for (auto const& ep : eps)
#ifndef BOOST_NO_EXCEPTIONS
			try
#endif
		{
			std::shared_ptr<listen_socket_t> s = setup_listener(ep, ec);

			if (!ec && (s->sock || s->udp_sock))
			{
				m_listen_sockets.emplace_back(s);

#ifndef TORRENT_DISABLE_DHT
				if (m_dht
					&& s->ssl != transport::ssl
					&& !(s->flags & listen_socket_t::local_network))
				{
					m_dht->new_socket(m_listen_sockets.back());
				}
#endif

				TORRENT_ASSERT(bool(s->flags & listen_socket_t::accept_incoming) == bool(s->sock));
				if (s->sock) async_accept(s->sock, s->ssl);
			}
		}
#ifndef BOOST_NO_EXCEPTIONS
		catch (std::exception const& e)
		{
			TORRENT_UNUSED(e);
#ifndef TORRENT_DISABLE_LOGGING
			if (should_log())
			{
				session_log("setup_listener(%s) device: %s failed: %s"
					, print_endpoint(ep.addr, ep.port).c_str()
					, ep.device.c_str()
					, e.what());
			}
#endif // TORRENT_DISABLE_LOGGING
		}
#endif // BOOST_NO_EXCEPTIONS

		if (m_listen_sockets.empty())
		{
#ifndef TORRENT_DISABLE_LOGGING
			session_log("giving up on binding listen sockets");
#endif
			return;
		}

		auto const new_sockets = span<std::shared_ptr<listen_socket_t>>(
			m_listen_sockets).subspan(existing_sockets);

		// now, send out listen_succeeded_alert for the listen sockets we are
		// listening on
		if (m_alerts.should_post<listen_succeeded_alert>())
		{
			for (auto const& l : new_sockets)
			{
				error_code err;
				if (l->sock)
				{
					tcp::endpoint const tcp_ep = l->sock->local_endpoint(err);
					if (!err)
					{
						socket_type_t const socket_type
							= l->ssl == transport::ssl
							? socket_type_t::tcp_ssl
							: socket_type_t::tcp;

						m_alerts.emplace_alert<listen_succeeded_alert>(
							tcp_ep, socket_type);
					}
				}

				if (l->udp_sock)
				{
					udp::endpoint const udp_ep = l->udp_sock->sock.local_endpoint(err);
					if (!err && l->udp_sock->sock.is_open())
					{
						socket_type_t const socket_type
							= l->ssl == transport::ssl
							? socket_type_t::utp_ssl
							: socket_type_t::utp;

						m_alerts.emplace_alert<listen_succeeded_alert>(
							udp_ep, socket_type);
					}
				}
			}
		}

		if (m_settings.get_int(settings_pack::peer_tos) != 0)
		{
			update_peer_tos();
		}

		ec.clear();

		if (m_settings.get_bool(settings_pack::enable_natpmp))
		{
			for (auto const& s : new_sockets)
				start_natpmp(s);
		}

		if (m_settings.get_bool(settings_pack::enable_upnp))
		{
			for (auto const& s : new_sockets)
				start_upnp(s);
		}

		if (map_ports)
		{
			for (auto const& s : m_listen_sockets)
				remap_ports(remap_natpmp_and_upnp, *s);
		}
		else
		{
			// new sockets need to map ports even if the caller did not request
			// re-mapping
			for (auto const& s : new_sockets)
				remap_ports(remap_natpmp_and_upnp, *s);
		}

		update_lsd();

#if TORRENT_USE_I2P
		open_new_incoming_i2p_connection();
#endif

		// trackers that were not reachable, may have become reachable now.
		// so clear the "disabled" flags to let them be tried one more time
		// TODO: it would probably be better to do this by having a
		// listen-socket "version" number that gets bumped. And instead of
		// setting a bool to disable a tracker, we set the version number that
		// it was disabled at. This change would affect the ABI in 1.2, so
		// should be done in 2.0 or later
		for (auto& t : m_torrents)
			t->enable_all_trackers();
	}

	void session_impl::reopen_network_sockets(reopen_network_flags_t const options)
	{
		reopen_listen_sockets(bool(options & session_handle::reopen_map_ports));
	}

	namespace {
		template <typename MapProtocol, typename ProtoType, typename EndpointType>
		void map_port(MapProtocol& m, ProtoType protocol, EndpointType const& ep
			, port_mapping_t& map_handle)
		{
			if (map_handle != port_mapping_t{-1}) m.delete_mapping(map_handle);
			map_handle = port_mapping_t{-1};

			address const addr = ep.address();
			// with IPv4 the interface might be behind NAT so we can't skip them
			// based on the scope of the local address
			if (addr.is_v6() && is_local(addr))
				return;

			// only update this mapping if we actually have a socket listening
			if (ep != EndpointType())
				map_handle = m.add_mapping(protocol, ep.port(), ep);
		}
	}

	void session_impl::remap_ports(remap_port_mask_t const mask
		, listen_socket_t& s)
	{
		tcp::endpoint const tcp_ep = s.sock ? s.sock->local_endpoint() : tcp::endpoint();
		udp::endpoint const udp_ep = s.udp_sock ? s.udp_sock->sock.local_endpoint() : udp::endpoint();

		if ((mask & remap_natpmp) && s.natpmp_mapper)
		{
			map_port(*s.natpmp_mapper, portmap_protocol::tcp, tcp_ep
				, s.tcp_port_mapping[portmap_transport::natpmp].mapping);
			map_port(*s.natpmp_mapper, portmap_protocol::udp, make_tcp(udp_ep)
				, s.udp_port_mapping[portmap_transport::natpmp].mapping);
		}
		if ((mask & remap_upnp) && s.upnp_mapper)
		{
			map_port(*s.upnp_mapper, portmap_protocol::tcp, tcp_ep
				, s.tcp_port_mapping[portmap_transport::upnp].mapping);
			map_port(*s.upnp_mapper, portmap_protocol::udp, make_tcp(udp_ep)
				, s.udp_port_mapping[portmap_transport::upnp].mapping);
		}
	}

	void session_impl::update_i2p_bridge()
	{
		// we need this socket to be open before we
		// can make name lookups for trackers for instance.
		// pause the session now and resume it once we've
		// established the i2p SAM connection
#if TORRENT_USE_I2P
		if (m_settings.get_str(settings_pack::i2p_hostname).empty())
		{
			error_code ec;
			m_i2p_conn.close(ec);
			return;
		}
		m_i2p_conn.open(m_settings.get_str(settings_pack::i2p_hostname)
			, m_settings.get_int(settings_pack::i2p_port)
			, std::bind(&session_impl::on_i2p_open, this, _1));
#endif
	}

#ifndef TORRENT_DISABLE_DHT
	int session_impl::external_udp_port(address const& local_address) const
	{
		auto ls = std::find_if(m_listen_sockets.begin(), m_listen_sockets.end()
			, [&](std::shared_ptr<listen_socket_t> const& e)
		{
			return e->local_endpoint.address() == local_address;
		});

		if (ls != m_listen_sockets.end())
			return (*ls)->udp_external_port();
		else
			return -1;
	}
#endif

#if TORRENT_USE_I2P

	proxy_settings session_impl::i2p_proxy() const
	{
		proxy_settings ret;

		ret.hostname = m_settings.get_str(settings_pack::i2p_hostname);
		ret.type = settings_pack::i2p_proxy;
		ret.port = std::uint16_t(m_settings.get_int(settings_pack::i2p_port));
		return ret;
	}

	void session_impl::on_i2p_open(error_code const& ec)
	{
		if (ec)
		{
			if (m_alerts.should_post<i2p_alert>())
				m_alerts.emplace_alert<i2p_alert>(ec);

#ifndef TORRENT_DISABLE_LOGGING
			if (should_log())
				session_log("i2p open failed (%d) %s", ec.value(), ec.message().c_str());
#endif
		}
		// now that we have our i2p connection established
		// it's OK to start torrents and use this socket to
		// do i2p name lookups

		open_new_incoming_i2p_connection();
	}

	void session_impl::open_new_incoming_i2p_connection()
	{
		if (!m_i2p_conn.is_open()) return;

		if (m_i2p_listen_socket) return;
		m_i2p_listen_socket.emplace(
			instantiate_connection(m_io_context, m_i2p_conn.proxy()
				, nullptr, nullptr, true, false));

		ADD_OUTSTANDING_ASYNC("session_impl::on_i2p_accept");
		i2p_stream& s = boost::get<i2p_stream>(*m_i2p_listen_socket);
		s.set_command(i2p_stream::cmd_accept);
		s.set_session_id(m_i2p_conn.session_id());

		s.async_connect(tcp::endpoint()
			, std::bind(&session_impl::on_i2p_accept, this, _1));
	}

	void session_impl::on_i2p_accept(error_code const& e)
	{
		COMPLETE_ASYNC("session_impl::on_i2p_accept");
		if (e == boost::asio::error::operation_aborted) return;
		if (e)
		{
			if (m_alerts.should_post<listen_failed_alert>())
			{
				m_alerts.emplace_alert<listen_failed_alert>("i2p"
					, operation_t::sock_accept
					, e, socket_type_t::i2p);
			}
#ifndef TORRENT_DISABLE_LOGGING
			if (should_log())
				session_log("i2p SAM connection failure: %s", e.message().c_str());
#endif
			return;
		}
		open_new_incoming_i2p_connection();
		incoming_connection(std::move(*m_i2p_listen_socket));
		m_i2p_listen_socket.reset();
	}
#endif

	void session_impl::send_udp_packet_hostname(std::weak_ptr<utp_socket_interface> sock
		, char const* hostname
		, int const port
		, span<char const> p
		, error_code& ec
		, udp_send_flags_t const flags)
	{
		auto si = sock.lock();
		if (!si)
		{
			ec = boost::asio::error::bad_descriptor;
			return;
		}

		auto s = std::static_pointer_cast<aux::listen_socket_t>(si)->udp_sock;

		s->sock.send_hostname(hostname, port, p, ec, flags);

		if ((ec == error::would_block || ec == error::try_again)
			&& !s->write_blocked)
		{
			s->write_blocked = true;
			ADD_OUTSTANDING_ASYNC("session_impl::on_udp_writeable");
			s->sock.async_write(std::bind(&session_impl::on_udp_writeable
				, this, s, _1));
		}
	}

	void session_impl::send_udp_packet(std::weak_ptr<utp_socket_interface> sock
		, udp::endpoint const& ep
		, span<char const> p
		, error_code& ec
		, udp_send_flags_t const flags)
	{
		auto si = sock.lock();
		if (!si)
		{
			ec = boost::asio::error::bad_descriptor;
			return;
		}

		auto s = std::static_pointer_cast<aux::listen_socket_t>(si)->udp_sock;

		TORRENT_ASSERT(s->sock.is_closed() || s->sock.local_endpoint().protocol() == ep.protocol());

		s->sock.send(ep, p, ec, flags);

		if ((ec == error::would_block || ec == error::try_again) && !s->write_blocked)
		{
			s->write_blocked = true;
			ADD_OUTSTANDING_ASYNC("session_impl::on_udp_writeable");
			s->sock.async_write(std::bind(&session_impl::on_udp_writeable
				, this, s, _1));
		}
	}

	void session_impl::on_udp_writeable(std::weak_ptr<session_udp_socket> sock, error_code const& ec)
	{
		COMPLETE_ASYNC("session_impl::on_udp_writeable");
		if (ec) return;

		auto s = sock.lock();
		if (!s) return;

		s->write_blocked = false;

#ifdef TORRENT_SSL_PEERS
		auto i = std::find_if(
			m_listen_sockets.begin(), m_listen_sockets.end()
			, [&s] (std::shared_ptr<listen_socket_t> const& ls) { return ls->udp_sock == s; });
#endif

		// notify the utp socket manager it can start sending on the socket again
		struct utp_socket_manager& mgr =
#ifdef TORRENT_SSL_PEERS
			(i != m_listen_sockets.end() && (*i)->ssl == transport::ssl) ? m_ssl_utp_socket_manager :
#endif
			m_utp_socket_manager;

		mgr.writable();
	}


	void session_impl::on_udp_packet(std::weak_ptr<session_udp_socket> socket
		, std::weak_ptr<listen_socket_t> ls, transport const ssl, error_code const& ec)
	{
		COMPLETE_ASYNC("session_impl::on_udp_packet");
		if (ec)
		{
			std::shared_ptr<session_udp_socket> s = socket.lock();
			udp::endpoint ep;
			if (s) ep = s->local_endpoint();

			// don't bubble up operation aborted errors to the user
			if (ec != boost::asio::error::operation_aborted
				&& ec != boost::asio::error::bad_descriptor
				&& m_alerts.should_post<udp_error_alert>())
			{
				m_alerts.emplace_alert<udp_error_alert>(ep
					, operation_t::sock_read, ec);
			}

#ifndef TORRENT_DISABLE_LOGGING
			if (should_log())
			{
				session_log("UDP error: %s (%d) %s"
					, print_endpoint(ep).c_str(), ec.value(), ec.message().c_str());
			}
#endif
			return;
		}

		m_stats_counters.inc_stats_counter(counters::on_udp_counter);

		std::shared_ptr<session_udp_socket> s = socket.lock();
		if (!s) return;

		struct utp_socket_manager& mgr =
#ifdef TORRENT_SSL_PEERS
			ssl == transport::ssl ? m_ssl_utp_socket_manager :
#endif
			m_utp_socket_manager;

		auto listen_socket = ls.lock();
		if (listen_socket)
			listen_socket->incoming_connection = true;

		for (;;)
		{
			aux::array<udp_socket::packet, 50> p;
			error_code err;
			int const num_packets = s->sock.read(p, err);

			for (udp_socket::packet& packet : span<udp_socket::packet>(p).first(num_packets))
			{
				if (packet.error)
				{
					// TODO: 3 it would be neat if the utp socket manager would
					// handle ICMP errors too

#ifndef TORRENT_DISABLE_DHT
					if (m_dht)
						m_dht->incoming_error(packet.error, packet.from);
#endif

					m_tracker_manager.incoming_error(packet.error, packet.from);
					continue;
				}

				span<char const> const buf = packet.data;

				// give the uTP socket manager first dibs on the packet. Presumably
				// the majority of packets are uTP packets.
				if (!mgr.incoming_packet(ls, packet.from, buf))
				{
					// if it wasn't a uTP packet, try the other users of the UDP
					// socket
					bool handled = false;
#ifndef TORRENT_DISABLE_DHT
					if (m_dht && buf.size() > 20
						&& buf.front() == 'd'
						&& buf.back() == 'e'
						&& listen_socket)
					{
						handled = m_dht->incoming_packet(listen_socket, packet.from, buf);
					}
#endif

					if (!handled)
					{
						m_tracker_manager.incoming_packet(packet.from, buf);
					}
				}
			}

			if (err == error::would_block || err == error::try_again)
			{
				// there are no more packets on the socket
				break;
			}

			if (err)
			{
				udp::endpoint const ep = s->local_endpoint();

				if (err != boost::asio::error::operation_aborted
					&& m_alerts.should_post<udp_error_alert>())
					m_alerts.emplace_alert<udp_error_alert>(ep
						, operation_t::sock_read, err);

#ifndef TORRENT_DISABLE_LOGGING
				if (should_log())
				{
					session_log("UDP error: %s (%d) %s"
						, print_endpoint(ep).c_str(), ec.value(), ec.message().c_str());
				}
#endif

				// any error other than these ones are considered fatal errors, and
				// we won't read from the socket again
				if (err != boost::asio::error::host_unreachable
					&& err != boost::asio::error::fault
					&& err != boost::asio::error::connection_reset
					&& err != boost::asio::error::connection_refused
					&& err != boost::asio::error::connection_aborted
					&& err != boost::asio::error::operation_aborted
					&& err != boost::asio::error::network_reset
					&& err != boost::asio::error::network_unreachable
#ifdef _WIN32
					// ERROR_MORE_DATA means the same thing as EMSGSIZE
					&& err != error_code(ERROR_MORE_DATA, system_category())
					&& err != error_code(ERROR_HOST_UNREACHABLE, system_category())
					&& err != error_code(ERROR_PORT_UNREACHABLE, system_category())
					&& err != error_code(ERROR_RETRY, system_category())
					&& err != error_code(ERROR_NETWORK_UNREACHABLE, system_category())
					&& err != error_code(ERROR_CONNECTION_REFUSED, system_category())
					&& err != error_code(ERROR_CONNECTION_ABORTED, system_category())
#endif
					&& err != boost::asio::error::message_size)
				{
					// fatal errors. Don't try to read from this socket again
					mgr.socket_drained();
					return;
				}
				// non-fatal UDP errors get here, we should re-issue the read.
				continue;
			}
		}

		mgr.socket_drained();

		ADD_OUTSTANDING_ASYNC("session_impl::on_udp_packet");
		s->sock.async_read(make_handler([this, socket, ls, ssl](error_code const& e)
			{ this->on_udp_packet(std::move(socket), std::move(ls), ssl, e); }
			, s->udp_handler_storage, *this));
	}

	void session_impl::async_accept(std::shared_ptr<tcp::acceptor> const& listener
		, transport const ssl)
#ifndef BOOST_NO_EXCEPTIONS
	try
#endif
	{
		TORRENT_ASSERT(!m_abort);

		std::weak_ptr<tcp::acceptor> ls(listener);
		m_stats_counters.inc_stats_counter(counters::num_outstanding_accept);
		ADD_OUTSTANDING_ASYNC("session_impl::on_accept_connection");
		listener->async_accept([this, ls, ssl] (error_code const& ec, true_tcp_socket s)
			{ return wrap(&session_impl::on_accept_connection, std::move(s), ec, ls, ssl); });
	}
#ifndef BOOST_NO_EXCEPTIONS
	catch (system_error const& e) {
		alerts().emplace_alert<session_error_alert>(e.code(), e.what());
		pause();
	} catch (std::exception const& e) {
		alerts().emplace_alert<session_error_alert>(error_code(), e.what());
		pause();
	} catch (...) {
		alerts().emplace_alert<session_error_alert>(error_code(), "unknown error");
		pause();
	}
#endif

	void session_impl::on_accept_connection(true_tcp_socket s, error_code const& e
		, std::weak_ptr<tcp::acceptor> listen_socket, transport const ssl)
	{
		COMPLETE_ASYNC("session_impl::on_accept_connection");
		m_stats_counters.inc_stats_counter(counters::on_accept_counter);
		m_stats_counters.inc_stats_counter(counters::num_outstanding_accept, -1);

		TORRENT_ASSERT(is_single_thread());
		std::shared_ptr<tcp::acceptor> listener = listen_socket.lock();
		if (!listener) return;

		if (e == boost::asio::error::operation_aborted) return;

		if (m_abort) return;

		error_code ec;
		if (e)
		{
			tcp::endpoint const ep = listener->local_endpoint(ec);
#ifndef TORRENT_DISABLE_LOGGING
			if (should_log())
			{
				session_log("error accepting connection on '%s': %s"
					, print_endpoint(ep).c_str(), e.message().c_str());
			}
#endif
#ifdef TORRENT_WINDOWS
			// Windows sometimes generates this error. It seems to be
			// non-fatal and we have to do another async_accept.
			if (e.value() == ERROR_SEM_TIMEOUT)
			{
				async_accept(listener, ssl);
				return;
			}
#endif
#ifdef TORRENT_BSD
			// Leopard sometimes generates an "invalid argument" error. It seems to be
			// non-fatal and we have to do another async_accept.
			if (e.value() == EINVAL)
			{
				async_accept(listener, ssl);
				return;
			}
#endif
			if (e == boost::system::errc::too_many_files_open)
			{
				// if we failed to accept an incoming connection
				// because we have too many files open, try again
				// and lower the number of file descriptors used
				// elsewhere.
				if (m_settings.get_int(settings_pack::connections_limit) > 10)
				{
					// now, disconnect a random peer
					auto const i = std::max_element(m_torrents.begin(), m_torrents.end()
						, [](std::shared_ptr<torrent> const& lhs, std::shared_ptr<torrent> const& rhs)
						{ return lhs->num_peers() < rhs->num_peers(); });

					if (m_alerts.should_post<performance_alert>())
						m_alerts.emplace_alert<performance_alert>(
							torrent_handle(), performance_alert::too_few_file_descriptors);

					if (i != m_torrents.end())
					{
						(*i)->disconnect_peers(1, e);
					}

					m_settings.set_int(settings_pack::connections_limit
						, std::max(10, int(m_connections.size())));
				}
				// try again, but still alert the user of the problem
				async_accept(listener, ssl);
			}
			if (m_alerts.should_post<listen_failed_alert>())
			{
				m_alerts.emplace_alert<listen_failed_alert>(ep.address().to_string()
					, ep, operation_t::sock_accept, e
					, ssl == transport::ssl ? socket_type_t::tcp_ssl : socket_type_t::tcp);
			}
			return;
		}
		async_accept(listener, ssl);

		// don't accept any connections from our local sockets if we're using a
		// proxy
		if (m_settings.get_int(settings_pack::proxy_type) != settings_pack::none)
			return;

		auto listen = std::find_if(m_listen_sockets.begin(), m_listen_sockets.end()
			, [&listener](std::shared_ptr<listen_socket_t> const& l)
		{ return l->sock == listener; });
		if (listen != m_listen_sockets.end())
			(*listen)->incoming_connection = true;

		socket_type c = [&]{
#ifdef TORRENT_SSL_PEERS
			if (ssl == transport::ssl)
			{
				// accept connections initializing the SSL connection to use the peer
				// ssl context. Since it has the servername callback set on it, we will
				// switch away from this context into a specific torrent once we start
				// handshaking
				return socket_type(ssl_stream<tcp::socket>(tcp::socket(std::move(s)), m_peer_ssl_ctx));
			}
			else
#endif
			{
				return socket_type(tcp::socket(std::move(s)));
			}
		}();

#ifdef TORRENT_SSL_PEERS
		TORRENT_ASSERT((ssl == transport::ssl) == is_ssl(c));
#endif

#ifdef TORRENT_SSL_PEERS
		if (ssl == transport::ssl)
		{
			TORRENT_ASSERT(is_ssl(c));

			// save the socket so we can cancel the handshake
			// TODO: this size need to be capped
			auto iter = m_incoming_sockets.emplace(std::make_unique<socket_type>(std::move(c))).first;

			// for SSL connections, incoming_connection() is called
			// after the handshake is done
			ADD_OUTSTANDING_ASYNC("session_impl::ssl_handshake");
			boost::get<ssl_stream<tcp::socket>>(**iter).async_accept_handshake(
				std::bind(&session_impl::ssl_handshake, this, _1, iter->get()));
		}
		else
#endif
		{
			incoming_connection(std::move(c));
		}
	}

#ifdef TORRENT_SSL_PEERS

	void session_impl::on_incoming_utp_ssl(socket_type s)
	{
		TORRENT_ASSERT(is_ssl(s));

		// save the socket so we can cancel the handshake

		// TODO: this size need to be capped
		auto iter = m_incoming_sockets.emplace(std::make_unique<socket_type>(std::move(s))).first;

		// for SSL connections, incoming_connection() is called
		// after the handshake is done
		ADD_OUTSTANDING_ASYNC("session_impl::ssl_handshake");
		boost::get<ssl_stream<utp_stream>>(**iter).async_accept_handshake(
			std::bind(&session_impl::ssl_handshake, this, _1, iter->get()));
	}

	// to test SSL connections, one can use this openssl command template:
	//
	// openssl s_client -cert <client-cert>.pem -key <client-private-key>.pem
	//   -CAfile <torrent-cert>.pem  -debug -connect 127.0.0.1:4433 -tls1
	//   -servername <hex-encoded-info-hash>

	void session_impl::ssl_handshake(error_code const& ec, socket_type* sock)
	{
		COMPLETE_ASYNC("session_impl::ssl_handshake");

		auto iter = m_incoming_sockets.find(sock);

		// this happens if the SSL connection is aborted because we're shutting
		// down
		if (iter == m_incoming_sockets.end()) return;

		socket_type s(std::move(**iter));
		TORRENT_ASSERT(is_ssl(s));
		m_incoming_sockets.erase(iter);

		error_code e;
		tcp::endpoint endp = s.remote_endpoint(e);
		if (e) return;

#ifndef TORRENT_DISABLE_LOGGING
		if (should_log())
		{
			session_log(" *** peer SSL handshake done [ ip: %s ec: %s socket: %s ]"
				, print_endpoint(endp).c_str(), ec.message().c_str(), socket_type_name(s));
		}
#endif

		if (ec)
		{
			if (m_alerts.should_post<peer_error_alert>())
			{
				m_alerts.emplace_alert<peer_error_alert>(torrent_handle(), endp
					, peer_id(), operation_t::ssl_handshake, ec);
			}
			return;
		}

		incoming_connection(std::move(s));
	}

#endif // TORRENT_SSL_PEERS

	void session_impl::incoming_connection(socket_type s)
	{
		TORRENT_ASSERT(is_single_thread());

		if (m_paused)
		{
#ifndef TORRENT_DISABLE_LOGGING
			session_log(" <== INCOMING CONNECTION [ ignored, paused ]");
#endif
			return;
		}

		error_code ec;
		// we got a connection request!
		tcp::endpoint endp = s.remote_endpoint(ec);

		if (ec)
		{
#ifndef TORRENT_DISABLE_LOGGING
			if (should_log())
			{
				session_log(" <== INCOMING CONNECTION [ rejected, could "
					"not retrieve remote endpoint: %s ]"
					, print_error(ec).c_str());
			}
#endif
			return;
		}

		if (!m_settings.get_bool(settings_pack::enable_incoming_utp)
			&& is_utp(s))
		{
#ifndef TORRENT_DISABLE_LOGGING
			session_log("<== INCOMING CONNECTION [ rejected uTP connection ]");
#endif
			if (m_alerts.should_post<peer_blocked_alert>())
				m_alerts.emplace_alert<peer_blocked_alert>(torrent_handle()
					, endp, peer_blocked_alert::utp_disabled);
			return;
		}

		if (!m_settings.get_bool(settings_pack::enable_incoming_tcp)
			&& boost::get<tcp::socket>(&s))
		{
#ifndef TORRENT_DISABLE_LOGGING
			session_log("<== INCOMING CONNECTION [ rejected TCP connection ]");
#endif
			if (m_alerts.should_post<peer_blocked_alert>())
				m_alerts.emplace_alert<peer_blocked_alert>(torrent_handle()
					, endp, peer_blocked_alert::tcp_disabled);
			return;
		}

		// if there are outgoing interfaces specified, verify this
		// peer is correctly bound to one of them
		if (!m_settings.get_str(settings_pack::outgoing_interfaces).empty())
		{
			tcp::endpoint local = s.local_endpoint(ec);
			if (ec)
			{
#ifndef TORRENT_DISABLE_LOGGING
				if (should_log())
				{
					session_log("<== INCOMING CONNECTION [ rejected connection: %s ]"
						, print_error(ec).c_str());
				}
#endif
				return;
			}

			if (!verify_incoming_interface(local.address()))
			{
#ifndef TORRENT_DISABLE_LOGGING
				if (should_log())
				{
					session_log("<== INCOMING CONNECTION [ rejected, local interface has incoming connections disabled: %s ]"
						, local.address().to_string().c_str());
				}
#endif
				if (m_alerts.should_post<peer_blocked_alert>())
					m_alerts.emplace_alert<peer_blocked_alert>(torrent_handle()
						, endp, peer_blocked_alert::invalid_local_interface);
				return;
			}
			if (!verify_bound_address(local.address(), is_utp(s), ec))
			{
				if (ec)
				{
#ifndef TORRENT_DISABLE_LOGGING
					if (should_log())
					{
						session_log("<== INCOMING CONNECTION [ rejected, not allowed local interface: %s ]"
							, print_error(ec).c_str());
					}
#endif
					return;
				}

#ifndef TORRENT_DISABLE_LOGGING
				if (should_log())
				{
					session_log("<== INCOMING CONNECTION [ rejected, not allowed local interface: %s ]"
						, local.address().to_string().c_str());
				}
#endif
				if (m_alerts.should_post<peer_blocked_alert>())
					m_alerts.emplace_alert<peer_blocked_alert>(torrent_handle()
						, endp, peer_blocked_alert::invalid_local_interface);
				return;
			}
		}

		// local addresses do not count, since it's likely
		// coming from our own client through local service discovery
		// and it does not reflect whether or not a router is open
		// for incoming connections or not.
		if (!is_local(endp.address()))
			m_stats_counters.set_value(counters::has_incoming_connections, 1);

		// this filter is ignored if a single torrent
		// is set to ignore the filter, since this peer might be
		// for that torrent
		if (m_stats_counters[counters::non_filter_torrents] == 0
			&& m_ip_filter
			&& (m_ip_filter->access(endp.address()) & ip_filter::blocked))
		{
#ifndef TORRENT_DISABLE_LOGGING
			session_log("<== INCOMING CONNECTION [ filtered blocked ip ]");
#endif
			if (m_alerts.should_post<peer_blocked_alert>())
				m_alerts.emplace_alert<peer_blocked_alert>(torrent_handle()
					, endp, peer_blocked_alert::ip_filter);
			return;
		}

		// check if we have any active torrents
		// if we don't reject the connection
		if (m_torrents.empty())
		{
#ifndef TORRENT_DISABLE_LOGGING
			session_log("<== INCOMING CONNECTION [ rejected, there are no torrents ]");
#endif
			return;
		}

		// figure out which peer classes this is connections has,
		// to get connection_limit_factor
		peer_class_set pcs;
		set_peer_classes(&pcs, endp.address(), socket_type_idx(s));
		int connection_limit_factor = 0;
		for (int i = 0; i < pcs.num_classes(); ++i)
		{
			peer_class_t pc = pcs.class_at(i);
			if (m_classes.at(pc) == nullptr) continue;
			int f = m_classes.at(pc)->connection_limit_factor;
			if (connection_limit_factor < f) connection_limit_factor = f;
		}
		if (connection_limit_factor == 0) connection_limit_factor = 100;

		std::int64_t limit = m_settings.get_int(settings_pack::connections_limit);
		limit = limit * 100 / connection_limit_factor;

		// don't allow more connections than the max setting
		// weighed by the peer class' setting
		bool reject = num_connections() >= limit + m_settings.get_int(settings_pack::connections_slack);

		if (reject)
		{
			if (m_alerts.should_post<peer_disconnected_alert>())
			{
				m_alerts.emplace_alert<peer_disconnected_alert>(torrent_handle(), endp, peer_id()
						, operation_t::bittorrent, socket_type_idx(s)
						, error_code(errors::too_many_connections)
						, close_reason_t::none);
			}
#ifndef TORRENT_DISABLE_LOGGING
			if (should_log())
			{
				session_log("<== INCOMING CONNECTION [ connections limit exceeded, conns: %d, limit: %d, slack: %d ]"
					, num_connections(), m_settings.get_int(settings_pack::connections_limit)
					, m_settings.get_int(settings_pack::connections_slack));
			}
#endif
			return;
		}

		// if we don't have any active torrents, there's no
		// point in accepting this connection. If, however,
		// the setting to start up queued torrents when they
		// get an incoming connection is enabled, we cannot
		// perform this check.
		if (!m_settings.get_bool(settings_pack::incoming_starts_queued_torrents))
		{
			bool has_active_torrent = std::any_of(m_torrents.begin(), m_torrents.end()
				, [](std::shared_ptr<torrent> const& i)
				{ return !i->is_torrent_paused(); });
			if (!has_active_torrent)
			{
#ifndef TORRENT_DISABLE_LOGGING
				session_log("<== INCOMING CONNECTION [ rejected, no active torrents ]");
#endif
				return;
			}
		}

		m_stats_counters.inc_stats_counter(counters::incoming_connections);

		if (m_alerts.should_post<incoming_connection_alert>())
			m_alerts.emplace_alert<incoming_connection_alert>(socket_type_idx(s), endp);

		peer_connection_args pack{
			this
			, &m_settings
			, &m_stats_counters
			, m_disk_thread.get()
			, &m_io_context
			, std::weak_ptr<torrent>()
			, std::move(s)
			, endp
			, nullptr
			, aux::generate_peer_id(m_settings)
		};

		std::shared_ptr<peer_connection> c
			= std::make_shared<bt_peer_connection>(pack);

		if (!c->is_disconnecting())
		{
			// in case we've exceeded the limit, let this peer know that
			// as soon as it's received the handshake, it needs to either
			// disconnect or pick another peer to disconnect
			if (num_connections() >= limit)
				c->peer_exceeds_limit();

			TORRENT_ASSERT(!c->m_in_constructor);
			// removing a peer may not throw an exception, so prepare for this
			// connection to be added to the undead peers now.
			m_undead_peers.reserve(m_undead_peers.size() + m_connections.size() + 1);
			m_connections.insert(c);
			c->start();
		}
	}

	void session_impl::close_connection(peer_connection* p) noexcept
	{
		TORRENT_ASSERT(is_single_thread());
		std::shared_ptr<peer_connection> sp(p->self());

		TORRENT_ASSERT(p->is_disconnecting());

		auto const i = m_connections.find(sp);
		// make sure the next disk peer round-robin cursor stays valid
		if (i != m_connections.end())
		{
			m_connections.erase(i);

			TORRENT_ASSERT(std::find(m_undead_peers.begin()
				, m_undead_peers.end(), sp) == m_undead_peers.end());

			// someone else is holding a reference, it's important that
			// it's destructed from the network thread. Make sure the
			// last reference is held by the network thread.
			TORRENT_ASSERT_VAL(m_undead_peers.capacity() > m_undead_peers.size()
				, m_undead_peers.capacity());
			if (sp.use_count() > 2)
				m_undead_peers.push_back(sp);
		}
	}

#if TORRENT_ABI_VERSION == 1
	peer_id session_impl::deprecated_get_peer_id() const
	{
		return aux::generate_peer_id(m_settings);
	}
#endif

	int session_impl::next_port() const
	{
		int start = m_settings.get_int(settings_pack::outgoing_port);
		int num = m_settings.get_int(settings_pack::num_outgoing_ports);
		std::pair<int, int> out_ports(start, start + num);
		if (m_next_port < out_ports.first || m_next_port > out_ports.second)
			m_next_port = out_ports.first;

		int port = m_next_port;
		++m_next_port;
		if (m_next_port > out_ports.second) m_next_port = out_ports.first;
#ifndef TORRENT_DISABLE_LOGGING
		session_log(" *** BINDING OUTGOING CONNECTION [ port: %d ]", port);
#endif
		return port;
	}

	int session_impl::rate_limit(peer_class_t c, int channel) const
	{
		TORRENT_ASSERT(channel >= 0 && channel <= 1);
		if (channel < 0 || channel > 1) return 0;

		peer_class const* pc = m_classes.at(c);
		if (pc == nullptr) return 0;
		return pc->channel[channel].throttle();
	}

	int session_impl::upload_rate_limit(peer_class_t c) const
	{
		return rate_limit(c, peer_connection::upload_channel);
	}

	int session_impl::download_rate_limit(peer_class_t c) const
	{
		return rate_limit(c, peer_connection::download_channel);
	}

	void session_impl::set_rate_limit(peer_class_t c, int channel, int limit)
	{
		TORRENT_ASSERT(is_single_thread());
		TORRENT_ASSERT(limit >= -1);
		TORRENT_ASSERT(channel >= 0 && channel <= 1);

		if (channel < 0 || channel > 1) return;

		peer_class* pc = m_classes.at(c);
		if (pc == nullptr) return;
		if (limit <= 0) limit = 0;
		else limit = std::min(limit, std::numeric_limits<int>::max() - 1);
		pc->channel[channel].throttle(limit);
	}

	void session_impl::set_upload_rate_limit(peer_class_t c, int limit)
	{
		set_rate_limit(c, peer_connection::upload_channel, limit);
	}

	void session_impl::set_download_rate_limit(peer_class_t c, int limit)
	{
		set_rate_limit(c, peer_connection::download_channel, limit);
	}

#if TORRENT_USE_ASSERTS
	bool session_impl::has_peer(peer_connection const* p) const
	{
		TORRENT_ASSERT(is_single_thread());
		return std::any_of(m_connections.begin(), m_connections.end()
			, [p] (std::shared_ptr<peer_connection> const& pr)
			{ return pr.get() == p; });
	}

	bool session_impl::any_torrent_has_peer(peer_connection const* p) const
	{
		for (auto& pe : m_torrents)
			if (pe->has_peer(p)) return true;
		return false;
	}

	bool session_impl::verify_queue_position(torrent const* t, queue_position_t const pos)
	{
		return m_download_queue.end_index() > pos && m_download_queue[pos] == t;
	}
#endif

	void session_impl::sent_bytes(int bytes_payload, int bytes_protocol)
	{
		m_stats_counters.inc_stats_counter(counters::sent_bytes
			, bytes_payload + bytes_protocol);
		m_stats_counters.inc_stats_counter(counters::sent_payload_bytes
			, bytes_payload);

		m_stat.sent_bytes(bytes_payload, bytes_protocol);
	}

	void session_impl::received_bytes(int bytes_payload, int bytes_protocol)
	{
		m_stats_counters.inc_stats_counter(counters::recv_bytes
			, bytes_payload + bytes_protocol);
		m_stats_counters.inc_stats_counter(counters::recv_payload_bytes
			, bytes_payload);

		m_stat.received_bytes(bytes_payload, bytes_protocol);
	}

	void session_impl::trancieve_ip_packet(int bytes, bool ipv6)
	{
		// one TCP/IP packet header for the packet
		// sent or received, and one for the ACK
		// The IPv4 header is 20 bytes
		// and IPv6 header is 40 bytes
		int const header = (ipv6 ? 40 : 20) + 20;
		int const mtu = 1500;
		int const packet_size = mtu - header;
		int const overhead = std::max(1, (bytes + packet_size - 1) / packet_size) * header;
		m_stats_counters.inc_stats_counter(counters::sent_ip_overhead_bytes
			, overhead);
		m_stats_counters.inc_stats_counter(counters::recv_ip_overhead_bytes
			, overhead);

		m_stat.trancieve_ip_packet(bytes, ipv6);
	}

	void session_impl::sent_syn(bool ipv6)
	{
		int const overhead = ipv6 ? 60 : 40;
		m_stats_counters.inc_stats_counter(counters::sent_ip_overhead_bytes
			, overhead);

		m_stat.sent_syn(ipv6);
	}

	void session_impl::received_synack(bool ipv6)
	{
		int const overhead = ipv6 ? 60 : 40;
		m_stats_counters.inc_stats_counter(counters::sent_ip_overhead_bytes
			, overhead);
		m_stats_counters.inc_stats_counter(counters::recv_ip_overhead_bytes
			, overhead);

		m_stat.received_synack(ipv6);
	}

	void session_impl::on_tick(error_code const& e)
	{
		COMPLETE_ASYNC("session_impl::on_tick");
		m_stats_counters.inc_stats_counter(counters::on_tick_counter);

		TORRENT_ASSERT(is_single_thread());

		// submit all disk jobs when we leave this function
		deferred_submit_jobs();

		time_point const now = aux::time_now();

		// remove undead peers that only have this list as their reference keeping them alive
		if (!m_undead_peers.empty())
		{
			auto const remove_it = std::remove_if(m_undead_peers.begin(), m_undead_peers.end()
				, [](std::shared_ptr<peer_connection>& ptr) { return ptr.use_count() == 1; });
			m_undead_peers.erase(remove_it, m_undead_peers.end());
			if (m_undead_peers.empty())
			{
				// we just removed our last "undead" peer (i.e. a peer connection
				// that had some external reference to it). It's now safe to
				// shut-down
				if (m_abort)
				{
					post(m_io_context, std::bind(&session_impl::abort_stage2, this));
				}
			}
		}

// too expensive
//		INVARIANT_CHECK;

		// we have to keep ticking the utp socket manager
		// until they're all closed
		// we also have to keep updating the aux time while
		// there are outstanding announces
		if (m_abort)
		{
			if (m_utp_socket_manager.num_sockets() == 0
#ifdef TORRENT_SSL_PEERS
				&& m_ssl_utp_socket_manager.num_sockets() == 0
#endif
				&& m_undead_peers.empty()
				&& m_tracker_manager.empty())
			{
				return;
			}
#if defined TORRENT_ASIO_DEBUGGING
			std::fprintf(stderr, "uTP sockets: %d ssl-uTP sockets: %d undead-peers left: %d\n"
				, m_utp_socket_manager.num_sockets()
#ifdef TORRENT_SSL_PEERS
				, m_ssl_utp_socket_manager.num_sockets()
#else
				, 0
#endif
				, int(m_undead_peers.size()));
#endif
		}

		if (e == boost::asio::error::operation_aborted) return;

		if (e)
		{
#ifndef TORRENT_DISABLE_LOGGING
			if (should_log())
				session_log("*** TICK TIMER FAILED %s", e.message().c_str());
#endif
			std::abort();
		}

		ADD_OUTSTANDING_ASYNC("session_impl::on_tick");
		m_timer.expires_at(now + milliseconds(m_settings.get_int(settings_pack::tick_interval)));
		m_timer.async_wait(aux::make_handler([this](error_code const& err)
		{ wrap(&session_impl::on_tick, err); }, m_tick_handler_storage, *this));

		m_download_rate.update_quotas(now - m_last_tick);
		m_upload_rate.update_quotas(now - m_last_tick);

		m_last_tick = now;

		m_utp_socket_manager.tick(now);
#ifdef TORRENT_SSL_PEERS
		m_ssl_utp_socket_manager.tick(now);
#endif

		// only tick the following once per second
		if (now - m_last_second_tick < seconds(1)) return;

#ifndef TORRENT_DISABLE_DHT
		if (m_dht
			&& m_dht_interval_update_torrents < 40
			&& m_dht_interval_update_torrents != int(m_torrents.size()))
			update_dht_announce_interval();
#endif

		m_utp_socket_manager.decay();
#ifdef TORRENT_SSL_PEERS
		m_ssl_utp_socket_manager.decay();
#endif

		int const tick_interval_ms = aux::numeric_cast<int>(total_milliseconds(now - m_last_second_tick));
		m_last_second_tick = now;

		std::int32_t const stime = session_time();
		if (stime > 65000)
		{
			// we're getting close to the point where our timestamps
			// in torrent_peer are wrapping. We need to step all counters back
			// four hours. This means that any timestamp that refers to a time
			// more than 18.2 - 4 = 14.2 hours ago, will be incremented to refer to
			// 14.2 hours ago.

			m_created += hours(4);

			constexpr int four_hours = 60 * 60 * 4;
			for (auto& i : m_torrents)
			{
				i->step_session_time(four_hours);
			}
		}

#ifndef TORRENT_DISABLE_EXTENSIONS
		for (auto& ext : m_ses_extensions[plugins_tick_idx])
		{
			ext->on_tick();
		}
#endif

		// don't do any of the following while we're shutting down
		if (m_abort) return;

		switch (m_settings.get_int(settings_pack::mixed_mode_algorithm))
		{
			case settings_pack::prefer_tcp:
				set_upload_rate_limit(m_tcp_peer_class, 0);
				set_download_rate_limit(m_tcp_peer_class, 0);
				break;
			case settings_pack::peer_proportional:
				{
					int num_peers[2][2] = {{0, 0}, {0, 0}};
					for (auto const& i : m_connections)
					{
						peer_connection& p = *i;
						if (p.in_handshake()) continue;
						int protocol = 0;
						if (is_utp(p.get_socket())) protocol = 1;

						if (p.download_queue().size() + p.request_queue().size() > 0)
							++num_peers[protocol][peer_connection::download_channel];
						if (!p.upload_queue().empty())
							++num_peers[protocol][peer_connection::upload_channel];
					}

					peer_class* pc = m_classes.at(m_tcp_peer_class);
					bandwidth_channel* tcp_channel = pc->channel;
					int stat_rate[] = {m_stat.upload_rate(), m_stat.download_rate() };
					// never throttle below this
					int lower_limit[] = {5000, 30000};

					for (int i = 0; i < 2; ++i)
					{
						// if there are no uploading uTP peers, don't throttle TCP up
						if (num_peers[1][i] == 0)
						{
							tcp_channel[i].throttle(0);
						}
						else
						{
							if (num_peers[0][i] == 0) num_peers[0][i] = 1;
							int total_peers = num_peers[0][i] + num_peers[1][i];
							// this are 64 bits since it's multiplied by the number
							// of peers, which otherwise might overflow an int
							std::int64_t rate = stat_rate[i];
							tcp_channel[i].throttle(std::max(int(rate * num_peers[0][i] / total_peers), lower_limit[i]));
						}
					}
				}
				break;
		}

		// --------------------------------------------------------------
		// auto managed torrent
		// --------------------------------------------------------------
		if (!m_paused) m_auto_manage_time_scaler--;
		if (m_auto_manage_time_scaler < 0)
		{
			m_auto_manage_time_scaler = settings().get_int(settings_pack::auto_manage_interval);
			recalculate_auto_managed_torrents();
		}

		// --------------------------------------------------------------
		// check for incoming connections that might have timed out
		// --------------------------------------------------------------

		for (auto i = m_connections.begin(); i != m_connections.end();)
		{
			peer_connection* p = (*i).get();
			++i;
			// ignore connections that already have a torrent, since they
			// are ticked through the torrents' second_tick
			if (!p->associated_torrent().expired()) continue;

			// TODO: have a separate list for these connections, instead of having to loop through all of them
			int timeout = m_settings.get_int(settings_pack::handshake_timeout);
#if TORRENT_USE_I2P
			timeout *= is_i2p(p->get_socket()) ? 4 : 1;
#endif
			if (m_last_tick - p->connected_time () > seconds(timeout))
				p->disconnect(errors::timed_out, operation_t::bittorrent);
		}

		// --------------------------------------------------------------
		// second_tick every torrent (that wants it)
		// --------------------------------------------------------------

#if TORRENT_DEBUG_STREAMING > 0
		std::printf("\033[2J\033[0;0H");
#endif

		aux::vector<torrent*>& want_tick = m_torrent_lists[torrent_want_tick];
		for (int i = 0; i < int(want_tick.size()); ++i)
		{
			torrent& t = *want_tick[i];
			TORRENT_ASSERT(t.want_tick());
			TORRENT_ASSERT(!t.is_aborted());

			t.second_tick(tick_interval_ms);

			// if the call to second_tick caused the torrent
			// to no longer want to be ticked (i.e. it was
			// removed from the list) we need to back up the counter
			// to not miss the torrent after it
			if (!t.want_tick()) --i;
		}

		// TODO: this should apply to all bandwidth channels
		if (m_settings.get_bool(settings_pack::rate_limit_ip_overhead))
		{
			int const up_limit = upload_rate_limit(m_global_class);
			int const down_limit = download_rate_limit(m_global_class);

			if (down_limit > 0
				&& m_stat.download_ip_overhead() >= down_limit
				&& m_alerts.should_post<performance_alert>())
			{
				m_alerts.emplace_alert<performance_alert>(torrent_handle()
					, performance_alert::download_limit_too_low);
			}

			if (up_limit > 0
				&& m_stat.upload_ip_overhead() >= up_limit
				&& m_alerts.should_post<performance_alert>())
			{
				m_alerts.emplace_alert<performance_alert>(torrent_handle()
					, performance_alert::upload_limit_too_low);
			}
		}

#if TORRENT_ABI_VERSION == 1
		m_peak_up_rate = std::max(m_stat.upload_rate(), m_peak_up_rate);
#endif

		m_stat.second_tick(tick_interval_ms);

		// --------------------------------------------------------------
		// scrape paused torrents that are auto managed
		// (unless the session is paused)
		// --------------------------------------------------------------
		if (!m_paused)
		{
			INVARIANT_CHECK;
			--m_auto_scrape_time_scaler;
			if (m_auto_scrape_time_scaler <= 0)
			{
				aux::vector<torrent*>& want_scrape = m_torrent_lists[torrent_want_scrape];
				m_auto_scrape_time_scaler = m_settings.get_int(settings_pack::auto_scrape_interval)
					/ std::max(1, int(want_scrape.size()));
				if (m_auto_scrape_time_scaler < m_settings.get_int(settings_pack::auto_scrape_min_interval))
					m_auto_scrape_time_scaler = m_settings.get_int(settings_pack::auto_scrape_min_interval);

				if (!want_scrape.empty() && !m_abort)
				{
					if (m_next_scrape_torrent >= int(want_scrape.size()))
						m_next_scrape_torrent = 0;

					torrent& t = *want_scrape[m_next_scrape_torrent];
					TORRENT_ASSERT(t.is_paused() && t.is_auto_managed());

					// false means it's not triggered by the user, but automatically
					// by libtorrent
					t.scrape_tracker(-1, false);

					++m_next_scrape_torrent;
					if (m_next_scrape_torrent >= int(want_scrape.size()))
						m_next_scrape_torrent = 0;

				}
			}
		}

		// --------------------------------------------------------------
		// connect new peers
		// --------------------------------------------------------------

		try_connect_more_peers();

		// --------------------------------------------------------------
		// unchoke set calculations
		// --------------------------------------------------------------
		m_unchoke_time_scaler--;
		if (m_unchoke_time_scaler <= 0 && !m_connections.empty())
		{
			m_unchoke_time_scaler = settings().get_int(settings_pack::unchoke_interval);
			recalculate_unchoke_slots();
		}

		// --------------------------------------------------------------
		// optimistic unchoke calculation
		// --------------------------------------------------------------
		m_optimistic_unchoke_time_scaler--;
		if (m_optimistic_unchoke_time_scaler <= 0)
		{
			m_optimistic_unchoke_time_scaler
				= settings().get_int(settings_pack::optimistic_unchoke_interval);
			recalculate_optimistic_unchoke_slots();
		}

		// --------------------------------------------------------------
		// disconnect peers when we have too many
		// --------------------------------------------------------------
		--m_disconnect_time_scaler;
		if (m_disconnect_time_scaler <= 0)
		{
			m_disconnect_time_scaler = m_settings.get_int(settings_pack::peer_turnover_interval);

			// if the connections_limit is too low, the disconnect
			// logic is disabled, since it is too disruptive
			if (m_settings.get_int(settings_pack::connections_limit) > 5)
			{
				if (num_connections() >= m_settings.get_int(settings_pack::connections_limit)
					* m_settings.get_int(settings_pack::peer_turnover_cutoff) / 100
					&& !m_torrents.empty())
				{
					// every 90 seconds, disconnect the worst peers
					// if we have reached the connection limit
					auto const i = std::max_element(m_torrents.begin(), m_torrents.end()
						, [] (std::shared_ptr<torrent> const& lhs, std::shared_ptr<torrent> const& rhs)
						{ return lhs->num_peers() < rhs->num_peers(); });

					TORRENT_ASSERT(i != m_torrents.end());
					int const peers_to_disconnect = std::min(std::max(
						(*i)->num_peers() * m_settings.get_int(settings_pack::peer_turnover) / 100, 1)
						, (*i)->num_connect_candidates());
					(*i)->disconnect_peers(peers_to_disconnect
						, error_code(errors::optimistic_disconnect));
				}
				else
				{
					// if we haven't reached the global max. see if any torrent
					// has reached its local limit
					for (auto const& t : m_torrents)
					{
						// ths disconnect logic is disabled for torrents with
						// too low connection limit
						if (t->num_peers() < t->max_connections()
							* m_settings.get_int(settings_pack::peer_turnover_cutoff) / 100
							|| t->max_connections() < 6)
							continue;

						int const peers_to_disconnect = std::min(std::max(t->num_peers()
							* m_settings.get_int(settings_pack::peer_turnover) / 100, 1)
							, t->num_connect_candidates());
						t->disconnect_peers(peers_to_disconnect, errors::optimistic_disconnect);
					}
				}
			}
		}
	}

	void session_impl::received_buffer(int s)
	{
		int index = std::min(aux::log2p1(std::uint32_t(s >> 3)), 17);
		m_stats_counters.inc_stats_counter(counters::socket_recv_size3 + index);
	}

	void session_impl::sent_buffer(int s)
	{
		int index = std::min(aux::log2p1(std::uint32_t(s >> 3)), 17);
		m_stats_counters.inc_stats_counter(counters::socket_send_size3 + index);
	}

	void session_impl::prioritize_connections(std::weak_ptr<torrent> t)
	{
		m_prio_torrents.emplace_back(t, 10);
	}

#ifndef TORRENT_DISABLE_DHT

	void session_impl::add_dht_node(udp::endpoint const& n)
	{
		TORRENT_ASSERT(is_single_thread());
		if (m_dht) m_dht->add_node(n);
		else m_dht_nodes.push_back(n);
	}

	bool session_impl::has_dht() const
	{
		return m_dht.get() != nullptr;
	}

	void session_impl::prioritize_dht(std::weak_ptr<torrent> t)
	{
		TORRENT_ASSERT(!m_abort);
		if (m_abort) return;

		TORRENT_ASSERT(m_dht);
		m_dht_torrents.push_back(t);
#ifndef TORRENT_DISABLE_LOGGING
		std::shared_ptr<torrent> tor = t.lock();
		if (tor && should_log())
			session_log("prioritizing DHT announce: \"%s\"", tor->name().c_str());
#endif
		// trigger a DHT announce right away if we just added a new torrent and
		// there's no back-log. in the timer handler, as long as there are more
		// high priority torrents to be announced to the DHT, it will keep the
		// timer interval short until all torrents have been announced.
		if (m_dht_torrents.size() == 1)
		{
			ADD_OUTSTANDING_ASYNC("session_impl::on_dht_announce");
			m_dht_announce_timer.expires_after(seconds(0));
			m_dht_announce_timer.async_wait([this](error_code const& err) {
				wrap(&session_impl::on_dht_announce, err); });
		}
	}

	void session_impl::on_dht_announce(error_code const& e)
	{
		COMPLETE_ASYNC("session_impl::on_dht_announce");
		TORRENT_ASSERT(is_single_thread());
		if (e)
		{
#ifndef TORRENT_DISABLE_LOGGING
			if (should_log())
			{
				session_log("aborting DHT announce timer (%d): %s"
					, e.value(), e.message().c_str());
			}
#endif
			return;
		}

		if (m_abort)
		{
#ifndef TORRENT_DISABLE_LOGGING
			session_log("aborting DHT announce timer: m_abort set");
#endif
			return;
		}

		if (!m_dht)
		{
			m_dht_torrents.clear();
			return;
		}

		TORRENT_ASSERT(m_dht);

		// announce to DHT every 15 minutes
		int delay = std::max(m_settings.get_int(settings_pack::dht_announce_interval)
			/ std::max(int(m_torrents.size()), 1), 1);

		if (!m_dht_torrents.empty())
		{
			// we have prioritized torrents that need
			// an initial DHT announce. Don't wait too long
			// until we announce those.
			delay = std::min(4, delay);
		}

		ADD_OUTSTANDING_ASYNC("session_impl::on_dht_announce");
		m_dht_announce_timer.expires_after(seconds(delay));
		m_dht_announce_timer.async_wait([this](error_code const& err)
			{ wrap(&session_impl::on_dht_announce, err); });

		if (!m_dht_torrents.empty())
		{
			std::shared_ptr<torrent> t;
			do
			{
				t = m_dht_torrents.front().lock();
				m_dht_torrents.pop_front();
			} while (!t && !m_dht_torrents.empty());

			if (t)
			{
				t->dht_announce();
				return;
			}
		}
		if (m_torrents.empty()) return;

		if (m_next_dht_torrent >= m_torrents.size())
			m_next_dht_torrent = 0;
		m_torrents[m_next_dht_torrent]->dht_announce();
		// TODO: 2 make a list for torrents that want to be announced on the DHT so we
		// don't have to loop over all torrents, just to find the ones that want to announce
		++m_next_dht_torrent;
		if (m_next_dht_torrent >= m_torrents.size())
			m_next_dht_torrent = 0;
	}
#endif

	void session_impl::on_lsd_announce(error_code const& e)
	{
		COMPLETE_ASYNC("session_impl::on_lsd_announce");
		m_stats_counters.inc_stats_counter(counters::on_lsd_counter);
		TORRENT_ASSERT(is_single_thread());
		if (e) return;

		if (m_abort) return;

		ADD_OUTSTANDING_ASYNC("session_impl::on_lsd_announce");
		// announce on local network every 5 minutes
		int const delay = std::max(m_settings.get_int(settings_pack::local_service_announce_interval)
			/ std::max(int(m_torrents.size()), 1), 1);
		m_lsd_announce_timer.expires_after(seconds(delay));
		m_lsd_announce_timer.async_wait([this](error_code const& err) {
			wrap(&session_impl::on_lsd_announce, err); });

		if (m_torrents.empty()) return;

		if (m_next_lsd_torrent >= m_torrents.size())
			m_next_lsd_torrent = 0;
		m_torrents[m_next_lsd_torrent]->lsd_announce();
		++m_next_lsd_torrent;
		if (m_next_lsd_torrent >= m_torrents.size())
			m_next_lsd_torrent = 0;
	}

	void session_impl::auto_manage_checking_torrents(std::vector<torrent*>& list
		, int& limit)
	{
		for (auto& t : list)
		{
			TORRENT_ASSERT(t->state() == torrent_status::checking_files);
			TORRENT_ASSERT(t->is_auto_managed());
			if (limit <= 0)
			{
				t->pause();
			}
			else
			{
				t->resume();
				if (!t->should_check_files()) continue;
				t->start_checking();
				--limit;
			}
		}
	}

	void session_impl::auto_manage_torrents(std::vector<torrent*>& list
		, int& dht_limit, int& tracker_limit
		, int& lsd_limit, int& hard_limit, int type_limit)
	{
		for (auto& t : list)
		{
			TORRENT_ASSERT(t->state() != torrent_status::checking_files);

			// inactive torrents don't count (and if you configured them to do so,
			// the torrent won't say it's inactive)
			if (hard_limit > 0 && t->is_inactive())
			{
				t->set_announce_to_dht(--dht_limit >= 0);
				t->set_announce_to_trackers(--tracker_limit >= 0);
				t->set_announce_to_lsd(--lsd_limit >= 0);

				--hard_limit;
#ifndef TORRENT_DISABLE_LOGGING
				if (t->is_torrent_paused())
					t->log_to_all_peers("auto manager starting (inactive) torrent");
#endif
				t->set_paused(false);
				continue;
			}

			if (type_limit > 0 && hard_limit > 0)
			{
				t->set_announce_to_dht(--dht_limit >= 0);
				t->set_announce_to_trackers(--tracker_limit >= 0);
				t->set_announce_to_lsd(--lsd_limit >= 0);

				--hard_limit;
				--type_limit;
#ifndef TORRENT_DISABLE_LOGGING
				if (t->is_torrent_paused())
					t->log_to_all_peers("auto manager starting torrent");
#endif
				t->set_paused(false);
				continue;
			}

#ifndef TORRENT_DISABLE_LOGGING
			if (!t->is_torrent_paused())
				t->log_to_all_peers("auto manager pausing torrent");
#endif
			// use graceful pause for auto-managed torrents
			t->set_paused(true, torrent_handle::graceful_pause
				| torrent_handle::clear_disk_cache);
			t->set_announce_to_dht(false);
			t->set_announce_to_trackers(false);
			t->set_announce_to_lsd(false);
		}
	}

	int session_impl::get_int_setting(int n) const
	{
		int const v = settings().get_int(n);
		if (v < 0) return std::numeric_limits<int>::max();
		return v;
	}

	void session_impl::recalculate_auto_managed_torrents()
	{
		INVARIANT_CHECK;

		m_last_auto_manage = time_now();
		m_need_auto_manage = false;

		if (m_paused) return;

		// make copies of the lists of torrents that we want to consider for auto
		// management. We need copies because they will be sorted.
		std::vector<torrent*> checking
			= torrent_list(session_interface::torrent_checking_auto_managed);
		std::vector<torrent*> downloaders
			= torrent_list(session_interface::torrent_downloading_auto_managed);
		std::vector<torrent*> seeds
			= torrent_list(session_interface::torrent_seeding_auto_managed);

		// these counters are set to the number of torrents
		// of each kind we're allowed to have active
		int downloading_limit = get_int_setting(settings_pack::active_downloads);
		int seeding_limit = get_int_setting(settings_pack::active_seeds);
		int checking_limit = get_int_setting(settings_pack::active_checking);
		int dht_limit = get_int_setting(settings_pack::active_dht_limit);
		int tracker_limit = get_int_setting(settings_pack::active_tracker_limit);
		int lsd_limit = get_int_setting(settings_pack::active_lsd_limit);
		int hard_limit = get_int_setting(settings_pack::active_limit);

		// if hard_limit is <= 0, all torrents in these lists should be paused.
		// The order is not relevant
		if (hard_limit > 0)
		{
			// we only need to sort the first n torrents here, where n is the number
			// of checking torrents we allow. The rest of the list is still used to
			// make sure the remaining torrents are paused, but their order is not
			// relevant
			std::partial_sort(checking.begin(), checking.begin() +
				std::min(checking_limit, int(checking.size())), checking.end()
				, [](torrent const* lhs, torrent const* rhs)
				{ return lhs->sequence_number() < rhs->sequence_number(); });

			std::partial_sort(downloaders.begin(), downloaders.begin() +
				std::min(hard_limit, int(downloaders.size())), downloaders.end()
				, [](torrent const* lhs, torrent const* rhs)
				{ return lhs->sequence_number() < rhs->sequence_number(); });

			std::partial_sort(seeds.begin(), seeds.begin() +
				std::min(hard_limit, int(seeds.size())), seeds.end()
				, [this](torrent const* lhs, torrent const* rhs)
				{ return lhs->seed_rank(m_settings) > rhs->seed_rank(m_settings); });
		}

		auto_manage_checking_torrents(checking, checking_limit);

		if (settings().get_bool(settings_pack::auto_manage_prefer_seeds))
		{
			auto_manage_torrents(seeds, dht_limit, tracker_limit, lsd_limit
				, hard_limit, seeding_limit);
			auto_manage_torrents(downloaders, dht_limit, tracker_limit, lsd_limit
				, hard_limit, downloading_limit);
		}
		else
		{
			auto_manage_torrents(downloaders, dht_limit, tracker_limit, lsd_limit
				, hard_limit, downloading_limit);
			auto_manage_torrents(seeds, dht_limit, tracker_limit, lsd_limit
				, hard_limit, seeding_limit);
		}
	}

	namespace {
#ifndef TORRENT_DISABLE_EXTENSIONS
		uint64_t const priority_undetermined = std::numeric_limits<uint64_t>::max() - 1;
#endif

		struct opt_unchoke_candidate
		{
			explicit opt_unchoke_candidate(std::shared_ptr<peer_connection> const* tp)
				: peer(tp)
			{}

			std::shared_ptr<peer_connection> const* peer;
#ifndef TORRENT_DISABLE_EXTENSIONS
			// this is mutable because comparison functors passed to std::partial_sort
			// are not supposed to modify the elements they are sorting. Here the mutation
			// being applied is idempotent so it should not pose a problem.
			mutable uint64_t ext_priority = priority_undetermined;
#endif
		};

		struct last_optimistic_unchoke_cmp
		{
#ifndef TORRENT_DISABLE_EXTENSIONS
			explicit last_optimistic_unchoke_cmp(std::vector<std::shared_ptr<plugin>>& ps)
				: plugins(ps)
			{}

			std::vector<std::shared_ptr<plugin>>& plugins;
#endif

			uint64_t get_ext_priority(opt_unchoke_candidate const& peer) const
			{
#ifndef TORRENT_DISABLE_EXTENSIONS
				if (peer.ext_priority == priority_undetermined)
				{
					peer.ext_priority = std::numeric_limits<uint64_t>::max();
					for (auto& e : plugins)
					{
						uint64_t const priority = e->get_unchoke_priority(peer_connection_handle(*peer.peer));
						peer.ext_priority = std::min(priority, peer.ext_priority);
					}
				}
				return peer.ext_priority;
#else
				TORRENT_UNUSED(peer);
				return std::numeric_limits<uint64_t>::max();
#endif
			}

			bool operator()(opt_unchoke_candidate const& l
				, opt_unchoke_candidate const& r) const
			{
				torrent_peer const* pil = (*l.peer)->peer_info_struct();
				torrent_peer const* pir = (*r.peer)->peer_info_struct();
				if (pil->last_optimistically_unchoked
					!= pir->last_optimistically_unchoked)
				{
					return pil->last_optimistically_unchoked
						< pir->last_optimistically_unchoked;
				}
				else
				{
					return get_ext_priority(l) < get_ext_priority(r);
				}
			}
		};
	}

	void session_impl::recalculate_optimistic_unchoke_slots()
	{
		INVARIANT_CHECK;

		TORRENT_ASSERT(is_single_thread());
		if (m_stats_counters[counters::num_unchoke_slots] == 0) return;

		// if we unchoke everyone, skip this logic
		if (settings().get_int(settings_pack::unchoke_slots_limit) < 0) return;

		std::vector<opt_unchoke_candidate> opt_unchoke;

		// collect the currently optimistically unchoked peers here, so we can
		// choke them when we've found new optimistic unchoke candidates.
		std::vector<torrent_peer*> prev_opt_unchoke;

		// TODO: 3 it would probably make sense to have a separate list of peers
		// that are eligible for optimistic unchoke, similar to the torrents
		// perhaps this could even iterate over the pool allocators of
		// torrent_peer objects. It could probably be done in a single pass and
		// collect the n best candidates. maybe just a queue of peers would make
		// even more sense, just pick the next peer in the queue for unchoking. It
		// would be O(1).
		for (auto& i : m_connections)
		{
			peer_connection* const p = i.get();
			TORRENT_ASSERT(p);
			torrent_peer* pi = p->peer_info_struct();
			if (!pi) continue;
			if (pi->web_seed) continue;

			if (pi->optimistically_unchoked)
			{
				prev_opt_unchoke.push_back(pi);
			}

			torrent const* t = p->associated_torrent().lock().get();
			if (!t) continue;

			// TODO: 3 peers should know whether their torrent is paused or not,
			// instead of having to ask it over and over again
			if (t->is_paused()) continue;

			if (!p->is_connecting()
				&& !p->is_disconnecting()
				&& p->is_peer_interested()
				&& t->free_upload_slots()
				&& (p->is_choked() || pi->optimistically_unchoked)
				&& !p->ignore_unchoke_slots()
				&& t->valid_metadata())
			{
				opt_unchoke.emplace_back(&i);
			}
		}

		// find the peers that has been waiting the longest to be optimistically
		// unchoked

		int num_opt_unchoke = m_settings.get_int(settings_pack::num_optimistic_unchoke_slots);
		int const allowed_unchoke_slots = int(m_stats_counters[counters::num_unchoke_slots]);
		if (num_opt_unchoke == 0) num_opt_unchoke = std::max(1, allowed_unchoke_slots / 5);
		if (num_opt_unchoke > int(opt_unchoke.size())) num_opt_unchoke =
			int(opt_unchoke.size());

		// find the n best optimistic unchoke candidates
		std::partial_sort(opt_unchoke.begin()
			, opt_unchoke.begin() + num_opt_unchoke
			, opt_unchoke.end()
#ifndef TORRENT_DISABLE_EXTENSIONS
			, last_optimistic_unchoke_cmp(m_ses_extensions[plugins_optimistic_unchoke_idx])
#else
			, last_optimistic_unchoke_cmp()
#endif
			);

		// unchoke the first num_opt_unchoke peers in the candidate set
		// and make sure that the others are choked
		auto opt_unchoke_end = opt_unchoke.begin()
			+ num_opt_unchoke;

		for (auto i = opt_unchoke.begin(); i != opt_unchoke_end; ++i)
		{
			torrent_peer* pi = (*i->peer)->peer_info_struct();
			auto* const p = static_cast<peer_connection*>(pi->connection);
			if (pi->optimistically_unchoked)
			{
#ifndef TORRENT_DISABLE_LOGGING
					p->peer_log(peer_log_alert::info, "OPTIMISTIC UNCHOKE"
						, "already unchoked | session-time: %d"
						, pi->last_optimistically_unchoked);
#endif
				TORRENT_ASSERT(!pi->connection->is_choked());
				// remove this peer from prev_opt_unchoke, to prevent us from
				// choking it later. This peer gets another round of optimistic
				// unchoke
				auto const existing =
					std::find(prev_opt_unchoke.begin(), prev_opt_unchoke.end(), pi);
				TORRENT_ASSERT(existing != prev_opt_unchoke.end());
				prev_opt_unchoke.erase(existing);
			}
			else
			{
				TORRENT_ASSERT(p->is_choked());
				std::shared_ptr<torrent> t = p->associated_torrent().lock();
				bool ret = t->unchoke_peer(*p, true);
				TORRENT_ASSERT(ret);
				if (ret)
				{
					pi->optimistically_unchoked = true;
					m_stats_counters.inc_stats_counter(counters::num_peers_up_unchoked_optimistic);
					pi->last_optimistically_unchoked = std::uint16_t(session_time());
#ifndef TORRENT_DISABLE_LOGGING
					p->peer_log(peer_log_alert::info, "OPTIMISTIC UNCHOKE"
						, "session-time: %d", pi->last_optimistically_unchoked);
#endif
				}
			}
		}

		// now, choke all the previous optimistically unchoked peers
		for (torrent_peer* pi : prev_opt_unchoke)
		{
			TORRENT_ASSERT(pi->optimistically_unchoked);
			auto* const p = static_cast<peer_connection*>(pi->connection);
			std::shared_ptr<torrent> t = p->associated_torrent().lock();
			pi->optimistically_unchoked = false;
			m_stats_counters.inc_stats_counter(counters::num_peers_up_unchoked_optimistic, -1);
			t->choke_peer(*p);
		}

		// if we have too many unchoked peers now, we need to trigger the regular
		// choking logic to choke some
		if (m_stats_counters[counters::num_unchoke_slots]
			< m_stats_counters[counters::num_peers_up_unchoked_all])
		{
			m_unchoke_time_scaler = 0;
		}
	}

	void session_impl::try_connect_more_peers()
	{
		if (m_abort) return;

		if (num_connections() >= m_settings.get_int(settings_pack::connections_limit))
			return;

		// this is the maximum number of connections we will
		// attempt this tick
		int max_connections = m_settings.get_int(settings_pack::connection_speed);

		// this loop will "hand out" connection_speed to the torrents, in a round
		// robin fashion, so that every torrent is equally likely to connect to a
		// peer

		// boost connections are connections made by torrent connection
		// boost, which are done immediately on a tracker response. These
		// connections needs to be deducted from the regular connection attempt
		// quota for this tick
		if (m_boost_connections > 0)
		{
			if (m_boost_connections > max_connections)
			{
				m_boost_connections -= max_connections;
				max_connections = 0;
			}
			else
			{
				max_connections -= m_boost_connections;
				m_boost_connections = 0;
			}
		}

		// zero connections speeds are allowed, we just won't make any connections
		if (max_connections <= 0) return;

		// TODO: use a lower limit than m_settings.connections_limit
		// to allocate the to 10% or so of connection slots for incoming
		// connections
		// cap this at max - 1, since we may add one below
		int const limit = std::min(m_settings.get_int(settings_pack::connections_limit)
			- num_connections(), std::numeric_limits<int>::max() - 1);

		// this logic is here to smooth out the number of new connection
		// attempts over time, to prevent connecting a large number of
		// sockets, wait 10 seconds, and then try again
		if (m_settings.get_bool(settings_pack::smooth_connects) && max_connections > (limit+1) / 2)
			max_connections = (limit + 1) / 2;

		aux::vector<torrent*>& want_peers_download = m_torrent_lists[torrent_want_peers_download];
		aux::vector<torrent*>& want_peers_finished = m_torrent_lists[torrent_want_peers_finished];

		// if no torrent want any peers, just return
		if (want_peers_download.empty() && want_peers_finished.empty()) return;

		// if we don't have any connection attempt quota, return
		if (max_connections <= 0) return;

		int steps_since_last_connect = 0;
		int const num_torrents = int(want_peers_finished.size() + want_peers_download.size());
		for (;;)
		{
			if (m_next_downloading_connect_torrent >= int(want_peers_download.size()))
				m_next_downloading_connect_torrent = 0;

			if (m_next_finished_connect_torrent >= int(want_peers_finished.size()))
				m_next_finished_connect_torrent = 0;

			torrent* t = nullptr;
			// there are prioritized torrents. Pick one of those
			while (!m_prio_torrents.empty())
			{
				t = m_prio_torrents.front().first.lock().get();
				--m_prio_torrents.front().second;
				if (m_prio_torrents.front().second > 0
					&& t != nullptr
					&& t->want_peers()) break;
				m_prio_torrents.pop_front();
				t = nullptr;
			}

			if (t == nullptr)
			{
				if ((m_download_connect_attempts >= m_settings.get_int(
						settings_pack::connect_seed_every_n_download)
					&& !want_peers_finished.empty())
						|| want_peers_download.empty())
				{
					// pick a finished torrent to give a peer to
					t = want_peers_finished[m_next_finished_connect_torrent];
					TORRENT_ASSERT(t->want_peers_finished());
					m_download_connect_attempts = 0;
					++m_next_finished_connect_torrent;
				}
				else
				{
					// pick a downloading torrent to give a peer to
					t = want_peers_download[m_next_downloading_connect_torrent];
					TORRENT_ASSERT(t->want_peers_download());
					++m_download_connect_attempts;
					++m_next_downloading_connect_torrent;
				}
			}

			TORRENT_ASSERT(t->want_peers());
			TORRENT_ASSERT(!t->is_torrent_paused());

			if (t->try_connect_peer())
			{
				--max_connections;
				steps_since_last_connect = 0;
				m_stats_counters.inc_stats_counter(counters::connection_attempts);
			}

			++steps_since_last_connect;

			// if there are no more free connection slots, abort
			if (max_connections == 0) return;
			// there are no more torrents that want peers
			if (want_peers_download.empty() && want_peers_finished.empty()) break;
			// if we have gone a whole loop without
			// handing out a single connection, break
			if (steps_since_last_connect > num_torrents + 1) break;
			// maintain the global limit on number of connections
			if (num_connections() >= m_settings.get_int(settings_pack::connections_limit)) break;
		}
	}

	void session_impl::recalculate_unchoke_slots()
	{
		TORRENT_ASSERT(is_single_thread());

		time_point const now = aux::time_now();
		time_duration const unchoke_interval = now - m_last_choke;
		m_last_choke = now;

		// if we unchoke everyone, skip this logic
		if (settings().get_int(settings_pack::unchoke_slots_limit) < 0)
		{
			m_stats_counters.set_value(counters::num_unchoke_slots, std::numeric_limits<int>::max());
			return;
		}

		// build list of all peers that are
		// unchokable.
		// TODO: 3 there should be a pre-calculated list of all peers eligible for
		// unchoking
		std::vector<peer_connection*> peers;
		for (auto i = m_connections.begin(); i != m_connections.end();)
		{
			std::shared_ptr<peer_connection> p = *i;
			TORRENT_ASSERT(p);
			++i;
			torrent* const t = p->associated_torrent().lock().get();
			torrent_peer* const pi = p->peer_info_struct();

			if (p->ignore_unchoke_slots() || t == nullptr || pi == nullptr
				|| pi->web_seed || t->is_paused())
			{
				p->reset_choke_counters();
				continue;
			}

			if (!p->is_peer_interested()
				|| p->is_disconnecting()
				|| p->is_connecting())
			{
				// this peer is not unchokable. So, if it's unchoked
				// already, make sure to choke it.
				if (p->is_choked())
				{
					p->reset_choke_counters();
					continue;
				}
				if (pi && pi->optimistically_unchoked)
				{
					m_stats_counters.inc_stats_counter(counters::num_peers_up_unchoked_optimistic, -1);
					pi->optimistically_unchoked = false;
					// force a new optimistic unchoke
					m_optimistic_unchoke_time_scaler = 0;
					// TODO: post a message to have this happen
					// immediately instead of waiting for the next tick
				}
				t->choke_peer(*p);
				p->reset_choke_counters();
				continue;
			}

			peers.push_back(p.get());
		}

		int const allowed_upload_slots = unchoke_sort(peers
			, unchoke_interval, m_settings);

		m_stats_counters.set_value(counters::num_unchoke_slots
			, allowed_upload_slots);

#ifndef TORRENT_DISABLE_LOGGING
		if (should_log())
		{
			session_log("RECALCULATE UNCHOKE SLOTS: [ peers: %d "
				"eligible-peers: %d"
				" allowed-slots: %d ]"
				, int(m_connections.size())
				, int(peers.size())
				, allowed_upload_slots);
		}
#endif

		int const unchoked_counter_optimistic
			= int(m_stats_counters[counters::num_peers_up_unchoked_optimistic]);
		int const num_opt_unchoke = (unchoked_counter_optimistic == 0)
			? std::max(1, allowed_upload_slots / 5) : unchoked_counter_optimistic;

		int unchoke_set_size = allowed_upload_slots - num_opt_unchoke;

		// go through all the peers and unchoke the first ones and choke
		// all the other ones.
		for (auto p : peers)
		{
			TORRENT_ASSERT(p != nullptr);
			TORRENT_ASSERT(!p->ignore_unchoke_slots());

			// this will update the m_uploaded_at_last_unchoke
			p->reset_choke_counters();

			torrent* t = p->associated_torrent().lock().get();
			TORRENT_ASSERT(t);

			if (unchoke_set_size > 0)
			{
				// yes, this peer should be unchoked
				if (p->is_choked())
				{
					if (!t->unchoke_peer(*p))
						continue;
				}

				--unchoke_set_size;

				TORRENT_ASSERT(p->peer_info_struct());
				if (p->peer_info_struct()->optimistically_unchoked)
				{
					// force a new optimistic unchoke
					// since this one just got promoted into the
					// proper unchoke set
					m_optimistic_unchoke_time_scaler = 0;
					p->peer_info_struct()->optimistically_unchoked = false;
					m_stats_counters.inc_stats_counter(counters::num_peers_up_unchoked_optimistic, -1);
				}
			}
			else
			{
				// no, this peer should be choked
				TORRENT_ASSERT(p->peer_info_struct());
				if (!p->is_choked() && !p->peer_info_struct()->optimistically_unchoked)
					t->choke_peer(*p);
			}
		}
	}

	std::shared_ptr<torrent> session_impl::delay_load_torrent(info_hash_t const& info_hash
		, peer_connection* pc)
	{
#ifndef TORRENT_DISABLE_EXTENSIONS
		for (auto& e : m_ses_extensions[plugins_all_idx])
		{
			add_torrent_params p;
			if (e->on_unknown_torrent(info_hash, peer_connection_handle(pc->self()), p))
			{
				error_code ec;
				torrent_handle handle = add_torrent(std::move(p), ec);

				return handle.native_handle();
			}
		}
#else
		TORRENT_UNUSED(pc);
		TORRENT_UNUSED(info_hash);
#endif
		return std::shared_ptr<torrent>();
	}

	// the return value from this function is valid only as long as the
	// session is locked!
	std::weak_ptr<torrent> session_impl::find_torrent(info_hash_t const& info_hash) const
	{
		TORRENT_ASSERT(is_single_thread());

		torrent* i = nullptr;
		info_hash.for_each([&](sha1_hash const& ih, protocol_version)
		{
			if (i == nullptr) i = m_torrents.find(ih);
		});
#if TORRENT_USE_INVARIANT_CHECKS
		for (auto const& te : m_torrents)
		{
			TORRENT_ASSERT(te);
		}
#endif
		if (i != nullptr) return i->shared_from_this();
		return std::weak_ptr<torrent>();
	}

	void session_impl::insert_torrent(info_hash_t const& ih, std::shared_ptr<torrent> const& t)
	{
		m_torrents.insert(ih, t);
		t->added();
	}

	void session_impl::update_torrent_info_hash(std::shared_ptr<torrent> const& t
		, info_hash_t const& old_ih)
	{
		m_torrents.erase(old_ih);
		m_torrents.insert(t->torrent_file().info_hash(), t);
	}

	void session_impl::set_queue_position(torrent* me, queue_position_t p)
	{
		queue_position_t const current_pos = me->queue_position();
		if (current_pos == p) return;

		if (p >= queue_position_t{0} && current_pos == no_pos)
		{
			// we're inserting the torrent into the download queue
			queue_position_t const last = m_download_queue.end_index();
			if (p >= last)
			{
				m_download_queue.push_back(me);
				me->set_queue_position_impl(last);
			}
			else
			{
				m_download_queue.insert(m_download_queue.begin() + static_cast<int>(p), me);
				for (queue_position_t i = p; i < m_download_queue.end_index(); ++i)
				{
					m_download_queue[i]->set_queue_position_impl(i);
				}
			}
		}
		else if (p < queue_position_t{})
		{
			// we're removing the torrent from the download queue
			TORRENT_ASSERT(current_pos >= queue_position_t{0});
			TORRENT_ASSERT(p == no_pos);
			TORRENT_ASSERT(m_download_queue[current_pos] == me);
			m_download_queue.erase(m_download_queue.begin() + static_cast<int>(current_pos));
			me->set_queue_position_impl(no_pos);
			for (queue_position_t i = current_pos; i < m_download_queue.end_index(); ++i)
			{
				m_download_queue[i]->set_queue_position_impl(i);
			}
		}
		else if (p < current_pos)
		{
			// we're moving the torrent up the queue
			torrent* tmp = me;
			for (queue_position_t i = p; i <= current_pos; ++i)
			{
				std::swap(m_download_queue[i], tmp);
				m_download_queue[i]->set_queue_position_impl(i);
			}
			TORRENT_ASSERT(tmp == me);
		}
		else if (p > current_pos)
		{
			// we're moving the torrent down the queue
			p = std::min(p, prev(m_download_queue.end_index()));
			for (queue_position_t i = current_pos; i < p; ++i)
			{
				m_download_queue[i] = m_download_queue[next(i)];
				m_download_queue[i]->set_queue_position_impl(i);
			}
			m_download_queue[p] = me;
			me->set_queue_position_impl(p);
		}

		trigger_auto_manage();
	}

#if !defined TORRENT_DISABLE_ENCRYPTION
	torrent const* session_impl::find_encrypted_torrent(sha1_hash const& info_hash
		, sha1_hash const& xor_mask)
	{
		sha1_hash obfuscated = info_hash;
		obfuscated ^= xor_mask;

		return m_torrents.find_obfuscated(obfuscated);
	}
#endif

#ifndef TORRENT_DISABLE_MUTABLE_TORRENTS
	std::vector<std::shared_ptr<torrent>> session_impl::find_collection(
		std::string const& collection) const
	{
		std::vector<std::shared_ptr<torrent>> ret;
		for (auto const& t : m_torrents)
		{
			if (!t) continue;
			std::vector<std::string> const& c = t->torrent_file().collections();
			if (std::find(c.begin(), c.end(), collection) == c.end()) continue;
			ret.push_back(t);
		}
		return ret;
	}
#endif //TORRENT_DISABLE_MUTABLE_TORRENTS

	namespace {

	// returns true if lhs is a better disconnect candidate than rhs
	bool compare_disconnect_torrent(std::shared_ptr<torrent> const& lhs
		, std::shared_ptr<torrent> const& rhs)
	{
		// a torrent with 0 peers is never a good disconnect candidate
		// since there's nothing to disconnect
		if ((lhs->num_peers() == 0) != (rhs->num_peers() == 0))
			return lhs->num_peers() != 0;

		// other than that, always prefer to disconnect peers from seeding torrents
		// in order to not harm downloading ones
		if (lhs->is_seed() != rhs->is_seed())
			return lhs->is_seed();

		return lhs->num_peers() > rhs->num_peers();
	}

	} // anonymous namespace

	std::weak_ptr<torrent> session_impl::find_disconnect_candidate_torrent() const
	{
		auto const i = std::min_element(m_torrents.begin(), m_torrents.end()
			, &compare_disconnect_torrent);

		TORRENT_ASSERT(i != m_torrents.end());
		if (i == m_torrents.end()) return std::shared_ptr<torrent>();

		return *i;
	}

#ifndef TORRENT_DISABLE_LOGGING
	bool session_impl::should_log() const
	{
		return m_alerts.should_post<log_alert>();
	}

	TORRENT_FORMAT(2,3)
	void session_impl::session_log(char const* fmt, ...) const noexcept try
	{
		if (!m_alerts.should_post<log_alert>()) return;

		va_list v;
		va_start(v, fmt);
		m_alerts.emplace_alert<log_alert>(fmt, v);
		va_end(v);
	}
	catch (std::exception const&) {}
#endif

	void session_impl::get_torrent_status(std::vector<torrent_status>* ret
		, std::function<bool(torrent_status const&)> const& pred
		, status_flags_t const flags) const
	{
		for (auto const& t : m_torrents)
		{
			if (t->is_aborted()) continue;
			torrent_status st;
			t->status(&st, flags);
			if (!pred(st)) continue;
			ret->push_back(std::move(st));
		}
	}

	void session_impl::refresh_torrent_status(std::vector<torrent_status>* ret
		, status_flags_t const flags) const
	{
		for (auto& st : *ret)
		{
			auto t = st.handle.m_torrent.lock();
			if (!t) continue;
			t->status(&st, flags);
		}
	}

	void session_impl::post_torrent_updates(status_flags_t const flags)
	{
		INVARIANT_CHECK;

		TORRENT_ASSERT(is_single_thread());

		std::vector<torrent*>& state_updates
			= m_torrent_lists[aux::session_impl::torrent_state_updates];

#if TORRENT_USE_ASSERTS
		m_posting_torrent_updates = true;
#endif

		std::vector<torrent_status> status;
		status.reserve(state_updates.size());

		// TODO: it might be a nice feature here to limit the number of torrents
		// to send in a single update. By just posting the first n torrents, they
		// would nicely be round-robined because the torrent lists are always
		// pushed back. Perhaps the status_update_alert could even have a fixed
		// array of n entries rather than a vector, to further improve memory
		// locality.
		for (auto& t : state_updates)
		{
			TORRENT_ASSERT(t->m_links[aux::session_impl::torrent_state_updates].in_list());
			status.emplace_back();
			// querying accurate download counters may require
			// the torrent to be loaded. Loading a torrent, and evicting another
			// one will lead to calling state_updated(), which screws with
			// this list while we're working on it, and break things
			t->status(&status.back(), flags);
			t->clear_in_state_update();
		}
		state_updates.clear();

#if TORRENT_USE_ASSERTS
		m_posting_torrent_updates = false;
#endif

		m_alerts.emplace_alert<state_update_alert>(std::move(status));
	}

	void session_impl::post_session_stats()
	{
		if (!m_posted_stats_header)
		{
			m_posted_stats_header = true;
			m_alerts.emplace_alert<session_stats_header_alert>();
		}
		m_disk_thread->update_stats_counters(m_stats_counters);

#ifndef TORRENT_DISABLE_DHT
		if (m_dht)
			m_dht->update_stats_counters(m_stats_counters);
#endif

		m_stats_counters.set_value(counters::limiter_up_queue
			, m_upload_rate.queue_size());
		m_stats_counters.set_value(counters::limiter_down_queue
			, m_download_rate.queue_size());

		m_stats_counters.set_value(counters::limiter_up_bytes
			, m_upload_rate.queued_bytes());
		m_stats_counters.set_value(counters::limiter_down_bytes
			, m_download_rate.queued_bytes());

		m_alerts.emplace_alert<session_stats_alert>(m_stats_counters);
	}

	void session_impl::post_dht_stats()
	{
#ifndef TORRENT_DISABLE_DHT
		std::vector<dht::dht_status> dht_stats;
		if (m_dht)
			dht_stats = m_dht->dht_status();

		if (dht_stats.empty())
		{
			// for backwards compatibility, still post an empty alert if we don't
			// have any active DHT nodes
			m_alerts.emplace_alert<dht_stats_alert>(std::vector<dht_routing_bucket>{}
				, std::vector<dht_lookup>{}, dht::node_id{}, udp::endpoint{});
		}
		else
		{
			for (auto& s : dht_stats)
			{
				m_alerts.emplace_alert<dht_stats_alert>(
					std::move(s.table), std::move(s.requests)
					, s.our_id, s.local_endpoint);
			}
		}
#endif
	}

	std::vector<torrent_handle> session_impl::get_torrents() const
	{
		std::vector<torrent_handle> ret;

		for (auto const& i : m_torrents)
		{
			if (i->is_aborted()) continue;
			ret.push_back(torrent_handle(i));
		}
		return ret;
	}

	torrent_handle session_impl::find_torrent_handle(sha1_hash const& info_hash)
	{
		return torrent_handle(find_torrent(info_hash_t(info_hash)));
	}

	void session_impl::async_add_torrent(add_torrent_params* params)
	{
		std::unique_ptr<add_torrent_params> holder(params);
		error_code ec;
		add_torrent(std::move(*params), ec);
	}

#ifndef TORRENT_DISABLE_EXTENSIONS
	void session_impl::add_extensions_to_torrent(
		std::shared_ptr<torrent> const& torrent_ptr, client_data_t const userdata)
	{
		for (auto& e : m_ses_extensions[plugins_all_idx])
		{
			std::shared_ptr<torrent_plugin> tp(e->new_torrent(
				torrent_ptr->get_handle(), userdata));
			if (tp) torrent_ptr->add_extension(std::move(tp));
		}
	}
#endif

	torrent_handle session_impl::add_torrent(add_torrent_params&& params
		, error_code& ec)
	{
		// params is updated by add_torrent_impl()
		std::shared_ptr<torrent> torrent_ptr;

		// in case there's an error, make sure to abort the torrent before leaving
		// the scope
		auto abort_torrent = aux::scope_end([&]{ if (torrent_ptr) torrent_ptr->abort(); });

		bool added;
		// TODO: 3 perhaps params could be moved into the torrent object, instead
		// of it being copied by the torrent constructor
		std::tie(torrent_ptr, added) = add_torrent_impl(params, ec);

		torrent_handle const handle(torrent_ptr);
		m_alerts.emplace_alert<add_torrent_alert>(handle, params, ec);

		if (!torrent_ptr) return handle;

		// params.info_hash should have been initialized by add_torrent_impl()
		TORRENT_ASSERT(params.info_hash.has_v1() || params.info_hash.has_v2());

#ifndef TORRENT_DISABLE_DHT
		if (params.ti)
		{
			for (auto const& n : params.ti->nodes())
				add_dht_node_name(n);
		}
#endif

#if TORRENT_ABI_VERSION == 1
		if (m_alerts.should_post<torrent_added_alert>())
			m_alerts.emplace_alert<torrent_added_alert>(handle);
#endif

		// if this was an existing torrent, we can't start it again, or add
		// another set of plugins etc. we're done
		if (!added)
		{
			abort_torrent.disarm();
			return handle;
		}

		torrent_ptr->set_ip_filter(m_ip_filter);
		torrent_ptr->start();

#ifndef TORRENT_DISABLE_EXTENSIONS
		for (auto& ext : params.extensions)
		{
			std::shared_ptr<torrent_plugin> tp(ext(handle, params.userdata));
			if (tp) torrent_ptr->add_extension(std::move(tp));
		}

		add_extensions_to_torrent(torrent_ptr, params.userdata);
#endif

		TORRENT_ASSERT(params.info_hash == torrent_ptr->torrent_file().info_hash());
		insert_torrent(params.info_hash, torrent_ptr);

		// once we successfully add the torrent, we can disarm the abort action
		abort_torrent.disarm();

		// recalculate auto-managed torrents sooner (or put it off)
		// if another torrent will be added within one second from now
		// we want to put it off again anyway. So that while we're adding
		// a boat load of torrents, we postpone the recalculation until
		// we're done adding them all (since it's kind of an expensive operation)
		if (params.flags & torrent_flags::auto_managed)
		{
			const int max_downloading = settings().get_int(settings_pack::active_downloads);
			const int max_seeds = settings().get_int(settings_pack::active_seeds);
			const int max_active = settings().get_int(settings_pack::active_limit);

			const int num_downloading
			= int(torrent_list(session_interface::torrent_downloading_auto_managed).size());
			const int num_seeds
			= int(torrent_list(session_interface::torrent_seeding_auto_managed).size());
			const int num_active = num_downloading + num_seeds;

			// there's no point in triggering the auto manage logic early if we
			// don't have a reason to believe anything will change. It's kind of
			// expensive.
			if ((num_downloading < max_downloading
				|| num_seeds < max_seeds)
				&& num_active < max_active)
			{
				trigger_auto_manage();
			}
		}

		return handle;
	}

	std::pair<std::shared_ptr<torrent>, bool>
	session_impl::add_torrent_impl(add_torrent_params& params, error_code& ec)
	{
		TORRENT_ASSERT(!params.save_path.empty());

		using ptr_t = std::shared_ptr<torrent>;

#if TORRENT_ABI_VERSION == 1
		if (string_begins_no_case("magnet:", params.url.c_str()))
		{
			parse_magnet_uri(params.url, params, ec);
			if (ec) return std::make_pair(ptr_t(), false);
			params.url.clear();
		}
#endif

		if (params.ti && !params.ti->is_valid())
		{
			ec = errors::no_metadata;
			return std::make_pair(ptr_t(), false);
		}

		if (params.ti && params.ti->is_valid() && params.ti->num_files() == 0)
		{
			ec = errors::no_files_in_torrent;
			return std::make_pair(ptr_t(), false);
		}

#ifndef TORRENT_DISABLE_DHT
		// add params.dht_nodes to the DHT, if enabled
		for (auto const& n : params.dht_nodes)
			add_dht_node_name(n);
#endif

		INVARIANT_CHECK;

		if (is_aborted())
		{
			ec = errors::session_is_closing;
			return std::make_pair(ptr_t(), false);
		}

		// figure out the info hash of the torrent and make sure params.info_hash
		// is set correctly
		if (params.ti) params.info_hash = params.ti->info_hash();

		if (!params.info_hash.has_v1() && !params.info_hash.has_v2())
		{
			ec = errors::missing_info_hash_in_uri;
			return std::make_pair(ptr_t(), false);
		}

		// is the torrent already active?
		std::shared_ptr<torrent> torrent_ptr = find_torrent(params.info_hash).lock();

		if (torrent_ptr)
		{
			if (!(params.flags & torrent_flags::duplicate_is_error))
				return std::make_pair(torrent_ptr, false);

			ec = errors::duplicate_torrent;
			return std::make_pair(ptr_t(), false);
		}

		// make sure we have enough memory in the torrent lists up-front,
		// since when torrents changes states, we cannot allocate memory that
		// might fail.
		size_t const num_torrents = m_torrents.size();
		for (auto& l : m_torrent_lists)
		{
			l.reserve(num_torrents + 1);
		}

		torrent_ptr = std::make_shared<torrent>(*this, m_paused, params);
		torrent_ptr->set_queue_position(m_download_queue.end_index());

		return std::make_pair(torrent_ptr, true);
	}

	void session_impl::update_outgoing_interfaces()
	{
		std::string const net_interfaces = m_settings.get_str(settings_pack::outgoing_interfaces);

		// declared in string_util.hpp
		parse_comma_separated_string(net_interfaces, m_outgoing_interfaces);

#ifndef TORRENT_DISABLE_LOGGING
		if (!net_interfaces.empty() && m_outgoing_interfaces.empty())
		{
			session_log("ERROR: failed to parse outgoing interface list: %s"
				, net_interfaces.c_str());
		}
#endif
	}

	tcp::endpoint session_impl::bind_outgoing_socket(socket_type& s
		, address const& remote_address, error_code& ec) const
	{
		tcp::endpoint bind_ep(address_v4(), 0);
		if (m_settings.get_int(settings_pack::outgoing_port) > 0)
		{
#ifdef TORRENT_WINDOWS
			s.set_option(exclusive_address_use(true), ec);
#else
			s.set_option(tcp::acceptor::reuse_address(true), ec);
#endif
			// ignore errors because the underlying socket may not
			// be opened yet. This happens when we're routing through
			// a proxy. In that case, we don't yet know the address of
			// the proxy server, and more importantly, we don't know
			// the address family of its address. This means we can't
			// open the socket yet. The socks abstraction layer defers
			// opening it.
			ec.clear();
			bind_ep.port(std::uint16_t(next_port()));
		}

		if (is_utp(s))
		{
			// TODO: factor out this logic into a separate function for unit
			// testing

			utp_socket_impl* impl = nullptr;
			transport ssl = transport::plaintext;
#ifdef TORRENT_USE_OPENSSL
			if (boost::get<ssl_stream<utp_stream>>(&s) != nullptr)
			{
				impl = boost::get<ssl_stream<utp_stream>>(s).next_layer().get_impl();
				ssl = transport::ssl;
			}
			else
#endif
				impl = boost::get<utp_stream>(s).get_impl();

			std::vector<std::shared_ptr<listen_socket_t>> with_gateways;
			std::shared_ptr<listen_socket_t> match;
			for (auto& ls : m_listen_sockets)
			{
				if (is_v4(ls->local_endpoint) != remote_address.is_v4()) continue;
				if (ls->ssl != ssl) continue;
				if (!(ls->flags & listen_socket_t::local_network))
					with_gateways.push_back(ls);

				if (match_addr_mask(ls->local_endpoint.address(), remote_address, ls->netmask))
				{
					// is this better than the previous match?
					match = ls;
				}
			}
			if (!match && !with_gateways.empty())
				match = with_gateways[random(std::uint32_t(with_gateways.size() - 1))];

			if (match)
			{
				impl->m_sock = match;
				return match->local_endpoint;
			}
			ec.assign(boost::system::errc::not_supported, generic_category());
			return {};
		}

		if (!m_outgoing_interfaces.empty())
		{
			if (m_interface_index >= m_outgoing_interfaces.size()) m_interface_index = 0;
			std::string const& ifname = m_outgoing_interfaces[m_interface_index++];

<<<<<<< HEAD
			if (ec) return bind_ep;

			bind_ep.address(bind_socket_to_device(m_io_context, s
=======
			bind_ep.address(bind_socket_to_device(m_io_service, s
>>>>>>> 11b19ac8
				, remote_address.is_v4() ? tcp::v4() : tcp::v6()
				, ifname.c_str(), bind_ep.port(), ec));
			return bind_ep;
		}

		// if we're not binding to a specific interface, bind
		// to the same protocol family as the target endpoint
		if (bind_ep.address().is_unspecified())
		{
			if (remote_address.is_v6())
				bind_ep.address(address_v6::any());
			else
				bind_ep.address(address_v4::any());
		}

		s.bind(bind_ep, ec);
		return bind_ep;
	}

	// verify that ``addr``s interface allows incoming connections
	bool session_impl::verify_incoming_interface(address const& addr)
	{
		auto const iter = std::find_if(m_listen_sockets.begin(), m_listen_sockets.end()
			, [&addr](std::shared_ptr<listen_socket_t> const& s)
			{ return s->local_endpoint.address() == addr; });
		return iter == m_listen_sockets.end()
			? false
			: bool((*iter)->flags & listen_socket_t::accept_incoming);
	}

	// verify that the given local address satisfies the requirements of
	// the outgoing interfaces. i.e. that one of the allowed outgoing
	// interfaces has this address. For uTP sockets, which are all backed
	// by an unconnected udp socket, we won't be able to tell what local
	// address is used for this peer's packets, in that case, just make
	// sure one of the allowed interfaces exists and maybe that it's the
	// default route. For systems that have SO_BINDTODEVICE, it should be
	// enough to just know that one of the devices exist
	bool session_impl::verify_bound_address(address const& addr, bool utp
		, error_code& ec)
	{
		TORRENT_UNUSED(utp);

		// we have specific outgoing interfaces specified. Make sure the
		// local endpoint for this socket is bound to one of the allowed
		// interfaces. the list can be a mixture of interfaces and IP
		// addresses.
		for (auto const& s : m_outgoing_interfaces)
		{
			error_code err;
			address const ip = make_address(s.c_str(), err);
			if (err) continue;
			if (ip == addr) return true;
		}

		// we didn't find the address as an IP in the interface list. Now,
		// resolve which device (if any) has this IP address.
		std::string const device = device_for_address(addr, m_io_context, ec);
		if (ec) return false;

		// if no device was found to have this address, we fail
		if (device.empty()) return false;

		return std::any_of(m_outgoing_interfaces.begin(), m_outgoing_interfaces.end()
			, [&device](std::string const& s) { return s == device; });
	}

	bool session_impl::has_lsd() const
	{
		return std::any_of(m_listen_sockets.begin(), m_listen_sockets.end()
			, [](std::shared_ptr<listen_socket_t> const& s) { return bool(s->lsd); });
	}

	void session_impl::remove_torrent(const torrent_handle& h
		, remove_flags_t const options)
	{
		INVARIANT_CHECK;

		std::shared_ptr<torrent> tptr = h.m_torrent.lock();
		if (!tptr) return;

		m_alerts.emplace_alert<torrent_removed_alert>(tptr->get_handle()
			, tptr->info_hash(), tptr->get_userdata());

		remove_torrent_impl(tptr, options);

		tptr->abort();
	}

	void session_impl::remove_torrent_impl(std::shared_ptr<torrent> tptr
		, remove_flags_t const options)
	{
		m_torrents.erase(tptr->torrent_file().info_hash());

		torrent& t = *tptr;
		if (options)
		{
			if (!t.delete_files(options))
			{
				if (m_alerts.should_post<torrent_delete_failed_alert>())
					m_alerts.emplace_alert<torrent_delete_failed_alert>(t.get_handle()
						, error_code(), t.torrent_file().info_hash());
			}
		}

		tptr->update_gauge();
		tptr->removed();

#ifndef TORRENT_DISABLE_DHT
		if (m_next_dht_torrent == m_torrents.size())
			m_next_dht_torrent = 0;
#endif
		if (m_next_lsd_torrent == m_torrents.size())
			m_next_lsd_torrent = 0;

		// this torrent may open up a slot for a queued torrent
		trigger_auto_manage();
	}

#if TORRENT_ABI_VERSION == 1

	void session_impl::update_ssl_listen()
	{
		INVARIANT_CHECK;

		// this function maps the previous functionality of just setting the ssl
		// listen port in order to enable the ssl listen sockets, to the new
		// mechanism where SSL sockets are specified in listen_interfaces.
		std::vector<std::string> ignore;
		auto current_ifaces = parse_listen_interfaces(
			m_settings.get_str(settings_pack::listen_interfaces), ignore);
		// these are the current interfaces we have, first remove all the SSL
		// interfaces
		current_ifaces.erase(std::remove_if(current_ifaces.begin(), current_ifaces.end()
			, std::bind(&listen_interface_t::ssl, _1)), current_ifaces.end());

		int const ssl_listen_port = m_settings.get_int(settings_pack::ssl_listen);

		// setting a port of 0 means to disable listening on SSL, so just update
		// the interface list with the new list, and we're done
		if (ssl_listen_port == 0)
		{
			m_settings.set_str(settings_pack::listen_interfaces
				, print_listen_interfaces(current_ifaces));
			return;
		}

		std::vector<listen_interface_t> new_ifaces;
		std::transform(current_ifaces.begin(), current_ifaces.end()
			, std::back_inserter(new_ifaces), [](listen_interface_t in)
			{ in.ssl = true; return in; });

		current_ifaces.insert(current_ifaces.end(), new_ifaces.begin(), new_ifaces.end());

		m_settings.set_str(settings_pack::listen_interfaces
			, print_listen_interfaces(current_ifaces));
	}
#endif // TORRENT_ABI_VERSION

	void session_impl::update_listen_interfaces()
	{
		INVARIANT_CHECK;

		std::string const net_interfaces = m_settings.get_str(settings_pack::listen_interfaces);
		std::vector<std::string> err;
		m_listen_interfaces = parse_listen_interfaces(net_interfaces, err);

		for (auto const& e : err)
		{
			m_alerts.emplace_alert<listen_failed_alert>(e, lt::address{}, 0
				, operation_t::parse_address, errors::invalid_port, lt::socket_type_t::tcp);
		}

#ifndef TORRENT_DISABLE_LOGGING
		if (should_log())
		{
			session_log("update listen interfaces: %s", net_interfaces.c_str());
			session_log("parsed listen interfaces count: %d, ifaces: %s"
				, int(m_listen_interfaces.size())
				, print_listen_interfaces(m_listen_interfaces).c_str());
		}
#endif
	}

	void session_impl::update_privileged_ports()
	{
		if (m_settings.get_bool(settings_pack::no_connect_privileged_ports))
		{
			m_port_filter.add_rule(0, 1024, port_filter::blocked);

			// Close connections whose endpoint is filtered
			// by the new ip-filter
			for (auto const& t : m_torrents)
				t->port_filter_updated();
		}
		else
		{
			m_port_filter.add_rule(0, 1024, 0);
		}
	}

	void session_impl::update_auto_sequential()
	{
		for (auto& i : m_torrents)
			i->update_auto_sequential();
	}

	void session_impl::update_max_failcount()
	{
		for (auto& i : m_torrents)
			i->update_max_failcount();
	}

	void session_impl::update_resolver_cache_timeout()
	{
		int const timeout = m_settings.get_int(settings_pack::resolver_cache_timeout);
		m_host_resolver.set_cache_timeout(seconds(timeout));
	}

	void session_impl::update_proxy()
	{
		for (auto& i : m_listen_sockets)
			i->udp_sock->sock.set_proxy_settings(proxy(), m_alerts);
	}

	void session_impl::update_ip_notifier()
	{
		if (m_settings.get_bool(settings_pack::enable_ip_notifier))
			start_ip_notifier();
		else
			stop_ip_notifier();
	}

	void session_impl::update_upnp()
	{
		if (m_settings.get_bool(settings_pack::enable_upnp))
			start_upnp();
		else
			stop_upnp();
	}

	void session_impl::update_natpmp()
	{
		if (m_settings.get_bool(settings_pack::enable_natpmp))
			start_natpmp();
		else
			stop_natpmp();
	}

	void session_impl::update_lsd()
	{
		if (m_settings.get_bool(settings_pack::enable_lsd))
			start_lsd();
		else
			stop_lsd();
	}

	void session_impl::update_dht()
	{
#ifndef TORRENT_DISABLE_DHT
		if (m_settings.get_bool(settings_pack::enable_dht))
		{
			if (!m_settings.get_str(settings_pack::dht_bootstrap_nodes).empty()
				&& m_dht_router_nodes.empty())
			{
				// if we have bootstrap nodes configured, make sure we initiate host
				// name lookups. once these complete, the DHT will be started.
				// they are tracked by m_outstanding_router_lookups
				update_dht_bootstrap_nodes();
			}
			else
			{
				start_dht();
			}
		}
		else
			stop_dht();
#endif
	}

	void session_impl::update_dht_bootstrap_nodes()
	{
#ifndef TORRENT_DISABLE_DHT
		if (!m_settings.get_bool(settings_pack::enable_dht)) return;

		std::string const& node_list = m_settings.get_str(settings_pack::dht_bootstrap_nodes);
		std::vector<std::pair<std::string, int>> nodes;
		parse_comma_separated_string_port(node_list, nodes);

#ifndef TORRENT_DISABLE_LOGGING
		if (!node_list.empty() && nodes.empty())
		{
			session_log("ERROR: failed to parse DHT bootstrap list: %s", node_list.c_str());
		}
#endif
		for (auto const& n : nodes)
			add_dht_router(n);
#endif
	}

	void session_impl::update_count_slow()
	{
		error_code ec;
		for (auto const& tp : m_torrents)
		{
			tp->on_inactivity_tick(ec);
		}
	}

	// TODO: 2 this function should be removed and users need to deal with the
	// more generic case of having multiple listen ports
	std::uint16_t session_impl::listen_port() const
	{
		return listen_port(nullptr);
	}

	std::uint16_t session_impl::listen_port(listen_socket_t* sock) const
	{
		if (m_listen_sockets.empty()) return 0;
		if (sock)
		{
			if (!(sock->flags & listen_socket_t::accept_incoming)) return 0;
			// if we're using a proxy, we won't be able to accept any TCP
			// connections. We may be able to accept uTP connections though, so
			// announce the UDP port instead
			if (m_settings.get_int(settings_pack::proxy_type) != settings_pack::none)
				return std::uint16_t(sock->udp_external_port());
			else
				return std::uint16_t(sock->tcp_external_port());
		}

#ifdef TORRENT_SSL_PEERS
		for (auto const& s : m_listen_sockets)
		{
			if (!(s->flags & listen_socket_t::accept_incoming)) continue;
			if (s->ssl == transport::plaintext)
			{
				if (m_settings.get_int(settings_pack::proxy_type) != settings_pack::none)
					return std::uint16_t(s->udp_external_port());
				else
					return std::uint16_t(s->tcp_external_port());
			}
		}
		return 0;
#else
		sock = m_listen_sockets.front().get();
		if (!(sock->flags & listen_socket_t::accept_incoming)) return 0;
		return std::uint16_t(sock->tcp_external_port());
#endif
	}

	// TODO: 2 this function should be removed and users need to deal with the
	// more generic case of having multiple ssl ports
	std::uint16_t session_impl::ssl_listen_port() const
	{
		return ssl_listen_port(nullptr);
	}

	std::uint16_t session_impl::ssl_listen_port(listen_socket_t* sock) const
	{
#ifdef TORRENT_SSL_PEERS
		if (sock)
		{
			if (!(sock->flags & listen_socket_t::accept_incoming)) return 0;

			// if we're using a proxy, we won't be able to accept any TCP
			// connections. We may be able to accept uTP connections though, so
			// announce the UDP port instead
			if (m_settings.get_int(settings_pack::proxy_type) != settings_pack::none)
				return std::uint16_t(sock->udp_external_port());
			else
				return std::uint16_t(sock->tcp_external_port());
		}

		if (m_settings.get_int(settings_pack::proxy_type) != settings_pack::none)
			return 0;

		for (auto const& s : m_listen_sockets)
		{
			if (!(s->flags & listen_socket_t::accept_incoming)) continue;
			if (s->ssl == transport::ssl)
			{
				if (m_settings.get_int(settings_pack::proxy_type) != settings_pack::none)
					return std::uint16_t(s->udp_external_port());
				else
					return std::uint16_t(s->tcp_external_port());
			}
		}
#else
		TORRENT_UNUSED(sock);
#endif
		return 0;
	}

	int session_impl::get_listen_port(transport const ssl, aux::listen_socket_handle const& s)
	{
		auto socket = s.get();
		if (socket->ssl != ssl)
		{
			auto alt_socket = std::find_if(m_listen_sockets.begin(), m_listen_sockets.end()
				, [&](std::shared_ptr<listen_socket_t> const& e)
			{
				return e->ssl == ssl
					&& e->external_address.external_address()
						== socket->external_address.external_address();
			});
			if (alt_socket != m_listen_sockets.end())
				socket = alt_socket->get();
		}
		return socket->udp_external_port();
	}

	int session_impl::listen_port(transport const ssl, address const& local_addr)
	{
		auto socket = std::find_if(m_listen_sockets.begin(), m_listen_sockets.end()
			, [&](std::shared_ptr<listen_socket_t> const& e)
		{
			if (!(e->flags & listen_socket_t::accept_incoming)) return false;
			auto const& listen_addr = e->external_address.external_address();
			return e->ssl == ssl
				&& (listen_addr == local_addr
					|| (listen_addr.is_v4() == local_addr.is_v4() && listen_addr.is_unspecified()));
		});
		if (socket != m_listen_sockets.end())
			return (*socket)->tcp_external_port();
		return 0;
	}

	void session_impl::announce_lsd(sha1_hash const& ih, int port)
	{
		// use internal listen port for local peers
		for (auto const& s : m_listen_sockets)
		{
			if (s->lsd) s->lsd->announce(ih, port);
		}
	}

	void session_impl::on_lsd_peer(tcp::endpoint const& peer, sha1_hash const& ih)
	{
		m_stats_counters.inc_stats_counter(counters::on_lsd_peer_counter);
		TORRENT_ASSERT(is_single_thread());

		INVARIANT_CHECK;

		std::shared_ptr<torrent> t = find_torrent(info_hash_t(ih)).lock();
		if (!t) return;
		// don't add peers from lsd to private torrents
		if (t->torrent_file().priv() || (t->torrent_file().is_i2p()
			&& !m_settings.get_bool(settings_pack::allow_i2p_mixed))) return;

		protocol_version const v = ih == t->torrent_file().info_hash().v1
			? protocol_version::V1 : protocol_version::V2;

		t->add_peer(peer, peer_info::lsd, v == protocol_version::V2 ? pex_lt_v2 : pex_flags_t(0));
#ifndef TORRENT_DISABLE_LOGGING
		if (should_log())
		{
			t->debug_log("lsd add_peer() [ %s ]"
				, peer.address().to_string().c_str());
		}
#endif
		t->do_connect_boost();

		if (m_alerts.should_post<lsd_peer_alert>())
			m_alerts.emplace_alert<lsd_peer_alert>(t->get_handle(), peer);
	}

	void session_impl::start_natpmp(std::shared_ptr<aux::listen_socket_t> const& s)
	{
		// don't create mappings for local IPv6 addresses
		// they can't be reached from outside of the local network anyways
		if (is_v6(s->local_endpoint) && is_local(s->local_endpoint.address()))
			return;

		if (!s->natpmp_mapper && !(s->flags & listen_socket_t::local_network))
		{
			// the natpmp constructor may fail and call the callbacks
			// into the session_impl.
			s->natpmp_mapper = std::make_shared<natpmp>(m_io_context, *this, listen_socket_handle(s));
			ip_interface ip;
			ip.interface_address = s->local_endpoint.address();
			ip.netmask = s->netmask;
			std::strncpy(ip.name, s->device.c_str(), sizeof(ip.name) - 1);
			ip.name[sizeof(ip.name) - 1] = '\0';
			s->natpmp_mapper->start(ip);
		}
	}

	void session_impl::on_port_mapping(port_mapping_t const mapping
		, address const& external_ip, int port
		, portmap_protocol const proto, error_code const& ec
		, portmap_transport const transport
		, listen_socket_handle const& ls)
	{
		TORRENT_ASSERT(is_single_thread());

		listen_socket_t* listen_socket = ls.get();

		// NOTE: don't assume that if ec != 0, the rest of the logic
		// is not necessary, the ports still need to be set, in other
		// words, don't early return without careful review of the
		// remaining logic
		if (ec && m_alerts.should_post<portmap_error_alert>())
		{
			m_alerts.emplace_alert<portmap_error_alert>(mapping
				, transport, ec, listen_socket ? listen_socket->local_endpoint.address() : address());
		}

		if (!listen_socket) return;

		if (!ec && !external_ip.is_unspecified())
		{
			// TODO: 1 report the proper address of the router as the source IP of
			// this vote of our external address, instead of the empty address
			listen_socket->external_address.cast_vote(external_ip, source_router, address());
		}

		if (proto == portmap_protocol::tcp) listen_socket->tcp_port_mapping[transport].port = port;
		else if (proto == portmap_protocol::udp) listen_socket->udp_port_mapping[transport].port = port;

		if (!ec && m_alerts.should_post<portmap_alert>())
		{
			m_alerts.emplace_alert<portmap_alert>(mapping, port
				, transport, proto, listen_socket->local_endpoint.address());
		}
	}

#if TORRENT_ABI_VERSION == 1
	session_status session_impl::status() const
	{
//		INVARIANT_CHECK;
		TORRENT_ASSERT(is_single_thread());

		session_status s;

		s.optimistic_unchoke_counter = m_optimistic_unchoke_time_scaler;
		s.unchoke_counter = m_unchoke_time_scaler;
		s.num_dead_peers = int(m_undead_peers.size());

		s.num_peers = int(m_stats_counters[counters::num_peers_connected]);
		s.num_unchoked = int(m_stats_counters[counters::num_peers_up_unchoked_all]);
		s.allowed_upload_slots = int(m_stats_counters[counters::num_unchoke_slots]);

		s.num_torrents
			= int(m_stats_counters[counters::num_checking_torrents]
			+ m_stats_counters[counters::num_stopped_torrents]
			+ m_stats_counters[counters::num_queued_seeding_torrents]
			+ m_stats_counters[counters::num_queued_download_torrents]
			+ m_stats_counters[counters::num_upload_only_torrents]
			+ m_stats_counters[counters::num_downloading_torrents]
			+ m_stats_counters[counters::num_seeding_torrents]
			+ m_stats_counters[counters::num_error_torrents]);

		s.num_paused_torrents
			= int(m_stats_counters[counters::num_stopped_torrents]
			+ m_stats_counters[counters::num_error_torrents]
			+ m_stats_counters[counters::num_queued_seeding_torrents]
			+ m_stats_counters[counters::num_queued_download_torrents]);

		s.total_redundant_bytes = m_stats_counters[counters::recv_redundant_bytes];
		s.total_failed_bytes = m_stats_counters[counters::recv_failed_bytes];

		s.up_bandwidth_queue = int(m_stats_counters[counters::limiter_up_queue]);
		s.down_bandwidth_queue = int(m_stats_counters[counters::limiter_down_queue]);

		s.up_bandwidth_bytes_queue = int(m_stats_counters[counters::limiter_up_bytes]);
		s.down_bandwidth_bytes_queue = int(m_stats_counters[counters::limiter_down_bytes]);

		s.disk_write_queue = int(m_stats_counters[counters::num_peers_down_disk]);
		s.disk_read_queue = int(m_stats_counters[counters::num_peers_up_disk]);

		s.has_incoming_connections = m_stats_counters[counters::has_incoming_connections] != 0;

		// total
		s.download_rate = m_stat.download_rate();
		s.total_upload = m_stat.total_upload();
		s.upload_rate = m_stat.upload_rate();
		s.total_download = m_stat.total_download();

		// payload
		s.payload_download_rate = m_stat.transfer_rate(stat::download_payload);
		s.total_payload_download = m_stat.total_transfer(stat::download_payload);
		s.payload_upload_rate = m_stat.transfer_rate(stat::upload_payload);
		s.total_payload_upload = m_stat.total_transfer(stat::upload_payload);

		// IP-overhead
		s.ip_overhead_download_rate = m_stat.transfer_rate(stat::download_ip_protocol);
		s.total_ip_overhead_download = m_stats_counters[counters::recv_ip_overhead_bytes];
		s.ip_overhead_upload_rate = m_stat.transfer_rate(stat::upload_ip_protocol);
		s.total_ip_overhead_upload = m_stats_counters[counters::sent_ip_overhead_bytes];

		// tracker
		s.total_tracker_download = m_stats_counters[counters::recv_tracker_bytes];
		s.total_tracker_upload = m_stats_counters[counters::sent_tracker_bytes];

		// dht
		s.total_dht_download = m_stats_counters[counters::dht_bytes_in];
		s.total_dht_upload = m_stats_counters[counters::dht_bytes_out];

		// deprecated
		s.tracker_download_rate = 0;
		s.tracker_upload_rate = 0;
		s.dht_download_rate = 0;
		s.dht_upload_rate = 0;

#ifndef TORRENT_DISABLE_DHT
		if (m_dht)
		{
			m_dht->dht_status(s);
		}
		else
#endif
		{
			s.dht_nodes = 0;
			s.dht_node_cache = 0;
			s.dht_torrents = 0;
			s.dht_global_nodes = 0;
			s.dht_total_allocations = 0;
		}

		s.utp_stats.packet_loss = std::uint64_t(m_stats_counters[counters::utp_packet_loss]);
		s.utp_stats.timeout = std::uint64_t(m_stats_counters[counters::utp_timeout]);
		s.utp_stats.packets_in = std::uint64_t(m_stats_counters[counters::utp_packets_in]);
		s.utp_stats.packets_out = std::uint64_t(m_stats_counters[counters::utp_packets_out]);
		s.utp_stats.fast_retransmit = std::uint64_t(m_stats_counters[counters::utp_fast_retransmit]);
		s.utp_stats.packet_resend = std::uint64_t(m_stats_counters[counters::utp_packet_resend]);
		s.utp_stats.samples_above_target = std::uint64_t(m_stats_counters[counters::utp_samples_above_target]);
		s.utp_stats.samples_below_target = std::uint64_t(m_stats_counters[counters::utp_samples_below_target]);
		s.utp_stats.payload_pkts_in = std::uint64_t(m_stats_counters[counters::utp_payload_pkts_in]);
		s.utp_stats.payload_pkts_out = std::uint64_t(m_stats_counters[counters::utp_payload_pkts_out]);
		s.utp_stats.invalid_pkts_in = std::uint64_t(m_stats_counters[counters::utp_invalid_pkts_in]);
		s.utp_stats.redundant_pkts_in = std::uint64_t(m_stats_counters[counters::utp_redundant_pkts_in]);

		s.utp_stats.num_idle = int(m_stats_counters[counters::num_utp_idle]);
		s.utp_stats.num_syn_sent = int(m_stats_counters[counters::num_utp_syn_sent]);
		s.utp_stats.num_connected = int(m_stats_counters[counters::num_utp_connected]);
		s.utp_stats.num_fin_sent = int(m_stats_counters[counters::num_utp_fin_sent]);
		s.utp_stats.num_close_wait = int(m_stats_counters[counters::num_utp_close_wait]);

		// this loop is potentially expensive. It could be optimized by
		// simply keeping a global counter
		s.peerlist_size = std::accumulate(m_torrents.begin(), m_torrents.end(), 0
			, [](int const acc, std::shared_ptr<torrent> const& t)
			{ return acc + t->num_known_peers(); });

		return s;
	}
#endif // TORRENT_ABI_VERSION

#ifndef TORRENT_DISABLE_DHT

	void session_impl::start_dht()
	{
		INVARIANT_CHECK;

		stop_dht();

		if (!m_settings.get_bool(settings_pack::enable_dht)) return;

		// postpone starting the DHT if we're still resolving the DHT router
		if (m_outstanding_router_lookups > 0)
		{
#ifndef TORRENT_DISABLE_LOGGING
			session_log("not starting DHT, outstanding router lookups: %d"
				, m_outstanding_router_lookups);
#endif
			return;
		}

		if (m_abort)
		{
#ifndef TORRENT_DISABLE_LOGGING
			session_log("not starting DHT, aborting");
#endif
			return;
		}

#ifndef TORRENT_DISABLE_LOGGING
		session_log("starting DHT, running: %s, router lookups: %d"
			, m_dht ? "true" : "false", m_outstanding_router_lookups);
#endif

		// TODO: refactor, move the storage to dht_tracker
		m_dht_storage = m_dht_storage_constructor(m_settings);
		m_dht = std::make_shared<dht::dht_tracker>(
			static_cast<dht::dht_observer*>(this)
			, m_io_context
			, [this](aux::listen_socket_handle const& sock
				, udp::endpoint const& ep
				, span<char const> p
				, error_code& ec
				, udp_send_flags_t const flags)
				{ send_udp_packet_listen(sock, ep, p, ec, flags); }
			, m_settings
			, m_stats_counters
			, *m_dht_storage
			, std::move(m_dht_state));

		for (auto& s : m_listen_sockets)
		{
			if (s->ssl != transport::ssl
				&& !(s->flags & listen_socket_t::local_network))
			{
				m_dht->new_socket(s);
			}
		}

		for (auto const& n : m_dht_router_nodes)
		{
			m_dht->add_router_node(n);
		}

		for (auto const& n : m_dht_nodes)
		{
			m_dht->add_node(n);
		}
		m_dht_nodes.clear();
		m_dht_nodes.shrink_to_fit();

		auto cb = [this](
			std::vector<std::pair<dht::node_entry, std::string>> const&)
		{
			if (m_alerts.should_post<dht_bootstrap_alert>())
				m_alerts.emplace_alert<dht_bootstrap_alert>();
		};

		m_dht->start(cb);
	}

	void session_impl::stop_dht()
	{
#ifndef TORRENT_DISABLE_LOGGING
		session_log("about to stop DHT, running: %s", m_dht ? "true" : "false");
#endif

		if (m_dht)
		{
			m_dht->stop();
			m_dht.reset();
		}

		m_dht_storage.reset();
	}

#if TORRENT_ABI_VERSION <= 2
	void session_impl::set_dht_settings(dht::dht_settings const& settings)
	{
#ifndef TORRENT_DISABLE_DHT
#define SET_BOOL(name) m_settings.set_bool(settings_pack::dht_ ## name, settings.name)
#define SET_INT(name) m_settings.set_int(settings_pack::dht_ ## name, settings.name)

		SET_INT(max_peers_reply);
		SET_INT(search_branching);
		SET_INT(max_fail_count);
		SET_INT(max_torrents);
		SET_INT(max_dht_items);
		SET_INT(max_peers);
		SET_INT(max_torrent_search_reply);
		SET_BOOL(restrict_routing_ips);
		SET_BOOL(restrict_search_ips);
		SET_BOOL(extended_routing_table);
		SET_BOOL(aggressive_lookups);
		SET_BOOL(privacy_lookups);
		SET_BOOL(enforce_node_id);
		SET_BOOL(ignore_dark_internet);
		SET_INT(block_timeout);
		SET_INT(block_ratelimit);
		SET_BOOL(read_only);
		SET_INT(item_lifetime);
		SET_INT(upload_rate_limit);
		SET_INT(sample_infohashes_interval);
		SET_INT(max_infohashes_sample_count);
#undef SET_BOOL
#undef SET_INT
		update_dht_upload_rate_limit();
#endif
	}

	dht::dht_settings session_impl::get_dht_settings() const
	{
		dht::dht_settings sett;
#ifndef TORRENT_DISABLE_DHT
#define SET_BOOL(name) \
		sett.name = m_settings.get_bool( settings_pack::dht_ ## name )
#define SET_INT(name) \
		sett.name = m_settings.get_int( settings_pack::dht_ ## name )

		SET_INT(max_peers_reply);
		SET_INT(search_branching);
		SET_INT(max_fail_count);
		SET_INT(max_torrents);
		SET_INT(max_dht_items);
		SET_INT(max_peers);
		SET_INT(max_torrent_search_reply);
		SET_BOOL(restrict_routing_ips);
		SET_BOOL(restrict_search_ips);
		SET_BOOL(extended_routing_table);
		SET_BOOL(aggressive_lookups);
		SET_BOOL(privacy_lookups);
		SET_BOOL(enforce_node_id);
		SET_BOOL(ignore_dark_internet);
		SET_INT(block_timeout);
		SET_INT(block_ratelimit);
		SET_BOOL(read_only);
		SET_INT(item_lifetime);
		SET_INT(upload_rate_limit);
		SET_INT(sample_infohashes_interval);
		SET_INT(max_infohashes_sample_count);
#undef SET_BOOL
#undef SET_INT
#endif
		return sett;
	}
#endif

	void session_impl::set_dht_state(dht::dht_state&& state)
	{
		m_dht_state = std::move(state);
	}

	void session_impl::set_dht_storage(dht::dht_storage_constructor_type sc)
	{
		m_dht_storage_constructor = std::move(sc);
	}

#if TORRENT_ABI_VERSION == 1
	entry session_impl::dht_state() const
	{
		return m_dht ? dht::save_dht_state(m_dht->state()) : entry();
	}

	void session_impl::start_dht_deprecated(entry const& startup_state)
	{
		m_settings.set_bool(settings_pack::enable_dht, true);
		std::vector<char> tmp;
		bencode(std::back_inserter(tmp), startup_state);

		bdecode_node e;
		error_code ec;
		if (tmp.empty() || bdecode(&tmp[0], &tmp[0] + tmp.size(), e, ec) != 0)
			return;
		m_dht_state = dht::read_dht_state(e);
		start_dht();
	}
#endif

	void session_impl::add_dht_node_name(std::pair<std::string, int> const& node)
	{
		ADD_OUTSTANDING_ASYNC("session_impl::on_dht_name_lookup");
		m_host_resolver.async_resolve(node.first, resolver::abort_on_shutdown
			, std::bind(&session_impl::on_dht_name_lookup
				, this, _1, _2, node.second));
	}

	void session_impl::on_dht_name_lookup(error_code const& e
		, std::vector<address> const& addresses, int port)
	{
		COMPLETE_ASYNC("session_impl::on_dht_name_lookup");

		if (e)
		{
			if (m_alerts.should_post<dht_error_alert>())
				m_alerts.emplace_alert<dht_error_alert>(
					operation_t::hostname_lookup, e);
			return;
		}

		for (auto const& addr : addresses)
		{
			udp::endpoint ep(addr, std::uint16_t(port));
			add_dht_node(ep);
		}
	}

	void session_impl::add_dht_router(std::pair<std::string, int> const& node)
	{
		ADD_OUTSTANDING_ASYNC("session_impl::on_dht_router_name_lookup");
		++m_outstanding_router_lookups;
		m_host_resolver.async_resolve(node.first, resolver::abort_on_shutdown
			, std::bind(&session_impl::on_dht_router_name_lookup
				, this, _1, _2, node.second));
	}

	void session_impl::on_dht_router_name_lookup(error_code const& e
		, std::vector<address> const& addresses, int port)
	{
		COMPLETE_ASYNC("session_impl::on_dht_router_name_lookup");
		--m_outstanding_router_lookups;

		if (e)
		{
			if (m_alerts.should_post<dht_error_alert>())
				m_alerts.emplace_alert<dht_error_alert>(
					operation_t::hostname_lookup, e);

			if (m_outstanding_router_lookups == 0) start_dht();
			return;
		}


		for (auto const& addr : addresses)
		{
			// router nodes should be added before the DHT is started (and bootstrapped)
			udp::endpoint ep(addr, std::uint16_t(port));
			if (m_dht) m_dht->add_router_node(ep);
			m_dht_router_nodes.push_back(ep);
		}

		if (m_outstanding_router_lookups == 0) start_dht();
	}

	// callback for dht_immutable_get
	void session_impl::get_immutable_callback(sha1_hash target
		, dht::item const& i)
	{
		TORRENT_ASSERT(!i.is_mutable());
		m_alerts.emplace_alert<dht_immutable_item_alert>(target, i.value());
	}

	void session_impl::dht_get_immutable_item(sha1_hash const& target)
	{
		if (!m_dht) return;
		m_dht->get_item(target, std::bind(&session_impl::get_immutable_callback
			, this, target, _1));
	}

	// callback for dht_mutable_get
	void session_impl::get_mutable_callback(dht::item const& i
		, bool const authoritative)
	{
		TORRENT_ASSERT(i.is_mutable());
		m_alerts.emplace_alert<dht_mutable_item_alert>(i.pk().bytes
			, i.sig().bytes, i.seq().value
			, i.salt(), i.value(), authoritative);
	}

	// key is a 32-byte binary string, the public key to look up.
	// the salt is optional
	// TODO: 3 use public_key here instead of std::array
	void session_impl::dht_get_mutable_item(std::array<char, 32> key
		, std::string salt)
	{
		if (!m_dht) return;
		m_dht->get_item(dht::public_key(key.data()), std::bind(&session_impl::get_mutable_callback
			, this, _1, _2), std::move(salt));
	}

	namespace {

		void on_dht_put_immutable_item(aux::alert_manager& alerts, sha1_hash target, int num)
		{
			if (alerts.should_post<dht_put_alert>())
				alerts.emplace_alert<dht_put_alert>(target, num);
		}

		void on_dht_put_mutable_item(aux::alert_manager& alerts, dht::item const& i, int num)
		{
			if (alerts.should_post<dht_put_alert>())
			{
				dht::signature const sig = i.sig();
				dht::public_key const pk = i.pk();
				dht::sequence_number const seq = i.seq();
				std::string salt = i.salt();
				alerts.emplace_alert<dht_put_alert>(pk.bytes, sig.bytes
					, std::move(salt), seq.value, num);
			}
		}

		void put_mutable_callback(dht::item& i
			, std::function<void(entry&, std::array<char, 64>&
				, std::int64_t&, std::string const&)> cb)
		{
			entry value = i.value();
			dht::signature sig = i.sig();
			dht::public_key pk = i.pk();
			dht::sequence_number seq = i.seq();
			std::string salt = i.salt();
			cb(value, sig.bytes, seq.value, salt);
			i.assign(std::move(value), salt, seq, pk, sig);
		}

		void on_dht_get_peers(aux::alert_manager& alerts, sha1_hash info_hash, std::vector<tcp::endpoint> const& peers)
		{
			if (alerts.should_post<dht_get_peers_reply_alert>())
				alerts.emplace_alert<dht_get_peers_reply_alert>(info_hash, peers);
		}

		void on_direct_response(aux::alert_manager& alerts, client_data_t userdata, dht::msg const& msg)
		{
			if (msg.message.type() == bdecode_node::none_t)
				alerts.emplace_alert<dht_direct_response_alert>(userdata, msg.addr);
			else
				alerts.emplace_alert<dht_direct_response_alert>(userdata, msg.addr, msg.message);
		}

	} // anonymous namespace

	void session_impl::dht_put_immutable_item(entry const& data, sha1_hash target)
	{
		if (!m_dht) return;
		m_dht->put_item(data, std::bind(&on_dht_put_immutable_item, std::ref(m_alerts)
			, target, _1));
	}

	void session_impl::dht_put_mutable_item(std::array<char, 32> key
		, std::function<void(entry&, std::array<char,64>&
		, std::int64_t&, std::string const&)> cb
		, std::string salt)
	{
		if (!m_dht) return;
		m_dht->put_item(dht::public_key(key.data())
			, std::bind(&on_dht_put_mutable_item, std::ref(m_alerts), _1, _2)
			, std::bind(&put_mutable_callback, _1, std::move(cb)), salt);
	}

	void session_impl::dht_get_peers(sha1_hash const& info_hash)
	{
		if (!m_dht) return;
		m_dht->get_peers(info_hash, std::bind(&on_dht_get_peers, std::ref(m_alerts), info_hash, _1));
	}

	void session_impl::dht_announce(sha1_hash const& info_hash, int port, dht::announce_flags_t const flags)
	{
		if (!m_dht) return;
		m_dht->announce(info_hash, port, flags, std::bind(&on_dht_get_peers, std::ref(m_alerts), info_hash, _1));
	}

	void session_impl::dht_live_nodes(sha1_hash const& nid)
	{
		if (!m_dht) return;
		auto nodes = m_dht->live_nodes(nid);
		m_alerts.emplace_alert<dht_live_nodes_alert>(nid, nodes);
	}

	void session_impl::dht_sample_infohashes(udp::endpoint const& ep, sha1_hash const& target)
	{
		if (!m_dht) return;
		m_dht->sample_infohashes(ep, target, [this, ep](time_duration const interval
			, int const num, std::vector<sha1_hash> samples
			, std::vector<std::pair<sha1_hash, udp::endpoint>> nodes)
		{
			m_alerts.emplace_alert<dht_sample_infohashes_alert>(ep
				, interval, num, std::move(samples), std::move(nodes));
		});
	}

	void session_impl::dht_direct_request(udp::endpoint const& ep, entry& e, client_data_t userdata)
	{
		if (!m_dht) return;
		m_dht->direct_request(ep, e, std::bind(&on_direct_response, std::ref(m_alerts), userdata, _1));
	}

#endif

	bool session_impl::is_listening() const
	{
		return !m_listen_sockets.empty();
	}

	session_impl::~session_impl()
	{
		// since we're destructing the session, no more alerts will make it out to
		// the user. So stop posting them now
		m_alerts.set_alert_mask({});

		// this is not allowed to be the network thread!
//		TORRENT_ASSERT(is_not_thread());
// TODO: asserts that no outstanding async operations are still in flight

		// this can happen if we end the io_context run loop with an exception
		for (auto& t : m_torrents)
		{
			t->panic();
			t->abort();
		}
		m_torrents.clear();

#if defined TORRENT_ASIO_DEBUGGING
		FILE* f = fopen("wakeups.log", "w+");
		if (f != nullptr)
		{
			time_point m = min_time();
			if (!_wakeups.empty()) m = _wakeups[0].timestamp;
			time_point prev = m;
			std::uint64_t prev_csw = 0;
			if (!_wakeups.empty()) prev_csw = _wakeups[0].context_switches;
			std::fprintf(f, "abs. time\trel. time\tctx switch\tidle-wakeup\toperation\n");
			for (wakeup_t const& w : _wakeups)
			{
				bool const idle_wakeup = w.context_switches > prev_csw;
				std::fprintf(f, "%" PRId64 "\t%" PRId64 "\t%" PRId64 "\t%c\t%s\n"
					, total_microseconds(w.timestamp - m)
					, total_microseconds(w.timestamp - prev)
					, w.context_switches
					, idle_wakeup ? '*' : '.'
					, w.operation);
				prev = w.timestamp;
				prev_csw = w.context_switches;
			}
			fclose(f);
		}
#endif
	}

#if TORRENT_ABI_VERSION == 1
	int session_impl::max_connections() const
	{
		return m_settings.get_int(settings_pack::connections_limit);
	}

	int session_impl::max_uploads() const
	{
		return m_settings.get_int(settings_pack::unchoke_slots_limit);
	}

	void session_impl::set_local_download_rate_limit(int bytes_per_second)
	{
		INVARIANT_CHECK;
		settings_pack p;
		p.set_int(settings_pack::local_download_rate_limit, bytes_per_second);
		apply_settings_pack_impl(p);
	}

	void session_impl::set_local_upload_rate_limit(int bytes_per_second)
	{
		INVARIANT_CHECK;
		settings_pack p;
		p.set_int(settings_pack::local_upload_rate_limit, bytes_per_second);
		apply_settings_pack_impl(p);
	}

	void session_impl::set_download_rate_limit_depr(int bytes_per_second)
	{
		INVARIANT_CHECK;
		settings_pack p;
		p.set_int(settings_pack::download_rate_limit, bytes_per_second);
		apply_settings_pack_impl(p);
	}

	void session_impl::set_upload_rate_limit_depr(int bytes_per_second)
	{
		INVARIANT_CHECK;
		settings_pack p;
		p.set_int(settings_pack::upload_rate_limit, bytes_per_second);
		apply_settings_pack_impl(p);
	}

	void session_impl::set_max_connections(int limit)
	{
		INVARIANT_CHECK;
		settings_pack p;
		p.set_int(settings_pack::connections_limit, limit);
		apply_settings_pack_impl(p);
	}

	void session_impl::set_max_uploads(int limit)
	{
		INVARIANT_CHECK;
		settings_pack p;
		p.set_int(settings_pack::unchoke_slots_limit, limit);
		apply_settings_pack_impl(p);
	}

	int session_impl::local_upload_rate_limit() const
	{
		return upload_rate_limit(m_local_peer_class);
	}

	int session_impl::local_download_rate_limit() const
	{
		return download_rate_limit(m_local_peer_class);
	}

	int session_impl::upload_rate_limit_depr() const
	{
		return upload_rate_limit(m_global_class);
	}

	int session_impl::download_rate_limit_depr() const
	{
		return download_rate_limit(m_global_class);
	}
#endif // DEPRECATE


	namespace {
		template <typename Socket>
		void set_tos(Socket& s, int v, error_code& ec)
		{
#if defined IPV6_TCLASS
			if (is_v6(s.local_endpoint(ec)))
				s.set_option(traffic_class(char(v)), ec);
			else if (!ec)
#endif
				s.set_option(type_of_service(char(v)), ec);
		}
	}

	// TODO: 2 this should be factored into the udp socket, so we only have the
	// code once
	void session_impl::update_peer_tos()
	{
		int const tos = m_settings.get_int(settings_pack::peer_tos);
		for (auto const& l : m_listen_sockets)
		{
			if (l->sock)
			{
				error_code ec;
				set_tos(*l->sock, tos, ec);

#ifndef TORRENT_DISABLE_LOGGING
				if (should_log())
				{
					session_log(">>> SET_TOS [ tcp (%s %d) tos: %x e: %s ]"
						, l->sock->local_endpoint().address().to_string().c_str()
						, l->sock->local_endpoint().port(), tos, ec.message().c_str());
				}
#endif
			}

			if (l->udp_sock)
			{
				error_code ec;
				set_tos(l->udp_sock->sock, tos, ec);

#ifndef TORRENT_DISABLE_LOGGING
				if (should_log())
				{
					session_log(">>> SET_TOS [ udp (%s %d) tos: %x e: %s ]"
						, l->udp_sock->sock.local_endpoint().address().to_string().c_str()
						, l->udp_sock->sock.local_port()
						, tos, ec.message().c_str());
				}
#endif
			}
		}
	}

	void session_impl::update_user_agent()
	{
		// replace all occurrences of '\n' with ' '.
		std::string agent = m_settings.get_str(settings_pack::user_agent);
		std::string::iterator i = agent.begin();
		while ((i = std::find(i, agent.end(), '\n'))
			!= agent.end())
			*i = ' ';
		m_settings.set_str(settings_pack::user_agent, agent);
	}

	void session_impl::update_unchoke_limit()
	{
		int const allowed_upload_slots = get_int_setting(settings_pack::unchoke_slots_limit);

		m_stats_counters.set_value(counters::num_unchoke_slots
			, allowed_upload_slots);

		if (m_settings.get_int(settings_pack::num_optimistic_unchoke_slots)
			>= allowed_upload_slots / 2)
		{
			if (m_alerts.should_post<performance_alert>())
				m_alerts.emplace_alert<performance_alert>(torrent_handle()
					, performance_alert::too_many_optimistic_unchoke_slots);
		}

		if (allowed_upload_slots == std::numeric_limits<int>::max())
		{
			// this means we're not applying upload slot limits, unchoke
			// everyone
			for (auto const& p : m_connections)
			{
				if (p->is_disconnecting() || p->is_connecting())
					continue;

				auto const t = p->associated_torrent().lock();
				t->unchoke_peer(*p);
			}
		}
		else
		{
			// trigger recalculating unchoke slots
			m_unchoke_time_scaler = 0;
		}
	}

	void session_impl::update_connection_speed()
	{
		if (m_settings.get_int(settings_pack::connection_speed) < 0)
			m_settings.set_int(settings_pack::connection_speed, 200);
	}

	void session_impl::update_alert_queue_size()
	{
		m_alerts.set_alert_queue_size_limit(m_settings.get_int(settings_pack::alert_queue_size));
	}

	bool session_impl::preemptive_unchoke() const
	{
		return m_stats_counters[counters::num_peers_up_unchoked]
			< m_stats_counters[counters::num_unchoke_slots]
			|| m_settings.get_int(settings_pack::unchoke_slots_limit) < 0;
	}

	void session_impl::update_dht_upload_rate_limit()
	{
#ifndef TORRENT_DISABLE_DHT
		if (m_settings.get_int(settings_pack::dht_upload_rate_limit) > std::numeric_limits<int>::max() / 3)
		{
			m_settings.set_int(settings_pack::dht_upload_rate_limit, std::numeric_limits<int>::max() / 3);
		}
#endif
	}

	void session_impl::update_disk_threads()
	{
		if (m_settings.get_int(settings_pack::aio_threads) < 0)
			m_settings.set_int(settings_pack::aio_threads, 0);
	}

	void session_impl::update_report_web_seed_downloads()
	{
		// if this flag changed, update all web seed connections
		bool report = m_settings.get_bool(settings_pack::report_web_seed_downloads);
		for (auto const& c : m_connections)
		{
			connection_type const type = c->type();
			if (type == connection_type::url_seed
				|| type == connection_type::http_seed)
				c->ignore_stats(!report);
		}
	}

	void session_impl::trigger_auto_manage()
	{
		if (m_pending_auto_manage || m_abort) return;

		// we recalculated auto-managed torrents less than a second ago,
		// put it off one second.
		if (time_now() - m_last_auto_manage < seconds(1))
		{
			m_auto_manage_time_scaler = 0;
			return;
		}
		m_pending_auto_manage = true;
		m_need_auto_manage = true;

		post(m_io_context, [this]{ wrap(&session_impl::on_trigger_auto_manage); });
	}

	void session_impl::on_trigger_auto_manage()
	{
		TORRENT_ASSERT(m_pending_auto_manage);
		if (!m_need_auto_manage || m_abort)
		{
			m_pending_auto_manage = false;
			return;
		}
		// don't clear m_pending_auto_manage until after we've
		// recalculated the auto managed torrents. The auto-managed
		// logic may trigger another auto-managed event otherwise
		recalculate_auto_managed_torrents();
		m_pending_auto_manage = false;
	}

	void session_impl::update_socket_buffer_size()
	{
		for (auto const& l : m_listen_sockets)
		{
			error_code ec;
			set_socket_buffer_size(l->udp_sock->sock, m_settings, ec);
#ifndef TORRENT_DISABLE_LOGGING
			if (ec && should_log())
			{
				session_log("listen socket buffer size [ udp %s:%d ] %s"
					, l->udp_sock->sock.local_endpoint().address().to_string().c_str()
					, l->udp_sock->sock.local_port(), print_error(ec).c_str());
			}
#endif
			ec.clear();
			set_socket_buffer_size(*l->sock, m_settings, ec);
#ifndef TORRENT_DISABLE_LOGGING
			if (ec && should_log())
			{
				session_log("listen socket buffer size [ tcp %s:%d] %s"
					, l->sock->local_endpoint().address().to_string().c_str()
					, l->sock->local_endpoint().port(), print_error(ec).c_str());
			}
#endif
		}
	}

	void session_impl::update_dht_announce_interval()
	{
#ifndef TORRENT_DISABLE_DHT
		if (!m_dht)
		{
#ifndef TORRENT_DISABLE_LOGGING
			session_log("not starting DHT announce timer: m_dht == nullptr");
#endif
			return;
		}

		m_dht_interval_update_torrents = int(m_torrents.size());

		if (m_abort)
		{
#ifndef TORRENT_DISABLE_LOGGING
			session_log("not starting DHT announce timer: m_abort set");
#endif
			return;
		}

		ADD_OUTSTANDING_ASYNC("session_impl::on_dht_announce");
		int delay = std::max(m_settings.get_int(settings_pack::dht_announce_interval)
			/ std::max(int(m_torrents.size()), 1), 1);
		m_dht_announce_timer.expires_after(seconds(delay));
		m_dht_announce_timer.async_wait([this](error_code const& e) {
			wrap(&session_impl::on_dht_announce, e); });
#endif
	}

#if TORRENT_ABI_VERSION == 1
	void session_impl::update_local_download_rate()
	{
		if (m_settings.get_int(settings_pack::local_download_rate_limit) < 0)
			m_settings.set_int(settings_pack::local_download_rate_limit, 0);
		set_download_rate_limit(m_local_peer_class
			, m_settings.get_int(settings_pack::local_download_rate_limit));
	}

	void session_impl::update_local_upload_rate()
	{
		if (m_settings.get_int(settings_pack::local_upload_rate_limit) < 0)
			m_settings.set_int(settings_pack::local_upload_rate_limit, 0);
		set_upload_rate_limit(m_local_peer_class
			, m_settings.get_int(settings_pack::local_upload_rate_limit));
	}
#endif

	void session_impl::update_download_rate()
	{
		if (m_settings.get_int(settings_pack::download_rate_limit) < 0)
			m_settings.set_int(settings_pack::download_rate_limit, 0);
		set_download_rate_limit(m_global_class
			, m_settings.get_int(settings_pack::download_rate_limit));
	}

	void session_impl::update_upload_rate()
	{
		if (m_settings.get_int(settings_pack::upload_rate_limit) < 0)
			m_settings.set_int(settings_pack::upload_rate_limit, 0);
		set_upload_rate_limit(m_global_class
			, m_settings.get_int(settings_pack::upload_rate_limit));
	}

	void session_impl::update_connections_limit()
	{
		int limit = m_settings.get_int(settings_pack::connections_limit);

		if (limit <= 0) limit = max_open_files();

		m_settings.set_int(settings_pack::connections_limit, limit);

		if (num_connections() > m_settings.get_int(settings_pack::connections_limit)
			&& !m_torrents.empty())
		{
			// if we have more connections that we're allowed, disconnect
			// peers from the torrents so that they are all as even as possible

			int to_disconnect = num_connections() - m_settings.get_int(settings_pack::connections_limit);

			int last_average = 0;
			int average = m_settings.get_int(settings_pack::connections_limit) / int(m_torrents.size());

			// the number of slots that are unused by torrents
			int extra = m_settings.get_int(settings_pack::connections_limit) % int(m_torrents.size());

			// run 3 iterations of this, then we're probably close enough
			for (int iter = 0; iter < 4; ++iter)
			{
				// the number of torrents that are above average
				int num_above = 0;
				for (auto const& t : m_torrents)
				{
					int const num = t->num_peers();
					if (num <= last_average) continue;
					if (num > average) ++num_above;
					if (num < average) extra += average - num;
				}

				// distribute extra among the torrents that are above average
				if (num_above == 0) num_above = 1;
				last_average = average;
				average += extra / num_above;
				if (extra == 0) break;
				// save the remainder for the next iteration
				extra = extra % num_above;
			}

			for (auto const& t : m_torrents)
			{
				int const num = t->num_peers();
				if (num <= average) continue;

				// distribute the remainder
				int my_average = average;
				if (extra > 0)
				{
					++my_average;
					--extra;
				}

				int const disconnect = std::min(to_disconnect, num - my_average);
				to_disconnect -= disconnect;
				t->disconnect_peers(disconnect, errors::too_many_connections);
			}
		}
	}

	void session_impl::update_alert_mask()
	{
		m_alerts.set_alert_mask(alert_category_t(
			static_cast<std::uint32_t>(m_settings.get_int(settings_pack::alert_mask))));
	}

	void session_impl::update_validate_https()
	{
#ifdef TORRENT_USE_OPENSSL
		using boost::asio::ssl::context;
		auto const flags = m_settings.get_bool(settings_pack::validate_https_trackers)
			? context::verify_peer
				| context::verify_fail_if_no_peer_cert
				| context::verify_client_once
			: context::verify_none;
		error_code ec;
		m_ssl_ctx.set_verify_mode(flags, ec);
#endif
	}

	void session_impl::pop_alerts(std::vector<alert*>* alerts)
	{
		m_alerts.get_all(*alerts);
	}

#if TORRENT_ABI_VERSION == 1
	void session_impl::update_rate_limit_utp()
	{
		if (m_settings.get_bool(settings_pack::rate_limit_utp))
		{
			// allow the global or local peer class to limit uTP peers
			m_peer_class_type_filter.allow(peer_class_type_filter::utp_socket
				, m_global_class);
			m_peer_class_type_filter.allow(peer_class_type_filter::ssl_utp_socket
				, m_global_class);
		}
		else
		{
			// don't add the global or local peer class to limit uTP peers
			m_peer_class_type_filter.disallow(peer_class_type_filter::utp_socket
				, m_global_class);
			m_peer_class_type_filter.disallow(peer_class_type_filter::ssl_utp_socket
				, m_global_class);
		}
	}

	void session_impl::update_ignore_rate_limits_on_local_network()
	{
		init_peer_class_filter(
			m_settings.get_bool(settings_pack::ignore_limits_on_local_network));
	}

	// this function is called on the user's thread
	// not the network thread
	void session_impl::pop_alerts()
	{
		// if we don't have any alerts in our local cache, we have to ask
		// the alert_manager for more. It will swap our vector with its and
		// destruct eny left-over alerts in there.
		if (m_alert_pointer_pos >= int(m_alert_pointers.size()))
		{
			pop_alerts(&m_alert_pointers);
			m_alert_pointer_pos = 0;
		}
	}

	alert const* session_impl::pop_alert()
	{
		if (m_alert_pointer_pos >= int(m_alert_pointers.size()))
		{
			pop_alerts();
			if (m_alert_pointers.empty())
				return nullptr;
		}

		if (m_alert_pointers.empty()) return nullptr;

		// clone here to be backwards compatible, to make the client delete the
		// alert object
		return m_alert_pointers[m_alert_pointer_pos++];
	}

#endif

	alert* session_impl::wait_for_alert(time_duration max_wait)
	{
		return m_alerts.wait_for_alert(max_wait);
	}

#if TORRENT_ABI_VERSION == 1
	std::size_t session_impl::set_alert_queue_size_limit(std::size_t queue_size_limit_)
	{
		m_settings.set_int(settings_pack::alert_queue_size, int(queue_size_limit_));
		return std::size_t(m_alerts.set_alert_queue_size_limit(int(queue_size_limit_)));
	}
#endif

	void session_impl::start_ip_notifier()
	{
		INVARIANT_CHECK;

		if (m_ip_notifier) return;

		m_ip_notifier = create_ip_notifier(m_io_context);
		m_ip_notifier->async_wait([this](error_code const& e)
			{ wrap(&session_impl::on_ip_change, e); });
	}

	void session_impl::start_lsd()
	{
		INVARIANT_CHECK;

		for (auto& s : m_listen_sockets)
		{
			if (s->lsd) continue;
			s->lsd = std::make_shared<lsd>(m_io_context, *this, s->local_endpoint.address()
				, s->netmask);
			error_code ec;
			s->lsd->start(ec);
			if (ec)
			{
				if (m_alerts.should_post<lsd_error_alert>())
					m_alerts.emplace_alert<lsd_error_alert>(ec, s->local_endpoint.address());
				s->lsd.reset();
			}
		}
	}

	void session_impl::start_natpmp()
	{
		INVARIANT_CHECK;
		for (auto& s : m_listen_sockets)
		{
			start_natpmp(s);
			remap_ports(remap_natpmp, *s);
		}
	}

	void session_impl::start_upnp()
	{
		INVARIANT_CHECK;
		for (auto const& s : m_listen_sockets)
		{
			start_upnp(s);
			remap_ports(remap_upnp, *s);
		}
	}

	void session_impl::start_upnp(std::shared_ptr<aux::listen_socket_t> const& s)
	{
		// until we support SSDP over an IPv6 network (
		// https://en.wikipedia.org/wiki/Simple_Service_Discovery_Protocol )
		// there's no point in starting upnp on one.
		if (is_v6(s->local_endpoint))
			return;

		// there's no point in starting the UPnP mapper for a network that isn't
		// connected to the internet. The whole point is to forward ports through
		// the gateway
		if (s->flags & listen_socket_t::local_network)
			return;

		if (!s->upnp_mapper)
		{
			// the upnp constructor may fail and call the callbacks
			// into the session_impl.
			s->upnp_mapper = std::make_shared<upnp>(m_io_context, m_settings
				, *this, s->local_endpoint.address().to_v4(), s->netmask.to_v4(), s->device
				, listen_socket_handle(s));
			s->upnp_mapper->start();
		}
	}

	std::vector<port_mapping_t> session_impl::add_port_mapping(portmap_protocol const t
		, int const external_port
		, int const local_port)
	{
		std::vector<port_mapping_t> ret;
		for (auto& s : m_listen_sockets)
		{
			if (s->upnp_mapper) ret.push_back(s->upnp_mapper->add_mapping(t, external_port
				, tcp::endpoint(s->local_endpoint.address(), static_cast<std::uint16_t>(local_port))));
			if (s->natpmp_mapper) ret.push_back(s->natpmp_mapper->add_mapping(t, external_port
				, tcp::endpoint(s->local_endpoint.address(), static_cast<std::uint16_t>(local_port))));
		}
		return ret;
	}

	void session_impl::delete_port_mapping(port_mapping_t handle)
	{
		for (auto& s : m_listen_sockets)
		{
			if (s->upnp_mapper) s->upnp_mapper->delete_mapping(handle);
			if (s->natpmp_mapper) s->natpmp_mapper->delete_mapping(handle);
		}
	}

	void session_impl::stop_ip_notifier()
	{
		if (!m_ip_notifier) return;

		m_ip_notifier->cancel();
		m_ip_notifier.reset();
	}

	void session_impl::stop_lsd()
	{
		for (auto& s : m_listen_sockets)
		{
			if (!s->lsd) continue;
			s->lsd->close();
			s->lsd.reset();
		}
	}

	void session_impl::stop_natpmp()
	{
		for (auto& s : m_listen_sockets)
		{
			s->tcp_port_mapping[portmap_transport::natpmp] = listen_port_mapping();
			s->udp_port_mapping[portmap_transport::natpmp] = listen_port_mapping();
			if (!s->natpmp_mapper) continue;
			s->natpmp_mapper->close();
			s->natpmp_mapper.reset();
		}
	}

	void session_impl::stop_upnp()
	{
		for (auto& s : m_listen_sockets)
		{
			if (!s->upnp_mapper) continue;
			s->tcp_port_mapping[portmap_transport::upnp] = listen_port_mapping();
			s->udp_port_mapping[portmap_transport::upnp] = listen_port_mapping();
			s->upnp_mapper->close();
			s->upnp_mapper.reset();
		}
	}

	external_ip session_impl::external_address() const
	{
		address ips[2][2];

		// take the first IP we find which matches each category
		for (auto const& i : m_listen_sockets)
		{
			address external_addr = i->external_address.external_address();
			if (ips[0][external_addr.is_v6()] == address())
				ips[0][external_addr.is_v6()] = external_addr;
			address local_addr = i->local_endpoint.address();
			if (ips[is_local(local_addr)][local_addr.is_v6()] == address())
				ips[is_local(local_addr)][local_addr.is_v6()] = local_addr;
		}

		return {ips[1][0], ips[0][0], ips[1][1], ips[0][1]};
	}

	// this is the DHT observer version. DHT is the implied source
	void session_impl::set_external_address(aux::listen_socket_handle const& iface
		, address const& ip, address const& source)
	{
		auto i = iface.m_sock.lock();
		TORRENT_ASSERT(i);
		if (!i) return;
		set_external_address(i, ip, source_dht, source);
	}

	void session_impl::get_peers(sha1_hash const& ih)
	{
		if (!m_alerts.should_post<dht_get_peers_alert>()) return;
		m_alerts.emplace_alert<dht_get_peers_alert>(ih);
	}

	void session_impl::announce(sha1_hash const& ih, address const& addr
		, int port)
	{
		if (!m_alerts.should_post<dht_announce_alert>()) return;
		m_alerts.emplace_alert<dht_announce_alert>(addr, port, ih);
	}

	void session_impl::outgoing_get_peers(sha1_hash const& target
		, sha1_hash const& sent_target, udp::endpoint const& ep)
	{
		if (!m_alerts.should_post<dht_outgoing_get_peers_alert>()) return;
		m_alerts.emplace_alert<dht_outgoing_get_peers_alert>(target, sent_target, ep);
	}

#ifndef TORRENT_DISABLE_LOGGING
	bool session_impl::should_log(module_t) const
	{
		return m_alerts.should_post<dht_log_alert>();
	}

	TORRENT_FORMAT(3,4)
	void session_impl::log(module_t m, char const* fmt, ...)
	{
		if (!m_alerts.should_post<dht_log_alert>()) return;

		va_list v;
		va_start(v, fmt);
		m_alerts.emplace_alert<dht_log_alert>(
			static_cast<dht_log_alert::dht_module_t>(m), fmt, v);
		va_end(v);
	}

	void session_impl::log_packet(message_direction_t dir, span<char const> pkt
		, udp::endpoint const& node)
	{
		if (!m_alerts.should_post<dht_pkt_alert>()) return;

		dht_pkt_alert::direction_t d = dir == dht::dht_logger::incoming_message
			? dht_pkt_alert::incoming : dht_pkt_alert::outgoing;

		m_alerts.emplace_alert<dht_pkt_alert>(pkt, d, node);
	}

	bool session_impl::should_log_portmap(portmap_transport) const
	{
		return m_alerts.should_post<portmap_log_alert>();
	}

	void session_impl::log_portmap(portmap_transport transport, char const* msg
		, listen_socket_handle const& ls) const
	{
		listen_socket_t const* listen_socket = ls.get();
		if (m_alerts.should_post<portmap_log_alert>())
			m_alerts.emplace_alert<portmap_log_alert>(transport, msg
				, listen_socket ? listen_socket->local_endpoint.address() : address());
	}

	bool session_impl::should_log_lsd() const
	{
		return m_alerts.should_post<log_alert>();
	}

	void session_impl::log_lsd(char const* msg) const
	{
		if (m_alerts.should_post<log_alert>())
			m_alerts.emplace_alert<log_alert>(msg);
	}
#endif

	bool session_impl::on_dht_request(string_view query
		, dht::msg const& request, entry& response)
	{
#ifndef TORRENT_DISABLE_EXTENSIONS
		for (auto const& ext : m_ses_extensions[plugins_dht_request_idx])
		{
			if (ext->on_dht_request(query
				, request.addr, request.message, response))
				return true;
		}
#else
		TORRENT_UNUSED(query);
		TORRENT_UNUSED(request);
		TORRENT_UNUSED(response);
#endif
		return false;
	}

	void session_impl::set_external_address(
		tcp::endpoint const& local_endpoint, address const& ip
		, ip_source_t const source_type, address const& source)
	{
		auto sock = std::find_if(m_listen_sockets.begin(), m_listen_sockets.end()
			, [&](std::shared_ptr<listen_socket_t> const& v)
			{ return v->local_endpoint.address() == local_endpoint.address(); });

		if (sock != m_listen_sockets.end())
			set_external_address(*sock, ip, source_type, source);
	}

	void session_impl::set_external_address(std::shared_ptr<listen_socket_t> const& sock
		, address const& ip, ip_source_t const source_type, address const& source)
	{
		if (!sock->external_address.cast_vote(ip, source_type, source)) return;

#ifndef TORRENT_DISABLE_LOGGING
		if (should_log())
		{
			session_log("external address updated for %s [ new-ip: %s type: %d last-voter: %s ]"
				, sock->device.empty() ? print_endpoint(sock->local_endpoint).c_str() : sock->device.c_str()
				, print_address(ip).c_str()
				, static_cast<std::uint8_t>(source_type)
				, print_address(source).c_str());
		}
#endif

		if (m_alerts.should_post<external_ip_alert>())
			m_alerts.emplace_alert<external_ip_alert>(ip);

		for (auto const& t : m_torrents)
		{
			t->new_external_ip();
		}

		// since we have a new external IP now, we need to
		// restart the DHT with a new node ID

#ifndef TORRENT_DISABLE_DHT
		if (m_dht) m_dht->update_node_id(sock);
#endif
	}

#if TORRENT_USE_INVARIANT_CHECKS
	void session_impl::check_invariant() const
	{
		TORRENT_ASSERT(is_single_thread());

		if (m_settings.get_int(settings_pack::unchoke_slots_limit) < 0
			&& m_settings.get_int(settings_pack::choking_algorithm) == settings_pack::fixed_slots_choker)
			TORRENT_ASSERT(m_stats_counters[counters::num_unchoke_slots] == std::numeric_limits<int>::max());

		for (torrent_list_index_t l{}; l != m_torrent_lists.end_index(); ++l)
		{
			std::vector<torrent*> const& list = m_torrent_lists[l];
			for (auto const& i : list)
			{
				TORRENT_ASSERT(i->m_links[l].in_list());
			}

			queue_position_t idx{};
			for (auto t : m_download_queue)
			{
				TORRENT_ASSERT(t->queue_position() == idx);
				++idx;
			}
		}

		int const num_gauges = counters::num_error_torrents - counters::num_checking_torrents + 1;
		aux::array<int, num_gauges> torrent_state_gauges;
		torrent_state_gauges.fill(0);

#if defined TORRENT_EXPENSIVE_INVARIANT_CHECKS
		std::unordered_set<queue_position_t> unique;
#endif

		int num_active_downloading = 0;
		int num_active_finished = 0;
		int total_downloaders = 0;
		for (auto const& tor : m_torrents)
		{
			std::shared_ptr<torrent> const& t = tor;
			if (t->want_peers_download()) ++num_active_downloading;
			if (t->want_peers_finished()) ++num_active_finished;
			TORRENT_ASSERT(!(t->want_peers_download() && t->want_peers_finished()));

			int const state = t->current_stats_state() - counters::num_checking_torrents;
			if (state != torrent::no_gauge_state)
			{
				++torrent_state_gauges[state];
			}

			queue_position_t const pos = t->queue_position();
			if (pos < queue_position_t{})
			{
				TORRENT_ASSERT(pos == no_pos);
				continue;
			}
			++total_downloaders;

#if defined TORRENT_EXPENSIVE_INVARIANT_CHECKS
			unique.insert(t->queue_position());
#endif
		}

		for (int i = 0, j = counters::num_checking_torrents;
			j < counters::num_error_torrents + 1; ++i, ++j)
		{
			TORRENT_ASSERT(torrent_state_gauges[i] == m_stats_counters[j]);
		}

#if defined TORRENT_EXPENSIVE_INVARIANT_CHECKS
		TORRENT_ASSERT(int(unique.size()) == total_downloaders);
#endif
		TORRENT_ASSERT(num_active_downloading == int(m_torrent_lists[torrent_want_peers_download].size()));
		TORRENT_ASSERT(num_active_finished == int(m_torrent_lists[torrent_want_peers_finished].size()));

		std::unordered_set<peer_connection*> unique_peers;

		int unchokes = 0;
		int unchokes_all = 0;
		int num_optimistic = 0;
		int disk_queue[2] = {0, 0};
		for (auto const& p : m_connections)
		{
			TORRENT_ASSERT(p);
			if (p->is_disconnecting()) continue;

			std::shared_ptr<torrent> t = p->associated_torrent().lock();
			TORRENT_ASSERT(unique_peers.find(p.get()) == unique_peers.end());
			unique_peers.insert(p.get());

			if (p->m_channel_state[0] & peer_info::bw_disk) ++disk_queue[0];
			if (p->m_channel_state[1] & peer_info::bw_disk) ++disk_queue[1];

			if (p->ignore_unchoke_slots())
			{
				if (!p->is_choked()) ++unchokes_all;
				continue;
			}
			if (!p->is_choked())
			{
				++unchokes;
				++unchokes_all;
			}

			if (p->peer_info_struct()
				&& p->peer_info_struct()->optimistically_unchoked)
			{
				++num_optimistic;
				TORRENT_ASSERT(!p->is_choked());
			}
		}

		for (auto const& p : m_undead_peers)
		{
			if (p->ignore_unchoke_slots())
			{
				if (!p->is_choked()) ++unchokes_all;
				continue;
			}
			if (!p->is_choked())
			{
				++unchokes_all;
				++unchokes;
			}

			if (p->peer_info_struct()
				&& p->peer_info_struct()->optimistically_unchoked)
			{
				++num_optimistic;
				TORRENT_ASSERT(!p->is_choked());
			}
		}

		TORRENT_ASSERT(disk_queue[peer_connection::download_channel]
			== m_stats_counters[counters::num_peers_down_disk]);
		TORRENT_ASSERT(disk_queue[peer_connection::upload_channel]
			== m_stats_counters[counters::num_peers_up_disk]);

		if (m_settings.get_int(settings_pack::num_optimistic_unchoke_slots))
		{
			TORRENT_ASSERT(num_optimistic <= m_settings.get_int(
				settings_pack::num_optimistic_unchoke_slots));
		}

		int const unchoked_counter_all = int(m_stats_counters[counters::num_peers_up_unchoked_all]);
		int const unchoked_counter = int(m_stats_counters[counters::num_peers_up_unchoked]);
		int const unchoked_counter_optimistic
			= int(m_stats_counters[counters::num_peers_up_unchoked_optimistic]);

		TORRENT_ASSERT_VAL(unchoked_counter_all == unchokes_all, unchokes_all);
		TORRENT_ASSERT_VAL(unchoked_counter == unchokes, unchokes);
		TORRENT_ASSERT_VAL(unchoked_counter_optimistic == num_optimistic, num_optimistic);

		for (auto const& te : m_torrents)
		{
			TORRENT_ASSERT(te);
		}
	}
#endif // TORRENT_USE_INVARIANT_CHECKS

#ifndef TORRENT_DISABLE_LOGGING
		tracker_logger::tracker_logger(session_interface& ses): m_ses(ses) {}
		void tracker_logger::tracker_warning(tracker_request const&
			, std::string const& str)
		{
			debug_log("*** tracker warning: %s", str.c_str());
		}

		void tracker_logger::tracker_response(tracker_request const&
			, libtorrent::address const& tracker_ip
			, std::list<address> const& tracker_ips
			, struct tracker_response const& resp)
		{
			TORRENT_UNUSED(tracker_ips);
			debug_log("TRACKER RESPONSE\n"
				"interval: %d\n"
				"external ip: %s\n"
				"we connected to: %s\n"
				"peers:"
				, resp.interval.count()
				, print_address(resp.external_ip).c_str()
				, print_address(tracker_ip).c_str());

			for (auto const& p : resp.peers)
			{
				debug_log("  %16s %5d %s", p.hostname.c_str(), p.port
					, p.pid.is_all_zeros() ? "" : to_hex(p.pid).c_str());
			}
			for (auto const& p : resp.peers4)
			{
				debug_log("  %s:%d", print_address(address_v4(p.ip)).c_str(), p.port);
			}
			for (auto const& p : resp.peers6)
			{
				debug_log("  [%s]:%d", print_address(address_v6(p.ip)).c_str(), p.port);
			}
		}

		void tracker_logger::tracker_request_error(tracker_request const&
			, error_code const& ec, operation_t const op, std::string const& str
			, seconds32 const retry_interval)
		{
			TORRENT_UNUSED(retry_interval);
			debug_log("*** tracker error: [%s] %s %s"
				, operation_name(op), ec.message().c_str(), str.c_str());
		}

		bool tracker_logger::should_log() const
		{
			return m_ses.alerts().should_post<log_alert>();
		}

		void tracker_logger::debug_log(const char* fmt, ...) const noexcept try
		{
			if (!m_ses.alerts().should_post<log_alert>()) return;

			va_list v;
			va_start(v, fmt);
			m_ses.alerts().emplace_alert<log_alert>(fmt, v);
			va_end(v);
		}
		catch (std::exception const&) {}
#endif // TORRENT_DISABLE_LOGGING
}}<|MERGE_RESOLUTION|>--- conflicted
+++ resolved
@@ -4950,13 +4950,7 @@
 			if (m_interface_index >= m_outgoing_interfaces.size()) m_interface_index = 0;
 			std::string const& ifname = m_outgoing_interfaces[m_interface_index++];
 
-<<<<<<< HEAD
-			if (ec) return bind_ep;
-
 			bind_ep.address(bind_socket_to_device(m_io_context, s
-=======
-			bind_ep.address(bind_socket_to_device(m_io_service, s
->>>>>>> 11b19ac8
 				, remote_address.is_v4() ? tcp::v4() : tcp::v6()
 				, ifname.c_str(), bind_ep.port(), ec));
 			return bind_ep;
