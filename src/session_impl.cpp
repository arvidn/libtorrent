--- conflicted
+++ resolved
@@ -4988,19 +4988,15 @@
 		std::string const net_interfaces = m_settings.get_str(settings_pack::outgoing_interfaces);
 
 		// declared in string_util.hpp
-<<<<<<< HEAD
 		parse_comma_separated_string(net_interfaces, m_outgoing_interfaces);
-=======
-		parse_comma_separated_string(net_interfaces, m_net_interfaces);
-
-#ifndef TORRENT_DISABLE_LOGGING
-		if (!net_interfaces.empty() && m_net_interfaces.empty())
+
+#ifndef TORRENT_DISABLE_LOGGING
+		if (!net_interfaces.empty() && m_outgoing_interfaces.empty())
 		{
 			session_log("ERROR: failed to parse outgoing interface list: %s"
 				, net_interfaces.c_str());
 		}
 #endif
->>>>>>> 37ffe99a
 	}
 
 	tcp::endpoint session_impl::bind_outgoing_socket(socket_type& s, address
@@ -5194,14 +5190,9 @@
 
 #ifndef TORRENT_NO_DEPRECATE
 
-<<<<<<< HEAD
 	void session_impl::update_ssl_listen()
 	{
 		INVARIANT_CHECK;
-=======
-		std::string const net_interfaces = m_settings.get_str(settings_pack::listen_interfaces);
-		std::vector<std::pair<std::string, int> > new_listen_interfaces;
->>>>>>> 37ffe99a
 
 		// this function maps the previous functionality of just setting the ssl
 		// listen port in order to enable the ssl listen sockets, to the new
@@ -5213,18 +5204,7 @@
 		current_ifaces.erase(std::remove_if(current_ifaces.begin(), current_ifaces.end()
 			, std::bind(&listen_interface_t::ssl, _1)), current_ifaces.end());
 
-<<<<<<< HEAD
 		int const ssl_listen_port = m_settings.get_int(settings_pack::ssl_listen);
-=======
-#ifndef TORRENT_DISABLE_LOGGING
-		if (!net_interfaces.empty() && new_listen_interfaces.empty())
-		{
-			session_log("ERROR: failed to parse listen_interfaces setting: %s"
-				, net_interfaces.c_str());
-		}
-		session_log("update listen interfaces: %s", net_interfaces.c_str());
-#endif
->>>>>>> 37ffe99a
 
 		// setting a port of 0 means to disable listening on SSL, so just update
 		// the interface list with the new list, and we're done
@@ -5257,6 +5237,11 @@
 #ifndef TORRENT_DISABLE_LOGGING
 		if (should_log())
 		{
+			if (!net_interfaces.empty() && m_listen_interfaces.empty())
+			{
+				session_log("ERROR: failed to parse listen_interfaces setting: %s"
+					, net_interfaces.c_str());
+			}
 			session_log("update listen interfaces: %s", net_interfaces.c_str());
 			session_log("parsed listen interfaces count: %d, ifaces: %s"
 				, int(m_listen_interfaces.size())
@@ -5362,22 +5347,14 @@
 		std::vector<std::pair<std::string, int>> nodes;
 		parse_comma_separated_string_port(node_list, nodes);
 
-<<<<<<< HEAD
+#ifndef TORRENT_DISABLE_LOGGING
+		if (!node_list.empty() && nodes.empty())
+		{
+			session_log("ERROR: failed to parse DHT bootstrap list: %s", node_list.c_str());
+		}
+#endif
 		for (auto const& n : nodes)
 			add_dht_router(n);
-=======
-#ifndef TORRENT_DISABLE_LOGGING
-		if (!node_list.empty() && nodes.empty())
-		{
-			session_log("ERROR: failed to parse DHT bootstrap list: %s", node_list.c_str());
-		}
-#endif
-
-		for (int i = 0; i < nodes.size(); ++i)
-		{
-			add_dht_router(nodes[i]);
-		}
->>>>>>> 37ffe99a
 #endif
 	}
 
