--- conflicted
+++ resolved
@@ -2023,17 +2023,11 @@
 			int const port = m_listen_interfaces.empty()
 				? int(random(63000) + 2000)
 				: m_listen_interfaces.front().port;
-<<<<<<< HEAD
-			listen_endpoint_t ep(address_v4::any(), port, {}
-				, transport::plaintext, listen_socket_t::proxy);
-			eps.emplace_back(ep);
-			++m_listen_socket_version;
-=======
 			listen_endpoint_t ep4(address_v4::any(), port, {}, transport::plaintext, listen_socket_t::proxy);
 			eps.emplace_back(ep4);
-			listen_endpoint_t ep6(address_v6::any(), port, {}, transport::plaintext, listen_socket_t::proxy);
+			listen_endpoint_t ep6(address_v4::any(), port, {}, transport::plaintext, listen_socket_t::proxy);
 			eps.emplace_back(ep6);
->>>>>>> 6e399123
+			++m_listen_socket_version;
 		}
 		else
 		{
