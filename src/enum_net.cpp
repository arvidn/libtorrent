--- conflicted
+++ resolved
@@ -813,9 +813,6 @@
 		return {};
 	}
 
-<<<<<<< HEAD
-	std::vector<ip_route> enum_routes(io_context& ios, error_code& ec)
-=======
 	bool has_default_route(char const* device, int const fam, span<ip_route const> routes)
 	{
 		return std::find_if(routes.begin(), routes.end()
@@ -827,8 +824,7 @@
 			}) != routes.end();
 	}
 
-	std::vector<ip_route> enum_routes(io_service& ios, error_code& ec)
->>>>>>> ee381064
+	std::vector<ip_route> enum_routes(io_context& ios, error_code& ec)
 	{
 		std::vector<ip_route> ret;
 		TORRENT_UNUSED(ios);
