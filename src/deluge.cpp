/*

Copyright (c) 2012, Arvid Norberg
All rights reserved.

Redistribution and use in source and binary forms, with or without
modification, are permitted provided that the following conditions
are met:

    * Redistributions of source code must retain the above copyright
      notice, this list of conditions and the following disclaimer.
    * Redistributions in binary form must reproduce the above copyright
      notice, this list of conditions and the following disclaimer in
      the documentation and/or other materials provided with the distribution.
    * Neither the name of the author nor the names of its
      contributors may be used to endorse or promote products derived
      from this software without specific prior written permission.

THIS SOFTWARE IS PROVIDED BY THE COPYRIGHT HOLDERS AND CONTRIBUTORS "AS IS"
AND ANY EXPRESS OR IMPLIED WARRANTIES, INCLUDING, BUT NOT LIMITED TO, THE
IMPLIED WARRANTIES OF MERCHANTABILITY AND FITNESS FOR A PARTICULAR PURPOSE
ARE DISCLAIMED. IN NO EVENT SHALL THE COPYRIGHT OWNER OR CONTRIBUTORS BE
LIABLE FOR ANY DIRECT, INDIRECT, INCIDENTAL, SPECIAL, EXEMPLARY, OR
CONSEQUENTIAL DAMAGES (INCLUDING, BUT NOT LIMITED TO, PROCUREMENT OF
SUBSTITUTE GOODS OR SERVICES; LOSS OF USE, DATA, OR PROFITS; OR BUSINESS
INTERRUPTION) HOWEVER CAUSED AND ON ANY THEORY OF LIABILITY, WHETHER IN
CONTRACT, STRICT LIABILITY, OR TORT (INCLUDING NEGLIGENCE OR OTHERWISE)
ARISING IN ANY WAY OUT OF THE USE OF THIS SOFTWARE, EVEN IF ADVISED OF THE
POSSIBILITY OF SUCH DAMAGE.

*/

#include <deque>
#include <getopt.h> // for getopt_long
#include <stdlib.h> // for daemon()
#include <syslog.h>
#include <boost/bind.hpp>

#include "libtorrent/session.hpp"
#include "libtorrent/thread.hpp"
#include "libtorrent/socket.hpp"
#include "libtorrent/io.hpp"
#include "libtorrent/puff.hpp"
#include "disk_space.hpp"
#include "no_auth.hpp"
#include "deluge.hpp"
#include "rencode.hpp"
#include "base64.hpp"
#include <zlib.h>

using namespace libtorrent;

namespace io = libtorrent::detail;

enum rpc_type_t
{
	RPC_RESPONSE = 1,
	RPC_ERROR = 2,
	RPC_EVENT = 3
};

deluge::deluge(session& s, std::string pem_path, auth_interface const* auth)
	: m_ses(s)
	, m_auth(auth)
	, m_listen_socket(NULL)
	, m_accept_thread(NULL)
	, m_context(m_ios, boost::asio::ssl::context::sslv23)
	, m_shutdown(false)
{
	if (m_auth == NULL)
	{
		const static no_auth n;
		m_auth = &n;
	}

	m_params_model.save_path = ".";

	m_context.set_options(
		boost::asio::ssl::context::default_workarounds
		| boost::asio::ssl::context::no_sslv2
		| boost::asio::ssl::context::single_dh_use);
	error_code ec;
//	m_context.set_password_callback(boost::bind(&server::get_password, this));
	m_context.use_certificate_chain_file(pem_path.c_str(), ec);
	if (ec)
	{
		fprintf(stderr, "use cert: %s\n", ec.message().c_str());
		return;
	}
	m_context.use_private_key_file(pem_path.c_str(), boost::asio::ssl::context::pem, ec);
	if (ec)
	{
		fprintf(stderr, "use key: %s\n", ec.message().c_str());
		return;
	}
//	m_context.use_tmp_dh_file("dh512.pem");
}

deluge::~deluge()
{
}

void deluge::accept_thread(int port)
{
	socket_acceptor socket(m_ios);
	m_listen_socket = &socket;

	error_code ec;
	socket.open(tcp::v4(), ec);
	if (ec)
	{
		fprintf(stderr, "open: %s\n", ec.message().c_str());
		return;
	}
	socket.set_option(socket_acceptor::reuse_address(true), ec);
	if (ec)
	{
		fprintf(stderr, "reuse address: %s\n", ec.message().c_str());
		return;
	}
	socket.bind(tcp::endpoint(address_v4::any(), port), ec);
	if (ec)
	{
		fprintf(stderr, "bind: %s\n", ec.message().c_str());
		return;
	}
	socket.listen(5, ec);
	if (ec)
	{
		fprintf(stderr, "listen: %s\n", ec.message().c_str());
		return;
	}

	TORRENT_ASSERT(m_threads.empty());
	for (int i = 0; i < 5; ++i)
		m_threads.push_back(new thread(boost::bind(&deluge::connection_thread, this)));

	do_accept();
	m_ios.run();

	for (std::vector<thread*>::iterator i = m_threads.begin()
		, end(m_threads.end()); i != end; ++i)
	{
		(*i)->join();
		delete *i;
	}

	mutex::scoped_lock l(m_mutex);
	m_threads.clear();

	for (std::vector<ssl_socket*>::iterator i = m_jobs.begin()
		, end(m_jobs.end()); i != end; ++i)
	{
		delete *i;
	}
	m_jobs.clear();
}

void deluge::do_accept()
{
	TORRENT_ASSERT(!m_shutdown);
	ssl_socket* sock = new ssl_socket(m_ios, m_context);
	m_listen_socket->async_accept(sock->lowest_layer(), boost::bind(&deluge::on_accept, this, _1, sock));
}

void deluge::on_accept(error_code const& ec, ssl_socket* sock)
{
	if (ec)
	{
		delete sock;
		do_stop();
		return;
	}

	fprintf(stderr, "accepted connection\n");
	mutex::scoped_lock l(m_mutex);
	m_jobs.push_back(sock);
	m_cond.notify();
	l.unlock();

	do_accept();
}

struct handler_map_t
{
	char const* method;
	char const* args;
	void (deluge::*fun)(deluge::conn_state* st);
};

handler_map_t handlers[] =
{
	{"daemon.login", "[ss]{}", &deluge::handle_login},
	{"daemon.set_event_interest", "[[s]]{}", &deluge::handle_set_event_interest},
	{"daemon.info", "[]{}", &deluge::handle_info},
	{"core.get_config_value", "[s]{}", &deluge::handle_get_config_value},
	{"core.get_config_values", "[[s]]{}", &deluge::handle_get_config_values},
	{"core.get_session_status", "[[s]]{}", &deluge::handle_get_session_status},
	{"core.get_enabled_plugins", "[]{}", &deluge::handle_get_enabled_plugins},
	{"core.get_free_space", "[]{}", &deluge::handle_get_free_space},
	{"core.get_num_connections", "[]{}", &deluge::handle_get_num_connections},
	{"core.get_torrents_status", "[{}[]b]{}", &deluge::handle_get_torrents_status},
	{"core.add_torrent_file", "[ss{}]{}", &deluge::handle_add_torrent_file},
	{"core.get_filter_tree", "[b]{}", &deluge::handle_get_filter_tree},
};

void deluge::incoming_rpc(deluge::conn_state* st)
{
	rencoder& out = *st->out;
	char const* buf = st->buf;
	rtok_t const*tokens = st->tokens;

	printf("<== ");
	print_rtok(tokens, buf);
	printf("\n");

	// RPCs are always 4-tuples, anything else is malformed
	// first the request-ID
	// method name
	// arguments
	// keyword (named) arguments
	if (validate_structure(tokens, "[is[]{}]") == false)
	{
		int id = -1;
		if (tokens[1].type() == type_integer)
			id = tokens[1].integer(buf);

		output_error(id, "invalid RPC format", out);
		return;
	}

	std::string method = tokens[2].string(buf);

	for (int i = 0; i < sizeof(handlers)/sizeof(handlers[0]); ++i)
	{
		if (handlers[i].method != method) continue;

		if (!validate_structure(tokens+3, handlers[i].args))
		{
			output_error(tokens[1].integer(buf), "invalid arguments", out);
			return;
		}

		(this->*handlers[i].fun)(st);
		return;
	}

	output_error(tokens[1].integer(buf), "unknown method", out);
}

struct full_permissions : permissions_interface
{
	full_permissions() {}
	bool allow_start() const { return true; }
	bool allow_stop() const { return true; }
	bool allow_recheck() const { return true; }
	bool allow_list() const { return true; }
	bool allow_add() const { return true; }
	bool allow_remove() const { return true; }
	bool allow_remove_data() const { return true; }
	bool allow_queue_change() const { return true; }
	bool allow_get_settings() const { return true; }
	bool allow_set_settings() const { return true; }
	bool allow_get_data() const { return true; }
};

void deluge::handle_login(conn_state* st)
{
	rencoder& out = *st->out;
	char const* buf = st->buf;
	rtok_t const*tokens = st->tokens;

//#error temp
	//st->perms = m_auth->find_user(...);
	const static full_permissions n;
	st->perms = &n;

	int id = tokens[1].integer(buf);

	// [ RPC_RESPONSE, req-id, [5] ]

	out.append_list(3);
	out.append_int(RPC_RESPONSE);
	out.append_int(id);
	out.append_list(1);
	out.append_int(5); // auth-level
}

void deluge::handle_set_event_interest(conn_state* st)
{
	rencoder& out = *st->out;
	char const* buf = st->buf;
	rtok_t const*tokens = st->tokens;

	if (!st->perms->allow_list())
	{
		output_error(tokens[1].integer(buf), "permission denied", out);
		return;
	}

	int id = st->tokens[1].integer(st->buf);

	// [ RPC_RESPONSE, req-id, [True] ]

	out.append_list(3);
	out.append_int(RPC_RESPONSE);
	out.append_int(id);
	out.append_list(1);
	out.append_bool(true); // success
}

void deluge::handle_info(conn_state* st)
{
	rencoder& out = *st->out;
	char const* buf = st->buf;
	rtok_t const*tokens = st->tokens;

	if (!st->perms->allow_get_settings())
	{
		output_error(tokens[1].integer(buf), "permission denied", out);
		return;
	}

	int id = tokens[1].integer(buf);

	// [ RPC_RESPONSE, req-id, ["1.0"] ]

	out.append_list(3);
	out.append_int(RPC_RESPONSE);
	out.append_int(id);
	out.append_list(1);
	out.append_string(m_ses.get_settings().get_str(settings_pack::user_agent)); // version
}

void deluge::handle_get_enabled_plugins(conn_state* st)
{
	rencoder& out = *st->out;
	char const* buf = st->buf;
	rtok_t const*tokens = st->tokens;

	if (!st->perms->allow_get_settings())
	{
		output_error(tokens[1].integer(buf), "permission denied", out);
		return;
	}

	int id = tokens[1].integer(buf);

	// [ RPC_RESPONSE, req-id, [[]] ]

	out.append_list(3);
	out.append_int(RPC_RESPONSE);
	out.append_int(id);
	out.append_list(1);
	out.append_list(0);
}

char const* map_deluge_setting(std::string const& name)
{
	if (name == "max_download_speed")
		return "download_rate_limit";
	else if (name == "max_upload_speed")
		return "upload_rate_limit";
	else if (name == "max_connections_global")
		return "connections_limit";
	else
		return name.c_str();
}

void deluge::output_config_value(std::string set_name, aux::session_settings const& sett
	, rencoder& out)
{
	char const* lt_name = map_deluge_setting(set_name);
	int name = setting_by_name(lt_name);
	if (name < 0)
	{
		if (set_name == "dht")
			out.append_bool(m_ses.is_dht_running());
		else if (set_name == "add_paused")
			out.append_bool(m_params_model.flags & add_torrent_params::flag_paused);
		else if (set_name == "max_connections_per_torrent")
			out.append_int(m_params_model.max_connections);
		else if (set_name == "max_upload_slots_per_torrent")
			out.append_int(m_params_model.max_uploads);
		else if (set_name == "max_upload_speed_per_torrent")
			out.append_int(m_params_model.upload_limit);
		else if (set_name == "max_download_speed_per_torrent")
			out.append_int(m_params_model.download_limit);
		else if (set_name == "prioritize_first_last_pieces")
			out.append_bool(false);
		else if (set_name == "compact_allocation")
#ifndef TORRENT_NO_DEPRECATE
			out.append_bool(m_params_model.storage_mode == storage_mode_compact);
#else
			out.append_bool(false);
#endif
		else if (set_name == "download_location")
			out.append_string(m_params_model.save_path);
		else
			out.append_none();
		return;
	}

	switch (name & settings_pack::type_mask)
	{
		case settings_pack::string_type_base:
			out.append_string(sett.get_str(name));
			break;
		case settings_pack::int_type_base:
			out.append_int(sett.get_int(name));
			break;
		case settings_pack::bool_type_base:
			out.append_bool(sett.get_bool(name));
			break;
		default:
			out.append_none();
	};
}

void deluge::handle_get_config_value(conn_state* st)
{
	rencoder& out = *st->out;
	char const* buf = st->buf;
	rtok_t const*tokens = st->tokens;

	if (!st->perms->allow_get_settings())
	{
		output_error(tokens[1].integer(buf), "permission denied", out);
		return;
	}

	int id = tokens[1].integer(buf);

	aux::session_settings sett = m_ses.get_settings();
	
	// [ RPC_RESPONSE, req-id, [<config value>] ]

	out.append_list(3);
	out.append_int(RPC_RESPONSE);
	out.append_int(id);
	output_config_value(tokens[4].string(buf), sett, out);
}

void deluge::handle_get_free_space(conn_state* st)
{
	rencoder& out = *st->out;
	char const* buf = st->buf;
	rtok_t const*tokens = st->tokens;

	if (!st->perms->allow_get_settings())
	{
		output_error(tokens[1].integer(buf), "permission denied", out);
		return;
	}

	int id = tokens[1].integer(buf);

	std::string path = tokens[4].type() == type_string
		? tokens[4].string(buf) : m_params_model.save_path;
	
	// [ RPC_RESPONSE, req-id, [free-bytes] ]

	boost::int64_t ret = free_disk_space(path);
	if (ret < 0)
	{
		output_error(id, "InvalidPathError", out);
		return;
	}
	out.append_list(3);
	out.append_int(RPC_RESPONSE);
	out.append_int(id);
	out.append_int(ret);
}

void deluge::handle_get_num_connections(conn_state* st)
{
	rencoder& out = *st->out;
	char const* buf = st->buf;
	rtok_t const*tokens = st->tokens;

	if (!st->perms->allow_get_settings())
	{
		output_error(tokens[1].integer(buf), "permission denied", out);
		return;
	}

	int id = tokens[1].integer(buf);

	// [ RPC_RESPONSE, req-id, [num-connections] ]

	session_status sst = m_ses.status();

	out.append_list(3);
	out.append_int(RPC_RESPONSE);
	out.append_int(id);
	out.append_int(sst.num_peers);
}

char const* deluge_state_str(torrent_status const& st)
{
	if (!st.error.empty())
		return "Error";

	if (st.state == torrent_status::allocating)
		return "Allocating";

	if (st.paused && st.auto_managed)
		return "Queued";

	if (st.paused && !st.auto_managed)
		return "Paused";

	if (st.state == torrent_status::checking_files
		|| st.state == torrent_status::checking_resume_data)
		return "Checking";

	if (st.state == torrent_status::seeding
		|| st.state == torrent_status::finished)
		return "Seeding";

	return "Downloading";
}

char const* torrent_keys[] = {
	"active_time",
	"all_time_download",
	"compact",
	"distributed_copies",
	"download_payload_rate",

	"eta",
	"file_priorities",
	"hash",
	"is_auto_managed",
	"is_finished",

	"max_connections",
	"max_download_speed",
	"max_upload_slots",
	"max_upload_speed",
	"message",

	"move_on_completed_path",
	"move_on_completed",
	"move_completed_path",
	"move_completed",
	"name",

	"next_announce",
	"num_peers",
	"num_seeds",
	"paused",
	"prioritize_first_last",

	"progress",
	"queue",
	"remove_at_ratio",
	"save_path",
	"seeding_time",

	"seeds_peers_ratio",
	"seed_rank",
	"state",
	"stop_at_ratio",
	"stop_ratio",

	"time_added",
	"total_done",
	"total_payload_download",
	"total_payload_upload",
	"total_peers",

	"total_seeds",
	"total_uploaded",
	"total_wanted",
	"tracker",
	"trackers",

	"tracker_status",
	"upload_payload_rate"
};

bool yes(torrent_status const& st) { return true;}

// input [id, method, [ { ... }, [ ... ], bool ] ]
//                   filter_dict  keys    diff
void deluge::handle_get_torrents_status(conn_state* st)
{
	rencoder& out = *st->out;
	char const* buf = st->buf;
	rtok_t const*tokens = st->tokens;

	if (!st->perms->allow_list())
	{
		output_error(tokens[1].integer(buf), "permission denied", out);
		return;
	}

	int id = tokens[1].integer(buf);

	rtok_t const* filter_dict = &tokens[4];
	rtok_t const* keys = skip_item(filter_dict);
	rtok_t const* diff = skip_item(keys);

	boost::uint64_t key_mask = 0;
	int num_keys = keys->num_items();
	int num_invalid_keys = 0;

	++keys;

	for (int i = 0; i < num_keys; ++i)
	{
		if (keys[i].type() != type_string)
		{
			output_error(id, "invalid argument", out);
			return;
		}

		std::string k = keys[i].string(buf);
		bool found = false;
		for (int j = 0; j < sizeof(torrent_keys)/sizeof(torrent_keys[0]); ++j)
		{
			if (k != torrent_keys[j]) continue;
			key_mask |= 1LL << j;
			found = true;
		}
		if (!found)
		{
			fprintf(stderr, "invalid torrent key: %s\n", k.c_str());
			++num_invalid_keys;
		}
	}

	num_keys -= num_invalid_keys;
	if (num_keys == 0)
	{
		key_mask = ~0LL;
		num_keys = sizeof(torrent_keys)/sizeof(torrent_keys[0]);
	}

	// TODO: use a predicate function to only return torrents that match
	// the filter dict

	// TODO: pass in a query_mask depending on key_mask

	std::vector<torrent_status> torrents;
	m_ses.get_torrent_status(&torrents, yes, 0xffffffff);

	out.append_list(3);
	out.append_int(RPC_RESPONSE);
	out.append_int(id);

	out.append_dict();

	for (std::vector<torrent_status>::iterator i = torrents.begin()
		, end(torrents.end()); i != end; ++i)
	{
		// key in the dict
		out.append_string(to_hex(i->info_hash.to_string()));

		// the value, is a dict
		bool need_term = out.append_dict(num_keys);

#define MAYBE_ADD(op) \
		if (key_mask & (1LL << idx)) { \
			out.append_string(torrent_keys[idx]); \
			op; \
		} \
		++idx

		int idx = 0;

		MAYBE_ADD(out.append_int(i->active_time));
		MAYBE_ADD(out.append_int(i->all_time_download));
#ifdef TORRENT_NO_DEPRECATE
		MAYBE_ADD(out.append_bool(i->storage_mode == compact_allocation));
#else
		MAYBE_ADD(out.append_bool(false));
#endif
		MAYBE_ADD(out.append_float(i->distributed_copies));
		MAYBE_ADD(out.append_int(i->download_payload_rate));

		MAYBE_ADD(out.append_int(i->download_payload_rate > 0
			? (i->total_wanted - i->total_wanted_done) / i->download_payload_rate : -1));
		MAYBE_ADD(out.append_list(0)); // TODO: support file_priorities
		MAYBE_ADD(out.append_string(i->info_hash.to_string()));
		MAYBE_ADD(out.append_bool(i->auto_managed));
		MAYBE_ADD(out.append_bool(i->is_finished));

		MAYBE_ADD(out.append_int(i->connections_limit));
		MAYBE_ADD(out.append_int(i->handle.download_limit()));
		MAYBE_ADD(out.append_int(i->uploads_limit));
		MAYBE_ADD(out.append_int(i->handle.upload_limit()));
		MAYBE_ADD(out.append_string(i->error));

		MAYBE_ADD(out.append_string("")); // move on completed path
		MAYBE_ADD(out.append_bool(false)); // move on completed
		MAYBE_ADD(out.append_string("")); // move completed path
		MAYBE_ADD(out.append_bool(false)); // move completed
		MAYBE_ADD(out.append_string(i->handle.name()));

		MAYBE_ADD(out.append_int(i->next_announce.total_seconds()));
		MAYBE_ADD(out.append_int(i->num_peers));
		MAYBE_ADD(out.append_int(i->num_seeds));
		MAYBE_ADD(out.append_bool(i->paused));
		MAYBE_ADD(out.append_bool(false)); // prioritize first+last

		MAYBE_ADD(out.append_float(i->progress));
		MAYBE_ADD(out.append_int(i->queue_position));
		MAYBE_ADD(out.append_bool(false)); // remove at ratio
		MAYBE_ADD(out.append_string(i->handle.save_path()));
		MAYBE_ADD(out.append_int(i->seeding_time));

		MAYBE_ADD(out.append_int(0)); // seeds peers ratio
		MAYBE_ADD(out.append_int(i->seed_rank));
		MAYBE_ADD(out.append_string(deluge_state_str(*i)));
		MAYBE_ADD(out.append_bool(false)); // stop at ratio
		MAYBE_ADD(out.append_int(0)); // stop ratio

		MAYBE_ADD(out.append_int(i->added_time));
		MAYBE_ADD(out.append_int(i->total_done));
		MAYBE_ADD(out.append_int(i->total_payload_download));
		MAYBE_ADD(out.append_int(i->total_payload_upload));
		MAYBE_ADD(out.append_int(i->list_peers));

		MAYBE_ADD(out.append_int(i->list_seeds));
		MAYBE_ADD(out.append_int(i->total_upload));
		MAYBE_ADD(out.append_int(i->total_wanted));
		MAYBE_ADD(out.append_string(i->current_tracker));
		MAYBE_ADD(out.append_list(0)); // trackers

		MAYBE_ADD(out.append_string("")); // tracker status
		MAYBE_ADD(out.append_int(i->upload_payload_rate));
		TORRENT_ASSERT(idx == sizeof(torrent_keys)/sizeof(torrent_keys[0]));

		if (need_term) out.append_term();
	}

	out.append_term();
}

// [id, method, [filename, torrent_file, options-dict], {}]
void deluge::handle_add_torrent_file(conn_state* st)
{
	rencoder& out = *st->out;
	char const* buf = st->buf;
	rtok_t const*tokens = st->tokens;

	if (!st->perms->allow_add())
	{
		output_error(tokens[1].integer(buf), "permission denied", out);
		return;
	}

	int id = tokens[1].integer(buf);

	std::string filename = tokens[4].string(buf);
	std::string file = tokens[5].string(buf);
	rtok_t const* options = &tokens[6];

	file = base64decode(file);

	add_torrent_params p = m_params_model;

	error_code ec;
	p.ti = boost::intrusive_ptr<torrent_info>(new torrent_info(&file[0], file.size(), ec));
	if (ec)
	{
		output_error(id, ec.message().c_str(), out);
		return;
	}

	int num_options = options->num_items();
	++options;
	for (int i = 0; i < num_options; ++i, options = skip_item(skip_item(options)))
	{
		if (options->type() != type_string) continue;
		std::string key = options->string(buf);

		if (key == "add_paused")
		{
			if (options[1].type() != type_bool) continue;
			p.paused = options[1].boolean(buf);
		}
		else if (key == "max_download_speed")
		{
			if (options[1].type() != type_float) continue;
			p.download_limit = options[1].floating_point(buf) * 1000;
		}
		else if (key == "max_upload_speed")
		{
			if (options[1].type() != type_float) continue;
			p.upload_limit = options[1].floating_point(buf) * 1000;
		}
		else if (key == "download_location")
		{
			if (options[1].type() != type_string) continue;
			p.save_path = options[1].string(buf);
		}
		else if (key == "max_upload_slots")
		{
			if (options[1].type() != type_integer) continue;
			p.max_uploads = options[1].integer(buf);
		}
		else if (key == "file_priorities")
		{
// TODO: implement this	
		}
		else if (key == "max_connections")
		{
			if (options[1].type() != type_integer) continue;
			p.max_connections = options[1].integer(buf);
		}
		else
		{
			fprintf(stderr, "unknown torrent option: \"%s\"\n", key.c_str());
		}
	}

	torrent_handle h = m_ses.add_torrent(p, ec);
	if (ec)
	{
		output_error(id, ec.message().c_str(), out);
		return;
	}

	out.append_list(3);
	out.append_int(RPC_RESPONSE);
	out.append_int(id);
	out.append_int(h.id());
}

void deluge::handle_get_filter_tree(conn_state* st)
{
	rencoder& out = *st->out;
	char const* buf = st->buf;
	rtok_t const*tokens = st->tokens;

	if (!st->perms->allow_list())
	{
		output_error(tokens[1].integer(buf), "permission denied", out);
		return;
	}

	int id = tokens[1].integer(buf);

	session_status sst = m_ses.status();

	out.append_list(3);
	out.append_int(RPC_RESPONSE);
	out.append_int(id);
	out.append_dict(1);
	out.append_string("state");
	out.append_list(2);

	out.append_list(2);
	out.append_string("All");
	out.append_int(sst.num_torrents);

	out.append_list(2);
	out.append_string("Paused");
	out.append_int(sst.num_paused_torrents);
}

void deluge::handle_get_config_values(conn_state* st)
{
	rencoder& out = *st->out;
	char const* buf = st->buf;
	rtok_t const*tokens = st->tokens;

	if (!st->perms->allow_get_settings())
	{
		output_error(tokens[1].integer(buf), "permission denied", out);
		return;
	}

	int id = tokens[1].integer(buf);

	aux::session_settings sett = m_ses.get_settings();
	
	rtok_t const* keys = &tokens[4];
	int num_keys = keys->num_items();
	++keys;

	// [ RPC_RESPONSE, req-id, <config value> ]

	out.append_list(3);
	out.append_int(RPC_RESPONSE);
	out.append_int(id);
	bool need_term = out.append_dict(num_keys);
	for (int i = 0; i < num_keys; ++i, keys = skip_item(keys))
	{
		if (keys->type() != type_string)
		{
			out.clear();
			output_error(id, "invalid argument", out);
			return;
		}
		std::string config_name = keys->string(buf);
		out.append_string(config_name);
		output_config_value(config_name, sett, out);
	}
}

void deluge::handle_get_session_status(conn_state* st)
{
	rencoder& out = *st->out;
	char const* buf = st->buf;
	rtok_t const*tokens = st->tokens;

	if (!st->perms->allow_get_settings())
	{
		output_error(tokens[1].integer(buf), "permission denied", out);
		return;
	}

	int id = tokens[1].integer(buf);
	
	rtok_t const* keys = &tokens[4];
	int num_keys = keys->num_items();
	++keys;

	session_status sst = m_ses.status();

	out.append_list(3);
	out.append_int(RPC_RESPONSE);
	out.append_int(id);
	bool need_term = out.append_dict(num_keys);
	for (int i = 0; i < num_keys; ++i, keys = skip_item(keys))
	{
		if (keys->type() != type_string)
			continue;
		std::string k = keys->string(buf);
		out.append_string(k);

		if (k == "payload_upload_rate")
			out.append_int(sst.payload_upload_rate);
		else if (k == "payload_download_rate")
			out.append_int(sst.payload_download_rate);
		else if (k == "payload_download_rate")
			out.append_int(sst.payload_download_rate);
		else if (k == "download_rate")
			out.append_int(sst.download_rate);
		else if (k == "upload_rate")
			out.append_int(sst.upload_rate);
		else if (k == "has_incoming_connections")
			out.append_bool(sst.has_incoming_connections);
		else if (k == "dht_nodes")
			out.append_int(sst.dht_nodes);
		else
			out.append_none();
	}
	if (need_term) out.append_term();
}

void deluge::output_error(int id, char const* msg, rencoder& out)
{
	// [ RPC_ERROR, req-id, [msg, args, trace] ]

	out.append_list(3);
	out.append_int(RPC_ERROR);
	out.append_int(id);
	out.append_list(3);
	out.append_string(msg); // exception name
	out.append_string(""); // args
	out.append_string(""); // stack-trace
}

struct no_permissions : permissions_interface
{
	no_permissions() {}
	bool allow_start() const { return false; }
	bool allow_stop() const { return false; }
	bool allow_recheck() const { return false; }
	bool allow_list() const { return false; }
	bool allow_add() const { return false; }
	bool allow_remove() const { return false; }
	bool allow_remove_data() const { return false; }
	bool allow_queue_change() const { return false; }
	bool allow_get_settings() const { return false; }
	bool allow_set_settings() const { return false; }
	bool allow_get_data() const { return false; }
};

const static no_permissions no_perms;

void deluge::connection_thread()
{
	conn_state st;
	// initialize to no-permissions. The only way to
	// increase the permission level is to log in
	st.perms = &no_perms;

	mutex::scoped_lock l(m_mutex);
	while (!m_shutdown)
	{
		l.lock();
		while (!m_shutdown && m_jobs.empty())
			m_cond.wait(l);

		if (m_shutdown) return;

		fprintf(stderr, "connection thread woke up: %d\n", int(m_jobs.size()));
		
		ssl_socket* sock = m_jobs.front();
		m_jobs.erase(m_jobs.begin());
		l.unlock();

		error_code ec;
		sock->handshake(boost::asio::ssl::stream_base::server, ec);
		if (ec)
		{
			fprintf(stderr, "ssl handshake: %s\n", ec.message().c_str());
			sock->lowest_layer().close(ec);
			delete sock;
			continue;
		}
		fprintf(stderr, "SSL handshake done\n");

		std::vector<char> buffer;
		std::vector<char> inflated;
		buffer.resize(2048);
		do
		{
			int buffer_use = 0;
			error_code ec;

			int ret;
			z_stream strm;

read_some_more:
			TORRENT_ASSERT(buffer.size() > 0);
			TORRENT_ASSERT(buffer.size() - buffer_use > 0);
			ret = sock->read_some(asio::buffer(&buffer[buffer_use]
				, buffer.size() - buffer_use), ec);
			if (ec)
			{
				fprintf(stderr, "read: %s\n", ec.message().c_str());
				break;
			}
			TORRENT_ASSERT(ret > 0);
//			fprintf(stderr, "read %d bytes (%d/%d)\n", int(ret), buffer_use, int(buffer.size()));

			buffer_use += ret;
	
parse_message:
			// assume no more than a 1:10 compression ratio
			inflated.resize(buffer_use * 10);

			memset(&strm, 0, sizeof(strm));
			ret = inflateInit(&strm);
			if (ret != Z_OK)
			{
				fprintf(stderr, "inflateInit failed: %d\n", ret);
				break;
			}
			strm.next_in = (Bytef*)&buffer[0];
			strm.avail_in = buffer_use;

			strm.next_out = (Bytef*)&inflated[0];
			strm.avail_out = inflated.size();

			ret = inflate(&strm, Z_NO_FLUSH);

			// TODO: in some cases we should just abort as well
			if (ret != Z_STREAM_END)
			{
				if (buffer_use + 512 > buffer.size())
				{
					// don't let the client send infinitely
					// big messages
					if (buffer_use > 1024 * 1024)
					{
						fprintf(stderr, "compressed message size exceeds 1 MB\n");
						break;
					}
					// make sure we have enough space in the
					// incoming buffer.
					buffer.resize(buffer_use + buffer_use / 2 + 512);
				}
				inflateEnd(&strm);
				fprintf(stderr, "inflate: %d\n", ret);
				goto read_some_more;
			}

			// truncate the out buffer to only contain the message
			inflated.resize(inflated.size() - strm.avail_out);

			int consumed_bytes = (char*)strm.next_in - &buffer[0];
			TORRENT_ASSERT(consumed_bytes > 0);

			inflateEnd(&strm);

			rtok_t tokens[200];
			ret = rdecode(tokens, 200, &inflated[0], inflated.size());

//			fprintf(stderr, "rdecode: %d\n", ret);

			rencoder out;

			// an RPC call is at least 5 tokens
			// list, ID, method, args, kwargs
			if (ret < 5) break;

			// each RPC call must be a list of the 4 items
			// it could also be multiple RPC calls wrapped
			// in a list.
			if (tokens[0].type() != type_list) break;

			st.tokens = tokens;
			st.buf = &inflated[0];
			st.out = &out;

			if (tokens[1].type() == type_list)
			{
				int num_items = tokens->num_items();
				for (rtok_t* rpc = &tokens[1]; num_items; --num_items, rpc = skip_item(rpc))
				{
					incoming_rpc(&st);
					write_response(out, sock, ec);
					out.clear();
					if (ec) break;
				}
				if (ec) break;
			}
			else
			{
				incoming_rpc(&st);
				write_response(out, sock, ec);
				if (ec) break;
			}

			// flush anything written to the SSL socket
			BIO* bio = SSL_get_wbio(sock->native_handle());
			TORRENT_ASSERT(bio);
			if (bio) BIO_flush(bio);

			buffer.erase(buffer.begin(), buffer.begin() + consumed_bytes);
			buffer_use -= consumed_bytes;
//			fprintf(stderr, "consumed %d bytes (%d left)\n", consumed_bytes, buffer_use);
	
			// there's still data in the in-buffer that may be a message
			// don't get stuck in read if we have more messages to parse
			if (buffer_use > 0) goto parse_message;
	
			if (buffer.size() < 2048) buffer.resize(2048);

		} while (!m_shutdown);

		fprintf(stderr, "closing connection\n");
		sock->shutdown(ec);
		sock->lowest_layer().close(ec);
		delete sock;
	}

}

void deluge::write_response(rencoder const& out, ssl_socket* sock, error_code& ec)
{
	// ----
	rtok_t tmp[2000];
<<<<<<< HEAD
	int r = rdecode(tmp, 2000, output.data(), output.len());
=======
	int r = rdecode(tmp, 2000, out.data(), out.len());
>>>>>>> be0e1e7f
	TORRENT_ASSERT(r > 0);
	printf("==> ");
	print_rtok(tmp, out.data());
	printf("\n");
	// ----

	z_stream strm;
	memset(&strm, 0, sizeof(strm));
	int ret = deflateInit(&strm, 9);
	if (ret != Z_OK) return;

	std::vector<char> deflated(out.len() * 3);
	strm.next_in = (Bytef*)out.data();
	strm.avail_in = out.len();
	strm.next_out = (Bytef*)&deflated[0];
	strm.avail_out = deflated.size();

	ret = deflate(&strm, Z_FINISH);

	deflated.resize(deflated.size() - strm.avail_out);
	deflateEnd(&strm);
	if (ret != Z_STREAM_END) return;

	ret = asio::write(*sock, asio::buffer(&deflated[0], deflated.size()), ec);
	if (ec)
	{
		fprintf(stderr, "write: %s\n", ec.message().c_str());
		return;
	}
//	fprintf(stderr, "wrote %d bytes\n", ret);
}

void deluge::start(int port)
{
	if (m_accept_thread)
		stop();

	m_accept_thread = new thread(boost::bind(&deluge::accept_thread, this, port));
}

void deluge::do_stop()
{
	mutex::scoped_lock l(m_mutex);
	m_shutdown = true;
	m_cond.notify_all();
	if (m_listen_socket)
	{
		m_listen_socket->close();
		m_listen_socket = NULL;
	}
}

void deluge::stop()
{
	m_ios.post(boost::bind(&deluge::do_stop, this));

	m_accept_thread->join();
	delete m_accept_thread;
	m_accept_thread = NULL;
}
<|MERGE_RESOLUTION|>--- conflicted
+++ resolved
@@ -1159,11 +1159,7 @@
 {
 	// ----
 	rtok_t tmp[2000];
-<<<<<<< HEAD
-	int r = rdecode(tmp, 2000, output.data(), output.len());
-=======
 	int r = rdecode(tmp, 2000, out.data(), out.len());
->>>>>>> be0e1e7f
 	TORRENT_ASSERT(r > 0);
 	printf("==> ");
 	print_rtok(tmp, out.data());
