/*

Copyright (c) 2007-2012, 2014-2021, Arvid Norberg
Copyright (c) 2016-2019, Steven Siloti
Copyright (c) 2016-2018, 2020-2021, Alden Torres
Copyright (c) 2018, gubatron
Copyright (c) 2018, Xiyue Deng
All rights reserved.

You may use, distribute and modify this code under the terms of the BSD license,
see LICENSE file.
*/

#include "libtorrent/config.hpp"

#if TORRENT_HAVE_MMAP || TORRENT_HAVE_MAP_VIEW_OF_FILE

#include "libtorrent/aux_/mmap_storage.hpp"
#include "libtorrent/mmap_disk_io.hpp"
#include "libtorrent/disk_buffer_holder.hpp"
#include "libtorrent/aux_/throw.hpp"
#include "libtorrent/error_code.hpp"
#include "libtorrent/error.hpp"
#include "libtorrent/torrent_info.hpp"
#include "libtorrent/aux_/disk_buffer_pool.hpp"
#include "libtorrent/aux_/disk_io_job.hpp"
#include "libtorrent/performance_counters.hpp"
#include "libtorrent/aux_/debug.hpp"
#include "libtorrent/units.hpp"
#include "libtorrent/hasher.hpp"
#include "libtorrent/aux_/disk_job_pool.hpp"
#include "libtorrent/aux_/disk_io_thread_pool.hpp"
#include "libtorrent/aux_/store_buffer.hpp"
#include "libtorrent/aux_/time.hpp"
#include "libtorrent/aux_/alloca.hpp"
#include "libtorrent/aux_/array.hpp"
#include "libtorrent/add_torrent_params.hpp"
#include "libtorrent/aux_/numeric_cast.hpp"
#include "libtorrent/settings_pack.hpp"
#include "libtorrent/aux_/file_view_pool.hpp"
#include "libtorrent/aux_/scope_end.hpp"
#include "libtorrent/aux_/storage_free_list.hpp"

#ifdef TORRENT_WINDOWS
#include "signal_error_code.hpp"
#include <system_error>
#endif

#ifdef _WIN32
#include "libtorrent/aux_/windows.hpp"
#include "libtorrent/aux_/win_util.hpp"
#endif

#include <functional>
#include <condition_variable>

#include "libtorrent/aux_/disable_warnings_push.hpp"
#include <boost/variant/get.hpp>
#include "libtorrent/aux_/disable_warnings_pop.hpp"

#define DEBUG_DISK_THREAD 0

namespace libtorrent {
char const* job_name(aux::job_action_t job);
}

#if DEBUG_DISK_THREAD
#include <cstdarg> // for va_list
#include <sstream>
#include <cstdio> // for vsnprintf

#define DLOG(...) debug_log(__VA_ARGS__)
#else
#define DLOG(...) do {} while(false)
#endif

namespace libtorrent {
namespace {

#if DEBUG_DISK_THREAD

	void debug_log(char const* fmt, ...)
	{
		static std::mutex log_mutex;
		static const time_point start = clock_type::now();
		// map thread IDs to low numbers
		static std::unordered_map<std::thread::id, int> thread_ids;

		std::thread::id const self = std::this_thread::get_id();

		std::unique_lock<std::mutex> l(log_mutex);
		auto it = thread_ids.insert({self, int(thread_ids.size())}).first;

		va_list v;
		va_start(v, fmt);

		char usr[2048];
		int len = std::vsnprintf(usr, sizeof(usr), fmt, v);

		static bool prepend_time = true;
		if (!prepend_time)
		{
			prepend_time = (usr[len-1] == '\n');
			fputs(usr, stderr);
			return;
		}
		va_end(v);
		char buf[2300];
		int const t = int(total_milliseconds(clock_type::now() - start));
		std::snprintf(buf, sizeof(buf), "\x1b[3%dm%05d: [%d] %s\x1b[0m"
			, (it->second % 7) + 1, t, it->second, usr);
		prepend_time = (usr[len-1] == '\n');
		fputs(buf, stderr);
	}

#endif // DEBUG_DISK_THREAD

	aux::open_mode_t file_mode_for_job(aux::disk_io_job* j)
	{
		aux::open_mode_t ret = aux::open_mode::read_only;
		if (!(j->flags & disk_interface::sequential_access)) ret |= aux::open_mode::random_access;
		return ret;
	}

#if TORRENT_USE_ASSERTS
	bool valid_flags(disk_job_flags_t const flags)
	{
		return (flags & ~(disk_interface::force_copy
				| disk_interface::sequential_access
				| disk_interface::volatile_read
				| disk_interface::v1_hash))
			== disk_job_flags_t{};
	}
#endif
} // anonymous namespace

using jobqueue_t = aux::tailqueue<aux::disk_io_job>;

// this is a singleton consisting of the thread and a queue
// of disk io jobs
struct TORRENT_EXTRA_EXPORT mmap_disk_io final
	: disk_interface
	, buffer_allocator_interface
{
	mmap_disk_io(io_context& ios, settings_interface const&, counters& cnt);
#if TORRENT_USE_ASSERTS
	~mmap_disk_io() override;
#endif

	void settings_updated() override;
	storage_holder new_torrent(storage_params const& params
		, std::shared_ptr<void> const& owner) override;
	void remove_torrent(storage_index_t) override;

	void abort(bool wait) override;

	void async_read(storage_index_t storage, peer_request const& r
		, std::function<void(disk_buffer_holder, storage_error const&)> handler
		, disk_job_flags_t flags = {}) override;
	bool async_write(storage_index_t storage, peer_request const& r
		, char const* buf, std::shared_ptr<disk_observer> o
		, std::function<void(storage_error const&)> handler
		, disk_job_flags_t flags = {}) override;
	void async_hash(storage_index_t storage, piece_index_t piece, span<sha256_hash> v2
		, disk_job_flags_t flags
		, std::function<void(piece_index_t, sha1_hash const&, storage_error const&)> handler) override;
	void async_hash2(storage_index_t storage, piece_index_t piece, int offset, disk_job_flags_t flags
		, std::function<void(piece_index_t, sha256_hash const&, storage_error const&)> handler) override;
	void async_move_storage(storage_index_t storage, std::string p, move_flags_t flags
		, std::function<void(status_t, std::string const&, storage_error const&)> handler) override;
	void async_release_files(storage_index_t storage
		, std::function<void()> handler = std::function<void()>()) override;
	void async_delete_files(storage_index_t storage, remove_flags_t options
		, std::function<void(storage_error const&)> handler) override;
	void async_check_files(storage_index_t storage
		, add_torrent_params const* resume_data
		, aux::vector<std::string, file_index_t> links
		, std::function<void(status_t, storage_error const&)> handler) override;
	void async_rename_file(storage_index_t storage, file_index_t index, std::string name
		, std::function<void(std::string const&, file_index_t, storage_error const&)> handler) override;
	void async_stop_torrent(storage_index_t storage
		, std::function<void()> handler) override;
	void async_set_file_priority(storage_index_t storage
		, aux::vector<download_priority_t, file_index_t> prio
		, std::function<void(storage_error const&
			, aux::vector<download_priority_t, file_index_t>)> handler) override;

	void async_clear_piece(storage_index_t storage, piece_index_t index
		, std::function<void(piece_index_t)> handler) override;

	// implements buffer_allocator_interface
	void free_disk_buffer(char* b) override
	{ m_buffer_pool.free_buffer(b); }

	void update_stats_counters(counters& c) const override;

	std::vector<open_file_state> get_status(storage_index_t) const override;

	// this submits all queued up jobs to the thread
	void submit_jobs() override;

	status_t do_job(aux::job::partial_read& a, aux::disk_io_job* j);
	status_t do_job(aux::job::read& a, aux::disk_io_job* j);
	status_t do_job(aux::job::write& a, aux::disk_io_job* j);
	status_t do_job(aux::job::hash& a, aux::disk_io_job* j);
	status_t do_job(aux::job::hash2& a, aux::disk_io_job* j);

	status_t do_job(aux::job::move_storage& a, aux::disk_io_job* j);
	status_t do_job(aux::job::release_files& a, aux::disk_io_job* j);
	status_t do_job(aux::job::delete_files& a, aux::disk_io_job* j);
	status_t do_job(aux::job::check_fastresume& a, aux::disk_io_job* j);
	status_t do_job(aux::job::rename_file& a, aux::disk_io_job* j);
	status_t do_job(aux::job::stop_torrent& a, aux::disk_io_job* j);
	status_t do_job(aux::job::file_priority& a, aux::disk_io_job* j);
	status_t do_job(aux::job::clear_piece& a, aux::disk_io_job* j);

	void call_job_handlers();

private:

	struct job_queue : aux::pool_thread_interface
	{
		explicit job_queue(mmap_disk_io& owner) : m_owner(owner) {}

		void notify_all() override
		{
			m_job_cond.notify_all();
		}

		void thread_fun(aux::disk_io_thread_pool& pool, executor_work_guard<io_context::executor_type> work) override
		{
			ADD_OUTSTANDING_ASYNC("mmap_disk_io::work");
			m_owner.thread_fun(*this, pool);

			// w's dtor releases the io_context to allow the run() call to return
			// we do this once we stop posting new callbacks to it.
			// after the dtor has been called, the mmap_disk_io object may be destructed
			TORRENT_UNUSED(work);
			COMPLETE_ASYNC("mmap_disk_io::work");
		}

		mmap_disk_io& m_owner;

		// used to wake up the disk IO thread when there are new
		// jobs on the job queue (m_queued_jobs)
		std::condition_variable m_job_cond;

		// jobs queued for servicing
		jobqueue_t m_queued_jobs;
	};

	void thread_fun(job_queue& queue, aux::disk_io_thread_pool& pool);

	// returns true if the thread should exit
	static bool wait_for_job(job_queue& jobq, aux::disk_io_thread_pool& threads
		, std::unique_lock<std::mutex>& l);

	void add_completed_jobs(jobqueue_t& jobs);
	void add_completed_jobs_impl(jobqueue_t& jobs, jobqueue_t& new_jobs);

	void fail_jobs_impl(storage_error const& e, jobqueue_t& src, jobqueue_t& dst);

	void perform_job(aux::disk_io_job* j, jobqueue_t& completed_jobs);

	// this queues up another job to be submitted
	void add_job(aux::disk_io_job* j, bool user_add = true);
	void add_fence_job(aux::disk_io_job* j, bool user_add = true);

	void execute_job(aux::disk_io_job* j);
	void immediate_execute();
	void abort_jobs();
	void abort_hash_jobs(storage_index_t storage);

	// returns the maximum number of threads
	// the actual number of threads may be less
	int num_threads() const;
	job_queue& queue_for_job(aux::disk_io_job* j);
	aux::disk_io_thread_pool& pool_for_job(aux::disk_io_job* j);

	// set to true once we start shutting down
	std::atomic<bool> m_abort{false};

	// this is a counter of how many threads are currently running.
	// it's used to identify the last thread still running while
	// shutting down. This last thread is responsible for cleanup
	// must hold the job mutex to access
	int m_num_running_threads = 0;

	aux::disk_job_pool m_job_pool;

	// std::mutex to protect the m_generic_io_jobs and m_hash_io_jobs lists
	mutable std::mutex m_job_mutex;

	// most jobs are posted to m_generic_io_jobs
	// but hash jobs are posted to m_hash_io_jobs if m_hash_threads
	// has a non-zero maximum thread count
	job_queue m_generic_io_jobs;
	aux::disk_io_thread_pool m_generic_threads;
	job_queue m_hash_io_jobs;
	aux::disk_io_thread_pool m_hash_threads;

	// every write job is inserted into this map while it is in the job queue.
	// It is removed after the write completes. This will let subsequent reads
	// pull the buffers straight out of the queue instead of having to
	// synchronize with the writing thread(s)
	aux::store_buffer m_store_buffer;

	settings_interface const& m_settings;

	// LRU cache of open files
	aux::file_view_pool m_file_pool;

	// disk cache
	aux::disk_buffer_pool m_buffer_pool;

	// total number of blocks in use by both the read
	// and the write cache. This is not supposed to
	// exceed m_cache_size

	counters& m_stats_counters;

	// this is the main thread io_context. Callbacks are
	// posted on this in order to have them execute in
	// the main thread.
	io_context& m_ios;

	// jobs that are completed are put on this queue
	// whenever the queue size grows from 0 to 1
	// a message is posted to the network thread, which
	// will then drain the queue and execute the jobs'
	// handler functions
	std::mutex m_completed_jobs_mutex;
	jobqueue_t m_completed_jobs;

	// storages that have had write activity recently and will get ticked
	// soon, for deferred actions (say, flushing partfile metadata)
	std::vector<std::pair<time_point, std::weak_ptr<aux::mmap_storage>>> m_need_tick;
	std::mutex m_need_tick_mutex;

	// this is protected by the completed_jobs_mutex. It's true whenever
	// there's a call_job_handlers message in-flight to the network thread. We
	// only ever keep one such message in flight at a time, and coalesce
	// completion callbacks in m_completed jobs
	bool m_job_completions_in_flight = false;

	aux::vector<std::shared_ptr<aux::mmap_storage>, storage_index_t> m_torrents;

	// indices into m_torrents to empty slots
	aux::storage_free_list m_free_slots;

	std::atomic_flag m_jobs_aborted = ATOMIC_FLAG_INIT;

#if TORRENT_USE_ASSERTS
	int m_magic = 0x1337;
#endif
};

TORRENT_EXPORT std::unique_ptr<disk_interface> mmap_disk_io_constructor(
	io_context& ios, settings_interface const& sett, counters& cnt)
{
	return std::make_unique<mmap_disk_io>(ios, sett, cnt);
}

// ------- mmap_disk_io ------

	mmap_disk_io::mmap_disk_io(io_context& ios, settings_interface const& sett, counters& cnt)
		: m_generic_io_jobs(*this)
		, m_generic_threads(m_generic_io_jobs, ios)
		, m_hash_io_jobs(*this)
		, m_hash_threads(m_hash_io_jobs, ios)
		, m_settings(sett)
		, m_file_pool(sett.get_int(settings_pack::file_pool_size))
		, m_buffer_pool(ios)
		, m_stats_counters(cnt)
		, m_ios(ios)
	{
		settings_updated();
	}

	std::vector<open_file_state> mmap_disk_io::get_status(storage_index_t const st) const
	{
		return m_file_pool.get_status(st);
	}

	storage_holder mmap_disk_io::new_torrent(storage_params const& params
		, std::shared_ptr<void> const& owner)
	{
		TORRENT_ASSERT(params.files.is_valid());

		storage_index_t const idx = m_free_slots.new_index(m_torrents.end_index());
		auto storage = std::make_shared<aux::mmap_storage>(params, m_file_pool);
		storage->set_storage_index(idx);
		storage->set_owner(owner);
		if (idx == m_torrents.end_index())
			m_torrents.emplace_back(std::move(storage));
		else m_torrents[idx] = std::move(storage);
		return storage_holder(idx, *this);
	}

	void mmap_disk_io::remove_torrent(storage_index_t const idx)
	{
		m_torrents[idx].reset();
		m_free_slots.add(idx);
	}

#if TORRENT_USE_ASSERTS
	mmap_disk_io::~mmap_disk_io()
	{
		DLOG("destructing mmap_disk_io\n");
		TORRENT_ASSERT(m_magic == 0x1337);
		m_magic = 0xdead;

		TORRENT_ASSERT(m_generic_threads.num_threads() == 0);
		TORRENT_ASSERT(m_hash_threads.num_threads() == 0);
		if (!m_generic_io_jobs.m_queued_jobs.empty())
		{
			for (auto i = m_generic_io_jobs.m_queued_jobs.iterate(); i.get(); i.next())
				std::printf("generic job: %d\n", int(i.get()->action.index()));
		}
		if (!m_hash_io_jobs.m_queued_jobs.empty())
		{
			for (auto i = m_hash_io_jobs.m_queued_jobs.iterate(); i.get(); i.next())
				std::printf("hash job: %d\n", int(i.get()->action.index()));
		}
		TORRENT_ASSERT(m_generic_io_jobs.m_queued_jobs.empty());
		TORRENT_ASSERT(m_hash_io_jobs.m_queued_jobs.empty());
	}
#endif

	void mmap_disk_io::abort(bool const wait)
	{
		DLOG("mmap_disk_io::abort: (wait: %d)\n", int(wait));

		// first make sure queued jobs have been submitted
		// otherwise the queue may not get processed
		submit_jobs();

		// abuse the job mutex to make setting m_abort and checking the thread count atomic
		// see also the comment in thread_fun
		std::unique_lock<std::mutex> l(m_job_mutex);
		if (m_abort.exchange(true)) return;
		bool const no_threads = m_generic_threads.num_threads() == 0
			&& m_hash_threads.num_threads() == 0;
		// abort outstanding jobs belonging to this torrent

		DLOG("aborting hash jobs\n");
		for (auto i = m_hash_io_jobs.m_queued_jobs.iterate(); i.get(); i.next())
			i.get()->flags |= aux::disk_io_job::aborted;
		l.unlock();

		// if there are no disk threads, we can't wait for the jobs here, because
		// we'd stall indefinitely
		if (no_threads)
		{
			abort_jobs();
		}

		DLOG("aborting thread pools\n");
		// even if there are no threads it doesn't hurt to abort the pools
		// it prevents threads from being started after an abort which is a good
		// defensive programming measure
		m_generic_threads.abort(wait);
		m_hash_threads.abort(wait);
	}

	void mmap_disk_io::settings_updated()
	{
		TORRENT_ASSERT(m_magic == 0x1337);
		m_buffer_pool.set_settings(m_settings);
		m_file_pool.resize(m_settings.get_int(settings_pack::file_pool_size));

		int const num_threads = m_settings.get_int(settings_pack::aio_threads);
		int const num_hash_threads = m_settings.get_int(settings_pack::hashing_threads);
		DLOG("set max threads(%d, %d)\n", num_threads, num_hash_threads);

		m_generic_threads.set_max_threads(num_threads);
		m_hash_threads.set_max_threads(num_hash_threads);
	}

	void mmap_disk_io::fail_jobs_impl(storage_error const& e, jobqueue_t& src, jobqueue_t& dst)
	{
		while (!src.empty())
		{
			aux::disk_io_job* j = src.pop_front();
			TORRENT_ASSERT((j->flags & aux::disk_io_job::in_progress) || !j->storage);

			if (auto const* a = std::get_if<aux::job::write>(&j->action))
			{
				m_store_buffer.erase({j->storage->storage_index(), a->piece, a->offset});
			}
			j->ret = status_t::fatal_disk_error;
			j->error = e;
			dst.push_back(j);
		}
	}

	void mmap_disk_io::perform_job(aux::disk_io_job* j, jobqueue_t& completed_jobs)
	{
		TORRENT_ASSERT(j->next == nullptr);
		TORRENT_ASSERT((j->flags & aux::disk_io_job::in_progress) || !j->storage);

#if DEBUG_DISK_THREAD
		{
			std::unique_lock<std::mutex> l(m_job_mutex);

			DLOG("perform_job job: %s ( %s%s) piece: %d offset: %d outstanding: %d\n"
				, job_action_name[j->get_type()]
				, (j->flags & disk_io_job::fence) ? "fence ": ""
				, (j->flags & disk_io_job::force_copy) ? "force_copy ": ""
				, static_cast<int>(j->piece), j->d.io.offset
				, j->storage ? j->storage->num_outstanding_jobs() : -1);
		}
#endif

		std::shared_ptr<aux::mmap_storage> storage = j->storage;

		m_stats_counters.inc_stats_counter(counters::num_running_disk_jobs, 1);

		// call disk function
		// TODO: in the future, propagate exceptions back to the handlers
		status_t ret = status_t::no_error;
		try
		{
			ret = std::visit([this, j](auto& a) { return this->do_job(a, j); }, j->action);
		}
		catch (boost::system::system_error const& err)
		{
			ret = status_t::fatal_disk_error;
			j->error.ec = err.code();
			j->error.operation = operation_t::exception;
		}
		catch (std::bad_alloc const&)
		{
			ret = status_t::fatal_disk_error;
			j->error.ec = errors::no_memory;
			j->error.operation = operation_t::exception;
		}
		catch (std::exception const&)
		{
			ret = status_t::fatal_disk_error;
			j->error.ec = boost::asio::error::fault;
			j->error.operation = operation_t::exception;
		}

		// note that -2 errors are OK
		TORRENT_ASSERT(ret != status_t::fatal_disk_error
			|| (j->error.ec && j->error.operation != operation_t::unknown));

		m_stats_counters.inc_stats_counter(counters::num_running_disk_jobs, -1);

		j->ret = ret;

		completed_jobs.push_back(j);
	}

	status_t mmap_disk_io::do_job(aux::job::partial_read& a, aux::disk_io_job* j)
	{
		TORRENT_ASSERT(a.buf);
		time_point const start_time = clock_type::now();

<<<<<<< HEAD
		iovec_t b = {a.buf.data() + a.buffer_offset, a.buffer_size};

		int const ret = j->storage->readv(m_settings, b
			, a.piece, a.offset, file_flags_for_job(j), j->error);
=======
		aux::open_mode_t const file_mode = file_mode_for_job(j);
		iovec_t b = {buffer.data() + j->d.io.buffer_offset, j->d.io.buffer_size};

		int const ret = j->storage->readv(m_settings, b
			, j->piece, j->d.io.offset, file_mode, j->error);
>>>>>>> 624117df

		TORRENT_ASSERT(ret >= 0 || j->error.ec);
		TORRENT_UNUSED(ret);

		if (!j->error.ec)
		{
			std::int64_t const read_time = total_microseconds(clock_type::now() - start_time);

			m_stats_counters.inc_stats_counter(counters::num_read_back);
			m_stats_counters.inc_stats_counter(counters::num_blocks_read);
			m_stats_counters.inc_stats_counter(counters::num_read_ops);
			m_stats_counters.inc_stats_counter(counters::disk_read_time, read_time);
			m_stats_counters.inc_stats_counter(counters::disk_job_time, read_time);
		}
		return status_t::no_error;
	}

	status_t mmap_disk_io::do_job(aux::job::read& a, aux::disk_io_job* j)
	{
		a.buf = disk_buffer_holder(*this, m_buffer_pool.allocate_buffer("send buffer"), default_block_size);
		if (!a.buf)
		{
			j->error.ec = error::no_memory;
			j->error.operation = operation_t::alloc_cache_piece;
			return status_t::fatal_disk_error;
		}

		time_point const start_time = clock_type::now();

<<<<<<< HEAD
		aux::open_mode_t const file_flags = file_flags_for_job(j);
		iovec_t b = {a.buf.data(), a.buffer_size};

		int const ret = j->storage->readv(m_settings, b
			, a.piece, a.offset, file_flags, j->error);
=======
		aux::open_mode_t const file_mode= file_mode_for_job(j);
		iovec_t b = {buffer.data(), j->d.io.buffer_size};

		int const ret = j->storage->readv(m_settings, b
			, j->piece, j->d.io.offset, file_mode, j->error);
>>>>>>> 624117df

		TORRENT_ASSERT(ret >= 0 || j->error.ec);
		TORRENT_UNUSED(ret);

		if (!j->error.ec)
		{
			std::int64_t const read_time = total_microseconds(clock_type::now() - start_time);

			m_stats_counters.inc_stats_counter(counters::num_read_back);
			m_stats_counters.inc_stats_counter(counters::num_blocks_read);
			m_stats_counters.inc_stats_counter(counters::num_read_ops);
			m_stats_counters.inc_stats_counter(counters::disk_read_time, read_time);
			m_stats_counters.inc_stats_counter(counters::disk_job_time, read_time);
		}
		return status_t::no_error;
	}

	status_t mmap_disk_io::do_job(aux::job::write& a, aux::disk_io_job* j)
	{
		time_point const start_time = clock_type::now();
		auto buffer = std::move(a.buf);

<<<<<<< HEAD
		iovec_t const b = { buffer.data(), a.buffer_size};
		aux::open_mode_t const file_flags = file_flags_for_job(j);
=======
		iovec_t const b = { buffer.data(), j->d.io.buffer_size};
		aux::open_mode_t const file_mode= file_mode_for_job(j);
>>>>>>> 624117df

		m_stats_counters.inc_stats_counter(counters::num_writing_threads, 1);

		// the actual write operation
		int const ret = j->storage->writev(m_settings, b
<<<<<<< HEAD
			, a.piece, a.offset, file_flags, j->error);
=======
			, j->piece, j->d.io.offset, file_mode, j->error);
>>>>>>> 624117df

		m_stats_counters.inc_stats_counter(counters::num_writing_threads, -1);

		if (!j->error.ec)
		{
			std::int64_t const write_time = total_microseconds(clock_type::now() - start_time);

			m_stats_counters.inc_stats_counter(counters::num_blocks_written);
			m_stats_counters.inc_stats_counter(counters::num_write_ops);
			m_stats_counters.inc_stats_counter(counters::disk_write_time, write_time);
			m_stats_counters.inc_stats_counter(counters::disk_job_time, write_time);
		}

		m_store_buffer.erase({j->storage->storage_index(), a.piece, a.offset});

		{
			std::lock_guard<std::mutex> l(m_need_tick_mutex);
			if (!j->storage->set_need_tick())
				m_need_tick.push_back({aux::time_now() + minutes(2), j->storage});
		}

		return ret != a.buffer_size
			? status_t::fatal_disk_error : status_t::no_error;
	}

	void mmap_disk_io::async_read(storage_index_t storage, peer_request const& r
		, std::function<void(disk_buffer_holder, storage_error const&)> handler
		, disk_job_flags_t const flags)
	{
		TORRENT_ASSERT(valid_flags(flags));
		TORRENT_ASSERT(r.length <= default_block_size);
		TORRENT_ASSERT(r.length > 0);
		TORRENT_ASSERT(r.start >= 0);

		storage_error ec;
		if (r.length <= 0 || r.start < 0)
		{
			// this is an invalid read request.
			ec.ec = errors::invalid_request;
			ec.operation = operation_t::file_read;
			handler(disk_buffer_holder{}, ec);
			return;
		}

		// in case r.start is not aligned to a block, calculate that offset,
		// since that's how the store_buffer is indexed. block_offset is the
		// aligned offset to the first block this read touches. In the case the
		// request is aligned, it's the same as r.start
		int const block_offset = r.start - (r.start % default_block_size);
		// this is the offset into the block that we're reading from
		int const read_offset = r.start - block_offset;

		DLOG("async_read piece: %d block: %d (read-offset: %d)\n", static_cast<int>(r.piece)
			, block_offset / default_block_size, read_offset);

		disk_buffer_holder buffer;

		if (read_offset + r.length > default_block_size)
		{
			// This is an unaligned request spanning two blocks. One of the two
			// blocks may be in the store buffer, or neither.
			// If neither is in the store buffer, we can just issue a normal
			// read job for the unaligned request.

			aux::torrent_location const loc1{storage, r.piece, block_offset};
			aux::torrent_location const loc2{storage, r.piece, block_offset + default_block_size};
			std::ptrdiff_t const len1 = default_block_size - read_offset;

			TORRENT_ASSERT(r.length > len1);

			int const ret = m_store_buffer.get2(loc1, loc2, [&](char const* buf1, char const* buf2)
			{
				buffer = disk_buffer_holder(*this, m_buffer_pool.allocate_buffer("send buffer"), r.length);
				if (!buffer)
				{
					ec.ec = error::no_memory;
					ec.operation = operation_t::alloc_cache_piece;
					return 3;
				}

				if (buf1)
					std::memcpy(buffer.data(), buf1 + read_offset, std::size_t(len1));
				if (buf2)
					std::memcpy(buffer.data() + len1, buf2, std::size_t(r.length - len1));
				return (buf1 ? 2 : 0) | (buf2 ? 1 : 0);
			});

			if (ret == 3)
			{
				// both sides were found in the store buffer and the read request
				// was satisfied immediately
				handler(std::move(buffer), ec);
				return;
			}

			if (ret != 0)
			{
				TORRENT_ASSERT(ret == 1 || ret == 2);
				// only one side of the read request was found in the store
				// buffer, and we need to issue a partial read for the remaining
				// bytes
				aux::disk_io_job* j = m_job_pool.allocate_job<aux::job::partial_read>(
					flags,
					m_torrents[storage]->shared_from_this(),
					std::move(handler),
					std::move(buffer),
					std::uint16_t((ret == 1) ? 0 : len1), // buffer_offset
					std::uint16_t((ret == 1) ? len1 : r.length - len1), // buffer_size
					r.piece,
					(ret == 1) ? r.start : block_offset + default_block_size // offset
				);

				if (j->storage->is_blocked(j))
				{
					// this means the job was queued up inside storage
					m_stats_counters.inc_stats_counter(counters::blocked_disk_jobs);
					DLOG("blocked job: %s (torrent: %d total: %d)\n"
						, job_name(j->get_type()), j->storage ? j->storage->num_blocked() : 0
						, int(m_stats_counters[counters::blocked_disk_jobs]));
				}
				else
				{
					add_job(j);
				}
				return;
			}

			// if we couldn't find any block in the store buffer, just post it
			// as a normal read job
		}
		else
		{
			if (m_store_buffer.get({ storage, r.piece, block_offset }, [&](char const* buf)
			{
				buffer = disk_buffer_holder(*this, m_buffer_pool.allocate_buffer("send buffer"), r.length);
				if (!buffer)
				{
					ec.ec = error::no_memory;
					ec.operation = operation_t::alloc_cache_piece;
					return;
				}

				std::memcpy(buffer.data(), buf + read_offset, std::size_t(r.length));
			}))
			{
				handler(std::move(buffer), ec);
				return;
			}
		}

		aux::disk_io_job* j = m_job_pool.allocate_job<aux::job::read>(
			flags,
			m_torrents[storage]->shared_from_this(),
			std::move(handler),
			disk_buffer_holder{},
			std::uint16_t(r.length), // buffer_size
			r.piece,
			r.start // offset
		);

		if (j->storage->is_blocked(j))
		{
			// this means the job was queued up inside storage
			m_stats_counters.inc_stats_counter(counters::blocked_disk_jobs);
			DLOG("blocked job: %s (torrent: %d total: %d)\n"
				, job_name(j->get_type()), j->storage ? j->storage->num_blocked() : 0
				, int(m_stats_counters[counters::blocked_disk_jobs]));
		}
		else
		{
			add_job(j);
		}
	}

	bool mmap_disk_io::async_write(storage_index_t const storage, peer_request const& r
		, char const* buf, std::shared_ptr<disk_observer> o
		, std::function<void(storage_error const&)> handler
		, disk_job_flags_t const flags)
	{
		bool exceeded = false;
		disk_buffer_holder buffer(*this, m_buffer_pool.allocate_buffer(
			exceeded, o, "receive buffer"), default_block_size);
		if (!buffer) aux::throw_ex<std::bad_alloc>();
		std::memcpy(buffer.data(), buf, aux::numeric_cast<std::size_t>(r.length));

		TORRENT_ASSERT(r.start % default_block_size == 0);
		TORRENT_ASSERT(r.length <= default_block_size);

		auto data_ptr = buffer.data();

		aux::disk_io_job* j = m_job_pool.allocate_job<aux::job::write>(
			flags,
			m_torrents[storage]->shared_from_this(),
			std::move(handler),
			std::move(buffer),
			r.piece,
			r.start,
			std::uint16_t(r.length)
		);

		m_store_buffer.insert({j->storage->storage_index(), r.piece, r.start}, data_ptr);

		if (j->storage->is_blocked(j))
		{
			// this means the job was queued up inside storage
			m_stats_counters.inc_stats_counter(counters::blocked_disk_jobs);
			DLOG("blocked job: %s (torrent: %d total: %d)\n"
				, job_name(j->get_type()), j->storage ? j->storage->num_blocked() : 0
				, int(m_stats_counters[counters::blocked_disk_jobs]));
			return exceeded;
		}

		add_job(j);
		return exceeded;
	}

	void mmap_disk_io::async_hash(storage_index_t const storage
		, piece_index_t const piece, span<sha256_hash> const v2, disk_job_flags_t const flags
		, std::function<void(piece_index_t, sha1_hash const&, storage_error const&)> handler)
	{
<<<<<<< HEAD
		aux::disk_io_job* j = m_job_pool.allocate_job<aux::job::hash>(
			flags,
			m_torrents[storage]->shared_from_this(),
			std::move(handler),
			piece,
			v2,
			sha1_hash{}
		);
=======
		TORRENT_ASSERT(valid_flags(flags));
		aux::disk_io_job* j = m_job_pool.allocate_job(aux::job_action_t::hash);
		j->storage = m_torrents[storage]->shared_from_this();
		j->piece = piece;
		j->d.h.block_hashes = v2;
		j->callback = std::move(handler);
		j->flags = flags;
>>>>>>> 624117df
		add_job(j);
	}

	void mmap_disk_io::async_hash2(storage_index_t const storage
		, piece_index_t const piece, int const offset, disk_job_flags_t const flags
		, std::function<void(piece_index_t, sha256_hash const&, storage_error const&)> handler)
	{
<<<<<<< HEAD
		aux::disk_io_job* j = m_job_pool.allocate_job<aux::job::hash2>(
			flags,
			m_torrents[storage]->shared_from_this(),
			std::move(handler),
			piece,
			offset,
			sha256_hash{}
		);
=======
		TORRENT_ASSERT(valid_flags(flags));
		aux::disk_io_job* j = m_job_pool.allocate_job(aux::job_action_t::hash2);
		j->storage = m_torrents[storage]->shared_from_this();
		j->piece = piece;
		j->d.io.offset = offset;
		j->callback = std::move(handler);
		j->flags = flags;
>>>>>>> 624117df
		add_job(j);
	}

	void mmap_disk_io::async_move_storage(storage_index_t const storage
		, std::string p, move_flags_t const flags
		, std::function<void(status_t, std::string const&, storage_error const&)> handler)
	{
		aux::disk_io_job* j = m_job_pool.allocate_job<aux::job::move_storage>(
			{},
			m_torrents[storage]->shared_from_this(),
			std::move(handler),
			std::move(p), // path
			flags
		);

		add_fence_job(j);
	}

	void mmap_disk_io::async_release_files(storage_index_t const storage
		, std::function<void()> handler)
	{
		aux::disk_io_job* j = m_job_pool.allocate_job<aux::job::release_files>(
			{},
			m_torrents[storage]->shared_from_this(),
			std::move(handler)
		);

		add_fence_job(j);
	}

	void mmap_disk_io::abort_hash_jobs(storage_index_t const storage)
	{
		// abort outstanding hash jobs belonging to this torrent
		std::unique_lock<std::mutex> l(m_job_mutex);

		auto st = m_torrents[storage]->shared_from_this();
		// hash jobs
		for (auto i = m_hash_io_jobs.m_queued_jobs.iterate(); i.get(); i.next())
		{
			aux::disk_io_job* j = i.get();
			if (j->storage != st) continue;
			// only cancel volatile-read jobs. This means only full checking
			// jobs. These jobs are likely to have a pretty deep queue and
			// really gain from being cancelled. They can also be restarted
			// easily.
			if (!(j->flags & disk_interface::volatile_read)) continue;
			j->flags |= aux::disk_io_job::aborted;
		}
	}

	void mmap_disk_io::async_delete_files(storage_index_t const storage
		, remove_flags_t const options
		, std::function<void(storage_error const&)> handler)
	{
		abort_hash_jobs(storage);
		aux::disk_io_job* j = m_job_pool.allocate_job<aux::job::delete_files>(
			{},
			m_torrents[storage]->shared_from_this(),
			std::move(handler),
			options
		);
		add_fence_job(j);
	}

	void mmap_disk_io::async_check_files(storage_index_t const storage
		, add_torrent_params const* resume_data
		, aux::vector<std::string, file_index_t> links
		, std::function<void(status_t, storage_error const&)> handler)
	{
		aux::vector<std::string, file_index_t>* links_vector = nullptr;
		if (!links.empty()) links_vector = new aux::vector<std::string, file_index_t>(std::move(links));

		aux::disk_io_job* j = m_job_pool.allocate_job<aux::job::check_fastresume>(
			{},
			m_torrents[storage]->shared_from_this(),
			std::move(handler),
			links_vector,
			resume_data
		);

		add_fence_job(j);
	}

	void mmap_disk_io::async_rename_file(storage_index_t const storage
		, file_index_t const index, std::string name
		, std::function<void(std::string const&, file_index_t, storage_error const&)> handler)
	{
		aux::disk_io_job* j = m_job_pool.allocate_job<aux::job::rename_file>(
			{},
			m_torrents[storage]->shared_from_this(),
			std::move(handler),
			index,
			std::move(name)
		);
		add_fence_job(j);
	}

	void mmap_disk_io::async_stop_torrent(storage_index_t const storage
		, std::function<void()> handler)
	{
		auto st = m_torrents[storage]->shared_from_this();
		abort_hash_jobs(storage);

		aux::disk_io_job* j = m_job_pool.allocate_job<aux::job::stop_torrent>(
			{},
			m_torrents[storage]->shared_from_this(),
			std::move(handler)
		);
		add_fence_job(j);
	}

	void mmap_disk_io::async_set_file_priority(storage_index_t const storage
		, aux::vector<download_priority_t, file_index_t> prios
		, std::function<void(storage_error const&
			, aux::vector<download_priority_t, file_index_t>)> handler)
	{
		aux::disk_io_job* j = m_job_pool.allocate_job<aux::job::file_priority>(
			{},
			m_torrents[storage]->shared_from_this(),
			std::move(handler),
			std::move(prios)
		);

		add_fence_job(j);
	}

	void mmap_disk_io::async_clear_piece(storage_index_t const storage
		, piece_index_t const index, std::function<void(piece_index_t)> handler)
	{
		aux::disk_io_job* j = m_job_pool.allocate_job<aux::job::clear_piece>(
			{},
			m_torrents[storage]->shared_from_this(),
			std::move(handler),
			index
		);

		// regular jobs are not guaranteed to be executed in-order
		// since clear piece must guarantee that all write jobs that
		// have been issued finish before the clear piece job completes

		// TODO: this is potentially very expensive. One way to solve
		// it would be to have a fence for just this one piece.
		// but it hardly seems worth the complexity and cost just for the edge
		// case of receiving a corrupt piece
		add_fence_job(j);
	}

	status_t mmap_disk_io::do_job(aux::job::hash& a, aux::disk_io_job* j)
	{
		// we're not using a cache. This is the simple path
		// just read straight from the file
		TORRENT_ASSERT(m_magic == 0x1337);

		bool const v1 = bool(j->flags & disk_interface::v1_hash);
		bool const v2 = !a.block_hashes.empty();

		int const piece_size = v1 ? j->storage->files().piece_size(a.piece) : 0;
		int const piece_size2 = v2 ? j->storage->orig_files().piece_size2(a.piece) : 0;
		int const blocks_in_piece = v1 ? (piece_size + default_block_size - 1) / default_block_size : 0;
<<<<<<< HEAD
		int const blocks_in_piece2 = v2 ? j->storage->orig_files().blocks_in_piece2(a.piece) : 0;
		aux::open_mode_t const file_flags = file_flags_for_job(j);
=======
		int const blocks_in_piece2 = v2 ? j->storage->orig_files().blocks_in_piece2(j->piece) : 0;
		aux::open_mode_t const file_mode = file_mode_for_job(j);
>>>>>>> 624117df

		TORRENT_ASSERT(!v2 || int(a.block_hashes.size()) >= blocks_in_piece2);
		TORRENT_ASSERT(v1 || v2);

		hasher h;
		int ret = 0;
		int offset = 0;
		int const blocks_to_read = std::max(blocks_in_piece, blocks_in_piece2);
		for (int i = 0; i < blocks_to_read; ++i)
		{
			bool const v2_block = i < blocks_in_piece2;

			DLOG("do_hash: reading (piece: %d block: %d)\n", int(a.piece), i);

			time_point const start_time = clock_type::now();

			std::ptrdiff_t const len = v1 ? std::min(default_block_size, piece_size - offset) : 0;
			std::ptrdiff_t const len2 = v2_block ? std::min(default_block_size, piece_size2 - offset) : 0;

			hasher256 h2;

			if (!m_store_buffer.get({ j->storage->storage_index(), a.piece, offset }
				, [&](char const* buf)
				{
					if (v1)
					{
						h.update({ buf, len });
						ret = int(len);
					}
					if (v2_block)
					{
						h2.update({ buf, len2 });
						ret = int(len2);
					}
				}))
			{
				if (v1)
				{
					j->error.ec.clear();
<<<<<<< HEAD
					ret = j->storage->hashv(m_settings, h, len, a.piece, offset, file_flags, j->error);
=======
					ret = j->storage->hashv(m_settings, h, len, j->piece, offset
						, file_mode, j->flags, j->error);
>>>>>>> 624117df
					if (ret < 0) break;
				}
				if (v2_block)
				{
					j->error.ec.clear();
<<<<<<< HEAD
					ret = j->storage->hashv2(m_settings, h2, len2, a.piece, offset, file_flags, j->error);
=======
					ret = j->storage->hashv2(m_settings, h2, len2, j->piece, offset
						, file_mode, j->flags, j->error);
>>>>>>> 624117df
					if (ret < 0) break;
				}
			}

			if (!j->error.ec)
			{
				std::int64_t const read_time = total_microseconds(clock_type::now() - start_time);

				m_stats_counters.inc_stats_counter(counters::num_blocks_read, blocks_to_read);
				m_stats_counters.inc_stats_counter(counters::num_read_ops);
				m_stats_counters.inc_stats_counter(counters::disk_hash_time, read_time);
				m_stats_counters.inc_stats_counter(counters::disk_job_time, read_time);
			}

			if (v2_block)
				a.block_hashes[i] = h2.final();

			if (ret <= 0) break;

			offset += default_block_size;
		}

		if (v1)
			a.piece_hash = h.final();
		return ret >= 0 ? status_t::no_error : status_t::fatal_disk_error;
	}

	status_t mmap_disk_io::do_job(aux::job::hash2& a, aux::disk_io_job* j)
	{
		TORRENT_ASSERT(m_magic == 0x1337);

<<<<<<< HEAD
		int const piece_size = j->storage->files().piece_size2(a.piece);
		aux::open_mode_t const file_flags = file_flags_for_job(j);
=======
		int const piece_size = j->storage->files().piece_size2(j->piece);
		aux::open_mode_t const file_mode = file_mode_for_job(j);
>>>>>>> 624117df

		hasher256 h;
		int ret = 0;

		DLOG("do_hash2: reading (piece: %d offset: %d)\n", int(p.piece), int(p.offset));

		time_point const start_time = clock_type::now();

		TORRENT_ASSERT(piece_size > a.offset);
		std::ptrdiff_t const len = std::min(default_block_size, piece_size - a.offset);

		if (!m_store_buffer.get({ j->storage->storage_index(), a.piece, a.offset }
			, [&](char const* buf)
		{
			h.update({ buf, len });
			ret = int(len);
		}))
		{
<<<<<<< HEAD
			ret = j->storage->hashv2(m_settings, h, len, a.piece, a.offset, file_flags, j->error);
=======
			ret = j->storage->hashv2(m_settings, h, len, j->piece, j->d.io.offset
				, file_mode, j->flags, j->error);
>>>>>>> 624117df
			if (ret < 0) return status_t::fatal_disk_error;
		}

		if (!j->error.ec)
		{
			std::int64_t const read_time = total_microseconds(clock_type::now() - start_time);

			m_stats_counters.inc_stats_counter(counters::num_blocks_read);
			m_stats_counters.inc_stats_counter(counters::num_read_ops);
			m_stats_counters.inc_stats_counter(counters::disk_hash_time, read_time);
			m_stats_counters.inc_stats_counter(counters::disk_job_time, read_time);
		}

		a.piece_hash2 = h.final();
		return ret >= 0 ? status_t::no_error : status_t::fatal_disk_error;
	}

	status_t mmap_disk_io::do_job(aux::job::move_storage& a, aux::disk_io_job* j)
	{
		// if this assert fails, something's wrong with the fence logic
		TORRENT_ASSERT(j->storage->num_outstanding_jobs() == 1);

		// if files have to be closed, that's the storage's responsibility
		auto const [ret, p] = j->storage->move_storage(std::move(a.path), a.move_flags, j->error);

		a.path = std::move(p);
		return ret;
	}

	status_t mmap_disk_io::do_job(aux::job::release_files&, aux::disk_io_job* j)
	{
		// if this assert fails, something's wrong with the fence logic
		TORRENT_ASSERT(j->storage->num_outstanding_jobs() == 1);
		j->storage->release_files(j->error);
		return j->error ? status_t::fatal_disk_error : status_t::no_error;
	}

	status_t mmap_disk_io::do_job(aux::job::delete_files& a, aux::disk_io_job* j)
	{
		TORRENT_ASSERT(a.flags);

		// if this assert fails, something's wrong with the fence logic
		TORRENT_ASSERT(j->storage->num_outstanding_jobs() == 1);
		j->storage->delete_files(a.flags, j->error);
		return j->error ? status_t::fatal_disk_error : status_t::no_error;
	}

	status_t mmap_disk_io::do_job(aux::job::check_fastresume& a, aux::disk_io_job* j)
	{
		// if this assert fails, something's wrong with the fence logic
		TORRENT_ASSERT(j->storage->num_outstanding_jobs() == 1);

		add_torrent_params const* rd = a.resume_data;
		add_torrent_params tmp;
		if (rd == nullptr) rd = &tmp;

		std::unique_ptr<aux::vector<std::string, file_index_t>> links(a.links);
		// check if the fastresume data is up to date
		// if it is, use it and return true. If it
		// isn't return false and the full check
		// will be run. If the links pointer is non-empty, it has the same number
		// of elements as there are files. Each element is either empty or contains
		// the absolute path to a file identical to the corresponding file in this
		// torrent. The storage must create hard links (or copy) those files. If
		// any file does not exist or is inaccessible, the disk job must fail.

		TORRENT_ASSERT(j->storage->files().piece_length() > 0);

		// always initialize the storage
		j->storage->initialize(m_settings, j->error);
		if (j->error) return status_t::fatal_disk_error;

		// we must call verify_resume() unconditionally of the setting below, in
		// order to set up the links (if present)
		bool const verify_success = j->storage->verify_resume_data(*rd
			, links ? *links : aux::vector<std::string, file_index_t>(), j->error);

		// j->error may have been set at this point, by verify_resume_data()
		// it's important to not have it cleared out subsequent calls, as long
		// as they succeed.

		if (m_settings.get_bool(settings_pack::no_recheck_incomplete_resume))
			return status_t::no_error;

		if (!aux::contains_resume_data(*rd))
		{
			// if we don't have any resume data, we still may need to trigger a
			// full re-check, if there are *any* files.
			storage_error ignore;
			return (j->storage->has_any_file(ignore))
				? status_t::need_full_check
				: status_t::no_error;
		}

		return verify_success
			? status_t::no_error
			: status_t::need_full_check;
	}

	status_t mmap_disk_io::do_job(aux::job::rename_file& a, aux::disk_io_job* j)
	{
		// if this assert fails, something's wrong with the fence logic
		TORRENT_ASSERT(j->storage->num_outstanding_jobs() == 1);

		// if files need to be closed, that's the storage's responsibility
		j->storage->rename_file(a.file_index, a.name, j->error);
		return j->error ? status_t::fatal_disk_error : status_t::no_error;
	}

	status_t mmap_disk_io::do_job(aux::job::stop_torrent&, aux::disk_io_job* j)
	{
		// if this assert fails, something's wrong with the fence logic
		TORRENT_ASSERT(j->storage->num_outstanding_jobs() == 1);
		j->storage->release_files(j->error);
		return j->error ? status_t::fatal_disk_error : status_t::no_error;
	}

	void mmap_disk_io::update_stats_counters(counters& c) const
	{
		// These are atomic_counts, so it's safe to access them from
		// a different thread
		std::unique_lock<std::mutex> jl(m_job_mutex);

		c.set_value(counters::num_read_jobs, m_job_pool.read_jobs_in_use());
		c.set_value(counters::num_write_jobs, m_job_pool.write_jobs_in_use());
		c.set_value(counters::num_jobs, m_job_pool.jobs_in_use());
		c.set_value(counters::queued_disk_jobs, m_generic_io_jobs.m_queued_jobs.size()
			+ m_hash_io_jobs.m_queued_jobs.size());

		jl.unlock();

		// gauges
		c.set_value(counters::disk_blocks_in_use, m_buffer_pool.in_use());
	}

	status_t mmap_disk_io::do_job(aux::job::file_priority& a, aux::disk_io_job* j)
	{
		j->storage->set_file_priority(m_settings
			, a.prio
			, j->error);
		return status_t::no_error;
	}

	// this job won't return until all outstanding jobs on this
	// piece are completed or cancelled and the buffers for it
	// have been evicted
	status_t mmap_disk_io::do_job(aux::job::clear_piece&, aux::disk_io_job*)
	{
		// there's nothing to do here, by the time this is called the jobs for
		// this storage has been completed since this is a fence job
		return status_t::no_error;
	}

	void mmap_disk_io::add_fence_job(aux::disk_io_job* j, bool const user_add)
	{
		// if this happens, it means we started to shut down
		// the disk threads too early. We have to post all jobs
		// before the disk threads are shut down
		TORRENT_ASSERT(!m_abort);

		DLOG("add_fence:job: %s (outstanding: %d)\n"
			, job_name(j->get_type())
			, j->storage->num_outstanding_jobs());

		TORRENT_ASSERT(j->storage);
		m_stats_counters.inc_stats_counter(counters::num_fenced_read + static_cast<int>(j->get_type()));

		int ret = j->storage->raise_fence(j, m_stats_counters);
		if (ret == aux::disk_job_fence::fence_post_fence)
		{
			std::unique_lock<std::mutex> l(m_job_mutex);
			TORRENT_ASSERT((j->flags & aux::disk_io_job::in_progress) || !j->storage);
			m_generic_io_jobs.m_queued_jobs.push_back(j);
			l.unlock();

			if (num_threads() == 0 && user_add)
				immediate_execute();

			return;
		}

		if (num_threads() == 0 && user_add)
			immediate_execute();
	}

	void mmap_disk_io::add_job(aux::disk_io_job* j, bool const user_add)
	{
		TORRENT_ASSERT(m_magic == 0x1337);

		TORRENT_ASSERT(!j->storage || j->storage->files().is_valid());
		TORRENT_ASSERT(j->next == nullptr);
		// if this happens, it means we started to shut down
		// the disk threads too early. We have to post all jobs
		// before the disk threads are shut down
		TORRENT_ASSERT(!m_abort);

		// this happens for read jobs that get hung on pieces in the
		// block cache, and then get issued
		if (j->flags & aux::disk_io_job::in_progress)
		{
			std::unique_lock<std::mutex> l(m_job_mutex);
			TORRENT_ASSERT((j->flags & aux::disk_io_job::in_progress) || !j->storage);
			m_generic_io_jobs.m_queued_jobs.push_back(j);

			// if we literally have 0 disk threads, we have to execute the jobs
			// immediately. If add job is called internally by the mmap_disk_io,
			// we need to defer executing it. We only want the top level to loop
			// over the job queue (as is done below)
			if (num_threads() == 0 && user_add)
			{
				l.unlock();
				immediate_execute();
			}
			return;
		}

		DLOG("add_job: %s (outstanding: %d)\n"
			, job_name(j->get_type())
			, j->storage ? j->storage->num_outstanding_jobs() : 0);

		// is the fence up for this storage?
		// jobs that are instantaneous are not affected by the fence, is_blocked()
		// will take ownership of the job and queue it up, in case the fence is up
		// if the fence flag is set, this job just raised the fence on the storage
		// and should be scheduled
		if (j->storage && j->storage->is_blocked(j))
		{
			m_stats_counters.inc_stats_counter(counters::blocked_disk_jobs);
			DLOG("blocked job: %s (torrent: %d total: %d)\n"
				, job_name(j->get_type()), j->storage ? j->storage->num_blocked() : 0
				, int(m_stats_counters[counters::blocked_disk_jobs]));
			return;
		}

		std::unique_lock<std::mutex> l(m_job_mutex);

		TORRENT_ASSERT((j->flags & aux::disk_io_job::in_progress) || !j->storage);

		job_queue& q = queue_for_job(j);
		q.m_queued_jobs.push_back(j);
		// if we literally have 0 disk threads, we have to execute the jobs
		// immediately. If add job is called internally by the mmap_disk_io,
		// we need to defer executing it. We only want the top level to loop
		// over the job queue (as is done below)
		if (pool_for_job(j).max_threads() == 0 && user_add)
		{
			l.unlock();
			immediate_execute();
		}
	}

	void mmap_disk_io::immediate_execute()
	{
		while (!m_generic_io_jobs.m_queued_jobs.empty())
		{
			aux::disk_io_job* j = m_generic_io_jobs.m_queued_jobs.pop_front();
			execute_job(j);
		}
	}

	void mmap_disk_io::submit_jobs()
	{
		std::unique_lock<std::mutex> l(m_job_mutex);
		if (!m_generic_io_jobs.m_queued_jobs.empty())
		{
			m_generic_io_jobs.m_job_cond.notify_all();
			m_generic_threads.job_queued(m_generic_io_jobs.m_queued_jobs.size());
		}
		if (!m_hash_io_jobs.m_queued_jobs.empty())
		{
			m_hash_io_jobs.m_job_cond.notify_all();
			m_hash_threads.job_queued(m_hash_io_jobs.m_queued_jobs.size());
		}
	}

	void mmap_disk_io::execute_job(aux::disk_io_job* j)
	{
		jobqueue_t completed_jobs;
		if (j->flags & aux::disk_io_job::aborted)
		{
			j->ret = status_t::fatal_disk_error;
			j->error = storage_error(boost::asio::error::operation_aborted);
			completed_jobs.push_back(j);
			add_completed_jobs(completed_jobs);
			return;
		}

		perform_job(j, completed_jobs);
		if (!completed_jobs.empty())
			add_completed_jobs(completed_jobs);
	}

	bool mmap_disk_io::wait_for_job(job_queue& jobq, aux::disk_io_thread_pool& threads
		, std::unique_lock<std::mutex>& l)
	{
		TORRENT_ASSERT(l.owns_lock());

		// the thread should only go active if it is exiting or there is work to do
		// if the thread goes active on every wakeup it causes the minimum idle thread
		// count to be lower than it should be
		// for performance reasons we also want to avoid going idle and active again
		// if there is already work to do
		if (jobq.m_queued_jobs.empty())
		{
			threads.thread_idle();

			do
			{
				// if the number of wanted threads is decreased,
				// we may stop this thread
				// when we're terminating the last thread, make sure
				// we finish up all queued jobs first
				if (threads.should_exit()
					&& (jobq.m_queued_jobs.empty()
						|| threads.num_threads() > 1)
					// try_thread_exit must be the last condition
					&& threads.try_thread_exit(std::this_thread::get_id()))
				{
					// time to exit this thread.
					threads.thread_active();
					return true;
				}

				using namespace std::literals::chrono_literals;
				jobq.m_job_cond.wait_for(l, 1s);
			} while (jobq.m_queued_jobs.empty());

			threads.thread_active();
		}

		return false;
	}

	void mmap_disk_io::thread_fun(job_queue& queue, aux::disk_io_thread_pool& pool)
	{
		std::thread::id const thread_id = std::this_thread::get_id();

#ifdef _WIN32
		using SetThreadInformation_t = BOOL (WINAPI*)(HANDLE, THREAD_INFORMATION_CLASS, LPVOID, DWORD);
		auto SetThreadInformation =
			aux::get_library_procedure<aux::kernel32, SetThreadInformation_t>("SetThreadInformation");
		if (SetThreadInformation) {
			// MEMORY_PRIORITY_INFORMATION
			struct MPI {
				ULONG MemoryPriority;
			};
#ifndef MEMORY_PRIORITY_BELOW_NORMAL
			ULONG const MEMORY_PRIORITY_BELOW_NORMAL = 4;
#endif
			MPI info{MEMORY_PRIORITY_BELOW_NORMAL};
			SetThreadInformation(GetCurrentThread(), ThreadMemoryPriority
				, &info, sizeof(info));
		}
#endif

		DLOG("started disk thread\n");

		std::unique_lock<std::mutex> l(m_job_mutex);

		++m_num_running_threads;
		m_stats_counters.inc_stats_counter(counters::num_running_threads, 1);

		// we call close_oldest_file on the file_pool regularly. This is the next
		// time we should call it
		time_point next_close_oldest_file = min_time();

#if TORRENT_HAVE_MAP_VIEW_OF_FILE
		time_point next_flush_file = min_time();
#endif

		for (;;)
		{
			aux::disk_io_job* j = nullptr;
			bool const should_exit = wait_for_job(queue, pool, l);
			if (should_exit) break;
			j = queue.m_queued_jobs.pop_front();
			l.unlock();

			TORRENT_ASSERT((j->flags & aux::disk_io_job::in_progress) || !j->storage);

			if (&pool == &m_generic_threads && thread_id == pool.first_thread_id())
			{
				time_point const now = aux::time_now();
				{
					std::unique_lock<std::mutex> l2(m_need_tick_mutex);
					while (!m_need_tick.empty() && m_need_tick.front().first < now)
					{
						std::shared_ptr<aux::mmap_storage> st = m_need_tick.front().second.lock();
						m_need_tick.erase(m_need_tick.begin());
						if (st)
						{
							l2.unlock();
							st->tick();
							l2.lock();
						}
					}
				}

				if (now > next_close_oldest_file)
				{
					seconds const interval(m_settings.get_int(settings_pack::close_file_interval));
					if (interval <= seconds(0))
					{
						// check again in one minute, in case the setting changed
						next_close_oldest_file = now + minutes(1);
					}
					else
					{
						next_close_oldest_file = now + interval;
						m_file_pool.close_oldest();
					}
				}

#if TORRENT_HAVE_MAP_VIEW_OF_FILE
				if (now > next_flush_file)
				{
					// on windows we need to explicitly ask the operating system to flush
					// dirty pages from time to time
					m_file_pool.flush_next_file();
					next_flush_file = now + seconds(30);
				}
#endif
			}

			execute_job(j);

			l.lock();
		}

		// do cleanup in the last running thread
		// if we're not aborting, that means we just configured the thread pool to
		// not have any threads (i.e. perform all disk operations in the network
		// thread). In this case, the cleanup will happen in abort().

		int const threads_left = --m_num_running_threads;
		if (threads_left > 0 || !m_abort)
		{
			DLOG("exiting disk thread. num_threads: %d aborting: %d\n"
				, threads_left, int(m_abort));
			TORRENT_ASSERT(m_magic == 0x1337);
			m_stats_counters.inc_stats_counter(counters::num_running_threads, -1);
			return;
		}

		// it is important to hold the job mutex while calling try_thread_exit()
		// and continue to hold it until checking m_abort above so that abort()
		// doesn't inadvertently trigger the code below when it thinks there are no
		// more disk I/O threads running
		l.unlock();

		DLOG("last thread alive. (left: %d) cleaning up. (generic-jobs: %d hash-jobs: %d)\n"
			, threads_left
			, m_generic_io_jobs.m_queued_jobs.size()
			, m_hash_io_jobs.m_queued_jobs.size());

		// at this point, there are no queued jobs left. However, main
		// thread is still running and may still have peer_connections
		// that haven't fully destructed yet, reclaiming their references
		// to read blocks in the disk cache. We need to wait until all
		// references are removed from other threads before we can go
		// ahead with the cleanup.
		// This is not supposed to happen because the disk thread is now scheduled
		// for shut down after all peers have shut down (see
		// session_impl::abort_stage2()).

		DLOG("the last disk thread alive. cleaning up\n");

		abort_jobs();

		TORRENT_ASSERT(m_magic == 0x1337);
		m_stats_counters.inc_stats_counter(counters::num_running_threads, -1);
	}

	void mmap_disk_io::abort_jobs()
	{
		DLOG("mmap_disk_io::abort_jobs\n");

		TORRENT_ASSERT(m_magic == 0x1337);
		if (m_jobs_aborted.test_and_set()) return;

		// close all files. This may take a long
		// time on certain OSes (i.e. Mac OS)
		// that's why it's important to do this in
		// the disk thread in parallel with stopping
		// trackers.
		m_file_pool.release();
		TORRENT_ASSERT(m_magic == 0x1337);
	}

	int mmap_disk_io::num_threads() const
	{
		return m_generic_threads.max_threads() + m_hash_threads.max_threads();
	}

	mmap_disk_io::job_queue& mmap_disk_io::queue_for_job(aux::disk_io_job* j)
	{
		if (m_hash_threads.max_threads() > 0
			&& (j->get_type() == aux::job_action_t::hash
				|| j->get_type() == aux::job_action_t::hash2))
			return m_hash_io_jobs;
		else
			return m_generic_io_jobs;
	}

	aux::disk_io_thread_pool& mmap_disk_io::pool_for_job(aux::disk_io_job* j)
	{
		if (m_hash_threads.max_threads() > 0
			&& (j->get_type() == aux::job_action_t::hash
				|| j->get_type() == aux::job_action_t::hash2))
			return m_hash_threads;
		else
			return m_generic_threads;
	}

	void mmap_disk_io::add_completed_jobs(jobqueue_t& jobs)
	{
		jobqueue_t completed = std::move(jobs);
		jobqueue_t new_jobs;
		do
		{
			// when a job completes, it's possible for it to cause
			// a fence to be lowered, issuing the jobs queued up
			// behind the fence
			add_completed_jobs_impl(completed, new_jobs);
			TORRENT_ASSERT(completed.empty());
			completed.swap(new_jobs);
		} while (!completed.empty());
	}

	void mmap_disk_io::add_completed_jobs_impl(jobqueue_t& jobs, jobqueue_t& completed)
	{
		jobqueue_t new_jobs;
		int ret = 0;
		for (auto i = jobs.iterate(); i.get(); i.next())
		{
			aux::disk_io_job* j = i.get();
			TORRENT_ASSERT((j->flags & aux::disk_io_job::in_progress) || !j->storage);

			if (j->flags & aux::disk_io_job::fence)
			{
				m_stats_counters.inc_stats_counter(
					counters::num_fenced_read + static_cast<int>(j->get_type()), -1);
			}

			TORRENT_ASSERT(j->storage);
			if (j->storage)
				ret += j->storage->job_complete(j, new_jobs);

			TORRENT_ASSERT(ret == new_jobs.size());
			TORRENT_ASSERT(!(j->flags & aux::disk_io_job::in_progress));
#if TORRENT_USE_ASSERTS
			TORRENT_ASSERT(j->job_posted == false);
			j->job_posted = true;
#endif
		}

		if (ret)
		{
			DLOG("unblocked %d jobs (%d left)\n", ret
				, int(m_stats_counters[counters::blocked_disk_jobs]) - ret);
		}

		m_stats_counters.inc_stats_counter(counters::blocked_disk_jobs, -ret);
		TORRENT_ASSERT(int(m_stats_counters[counters::blocked_disk_jobs]) >= 0);

		if (m_abort.load())
		{
			while (!new_jobs.empty())
			{
				aux::disk_io_job* j = new_jobs.pop_front();
				TORRENT_ASSERT((j->flags & aux::disk_io_job::in_progress) || !j->storage);
				j->ret = status_t::fatal_disk_error;
				j->error = storage_error(boost::asio::error::operation_aborted);
				completed.push_back(j);
			}
		}

		if (!new_jobs.empty())
		{
			{
				std::lock_guard<std::mutex> l(m_job_mutex);
				m_generic_io_jobs.m_queued_jobs.append(new_jobs);
			}

			{
				std::lock_guard<std::mutex> l(m_job_mutex);
				m_generic_io_jobs.m_job_cond.notify_all();
				m_generic_threads.job_queued(m_generic_io_jobs.m_queued_jobs.size());
			}
		}

		std::lock_guard<std::mutex> l(m_completed_jobs_mutex);
		m_completed_jobs.append(jobs);

		if (!m_job_completions_in_flight)
		{
			DLOG("posting job handlers (%d)\n", m_completed_jobs.size());

			post(m_ios, [this] { this->call_job_handlers(); });
			m_job_completions_in_flight = true;
		}
	}

	// This is run in the network thread
	void mmap_disk_io::call_job_handlers()
	{
		m_stats_counters.inc_stats_counter(counters::on_disk_counter);
		std::unique_lock<std::mutex> l(m_completed_jobs_mutex);

		DLOG("call_job_handlers (%d)\n", m_completed_jobs.size());

		TORRENT_ASSERT(m_job_completions_in_flight);
		m_job_completions_in_flight = false;

		aux::disk_io_job* j = m_completed_jobs.get_all();
		l.unlock();

		aux::array<aux::disk_io_job*, 64> to_delete;
		int cnt = 0;

		while (j)
		{
			TORRENT_ASSERT(j->job_posted == true);
			TORRENT_ASSERT(j->callback_called == false);
			DLOG("   callback: %s\n", job_name(j->get_type()));
			aux::disk_io_job* next = j->next;

#if TORRENT_USE_ASSERTS
			j->callback_called = true;
#endif
			j->call_callback();
			to_delete[cnt++] = j;
			j = next;
			if (cnt == int(to_delete.size()))
			{
				cnt = 0;
				m_job_pool.free_jobs(to_delete.data(), int(to_delete.size()));
			}
		}

		if (cnt > 0) m_job_pool.free_jobs(to_delete.data(), cnt);
	}
}

#endif // HAVE_MMAP || HAVE_MAP_VIEW_OF_FILE<|MERGE_RESOLUTION|>--- conflicted
+++ resolved
@@ -256,7 +256,7 @@
 		, std::unique_lock<std::mutex>& l);
 
 	void add_completed_jobs(jobqueue_t& jobs);
-	void add_completed_jobs_impl(jobqueue_t& jobs, jobqueue_t& new_jobs);
+	void add_completed_jobs_impl(jobqueue_t& jobs, jobqueue_t& completed);
 
 	void fail_jobs_impl(storage_error const& e, jobqueue_t& src, jobqueue_t& dst);
 
@@ -558,18 +558,10 @@
 		TORRENT_ASSERT(a.buf);
 		time_point const start_time = clock_type::now();
 
-<<<<<<< HEAD
 		iovec_t b = {a.buf.data() + a.buffer_offset, a.buffer_size};
 
 		int const ret = j->storage->readv(m_settings, b
-			, a.piece, a.offset, file_flags_for_job(j), j->error);
-=======
-		aux::open_mode_t const file_mode = file_mode_for_job(j);
-		iovec_t b = {buffer.data() + j->d.io.buffer_offset, j->d.io.buffer_size};
-
-		int const ret = j->storage->readv(m_settings, b
-			, j->piece, j->d.io.offset, file_mode, j->error);
->>>>>>> 624117df
+			, a.piece, a.offset, file_mode_for_job(j), j->error);
 
 		TORRENT_ASSERT(ret >= 0 || j->error.ec);
 		TORRENT_UNUSED(ret);
@@ -599,19 +591,11 @@
 
 		time_point const start_time = clock_type::now();
 
-<<<<<<< HEAD
-		aux::open_mode_t const file_flags = file_flags_for_job(j);
+		aux::open_mode_t const file_mode = file_mode_for_job(j);
 		iovec_t b = {a.buf.data(), a.buffer_size};
 
 		int const ret = j->storage->readv(m_settings, b
-			, a.piece, a.offset, file_flags, j->error);
-=======
-		aux::open_mode_t const file_mode= file_mode_for_job(j);
-		iovec_t b = {buffer.data(), j->d.io.buffer_size};
-
-		int const ret = j->storage->readv(m_settings, b
-			, j->piece, j->d.io.offset, file_mode, j->error);
->>>>>>> 624117df
+			, a.piece, a.offset, file_mode, j->error);
 
 		TORRENT_ASSERT(ret >= 0 || j->error.ec);
 		TORRENT_UNUSED(ret);
@@ -634,23 +618,14 @@
 		time_point const start_time = clock_type::now();
 		auto buffer = std::move(a.buf);
 
-<<<<<<< HEAD
 		iovec_t const b = { buffer.data(), a.buffer_size};
-		aux::open_mode_t const file_flags = file_flags_for_job(j);
-=======
-		iovec_t const b = { buffer.data(), j->d.io.buffer_size};
-		aux::open_mode_t const file_mode= file_mode_for_job(j);
->>>>>>> 624117df
+		aux::open_mode_t const file_mode = file_mode_for_job(j);
 
 		m_stats_counters.inc_stats_counter(counters::num_writing_threads, 1);
 
 		// the actual write operation
 		int const ret = j->storage->writev(m_settings, b
-<<<<<<< HEAD
-			, a.piece, a.offset, file_flags, j->error);
-=======
-			, j->piece, j->d.io.offset, file_mode, j->error);
->>>>>>> 624117df
+			, a.piece, a.offset, file_mode, j->error);
 
 		m_stats_counters.inc_stats_counter(counters::num_writing_threads, -1);
 
@@ -871,7 +846,6 @@
 		, piece_index_t const piece, span<sha256_hash> const v2, disk_job_flags_t const flags
 		, std::function<void(piece_index_t, sha1_hash const&, storage_error const&)> handler)
 	{
-<<<<<<< HEAD
 		aux::disk_io_job* j = m_job_pool.allocate_job<aux::job::hash>(
 			flags,
 			m_torrents[storage]->shared_from_this(),
@@ -880,15 +854,6 @@
 			v2,
 			sha1_hash{}
 		);
-=======
-		TORRENT_ASSERT(valid_flags(flags));
-		aux::disk_io_job* j = m_job_pool.allocate_job(aux::job_action_t::hash);
-		j->storage = m_torrents[storage]->shared_from_this();
-		j->piece = piece;
-		j->d.h.block_hashes = v2;
-		j->callback = std::move(handler);
-		j->flags = flags;
->>>>>>> 624117df
 		add_job(j);
 	}
 
@@ -896,7 +861,6 @@
 		, piece_index_t const piece, int const offset, disk_job_flags_t const flags
 		, std::function<void(piece_index_t, sha256_hash const&, storage_error const&)> handler)
 	{
-<<<<<<< HEAD
 		aux::disk_io_job* j = m_job_pool.allocate_job<aux::job::hash2>(
 			flags,
 			m_torrents[storage]->shared_from_this(),
@@ -905,15 +869,6 @@
 			offset,
 			sha256_hash{}
 		);
-=======
-		TORRENT_ASSERT(valid_flags(flags));
-		aux::disk_io_job* j = m_job_pool.allocate_job(aux::job_action_t::hash2);
-		j->storage = m_torrents[storage]->shared_from_this();
-		j->piece = piece;
-		j->d.io.offset = offset;
-		j->callback = std::move(handler);
-		j->flags = flags;
->>>>>>> 624117df
 		add_job(j);
 	}
 
@@ -1073,13 +1028,8 @@
 		int const piece_size = v1 ? j->storage->files().piece_size(a.piece) : 0;
 		int const piece_size2 = v2 ? j->storage->orig_files().piece_size2(a.piece) : 0;
 		int const blocks_in_piece = v1 ? (piece_size + default_block_size - 1) / default_block_size : 0;
-<<<<<<< HEAD
 		int const blocks_in_piece2 = v2 ? j->storage->orig_files().blocks_in_piece2(a.piece) : 0;
-		aux::open_mode_t const file_flags = file_flags_for_job(j);
-=======
-		int const blocks_in_piece2 = v2 ? j->storage->orig_files().blocks_in_piece2(j->piece) : 0;
 		aux::open_mode_t const file_mode = file_mode_for_job(j);
->>>>>>> 624117df
 
 		TORRENT_ASSERT(!v2 || int(a.block_hashes.size()) >= blocks_in_piece2);
 		TORRENT_ASSERT(v1 || v2);
@@ -1119,23 +1069,15 @@
 				if (v1)
 				{
 					j->error.ec.clear();
-<<<<<<< HEAD
-					ret = j->storage->hashv(m_settings, h, len, a.piece, offset, file_flags, j->error);
-=======
-					ret = j->storage->hashv(m_settings, h, len, j->piece, offset
+					ret = j->storage->hashv(m_settings, h, len, a.piece, offset
 						, file_mode, j->flags, j->error);
->>>>>>> 624117df
 					if (ret < 0) break;
 				}
 				if (v2_block)
 				{
 					j->error.ec.clear();
-<<<<<<< HEAD
-					ret = j->storage->hashv2(m_settings, h2, len2, a.piece, offset, file_flags, j->error);
-=======
-					ret = j->storage->hashv2(m_settings, h2, len2, j->piece, offset
+					ret = j->storage->hashv2(m_settings, h2, len2, a.piece, offset
 						, file_mode, j->flags, j->error);
->>>>>>> 624117df
 					if (ret < 0) break;
 				}
 			}
@@ -1167,13 +1109,8 @@
 	{
 		TORRENT_ASSERT(m_magic == 0x1337);
 
-<<<<<<< HEAD
 		int const piece_size = j->storage->files().piece_size2(a.piece);
-		aux::open_mode_t const file_flags = file_flags_for_job(j);
-=======
-		int const piece_size = j->storage->files().piece_size2(j->piece);
 		aux::open_mode_t const file_mode = file_mode_for_job(j);
->>>>>>> 624117df
 
 		hasher256 h;
 		int ret = 0;
@@ -1192,12 +1129,8 @@
 			ret = int(len);
 		}))
 		{
-<<<<<<< HEAD
-			ret = j->storage->hashv2(m_settings, h, len, a.piece, a.offset, file_flags, j->error);
-=======
-			ret = j->storage->hashv2(m_settings, h, len, j->piece, j->d.io.offset
+			ret = j->storage->hashv2(m_settings, h, len, a.piece, a.offset
 				, file_mode, j->flags, j->error);
->>>>>>> 624117df
 			if (ret < 0) return status_t::fatal_disk_error;
 		}
 
