/*

Copyright (c) 2007-2012, 2014-2022, Arvid Norberg
Copyright (c) 2016-2018, 2020-2021, Alden Torres
Copyright (c) 2016-2019, Steven Siloti
Copyright (c) 2018, Xiyue Deng
Copyright (c) 2018, gubatron
All rights reserved.

You may use, distribute and modify this code under the terms of the BSD license,
see LICENSE file.
*/

#include "libtorrent/config.hpp"

#if TORRENT_HAVE_MMAP || TORRENT_HAVE_MAP_VIEW_OF_FILE

#include "libtorrent/aux_/mmap_storage.hpp"
#include "libtorrent/mmap_disk_io.hpp"
#include "libtorrent/disk_buffer_holder.hpp"
#include "libtorrent/aux_/throw.hpp"
#include "libtorrent/error_code.hpp"
#include "libtorrent/error.hpp"
#include "libtorrent/aux_/disk_buffer_pool.hpp"
#include "libtorrent/aux_/mmap_disk_job.hpp"
#include "libtorrent/performance_counters.hpp"
#include "libtorrent/aux_/debug.hpp"
#include "libtorrent/units.hpp"
#include "libtorrent/hasher.hpp"
#include "libtorrent/aux_/platform_util.hpp" // for set_thread_name
#include "libtorrent/aux_/disk_job_pool.hpp"
#include "libtorrent/aux_/disk_io_thread_pool.hpp"
#include "libtorrent/aux_/store_buffer.hpp"
#include "libtorrent/aux_/time.hpp"
#include "libtorrent/aux_/alloca.hpp"
#include "libtorrent/aux_/array.hpp"
#include "libtorrent/add_torrent_params.hpp"
#include "libtorrent/aux_/numeric_cast.hpp"
#include "libtorrent/settings_pack.hpp"
#include "libtorrent/aux_/file_view_pool.hpp"
#include "libtorrent/aux_/storage_array.hpp"
#include "libtorrent/aux_/disk_completed_queue.hpp"

#ifdef TORRENT_WINDOWS
#include "signal_error_code.hpp"
#include <system_error>
#endif

#ifdef _WIN32
#include "libtorrent/aux_/windows.hpp"
#include "libtorrent/aux_/win_util.hpp"
#endif

#include <functional>
#include <condition_variable>

#include "libtorrent/aux_/disable_warnings_push.hpp"
#include <boost/variant/get.hpp>
#include "libtorrent/aux_/disable_warnings_pop.hpp"

#include "libtorrent/aux_/debug_disk_thread.hpp"

namespace libtorrent {
namespace {

	aux::open_mode_t file_mode_for_job(aux::mmap_disk_job* j)
	{
		aux::open_mode_t ret = aux::open_mode::read_only;
		if (!(j->flags & disk_interface::sequential_access)) ret |= aux::open_mode::random_access;
		return ret;
	}

#if TORRENT_USE_ASSERTS
	bool valid_flags(disk_job_flags_t const flags)
	{
		return (flags & ~(disk_interface::force_copy
				| disk_interface::sequential_access
				| disk_interface::volatile_read
				| disk_interface::v1_hash
				| disk_interface::flush_piece))
			== disk_job_flags_t{};
	}
#endif
} // anonymous namespace

// this is a singleton consisting of the thread and a queue
// of disk io jobs
struct TORRENT_EXTRA_EXPORT mmap_disk_io final
	: disk_interface
{
	mmap_disk_io(io_context& ios, settings_interface const&, counters& cnt);
#if TORRENT_USE_ASSERTS
	~mmap_disk_io() override;
#endif

	void settings_updated() override;
	storage_holder new_torrent(storage_params const& params
		, std::shared_ptr<void> const& owner) override;
	void remove_torrent(storage_index_t) override;

	void abort(bool wait) override;

	void async_read(storage_index_t storage, peer_request const& r
		, std::function<void(disk_buffer_holder, storage_error const&)> handler
		, disk_job_flags_t flags = {}) override;
	bool async_write(storage_index_t storage, peer_request const& r
		, char const* buf, std::shared_ptr<disk_observer> o
		, std::function<void(storage_error const&)> handler
		, disk_job_flags_t flags = {}) override;
	void async_hash(storage_index_t storage, piece_index_t piece, span<sha256_hash> v2
		, disk_job_flags_t flags
		, std::function<void(piece_index_t, sha1_hash const&, storage_error const&)> handler) override;
	void async_hash2(storage_index_t storage, piece_index_t piece, int offset, disk_job_flags_t flags
		, std::function<void(piece_index_t, sha256_hash const&, storage_error const&)> handler) override;
	void async_move_storage(storage_index_t storage, std::string p, move_flags_t flags
		, std::function<void(status_t, std::string const&, storage_error const&)> handler) override;
	void async_release_files(storage_index_t storage
		, std::function<void()> handler = std::function<void()>()) override;
	void async_delete_files(storage_index_t storage, remove_flags_t options
		, std::function<void(storage_error const&)> handler) override;
	void async_check_files(storage_index_t storage
		, add_torrent_params const* resume_data
		, aux::vector<std::string, file_index_t> links
		, std::function<void(status_t, storage_error const&)> handler) override;
	void async_rename_file(storage_index_t storage, file_index_t index, std::string name
		, std::function<void(std::string const&, file_index_t, storage_error const&)> handler) override;
	void async_stop_torrent(storage_index_t storage
		, std::function<void()> handler) override;
	void async_set_file_priority(storage_index_t storage
		, aux::vector<download_priority_t, file_index_t> prio
		, std::function<void(storage_error const&
			, aux::vector<download_priority_t, file_index_t>)> handler) override;

	void async_clear_piece(storage_index_t storage, piece_index_t index
		, std::function<void(piece_index_t)> handler) override;

	void update_stats_counters(counters& c) const override;

	std::vector<open_file_state> get_status(storage_index_t) const override;

	// this submits all queued up jobs to the thread
	void submit_jobs() override;

	status_t do_job(aux::job::partial_read& a, aux::mmap_disk_job* j);
	status_t do_job(aux::job::read& a, aux::mmap_disk_job* j);
	status_t do_job(aux::job::write& a, aux::mmap_disk_job* j);
	status_t do_job(aux::job::hash& a, aux::mmap_disk_job* j);
	status_t do_job(aux::job::hash2& a, aux::mmap_disk_job* j);

	status_t do_job(aux::job::move_storage& a, aux::mmap_disk_job* j);
	status_t do_job(aux::job::release_files& a, aux::mmap_disk_job* j);
	status_t do_job(aux::job::delete_files& a, aux::mmap_disk_job* j);
	status_t do_job(aux::job::check_fastresume& a, aux::mmap_disk_job* j);
	status_t do_job(aux::job::rename_file& a, aux::mmap_disk_job* j);
	status_t do_job(aux::job::stop_torrent& a, aux::mmap_disk_job* j);
	status_t do_job(aux::job::file_priority& a, aux::mmap_disk_job* j);
	status_t do_job(aux::job::clear_piece& a, aux::mmap_disk_job* j);

private:

	void thread_fun(aux::disk_io_thread_pool& pool
		, executor_work_guard<io_context::executor_type> work);

	void add_completed_jobs(jobqueue_t jobs);
	void add_completed_jobs_impl(jobqueue_t jobs, jobqueue_t& completed);

	void perform_job(aux::mmap_disk_job* j, jobqueue_t& completed_jobs);

	// this queues up another job to be submitted
	void add_job(aux::mmap_disk_job* j, bool user_add = true);
	void add_fence_job(aux::mmap_disk_job* j, bool user_add = true);

	void execute_job(aux::mmap_disk_job* j);
	void immediate_execute();
	void abort_jobs();
	void abort_hash_jobs(storage_index_t storage);

	// returns the maximum number of threads
	// the actual number of threads may be less
	int num_threads() const;
	aux::disk_io_thread_pool& pool_for_job(aux::mmap_disk_job* j);

	// set to true once we start shutting down
	std::atomic<bool> m_abort{false};

	// this is a counter of how many threads are currently running.
	// it's used to identify the last thread still running while
	// shutting down. This last thread is responsible for cleanup
	// must hold the job mutex to access
	int m_num_running_threads = 0;

	// std::mutex to protect the m_generic_threads and m_hash_threads lists
	mutable std::mutex m_job_mutex;

	// every write job is inserted into this map while it is in the job queue.
	// It is removed after the write completes. This will let subsequent reads
	// pull the buffers straight out of the queue instead of having to
	// synchronize with the writing thread(s)
	aux::store_buffer m_store_buffer;

	settings_interface const& m_settings;

	// LRU cache of open files
	aux::file_view_pool m_file_pool;

	aux::disk_job_pool<aux::mmap_disk_job> m_job_pool;

	// disk cache
	aux::disk_buffer_pool m_buffer_pool;

	// total number of blocks in use by both the read
	// and the write cache. This is not supposed to
	// exceed m_cache_size

	counters& m_stats_counters;

	// this is the main thread io_context. Callbacks are
	// posted on this in order to have them execute in
	// the main thread.
	io_context& m_ios;

	aux::disk_completed_queue m_completed_jobs;

	// storages that have had write activity recently and will get ticked
	// soon, for deferred actions (say, flushing partfile metadata)
	std::vector<std::pair<time_point, std::weak_ptr<aux::mmap_storage>>> m_need_tick;
	std::mutex m_need_tick_mutex;

	aux::storage_array<aux::mmap_storage> m_torrents;

	std::atomic_flag m_jobs_aborted = ATOMIC_FLAG_INIT;

	// most jobs are posted to m_generic_io_jobs
	// but hash jobs are posted to m_hash_io_jobs if m_hash_threads
	// has a non-zero maximum thread count
	aux::disk_io_thread_pool m_generic_threads;
	aux::disk_io_thread_pool m_hash_threads;

#if TORRENT_USE_ASSERTS
	int m_magic = 0x1337;
#endif
};

TORRENT_EXPORT std::unique_ptr<disk_interface> mmap_disk_io_constructor(
	io_context& ios, settings_interface const& sett, counters& cnt)
{
	return std::make_unique<mmap_disk_io>(ios, sett, cnt);
}

// ------- mmap_disk_io ------

	// for _1 and _2
	using namespace std::placeholders;

	mmap_disk_io::mmap_disk_io(io_context& ios, settings_interface const& sett, counters& cnt)
		: m_settings(sett)
		, m_file_pool(sett.get_int(settings_pack::file_pool_size))
		, m_buffer_pool(ios)
		, m_stats_counters(cnt)
		, m_ios(ios)
		, m_completed_jobs([&](aux::disk_job** j, int const n) {
			m_job_pool.free_jobs(reinterpret_cast<aux::mmap_disk_job**>(j), n);
			}, cnt)
		, m_generic_threads(std::bind(&mmap_disk_io::thread_fun, this, _1, _2), ios)
		, m_hash_threads(std::bind(&mmap_disk_io::thread_fun, this, _1, _2), ios)
	{
		settings_updated();
	}

	std::vector<open_file_state> mmap_disk_io::get_status(storage_index_t const st) const
	{
		return m_file_pool.get_status(st);
	}

	storage_holder mmap_disk_io::new_torrent(storage_params const& params
		, std::shared_ptr<void> const& owner)
	{
		TORRENT_ASSERT(params.files.is_valid());

		auto storage = std::make_shared<aux::mmap_storage>(params, m_file_pool);
		storage->set_owner(owner);
		storage_index_t const idx = m_torrents.add(std::move(storage));
		return storage_holder(idx, *this);
	}

	void mmap_disk_io::remove_torrent(storage_index_t const idx)
	{
		m_torrents.remove(idx);
	}

#if TORRENT_USE_ASSERTS
	mmap_disk_io::~mmap_disk_io()
	{
		DLOG("destructing mmap_disk_io\n");
		TORRENT_ASSERT(m_magic == 0x1337);
		m_magic = 0xdead;

		// abort should have been triggered
		TORRENT_ASSERT(m_abort);

		// there are not supposed to be any writes in-flight by now
		TORRENT_ASSERT(m_store_buffer.size() == 0);

		// all torrents are supposed to have been removed by now
		TORRENT_ASSERT(m_torrents.empty());
	}
#endif

	void mmap_disk_io::abort(bool const wait)
	{
		DLOG("mmap_disk_io::abort: (wait: %d)\n", int(wait));

		// first make sure queued jobs have been submitted
		// otherwise the queue may not get processed
		submit_jobs();

		// abuse the job mutex to make setting m_abort and checking the thread count atomic
		// see also the comment in thread_fun
		std::unique_lock<std::mutex> l(m_job_mutex);
		if (m_abort.exchange(true)) return;
		bool const no_threads = m_generic_threads.num_threads() == 0
			&& m_hash_threads.num_threads() == 0;
		// abort outstanding jobs belonging to this torrent

		DLOG("aborting hash jobs\n");
		m_hash_threads.visit_jobs([](aux::disk_job* j)
		{
			j->flags |= aux::disk_job::aborted;
		});
		l.unlock();

		// if there are no disk threads, we can't wait for the jobs here, because
		// we'd stall indefinitely
		if (no_threads)
		{
			abort_jobs();
		}

		DLOG("aborting thread pools\n");
		// even if there are no threads it doesn't hurt to abort the pools
		// it prevents threads from being started after an abort which is a good
		// defensive programming measure
		m_generic_threads.abort(wait);
		m_hash_threads.abort(wait);
	}

	void mmap_disk_io::settings_updated()
	{
		TORRENT_ASSERT(m_magic == 0x1337);
		m_buffer_pool.set_settings(m_settings);
		m_file_pool.resize(m_settings.get_int(settings_pack::file_pool_size));

		int const num_threads = m_settings.get_int(settings_pack::aio_threads);
		int const num_hash_threads = m_settings.get_int(settings_pack::hashing_threads);
		DLOG("set max threads(%d, %d)\n", num_threads, num_hash_threads);

		m_generic_threads.set_max_threads(num_threads);
		m_hash_threads.set_max_threads(num_hash_threads);
	}

	void mmap_disk_io::perform_job(aux::mmap_disk_job* j, jobqueue_t& completed_jobs)
	{
		TORRENT_ASSERT(j->next == nullptr);
		TORRENT_ASSERT((j->flags & aux::disk_job::in_progress) || !j->storage);

#if DEBUG_DISK_THREAD
		{
			std::unique_lock<std::mutex> l(m_job_mutex);

			DLOG("perform_job job: %s outstanding: %d\n"
				, print_job(*j).c_str()
				, j->storage ? j->storage->num_outstanding_jobs() : -1);
		}
#endif

		std::shared_ptr<aux::mmap_storage> storage = j->storage;

		m_stats_counters.inc_stats_counter(counters::num_running_disk_jobs, 1);

		// call disk function
		// TODO: in the future, propagate exceptions back to the handlers
		status_t ret = status_t::no_error;
		try
		{
			ret = std::visit([this, j](auto& a) { return this->do_job(a, j); }, j->action);
		}
		catch (boost::system::system_error const& err)
		{
			ret = status_t::fatal_disk_error;
			j->error.ec = err.code();
			j->error.operation = operation_t::exception;
		}
		catch (std::bad_alloc const&)
		{
			ret = status_t::fatal_disk_error;
			j->error.ec = errors::no_memory;
			j->error.operation = operation_t::exception;
		}
		catch (std::exception const&)
		{
			ret = status_t::fatal_disk_error;
			j->error.ec = boost::asio::error::fault;
			j->error.operation = operation_t::exception;
		}

		// note that -2 errors are OK
		TORRENT_ASSERT(ret != status_t::fatal_disk_error
			|| (j->error.ec && j->error.operation != operation_t::unknown));

		m_stats_counters.inc_stats_counter(counters::num_running_disk_jobs, -1);

		j->ret = ret;

		completed_jobs.push_back(j);
	}

	status_t mmap_disk_io::do_job(aux::job::partial_read& a, aux::mmap_disk_job* j)
	{
		TORRENT_ASSERT(a.buf);
		time_point const start_time = clock_type::now();

		span<char> const b = {a.buf.data() + a.buffer_offset, a.buffer_size};

		int const ret = j->storage->read(m_settings, b
			, a.piece, a.offset, file_mode_for_job(j), j->flags, j->error);

		TORRENT_ASSERT(ret >= 0 || j->error.ec);
		TORRENT_UNUSED(ret);

		if (!j->error.ec)
		{
			std::int64_t const read_time = total_microseconds(clock_type::now() - start_time);

			m_stats_counters.inc_stats_counter(counters::num_read_back);
			m_stats_counters.inc_stats_counter(counters::num_blocks_read);
			m_stats_counters.inc_stats_counter(counters::num_read_ops);
			m_stats_counters.inc_stats_counter(counters::disk_read_time, read_time);
			m_stats_counters.inc_stats_counter(counters::disk_job_time, read_time);
		}
		return status_t::no_error;
	}

	status_t mmap_disk_io::do_job(aux::job::read& a, aux::mmap_disk_job* j)
	{
		a.buf = disk_buffer_holder(m_buffer_pool, m_buffer_pool.allocate_buffer("send buffer"), default_block_size);
		if (!a.buf)
		{
			j->error.ec = error::no_memory;
			j->error.operation = operation_t::alloc_cache_piece;
			return status_t::fatal_disk_error;
		}

		time_point const start_time = clock_type::now();

		aux::open_mode_t const file_mode = file_mode_for_job(j);
		span<char> const b = {a.buf.data(), a.buffer_size};

		int const ret = j->storage->read(m_settings, b
			, a.piece, a.offset, file_mode, j->flags, j->error);

		TORRENT_ASSERT(ret >= 0 || j->error.ec);
		TORRENT_UNUSED(ret);

		if (!j->error.ec)
		{
			std::int64_t const read_time = total_microseconds(clock_type::now() - start_time);

			m_stats_counters.inc_stats_counter(counters::num_read_back);
			m_stats_counters.inc_stats_counter(counters::num_blocks_read);
			m_stats_counters.inc_stats_counter(counters::num_read_ops);
			m_stats_counters.inc_stats_counter(counters::disk_read_time, read_time);
			m_stats_counters.inc_stats_counter(counters::disk_job_time, read_time);
		}
		return status_t::no_error;
	}

	status_t mmap_disk_io::do_job(aux::job::write& a, aux::mmap_disk_job* j)
	{
		time_point const start_time = clock_type::now();
		auto buffer = std::move(a.buf);

		span<char> const b = { buffer.data(), a.buffer_size};
		aux::open_mode_t const file_mode = file_mode_for_job(j);

		m_stats_counters.inc_stats_counter(counters::num_writing_threads, 1);

		// the actual write operation
		int const ret = j->storage->write(m_settings, b
			, a.piece, a.offset, file_mode, j->flags, j->error);

		m_stats_counters.inc_stats_counter(counters::num_writing_threads, -1);

		if (!j->error.ec)
		{
			std::int64_t const write_time = total_microseconds(clock_type::now() - start_time);

			m_stats_counters.inc_stats_counter(counters::num_blocks_written);
			m_stats_counters.inc_stats_counter(counters::num_write_ops);
			m_stats_counters.inc_stats_counter(counters::disk_write_time, write_time);
			m_stats_counters.inc_stats_counter(counters::disk_job_time, write_time);
		}

		m_store_buffer.erase({j->storage->storage_index(), a.piece, a.offset});

		{
			std::lock_guard<std::mutex> l(m_need_tick_mutex);
			if (!j->storage->set_need_tick())
				m_need_tick.push_back({aux::time_now() + minutes(2), j->storage});
		}

		return ret != a.buffer_size
			? status_t::fatal_disk_error : status_t::no_error;
	}

	void mmap_disk_io::async_read(storage_index_t storage, peer_request const& r
		, std::function<void(disk_buffer_holder, storage_error const&)> handler
		, disk_job_flags_t const flags)
	{
		TORRENT_ASSERT(valid_flags(flags));
		TORRENT_ASSERT(r.length <= default_block_size);
		TORRENT_ASSERT(r.length > 0);
		TORRENT_ASSERT(r.start >= 0);
		TORRENT_ASSERT(r.start + r.length <= m_torrents[storage]->files().piece_size(r.piece));

		storage_error ec;
		if (r.length <= 0 || r.start < 0)
		{
			// this is an invalid read request.
			ec.ec = errors::invalid_request;
			ec.operation = operation_t::file_read;
			handler(disk_buffer_holder{}, ec);
			return;
		}

		// in case r.start is not aligned to a block, calculate that offset,
		// since that's how the store_buffer is indexed. block_offset is the
		// aligned offset to the first block this read touches. In the case the
		// request is aligned, it's the same as r.start
		int const block_offset = r.start - (r.start % default_block_size);
		// this is the offset into the block that we're reading from
		int const read_offset = r.start - block_offset;

		DLOG("async_read piece: %d block: %d (read-offset: %d)\n", static_cast<int>(r.piece)
			, block_offset / default_block_size, read_offset);

		disk_buffer_holder buffer;

		if (read_offset + r.length > default_block_size)
		{
			// This is an unaligned request spanning two blocks. One of the two
			// blocks may be in the store buffer, or neither.
			// If neither is in the store buffer, we can just issue a normal
			// read job for the unaligned request.

			aux::torrent_location const loc1{storage, r.piece, block_offset};
			aux::torrent_location const loc2{storage, r.piece, block_offset + default_block_size};
			std::ptrdiff_t const len1 = default_block_size - read_offset;

			TORRENT_ASSERT(r.length > len1);

			int const ret = m_store_buffer.get2(loc1, loc2, [&](char const* buf1, char const* buf2)
			{
				buffer = disk_buffer_holder(m_buffer_pool
					, m_buffer_pool.allocate_buffer("send buffer")
					, r.length);
				if (!buffer)
				{
					ec.ec = error::no_memory;
					ec.operation = operation_t::alloc_cache_piece;
					return 3;
				}

				if (buf1)
					std::memcpy(buffer.data(), buf1 + read_offset, std::size_t(len1));
				if (buf2)
					std::memcpy(buffer.data() + len1, buf2, std::size_t(r.length - len1));
				return (buf1 ? 2 : 0) | (buf2 ? 1 : 0);
			});

			if (ret == 3)
			{
				// both sides were found in the store buffer and the read request
				// was satisfied immediately
				handler(std::move(buffer), ec);
				return;
			}

			if (ret != 0)
			{
				TORRENT_ASSERT(ret == 1 || ret == 2);
				// only one side of the read request was found in the store
				// buffer, and we need to issue a partial read for the remaining
				// bytes
<<<<<<< HEAD
				aux::mmap_disk_job* j = m_job_pool.allocate_job<aux::job::partial_read>(
					flags,
					m_torrents[storage]->shared_from_this(),
					std::move(handler),
					std::move(buffer),
					std::uint16_t((ret == 1) ? 0 : len1), // buffer_offset
					std::uint16_t((ret == 1) ? len1 : r.length - len1), // buffer_size
					r.piece,
					(ret == 1) ? r.start : block_offset + default_block_size // offset
				);

				if (j->storage->is_blocked(j))
				{
					// this means the job was queued up inside storage
					m_stats_counters.inc_stats_counter(counters::blocked_disk_jobs);
					DLOG("blocked job: %s (torrent: %d total: %d)\n"
						, print_job(*j).c_str(), j->storage ? j->storage->num_blocked() : 0
						, int(m_stats_counters[counters::blocked_disk_jobs]));
				}
				else
				{
					add_job(j);
				}
=======
				aux::mmap_disk_job* j = m_job_pool.allocate_job(aux::job_action_t::partial_read);
				j->argument = std::move(buffer);
				j->storage = m_torrents[storage]->shared_from_this();
				j->piece = r.piece;
				j->d.io.offset = (ret == 1) ? r.start : block_offset + default_block_size;
				j->d.io.buffer_size = std::uint16_t((ret == 1) ? len1 : r.length - len1);
				j->d.io.buffer_offset = std::uint16_t((ret == 1) ? 0 : len1);
				j->flags = flags;
				j->callback = std::move(handler);
				add_job(j);
>>>>>>> b3d0148e
				return;
			}

			// if we couldn't find any block in the store buffer, just post it
			// as a normal read job
		}
		else
		{
			if (m_store_buffer.get({ storage, r.piece, block_offset }, [&](char const* buf)
			{
				buffer = disk_buffer_holder(m_buffer_pool, m_buffer_pool.allocate_buffer("send buffer"), r.length);
				if (!buffer)
				{
					ec.ec = error::no_memory;
					ec.operation = operation_t::alloc_cache_piece;
					return;
				}

				std::memcpy(buffer.data(), buf + read_offset, std::size_t(r.length));
			}))
			{
				handler(std::move(buffer), ec);
				return;
			}
		}

<<<<<<< HEAD
		aux::mmap_disk_job* j = m_job_pool.allocate_job<aux::job::read>(
			flags,
			m_torrents[storage]->shared_from_this(),
			std::move(handler),
			disk_buffer_holder{},
			std::uint16_t(r.length), // buffer_size
			r.piece,
			r.start // offset
		);

		if (j->storage->is_blocked(j))
		{
			// this means the job was queued up inside storage
			m_stats_counters.inc_stats_counter(counters::blocked_disk_jobs);
			DLOG("blocked job: %s (torrent: %d total: %d)\n"
				, print_job(*j).c_str(), j->storage ? j->storage->num_blocked() : 0
				, int(m_stats_counters[counters::blocked_disk_jobs]));
		}
		else
		{
			add_job(j);
		}
=======
		aux::mmap_disk_job* j = m_job_pool.allocate_job(aux::job_action_t::read);
		j->storage = m_torrents[storage]->shared_from_this();
		j->piece = r.piece;
		j->d.io.offset = r.start;
		j->d.io.buffer_size = std::uint16_t(r.length);
		j->flags = flags;
		j->callback = std::move(handler);
		add_job(j);
>>>>>>> b3d0148e
	}

	bool mmap_disk_io::async_write(storage_index_t const storage, peer_request const& r
		, char const* buf, std::shared_ptr<disk_observer> o
		, std::function<void(storage_error const&)> handler
		, disk_job_flags_t const flags)
	{
		TORRENT_ASSERT(valid_flags(flags));
		bool exceeded = false;
		disk_buffer_holder buffer(m_buffer_pool, m_buffer_pool.allocate_buffer(
			exceeded, o, "receive buffer"), default_block_size);
		if (!buffer) aux::throw_ex<std::bad_alloc>();
		std::memcpy(buffer.data(), buf, aux::numeric_cast<std::size_t>(r.length));

		TORRENT_ASSERT(r.start % default_block_size == 0);
		TORRENT_ASSERT(r.length <= default_block_size);
		TORRENT_ASSERT(r.start + r.length <= m_torrents[storage]->files().piece_size(r.piece));

		auto data_ptr = buffer.data();

<<<<<<< HEAD
		aux::mmap_disk_job* j = m_job_pool.allocate_job<aux::job::write>(
			flags,
			m_torrents[storage]->shared_from_this(),
			std::move(handler),
			std::move(buffer),
			r.piece,
			r.start,
			std::uint16_t(r.length)
		);

		m_store_buffer.insert({j->storage->storage_index(), r.piece, r.start}, data_ptr);

		if (j->storage->is_blocked(j))
		{
			// this means the job was queued up inside storage
			m_stats_counters.inc_stats_counter(counters::blocked_disk_jobs);
			DLOG("blocked job: %s (torrent: %d total: %d)\n"
				, print_job(*j).c_str(), j->storage ? j->storage->num_blocked() : 0
				, int(m_stats_counters[counters::blocked_disk_jobs]));
			return exceeded;
		}

=======
		m_store_buffer.insert({j->storage->storage_index(), j->piece, j->d.io.offset}
			, boost::get<disk_buffer_holder>(j->argument).data());
>>>>>>> b3d0148e
		add_job(j);
		return exceeded;
	}

	void mmap_disk_io::async_hash(storage_index_t const storage
		, piece_index_t const piece, span<sha256_hash> const v2, disk_job_flags_t const flags
		, std::function<void(piece_index_t, sha1_hash const&, storage_error const&)> handler)
	{
		TORRENT_ASSERT(valid_flags(flags));
		aux::mmap_disk_job* j = m_job_pool.allocate_job<aux::job::hash>(
			flags,
			m_torrents[storage]->shared_from_this(),
			std::move(handler),
			piece,
			v2,
			sha1_hash{}
		);
		add_job(j);
	}

	void mmap_disk_io::async_hash2(storage_index_t const storage
		, piece_index_t const piece, int const offset, disk_job_flags_t const flags
		, std::function<void(piece_index_t, sha256_hash const&, storage_error const&)> handler)
	{
		TORRENT_ASSERT(valid_flags(flags));
		aux::mmap_disk_job* j = m_job_pool.allocate_job<aux::job::hash2>(
			flags,
			m_torrents[storage]->shared_from_this(),
			std::move(handler),
			piece,
			offset,
			sha256_hash{}
		);
		add_job(j);
	}

	void mmap_disk_io::async_move_storage(storage_index_t const storage
		, std::string p, move_flags_t const flags
		, std::function<void(status_t, std::string const&, storage_error const&)> handler)
	{
		aux::mmap_disk_job* j = m_job_pool.allocate_job<aux::job::move_storage>(
			{},
			m_torrents[storage]->shared_from_this(),
			std::move(handler),
			std::move(p), // path
			flags
		);

		add_fence_job(j);
	}

	void mmap_disk_io::async_release_files(storage_index_t const storage
		, std::function<void()> handler)
	{
		aux::mmap_disk_job* j = m_job_pool.allocate_job<aux::job::release_files>(
			{},
			m_torrents[storage]->shared_from_this(),
			std::move(handler)
		);

		add_fence_job(j);
	}

	void mmap_disk_io::abort_hash_jobs(storage_index_t const storage)
	{
		// abort outstanding hash jobs belonging to this torrent
		std::unique_lock<std::mutex> l(m_job_mutex);

		auto st = m_torrents[storage]->shared_from_this();
		// hash jobs
		m_hash_threads.visit_jobs([&](aux::disk_job* gj)
		{
			auto* j = static_cast<aux::mmap_disk_job*>(gj);
			if (j->storage != st) return;
			// only cancel volatile-read jobs. This means only full checking
			// jobs. These jobs are likely to have a pretty deep queue and
			// really gain from being cancelled. They can also be restarted
			// easily.
			if (j->flags & disk_interface::volatile_read)
				j->flags |= aux::disk_job::aborted;
		});
	}

	void mmap_disk_io::async_delete_files(storage_index_t const storage
		, remove_flags_t const options
		, std::function<void(storage_error const&)> handler)
	{
		abort_hash_jobs(storage);
		aux::mmap_disk_job* j = m_job_pool.allocate_job<aux::job::delete_files>(
			{},
			m_torrents[storage]->shared_from_this(),
			std::move(handler),
			options
		);
		add_fence_job(j);
	}

	void mmap_disk_io::async_check_files(storage_index_t const storage
		, add_torrent_params const* resume_data
		, aux::vector<std::string, file_index_t> links
		, std::function<void(status_t, storage_error const&)> handler)
	{
		aux::vector<std::string, file_index_t>* links_vector = nullptr;
		if (!links.empty()) links_vector = new aux::vector<std::string, file_index_t>(std::move(links));

		aux::mmap_disk_job* j = m_job_pool.allocate_job<aux::job::check_fastresume>(
			{},
			m_torrents[storage]->shared_from_this(),
			std::move(handler),
			links_vector,
			resume_data
		);

		add_fence_job(j);
	}

	void mmap_disk_io::async_rename_file(storage_index_t const storage
		, file_index_t const index, std::string name
		, std::function<void(std::string const&, file_index_t, storage_error const&)> handler)
	{
		aux::mmap_disk_job* j = m_job_pool.allocate_job<aux::job::rename_file>(
			{},
			m_torrents[storage]->shared_from_this(),
			std::move(handler),
			index,
			std::move(name)
		);
		add_fence_job(j);
	}

	void mmap_disk_io::async_stop_torrent(storage_index_t const storage
		, std::function<void()> handler)
	{
		auto st = m_torrents[storage]->shared_from_this();
		abort_hash_jobs(storage);

		aux::mmap_disk_job* j = m_job_pool.allocate_job<aux::job::stop_torrent>(
			{},
			m_torrents[storage]->shared_from_this(),
			std::move(handler)
		);
		add_fence_job(j);
	}

	void mmap_disk_io::async_set_file_priority(storage_index_t const storage
		, aux::vector<download_priority_t, file_index_t> prios
		, std::function<void(storage_error const&
			, aux::vector<download_priority_t, file_index_t>)> handler)
	{
		aux::mmap_disk_job* j = m_job_pool.allocate_job<aux::job::file_priority>(
			{},
			m_torrents[storage]->shared_from_this(),
			std::move(handler),
			std::move(prios)
		);

		add_fence_job(j);
	}

	void mmap_disk_io::async_clear_piece(storage_index_t const storage
		, piece_index_t const index, std::function<void(piece_index_t)> handler)
	{
		aux::mmap_disk_job* j = m_job_pool.allocate_job<aux::job::clear_piece>(
			{},
			m_torrents[storage]->shared_from_this(),
			std::move(handler),
			index
		);

		// regular jobs are not guaranteed to be executed in-order
		// since clear piece must guarantee that all write jobs that
		// have been issued finish before the clear piece job completes

		// TODO: this is potentially very expensive. One way to solve
		// it would be to have a fence for just this one piece.
		// but it hardly seems worth the complexity and cost just for the edge
		// case of receiving a corrupt piece

		// TODO: Perhaps the job queue could be traversed and all jobs for this
		// piece could be cancelled. If there are no threads currently writing
		// to this piece, we could skip the fence alltogether
		add_fence_job(j);
	}

	status_t mmap_disk_io::do_job(aux::job::hash& a, aux::mmap_disk_job* j)
	{
		// we're not using a cache. This is the simple path
		// just read straight from the file
		TORRENT_ASSERT(m_magic == 0x1337);

		bool const v1 = bool(j->flags & disk_interface::v1_hash);
		bool const v2 = !a.block_hashes.empty();

		int const piece_size = v1 ? j->storage->files().piece_size(a.piece) : 0;
		int const piece_size2 = v2 ? j->storage->files().piece_size2(a.piece) : 0;
		int const blocks_in_piece = v1 ? (piece_size + default_block_size - 1) / default_block_size : 0;
		int const blocks_in_piece2 = v2 ? j->storage->files().blocks_in_piece2(a.piece) : 0;
		aux::open_mode_t const file_mode = file_mode_for_job(j);

		TORRENT_ASSERT(!v2 || int(a.block_hashes.size()) >= blocks_in_piece2);
		TORRENT_ASSERT(v1 || v2);

		hasher h;
		int ret = 0;
		int offset = 0;
		int const blocks_to_read = std::max(blocks_in_piece, blocks_in_piece2);
		for (int i = 0; i < blocks_to_read; ++i)
		{
			bool const v2_block = i < blocks_in_piece2;

			DLOG("do_hash: reading (piece: %d block: %d)\n", int(a.piece), i);

			time_point const start_time = clock_type::now();

			std::ptrdiff_t const len = v1 ? std::min(default_block_size, piece_size - offset) : 0;
			std::ptrdiff_t const len2 = v2_block ? std::min(default_block_size, piece_size2 - offset) : 0;

			hasher256 h2;

			if (!m_store_buffer.get({ j->storage->storage_index(), a.piece, offset }
				, [&](char const* buf)
				{
					if (v1)
					{
						h.update({ buf, len });
						ret = int(len);
					}
					if (v2_block)
					{
						h2.update({ buf, len2 });
						ret = int(len2);
					}
				}))
			{
				if (v1)
				{
					// if we will call hash2() in a bit, don't trigger a flush
					// just yet, let hash2() do it
					auto const flags = v2_block ? (j->flags & ~disk_interface::flush_piece) : j->flags;
					j->error.ec.clear();
					ret = j->storage->hash(m_settings, h, len, a.piece, offset
						, file_mode, flags, j->error);
					if (ret < 0) break;
				}
				if (v2_block)
				{
					j->error.ec.clear();
					ret = j->storage->hash2(m_settings, h2, len2, a.piece, offset
						, file_mode, j->flags, j->error);
					if (ret < 0) break;
				}
			}

			if (!j->error.ec)
			{
				std::int64_t const read_time = total_microseconds(clock_type::now() - start_time);

				m_stats_counters.inc_stats_counter(counters::num_blocks_read, blocks_to_read);
				m_stats_counters.inc_stats_counter(counters::num_read_ops);
				m_stats_counters.inc_stats_counter(counters::disk_hash_time, read_time);
				m_stats_counters.inc_stats_counter(counters::disk_job_time, read_time);
			}

			if (v2_block)
				a.block_hashes[i] = h2.final();

			if (ret <= 0) break;

			offset += default_block_size;
		}

		if (v1)
			a.piece_hash = h.final();
		return ret >= 0 ? status_t::no_error : status_t::fatal_disk_error;
	}

	status_t mmap_disk_io::do_job(aux::job::hash2& a, aux::mmap_disk_job* j)
	{
		TORRENT_ASSERT(m_magic == 0x1337);

		int const piece_size = j->storage->files().piece_size2(a.piece);
		aux::open_mode_t const file_mode = file_mode_for_job(j);

		hasher256 h;
		int ret = 0;

		DLOG("do_hash2: reading (piece: %d offset: %d)\n", int(a.piece), int(a.offset));

		time_point const start_time = clock_type::now();

		TORRENT_ASSERT(piece_size > a.offset);
		std::ptrdiff_t const len = std::min(default_block_size, piece_size - a.offset);

		if (!m_store_buffer.get({ j->storage->storage_index(), a.piece, a.offset }
			, [&](char const* buf)
		{
			h.update({ buf, len });
			ret = int(len);
		}))
		{
			ret = j->storage->hash2(m_settings, h, len, a.piece, a.offset
				, file_mode, j->flags, j->error);
			if (ret < 0) return status_t::fatal_disk_error;
		}

		if (!j->error.ec)
		{
			std::int64_t const read_time = total_microseconds(clock_type::now() - start_time);

			m_stats_counters.inc_stats_counter(counters::num_blocks_read);
			m_stats_counters.inc_stats_counter(counters::num_read_ops);
			m_stats_counters.inc_stats_counter(counters::disk_hash_time, read_time);
			m_stats_counters.inc_stats_counter(counters::disk_job_time, read_time);
		}

		a.piece_hash2 = h.final();
		return ret >= 0 ? status_t::no_error : status_t::fatal_disk_error;
	}

	status_t mmap_disk_io::do_job(aux::job::move_storage& a, aux::mmap_disk_job* j)
	{
		// if this assert fails, something's wrong with the fence logic
		TORRENT_ASSERT(j->storage->num_outstanding_jobs() == 1);

		// if files have to be closed, that's the storage's responsibility
		auto const [ret, p] = j->storage->move_storage(std::move(a.path), a.move_flags, j->error);

		a.path = std::move(p);
		return ret;
	}

	status_t mmap_disk_io::do_job(aux::job::release_files&, aux::mmap_disk_job* j)
	{
		// if this assert fails, something's wrong with the fence logic
		TORRENT_ASSERT(j->storage->num_outstanding_jobs() == 1);
		j->storage->release_files(j->error);
		return j->error ? status_t::fatal_disk_error : status_t::no_error;
	}

	status_t mmap_disk_io::do_job(aux::job::delete_files& a, aux::mmap_disk_job* j)
	{
		TORRENT_ASSERT(a.flags);

		// if this assert fails, something's wrong with the fence logic
		TORRENT_ASSERT(j->storage->num_outstanding_jobs() == 1);
		j->storage->delete_files(a.flags, j->error);
		return j->error ? status_t::fatal_disk_error : status_t::no_error;
	}

	status_t mmap_disk_io::do_job(aux::job::check_fastresume& a, aux::mmap_disk_job* j)
	{
		// if this assert fails, something's wrong with the fence logic
		TORRENT_ASSERT(j->storage->num_outstanding_jobs() == 1);

		add_torrent_params const* rd = a.resume_data;
		add_torrent_params tmp;
		if (rd == nullptr) rd = &tmp;

		std::unique_ptr<aux::vector<std::string, file_index_t>> links(a.links);
		// check if the fastresume data is up to date
		// if it is, use it and return true. If it
		// isn't return false and the full check
		// will be run. If the links pointer is non-empty, it has the same number
		// of elements as there are files. Each element is either empty or contains
		// the absolute path to a file identical to the corresponding file in this
		// torrent. The storage must create hard links (or copy) those files. If
		// any file does not exist or is inaccessible, the disk job must fail.

		TORRENT_ASSERT(j->storage->files().piece_length() > 0);

		// always initialize the storage
		auto const ret_flag = j->storage->initialize(m_settings, j->error);
		if (j->error) return status_t::fatal_disk_error | ret_flag;

		// we must call verify_resume() unconditionally of the setting below, in
		// order to set up the links (if present)
		bool const verify_success = j->storage->verify_resume_data(*rd
			, links ? *links : aux::vector<std::string, file_index_t>(), j->error);

		// j->error may have been set at this point, by verify_resume_data()
		// it's important to not have it cleared out subsequent calls, as long
		// as they succeed.

		if (m_settings.get_bool(settings_pack::no_recheck_incomplete_resume))
			return status_t::no_error | ret_flag;

		if (!aux::contains_resume_data(*rd))
		{
			// if we don't have any resume data, we still may need to trigger a
			// full re-check, if there are *any* files.
			storage_error ignore;
			return ((j->storage->has_any_file(ignore))
				? status_t::need_full_check
				: status_t::no_error)
				| ret_flag;
		}

		return (verify_success
			? status_t::no_error
			: status_t::need_full_check)
			| ret_flag;
	}

	status_t mmap_disk_io::do_job(aux::job::rename_file& a, aux::mmap_disk_job* j)
	{
		// if this assert fails, something's wrong with the fence logic
		TORRENT_ASSERT(j->storage->num_outstanding_jobs() == 1);

		// if files need to be closed, that's the storage's responsibility
		j->storage->rename_file(a.file_index, a.name, j->error);
		return j->error ? status_t::fatal_disk_error : status_t::no_error;
	}

	status_t mmap_disk_io::do_job(aux::job::stop_torrent&, aux::mmap_disk_job* j)
	{
		// if this assert fails, something's wrong with the fence logic
		TORRENT_ASSERT(j->storage->num_outstanding_jobs() == 1);
		j->storage->release_files(j->error);
		return j->error ? status_t::fatal_disk_error : status_t::no_error;
	}

	void mmap_disk_io::update_stats_counters(counters& c) const
	{
		// These are atomic_counts, so it's safe to access them from
		// a different thread
		std::unique_lock<std::mutex> jl(m_job_mutex);

		c.set_value(counters::num_read_jobs, m_job_pool.read_jobs_in_use());
		c.set_value(counters::num_write_jobs, m_job_pool.write_jobs_in_use());
		c.set_value(counters::num_jobs, m_job_pool.jobs_in_use());
		c.set_value(counters::queued_disk_jobs, m_generic_threads.queue_size()
			+ m_hash_threads.queue_size());

		jl.unlock();

		// gauges
		c.set_value(counters::disk_blocks_in_use, m_buffer_pool.in_use());
	}

	status_t mmap_disk_io::do_job(aux::job::file_priority& a, aux::mmap_disk_job* j)
	{
		j->storage->set_file_priority(m_settings
			, a.prio
			, j->error);
		return status_t::no_error;
	}

	// this job won't return until all outstanding jobs on this
	// piece are completed or cancelled and the buffers for it
	// have been evicted
	status_t mmap_disk_io::do_job(aux::job::clear_piece&, aux::mmap_disk_job*)
	{
		// there's nothing to do here, by the time this is called the jobs for
		// this storage has been completed since this is a fence job
		return status_t::no_error;
	}

	void mmap_disk_io::add_fence_job(aux::mmap_disk_job* j, bool const user_add)
	{
		// if this happens, it means we started to shut down
		// the disk threads too early. We have to post all jobs
		// before the disk threads are shut down
		if (m_abort)
		{
			m_completed_jobs.abort_job(m_ios, j);
			return;
		}

		DLOG("add_fence:job: %s (outstanding: %d)\n"
			, print_job(*j).c_str()
			, j->storage->num_outstanding_jobs());

		TORRENT_ASSERT(j->storage);
		m_stats_counters.inc_stats_counter(counters::num_fenced_read + static_cast<int>(j->get_type()));

		int ret = j->storage->raise_fence(j, m_stats_counters);
		if (ret == aux::disk_job_fence::fence_post_fence)
		{
			std::unique_lock<std::mutex> l(m_job_mutex);
			TORRENT_ASSERT((j->flags & aux::disk_job::in_progress) || !j->storage);
			m_generic_threads.push_back(j);
			l.unlock();
		}

		if (num_threads() == 0 && user_add)
			immediate_execute();
	}

	void mmap_disk_io::add_job(aux::mmap_disk_job* j, bool const user_add)
	{
		TORRENT_ASSERT(m_magic == 0x1337);

		TORRENT_ASSERT(!j->storage || j->storage->files().is_valid());
		TORRENT_ASSERT(j->next == nullptr);
		// if this happens, it means we started to shut down
		// the disk threads too early. We have to post all jobs
		// before the disk threads are shut down
		if (m_abort)
		{
			m_completed_jobs.abort_job(m_ios, j);
			return;
		}

<<<<<<< HEAD
		// this happens for read jobs that get hung on pieces in the
		// block cache, and then get issued
		if (j->flags & aux::disk_job::in_progress)
		{
			std::unique_lock<std::mutex> l(m_job_mutex);
			TORRENT_ASSERT((j->flags & aux::disk_job::in_progress) || !j->storage);
			m_generic_threads.push_back(j);
			l.unlock();

			// if we literally have 0 disk threads, we have to execute the jobs
			// immediately. If add job is called internally by the mmap_disk_io,
			// we need to defer executing it. We only want the top level to loop
			// over the job queue (as is done below)
			if (num_threads() == 0 && user_add)
				immediate_execute();
			return;
		}
=======
		TORRENT_ASSERT(!(j->flags & aux::mmap_disk_job::in_progress));
>>>>>>> b3d0148e

		DLOG("add_job: %s (outstanding: %d)\n"
			, print_job(*j).c_str()
			, j->storage ? j->storage->num_outstanding_jobs() : 0);

		// is the fence up for this storage?
		// jobs that are instantaneous are not affected by the fence, is_blocked()
		// will take ownership of the job and queue it up, in case the fence is up
		// if the fence flag is set, this job just raised the fence on the storage
		// and should be scheduled
		if (j->storage && j->storage->is_blocked(j))
		{
			m_stats_counters.inc_stats_counter(counters::blocked_disk_jobs);
			DLOG("blocked job: %s (torrent: %d total: %d)\n"
				, print_job(*j).c_str(), j->storage ? j->storage->num_blocked() : 0
				, int(m_stats_counters[counters::blocked_disk_jobs]));
			return;
		}

		std::unique_lock<std::mutex> l(m_job_mutex);

		TORRENT_ASSERT((j->flags & aux::disk_job::in_progress) || !j->storage);

		auto& q = pool_for_job(j);
		q.push_back(j);
		l.unlock();
		// if we literally have 0 disk threads, we have to execute the jobs
		// immediately. If add job is called internally by the mmap_disk_io,
		// we need to defer executing it. We only want the top level to loop
		// over the job queue (as is done below)
		if (pool_for_job(j).max_threads() == 0 && user_add)
			immediate_execute();
	}

	void mmap_disk_io::immediate_execute()
	{
		while (!m_generic_threads.empty())
		{
			auto* j = static_cast<aux::mmap_disk_job*>(m_generic_threads.pop_front());
			execute_job(j);
		}
	}

	void mmap_disk_io::submit_jobs()
	{
		std::unique_lock<std::mutex> l(m_job_mutex);
		m_generic_threads.submit_jobs();
		m_hash_threads.submit_jobs();
	}

	void mmap_disk_io::execute_job(aux::mmap_disk_job* j)
	{
		jobqueue_t completed_jobs;
		if (j->flags & aux::disk_job::aborted)
		{
			j->ret = status_t::fatal_disk_error;
			j->error = storage_error(boost::asio::error::operation_aborted);
			completed_jobs.push_back(j);
			add_completed_jobs(std::move(completed_jobs));
			return;
		}

		perform_job(j, completed_jobs);
		if (!completed_jobs.empty())
			add_completed_jobs(std::move(completed_jobs));
	}

	void mmap_disk_io::thread_fun(aux::disk_io_thread_pool& pool
		, executor_work_guard<io_context::executor_type> work)
	{
		// work is used to keep the io_context alive
		TORRENT_UNUSED(work);

		ADD_OUTSTANDING_ASYNC("mmap_disk_io::work");
		std::thread::id const thread_id = std::this_thread::get_id();

		aux::set_thread_name("libtorrent-disk-thread");

#ifdef _WIN32
		using SetThreadInformation_t = BOOL (WINAPI*)(HANDLE, THREAD_INFORMATION_CLASS, LPVOID, DWORD);
		auto SetThreadInformation =
			aux::get_library_procedure<aux::kernel32, SetThreadInformation_t>("SetThreadInformation");
		if (SetThreadInformation) {
			// MEMORY_PRIORITY_INFORMATION
			struct MPI {
				ULONG MemoryPriority;
			};
#ifndef MEMORY_PRIORITY_LOW
			ULONG const MEMORY_PRIORITY_LOW = 2;
#endif
			MPI info{MEMORY_PRIORITY_LOW};
			SetThreadInformation(GetCurrentThread(), ThreadMemoryPriority
				, &info, sizeof(info));
		}
#endif

		DLOG("started disk thread\n");

		std::unique_lock<std::mutex> l(m_job_mutex);

		++m_num_running_threads;
		m_stats_counters.inc_stats_counter(counters::num_running_threads, 1);

		// we call close_oldest_file on the file_pool regularly. This is the next
		// time we should call it
		time_point next_close_oldest_file = min_time();

		for (;;)
		{
			aux::mmap_disk_job* j = nullptr;
			bool const should_exit = pool.wait_for_job(l);
			if (should_exit) break;
			j = static_cast<aux::mmap_disk_job*>(pool.pop_front());
			l.unlock();

			TORRENT_ASSERT((j->flags & aux::disk_job::in_progress) || !j->storage);

			if (&pool == &m_generic_threads && thread_id == pool.first_thread_id())
			{
				time_point const now = aux::time_now();
				{
					std::unique_lock<std::mutex> l2(m_need_tick_mutex);
					while (!m_need_tick.empty() && m_need_tick.front().first < now)
					{
						std::shared_ptr<aux::mmap_storage> st = m_need_tick.front().second.lock();
						m_need_tick.erase(m_need_tick.begin());
						if (st)
						{
							l2.unlock();
							st->tick();
							l2.lock();
						}
					}
				}

				if (now > next_close_oldest_file)
				{
					seconds const interval(m_settings.get_int(settings_pack::close_file_interval));
					if (interval <= seconds(0))
					{
						// check again in one minute, in case the setting changed
						next_close_oldest_file = now + minutes(1);
					}
					else
					{
						next_close_oldest_file = now + interval;
						m_file_pool.close_oldest();
					}
				}
			}

			execute_job(j);

			l.lock();
		}

		// do cleanup in the last running thread
		// if we're not aborting, that means we just configured the thread pool to
		// not have any threads (i.e. perform all disk operations in the network
		// thread). In this case, the cleanup will happen in abort().

		int const threads_left = --m_num_running_threads;
		if (threads_left > 0 || !m_abort)
		{
			DLOG("exiting disk thread. num_threads: %d aborting: %d\n"
				, threads_left, int(m_abort));
			TORRENT_ASSERT(m_magic == 0x1337);
			m_stats_counters.inc_stats_counter(counters::num_running_threads, -1);
			COMPLETE_ASYNC("mmap_disk_io::work");
			return;
		}

		DLOG("last thread alive. (left: %d) cleaning up. (generic-jobs: %d hash-jobs: %d)\n"
			, threads_left
			, m_generic_threads.queue_size()
			, m_hash_threads.queue_size());

		// it is important to hold the job mutex while calling try_thread_exit()
		// and continue to hold it until checking m_abort above so that abort()
		// doesn't inadvertently trigger the code below when it thinks there are no
		// more disk I/O threads running
		l.unlock();

		// at this point, there are no queued jobs left. However, main
		// thread is still running and may still have peer_connections
		// that haven't fully destructed yet, reclaiming their references
		// to read blocks in the disk cache. We need to wait until all
		// references are removed from other threads before we can go
		// ahead with the cleanup.
		// This is not supposed to happen because the disk thread is now scheduled
		// for shut down after all peers have shut down (see
		// session_impl::abort_stage2()).

		DLOG("the last disk thread alive. cleaning up\n");

		abort_jobs();

		TORRENT_ASSERT(m_magic == 0x1337);
		m_stats_counters.inc_stats_counter(counters::num_running_threads, -1);
		COMPLETE_ASYNC("mmap_disk_io::work");
	}

	void mmap_disk_io::abort_jobs()
	{
		DLOG("mmap_disk_io::abort_jobs\n");

		TORRENT_ASSERT(m_magic == 0x1337);
		if (m_jobs_aborted.test_and_set()) return;

		// close all files. This may take a long
		// time on certain OSes (i.e. Mac OS)
		// that's why it's important to do this in
		// the disk thread in parallel with stopping
		// trackers.
		m_file_pool.release();
		TORRENT_ASSERT(m_magic == 0x1337);
	}

	int mmap_disk_io::num_threads() const
	{
		return m_generic_threads.max_threads() + m_hash_threads.max_threads();
	}

	aux::disk_io_thread_pool& mmap_disk_io::pool_for_job(aux::mmap_disk_job* j)
	{
		if (m_hash_threads.max_threads() > 0
			&& (j->get_type() == aux::job_action_t::hash
				|| j->get_type() == aux::job_action_t::hash2))
			return m_hash_threads;
		else
			return m_generic_threads;
	}

	void mmap_disk_io::add_completed_jobs(jobqueue_t jobs)
	{
		jobqueue_t completed = std::move(jobs);
		do
		{
			// when a job completes, it's possible for it to cause
			// a fence to be lowered, issuing the jobs queued up
			// behind the fence
			jobqueue_t new_jobs;
			add_completed_jobs_impl(std::move(completed), new_jobs);
			TORRENT_ASSERT(completed.empty());
			completed = std::move(new_jobs);
		} while (!completed.empty());
	}

	void mmap_disk_io::add_completed_jobs_impl(jobqueue_t jobs, jobqueue_t& completed)
	{
		jobqueue_t new_jobs;
		int ret = 0;
		for (auto i = jobs.iterate(); i.get(); i.next())
		{
			auto* j = static_cast<aux::mmap_disk_job*>(i.get());
			TORRENT_ASSERT((j->flags & aux::disk_job::in_progress) || !j->storage);

			if (j->flags & aux::disk_job::fence)
			{
				m_stats_counters.inc_stats_counter(
					counters::num_fenced_read + static_cast<int>(j->get_type()), -1);
			}

			TORRENT_ASSERT(j->storage);
			if (j->storage)
				ret += j->storage->job_complete(j, new_jobs);

			TORRENT_ASSERT(ret == new_jobs.size());
			TORRENT_ASSERT(!(j->flags & aux::disk_job::in_progress));
#if TORRENT_USE_ASSERTS
			TORRENT_ASSERT(j->job_posted == false);
			j->job_posted = true;
#endif
		}

		if (ret)
		{
			DLOG("unblocked %d jobs (%d left)\n", ret
				, int(m_stats_counters[counters::blocked_disk_jobs]) - ret);
		}

		m_stats_counters.inc_stats_counter(counters::blocked_disk_jobs, -ret);
		TORRENT_ASSERT(int(m_stats_counters[counters::blocked_disk_jobs]) >= 0);

		if (m_abort.load())
		{
			while (!new_jobs.empty())
			{
				auto* j = static_cast<aux::mmap_disk_job*>(new_jobs.pop_front());
				TORRENT_ASSERT((j->flags & aux::disk_job::in_progress) || !j->storage);
				j->ret = status_t::fatal_disk_error;
				j->error = storage_error(boost::asio::error::operation_aborted);
				completed.push_back(j);
			}
		}
		else
		{
			if (!new_jobs.empty())
			{
				{
					std::lock_guard<std::mutex> l(m_job_mutex);
					m_generic_threads.append(std::move(new_jobs));
				}

				{
					std::lock_guard<std::mutex> l(m_job_mutex);
					m_generic_threads.submit_jobs();
				}
			}
		}

		m_completed_jobs.append(m_ios, std::move(jobs));
	}
}

#endif // HAVE_MMAP || HAVE_MAP_VIEW_OF_FILE<|MERGE_RESOLUTION|>--- conflicted
+++ resolved
@@ -591,7 +591,6 @@
 				// only one side of the read request was found in the store
 				// buffer, and we need to issue a partial read for the remaining
 				// bytes
-<<<<<<< HEAD
 				aux::mmap_disk_job* j = m_job_pool.allocate_job<aux::job::partial_read>(
 					flags,
 					m_torrents[storage]->shared_from_this(),
@@ -602,31 +601,7 @@
 					r.piece,
 					(ret == 1) ? r.start : block_offset + default_block_size // offset
 				);
-
-				if (j->storage->is_blocked(j))
-				{
-					// this means the job was queued up inside storage
-					m_stats_counters.inc_stats_counter(counters::blocked_disk_jobs);
-					DLOG("blocked job: %s (torrent: %d total: %d)\n"
-						, print_job(*j).c_str(), j->storage ? j->storage->num_blocked() : 0
-						, int(m_stats_counters[counters::blocked_disk_jobs]));
-				}
-				else
-				{
-					add_job(j);
-				}
-=======
-				aux::mmap_disk_job* j = m_job_pool.allocate_job(aux::job_action_t::partial_read);
-				j->argument = std::move(buffer);
-				j->storage = m_torrents[storage]->shared_from_this();
-				j->piece = r.piece;
-				j->d.io.offset = (ret == 1) ? r.start : block_offset + default_block_size;
-				j->d.io.buffer_size = std::uint16_t((ret == 1) ? len1 : r.length - len1);
-				j->d.io.buffer_offset = std::uint16_t((ret == 1) ? 0 : len1);
-				j->flags = flags;
-				j->callback = std::move(handler);
 				add_job(j);
->>>>>>> b3d0148e
 				return;
 			}
 
@@ -653,7 +628,6 @@
 			}
 		}
 
-<<<<<<< HEAD
 		aux::mmap_disk_job* j = m_job_pool.allocate_job<aux::job::read>(
 			flags,
 			m_torrents[storage]->shared_from_this(),
@@ -663,29 +637,7 @@
 			r.piece,
 			r.start // offset
 		);
-
-		if (j->storage->is_blocked(j))
-		{
-			// this means the job was queued up inside storage
-			m_stats_counters.inc_stats_counter(counters::blocked_disk_jobs);
-			DLOG("blocked job: %s (torrent: %d total: %d)\n"
-				, print_job(*j).c_str(), j->storage ? j->storage->num_blocked() : 0
-				, int(m_stats_counters[counters::blocked_disk_jobs]));
-		}
-		else
-		{
-			add_job(j);
-		}
-=======
-		aux::mmap_disk_job* j = m_job_pool.allocate_job(aux::job_action_t::read);
-		j->storage = m_torrents[storage]->shared_from_this();
-		j->piece = r.piece;
-		j->d.io.offset = r.start;
-		j->d.io.buffer_size = std::uint16_t(r.length);
-		j->flags = flags;
-		j->callback = std::move(handler);
 		add_job(j);
->>>>>>> b3d0148e
 	}
 
 	bool mmap_disk_io::async_write(storage_index_t const storage, peer_request const& r
@@ -706,7 +658,6 @@
 
 		auto data_ptr = buffer.data();
 
-<<<<<<< HEAD
 		aux::mmap_disk_job* j = m_job_pool.allocate_job<aux::job::write>(
 			flags,
 			m_torrents[storage]->shared_from_this(),
@@ -718,21 +669,6 @@
 		);
 
 		m_store_buffer.insert({j->storage->storage_index(), r.piece, r.start}, data_ptr);
-
-		if (j->storage->is_blocked(j))
-		{
-			// this means the job was queued up inside storage
-			m_stats_counters.inc_stats_counter(counters::blocked_disk_jobs);
-			DLOG("blocked job: %s (torrent: %d total: %d)\n"
-				, print_job(*j).c_str(), j->storage ? j->storage->num_blocked() : 0
-				, int(m_stats_counters[counters::blocked_disk_jobs]));
-			return exceeded;
-		}
-
-=======
-		m_store_buffer.insert({j->storage->storage_index(), j->piece, j->d.io.offset}
-			, boost::get<disk_buffer_holder>(j->argument).data());
->>>>>>> b3d0148e
 		add_job(j);
 		return exceeded;
 	}
@@ -1236,27 +1172,7 @@
 			return;
 		}
 
-<<<<<<< HEAD
-		// this happens for read jobs that get hung on pieces in the
-		// block cache, and then get issued
-		if (j->flags & aux::disk_job::in_progress)
-		{
-			std::unique_lock<std::mutex> l(m_job_mutex);
-			TORRENT_ASSERT((j->flags & aux::disk_job::in_progress) || !j->storage);
-			m_generic_threads.push_back(j);
-			l.unlock();
-
-			// if we literally have 0 disk threads, we have to execute the jobs
-			// immediately. If add job is called internally by the mmap_disk_io,
-			// we need to defer executing it. We only want the top level to loop
-			// over the job queue (as is done below)
-			if (num_threads() == 0 && user_add)
-				immediate_execute();
-			return;
-		}
-=======
 		TORRENT_ASSERT(!(j->flags & aux::mmap_disk_job::in_progress));
->>>>>>> b3d0148e
 
 		DLOG("add_job: %s (outstanding: %d)\n"
 			, print_job(*j).c_str()
