/*

Copyright (c) 2006-2019, Arvid Norberg
Copyright (c) 2014-2018, Steven Siloti
Copyright (c) 2015-2018, Alden Torres
Copyright (c) 2015, Thomas Yuan
Copyright (c) 2016-2017, Pavel Pimenov
Copyright (c) 2019, Amir Abrams
All rights reserved.

Redistribution and use in source and binary forms, with or without
modification, are permitted provided that the following conditions
are met:

    * Redistributions of source code must retain the above copyright
      notice, this list of conditions and the following disclaimer.
    * Redistributions in binary form must reproduce the above copyright
      notice, this list of conditions and the following disclaimer in
      the documentation and/or other materials provided with the distribution.
    * Neither the name of the author nor the names of its
      contributors may be used to endorse or promote products derived
      from this software without specific prior written permission.

THIS SOFTWARE IS PROVIDED BY THE COPYRIGHT HOLDERS AND CONTRIBUTORS "AS IS"
AND ANY EXPRESS OR IMPLIED WARRANTIES, INCLUDING, BUT NOT LIMITED TO, THE
IMPLIED WARRANTIES OF MERCHANTABILITY AND FITNESS FOR A PARTICULAR PURPOSE
ARE DISCLAIMED. IN NO EVENT SHALL THE COPYRIGHT OWNER OR CONTRIBUTORS BE
LIABLE FOR ANY DIRECT, INDIRECT, INCIDENTAL, SPECIAL, EXEMPLARY, OR
CONSEQUENTIAL DAMAGES (INCLUDING, BUT NOT LIMITED TO, PROCUREMENT OF
SUBSTITUTE GOODS OR SERVICES; LOSS OF USE, DATA, OR PROFITS; OR BUSINESS
INTERRUPTION) HOWEVER CAUSED AND ON ANY THEORY OF LIABILITY, WHETHER IN
CONTRACT, STRICT LIABILITY, OR TORT (INCLUDING NEGLIGENCE OR OTHERWISE)
ARISING IN ANY WAY OUT OF THE USE OF THIS SOFTWARE, EVEN IF ADVISED OF THE
POSSIBILITY OF SUCH DAMAGE.

*/

#include "libtorrent/config.hpp"

#include <utility>
#include <cinttypes> // for PRId64 et.al.
#include <functional>
#include <tuple>
#include <array>

#ifndef TORRENT_DISABLE_LOGGING
#include "libtorrent/hex.hpp" // to_hex
#endif

#include <libtorrent/socket_io.hpp>
#include <libtorrent/session_status.hpp>
#include "libtorrent/bencode.hpp"
#include "libtorrent/hasher.hpp"
#include "libtorrent/random.hpp"
#include <libtorrent/assert.hpp>
#include <libtorrent/aux_/time.hpp>
#include "libtorrent/aux_/throw.hpp"
#include "libtorrent/aux_/session_settings.hpp"
#include "libtorrent/alert_types.hpp" // for dht_lookup
#include "libtorrent/performance_counters.hpp" // for counters

#include "libtorrent/kademlia/node.hpp"
#include "libtorrent/kademlia/dht_observer.hpp"
#include "libtorrent/kademlia/direct_request.hpp"
#include "libtorrent/kademlia/io.hpp"
#include "libtorrent/kademlia/dht_settings.hpp"

#include "libtorrent/kademlia/refresh.hpp"
#include "libtorrent/kademlia/get_peers.hpp"
#include "libtorrent/kademlia/get_item.hpp"
#include "libtorrent/kademlia/msg.hpp"
#include <libtorrent/kademlia/put_data.hpp>
#include <libtorrent/kademlia/sample_infohashes.hpp>

using namespace std::placeholders;

namespace libtorrent { namespace dht {

namespace {

// the write tokens we generate are 4 bytes
constexpr int write_token_size = 4;

void nop() {}

node_id calculate_node_id(node_id const& nid, aux::listen_socket_handle const& sock)
{
	address const external_address = sock.get_external_address();

	// if we don't have an observer, don't pretend that external_address is valid
	// generating an ID based on 0.0.0.0 would be terrible. random is better
	if (external_address.is_unspecified())
	{
		return generate_random_id();
	}

	if (nid.is_all_zeros() || !verify_id(nid, external_address))
		return generate_id(external_address);

	return nid;
}

// generate an error response message
void incoming_error(entry& e, char const* msg, int error_code = 203)
{
	e["y"] = "e";
	entry::list_type& l = e["e"].list();
	l.emplace_back(error_code);
	l.emplace_back(msg);
}

} // anonymous namespace

node::node(aux::listen_socket_handle const& sock, socket_manager* sock_man
	, aux::session_settings const& settings
	, node_id const& nid
	, dht_observer* observer
	, counters& cnt
	, get_foreign_node_t get_foreign_node
	, dht_storage_interface& storage)
	: m_settings(settings)
	, m_id(calculate_node_id(nid, sock))
	, m_table(m_id, is_v4(sock.get_local_endpoint()) ? udp::v4() : udp::v6(), 8, settings, observer)
	, m_rpc(m_id, m_settings, m_table, sock, sock_man, observer)
	, m_sock(sock)
	, m_sock_man(sock_man)
	, m_get_foreign_node(std::move(get_foreign_node))
	, m_observer(observer)
	, m_protocol(map_protocol_to_descriptor(is_v4(sock.get_local_endpoint()) ? udp::v4() : udp::v6()))
	, m_last_tracker_tick(aux::time_now())
	, m_last_self_refresh(min_time())
	, m_counters(cnt)
	, m_storage(storage)
{
	m_secret[0] = random(0xffffffff);
	m_secret[1] = random(0xffffffff);
}

node::~node() = default;

int node::branch_factor() const { return m_settings.get_int(settings_pack::dht_search_branching); }

void node::update_node_id()
{
	// if we don't have an observer, we can't ask for the external IP (and our
	// current node ID is likely not generated from an external address), so we
	// can just stop here in that case.
	if (m_observer == nullptr) return;

	auto ext_address = m_sock.get_external_address();

	// it's possible that our external address hasn't actually changed. If our
	// current ID is still valid, don't do anything.
	if (verify_id(m_id, ext_address))
		return;

#ifndef TORRENT_DISABLE_LOGGING
	if (m_observer != nullptr) m_observer->log(dht_logger::node
		, "updating node ID (because external IP address changed)");
#endif

	m_id = generate_id(ext_address);

	m_table.update_node_id(m_id);
	m_rpc.update_node_id(m_id);
}

bool node::verify_token(string_view token, sha1_hash const& info_hash
	, udp::endpoint const& addr) const
{
	if (token.length() != write_token_size)
	{
#ifndef TORRENT_DISABLE_LOGGING
		if (m_observer != nullptr)
		{
			m_observer->log(dht_logger::node, "token of incorrect length: %d"
				, int(token.length()));
		}
#endif
		return false;
	}

	hasher h1;
	std::string const address = addr.address().to_string();
	h1.update(address);
	h1.update(reinterpret_cast<char const*>(&m_secret[0]), sizeof(m_secret[0]));
	h1.update(info_hash);

	sha1_hash h = h1.final();
	if (std::equal(token.begin(), token.end(), reinterpret_cast<char*>(&h[0])))
		return true;

	hasher h2;
	h2.update(address);
	h2.update(reinterpret_cast<char const*>(&m_secret[1]), sizeof(m_secret[1]));
	h2.update(info_hash);
	h = h2.final();
	return std::equal(token.begin(), token.end(), reinterpret_cast<char*>(&h[0]));
}

std::string node::generate_token(udp::endpoint const& addr
	, sha1_hash const& info_hash)
{
	std::string token;
	token.resize(write_token_size);
	hasher h;
	std::string const address = addr.address().to_string();
	h.update(address);
	h.update(reinterpret_cast<char*>(&m_secret[0]), sizeof(m_secret[0]));
	h.update(info_hash);

	sha1_hash const hash = h.final();
	std::copy(hash.begin(), hash.begin() + write_token_size, token.begin());
	TORRENT_ASSERT(std::equal(token.begin(), token.end(), hash.data()));
	return token;
}

void node::bootstrap(std::vector<udp::endpoint> const& nodes
	, find_data::nodes_callback const& f)
{
	node_id target = m_id;
	make_id_secret(target);

	auto r = std::make_shared<dht::bootstrap>(*this, target, f);
	m_last_self_refresh = aux::time_now();

#ifndef TORRENT_DISABLE_LOGGING
	int count = 0;
#endif

	for (auto const& n : nodes)
	{
#ifndef TORRENT_DISABLE_LOGGING
		++count;
#endif
		r->add_entry(node_id(), n, observer::flag_initial);
	}

#ifndef TORRENT_DISABLE_LOGGING
	if (m_observer != nullptr)
		m_observer->log(dht_logger::node, "bootstrapping with %d nodes", count);
#endif
	r->start();
}

int node::bucket_size(int bucket)
{
	return m_table.bucket_size(bucket);
}

void node::new_write_key()
{
	m_secret[1] = m_secret[0];
	m_secret[0] = random(0xffffffff);
}

void node::unreachable(udp::endpoint const& ep)
{
	m_rpc.unreachable(ep);
}

void node::incoming(aux::listen_socket_handle const& s, msg const& m)
{
	// is this a reply?
	bdecode_node const y_ent = m.message.dict_find_string("y");
	if (!y_ent || y_ent.string_length() != 1)
	{
		// don't respond to this obviously broken messages. We don't
		// want to open up a magnification opportunity
//		entry e;
//		incoming_error(e, "missing 'y' entry");
//		m_sock.send_packet(e, m.addr);
		return;
	}

	char const y = *(y_ent.string_ptr());

	// we can only ascribe the external IP this node is saying we have to the
	// listen socket the packet was received on
	if (s == m_sock)
	{
		bdecode_node ext_ip = m.message.dict_find_string("ip");

<<<<<<< HEAD
	if (ext_ip && ext_ip.string_length() >= int(aux::address_size(udp::v6())))
	{
		// this node claims we use the wrong node-ID!
		char const* ptr = ext_ip.string_ptr();
		if (m_observer != nullptr)
			m_observer->set_external_address(m_sock, aux::read_v6_address(ptr)
				, m.addr.address());
	}
	else if (ext_ip && ext_ip.string_length() >= int(aux::address_size(udp::v4())))
	{
		char const* ptr = ext_ip.string_ptr();
		if (m_observer != nullptr)
			m_observer->set_external_address(m_sock, aux::read_v4_address(ptr)
				, m.addr.address());
=======
		// backwards compatibility
		if (!ext_ip)
		{
			bdecode_node const r = m.message.dict_find_dict("r");
			if (r)
				ext_ip = r.dict_find_string("ip");
		}

		if (ext_ip && ext_ip.string_length() >= int(detail::address_size(udp::v6())))
		{
			// this node claims we use the wrong node-ID!
			char const* ptr = ext_ip.string_ptr();
			if (m_observer != nullptr)
				m_observer->set_external_address(m_sock, detail::read_v6_address(ptr)
					, m.addr.address());
		}
		else if (ext_ip && ext_ip.string_length() >= int(detail::address_size(udp::v4())))
		{
			char const* ptr = ext_ip.string_ptr();
			if (m_observer != nullptr)
				m_observer->set_external_address(m_sock, detail::read_v4_address(ptr)
					, m.addr.address());
		}
>>>>>>> e4e96733
	}

	switch (y)
	{
		case 'r':
		{
			node_id id;
			m_rpc.incoming(m, &id);
			break;
		}
		case 'q':
		{
			TORRENT_ASSERT(m.message.dict_find_string_value("y") == "q");
			// When a DHT node enters the read-only state, it no longer
			// responds to 'query' messages that it receives.
			if (m_settings.get_bool(settings_pack::dht_read_only)) break;

			// ignore packets arriving on a different interface than the one we're
			// associated with
			if (s != m_sock) return;

			if (!m_sock_man->has_quota())
			{
				m_counters.inc_stats_counter(counters::dht_messages_in_dropped);
				return;
			}

			entry e;
			incoming_request(m, e);
			m_sock_man->send_packet(m_sock, e, m.addr);
			break;
		}
		case 'e':
		{
#ifndef TORRENT_DISABLE_LOGGING
			if (m_observer != nullptr && m_observer->should_log(dht_logger::node))
			{
				bdecode_node const err = m.message.dict_find_list("e");
				if (err && err.list_size() >= 2
					&& err.list_at(0).type() == bdecode_node::int_t
					&& err.list_at(1).type() == bdecode_node::string_t)
				{
					m_observer->log(dht_logger::node, "INCOMING ERROR: (%" PRId64 ") %s"
						, err.list_int_value_at(0)
						, err.list_string_value_at(1).to_string().c_str());
				}
				else
				{
					m_observer->log(dht_logger::node, "INCOMING ERROR (malformed)");
				}
			}
#endif
			node_id id;
			m_rpc.incoming(m, &id);
			break;
		}
	}
}

namespace {

	void announce_fun(std::vector<std::pair<node_entry, std::string>> const& v
		, node& node, int const listen_port, sha1_hash const& ih, announce_flags_t const flags)
	{
#ifndef TORRENT_DISABLE_LOGGING
		auto logger = node.observer();
		if (logger != nullptr && logger->should_log(dht_logger::node))
		{
			logger->log(dht_logger::node, "sending announce_peer [ ih: %s "
				" p: %d nodes: %d ]", aux::to_hex(ih).c_str(), listen_port, int(v.size()));
		}
#endif

		// create a dummy traversal_algorithm
		auto algo = std::make_shared<traversal_algorithm>(node, node_id());
		// store on the first k nodes
		for (auto const& p : v)
		{
#ifndef TORRENT_DISABLE_LOGGING
			if (logger != nullptr && logger->should_log(dht_logger::node))
			{
				logger->log(dht_logger::node, "announce-distance: %d"
					, (160 - distance_exp(ih, p.first.id)));
			}
#endif

			auto o = node.m_rpc.allocate_observer<announce_observer>(algo
				, p.first.ep(), p.first.id);
			if (!o) return;
#if TORRENT_USE_ASSERTS
			o->m_in_constructor = false;
#endif
			entry e;
			e["y"] = "q";
			e["q"] = "announce_peer";
			entry& a = e["a"];
			a["info_hash"] = ih;
			a["port"] = listen_port;
			a["token"] = p.second;
			a["seed"] = (flags & announce::seed) ? 1 : 0;
			if (flags & announce::implied_port) a["implied_port"] = 1;
			node.stats_counters().inc_stats_counter(counters::dht_announce_peer_out);
			node.m_rpc.invoke(e, p.first.ep(), o);
		}
	}
}

void node::add_router_node(udp::endpoint const& router)
{
#ifndef TORRENT_DISABLE_LOGGING
	if (m_observer != nullptr && m_observer->should_log(dht_logger::node))
	{
		m_observer->log(dht_logger::node, "adding router node: %s"
			, print_endpoint(router).c_str());
	}
#endif
	m_table.add_router_node(router);
}

void node::add_node(udp::endpoint const& node)
{
	if (!native_address(node)) return;
	// ping the node, and if we get a reply, it
	// will be added to the routing table
	send_single_refresh(node, m_table.num_active_buckets());
}

void node::get_peers(sha1_hash const& info_hash
	, std::function<void(std::vector<tcp::endpoint> const&)> dcallback
	, std::function<void(std::vector<std::pair<node_entry, std::string>> const&)> ncallback
	, announce_flags_t const flags)
{
	// search for nodes with ids close to id or with peers
	// for info-hash id. then send announce_peer to them.
	bool const noseeds = bool(flags & announce::seed);

	auto ta = m_settings.get_bool(settings_pack::dht_privacy_lookups)
		? std::make_shared<dht::obfuscated_get_peers>(*this, info_hash, std::move(dcallback), std::move(ncallback), noseeds)
		: std::make_shared<dht::get_peers>(*this, info_hash, std::move(dcallback), std::move(ncallback), noseeds);

	ta->start();
}

void node::announce(sha1_hash const& info_hash, int listen_port, announce_flags_t const flags
	, std::function<void(std::vector<tcp::endpoint> const&)> f)
{
#ifndef TORRENT_DISABLE_LOGGING
	if (m_observer != nullptr && m_observer->should_log(dht_logger::node))
	{
		m_observer->log(dht_logger::node, "announcing [ ih: %s p: %d ]"
			, aux::to_hex(info_hash).c_str(), listen_port);
	}
#endif

	if (listen_port == 0 && m_observer != nullptr)
	{
		listen_port = m_observer->get_listen_port(
			(flags & announce::ssl_torrent) ? aux::transport::ssl : aux::transport::plaintext
			, m_sock);
	}

	get_peers(info_hash, std::move(f)
		, std::bind(&announce_fun, _1, std::ref(*this)
		, listen_port, info_hash, flags), flags);
}

void node::direct_request(udp::endpoint const& ep, entry& e
	, std::function<void(msg const&)> f)
{
	// not really a traversal
	auto algo = std::make_shared<direct_traversal>(*this, node_id(), f);

	auto o = m_rpc.allocate_observer<direct_observer>(std::move(algo), ep, node_id());
	if (!o) return;
#if TORRENT_USE_ASSERTS
	o->m_in_constructor = false;
#endif
	m_rpc.invoke(e, ep, o);
}

void node::get_item(sha1_hash const& target, std::function<void(item const&)> f)
{
#ifndef TORRENT_DISABLE_LOGGING
	if (m_observer != nullptr && m_observer->should_log(dht_logger::node))
	{
		m_observer->log(dht_logger::node, "starting get for [ hash: %s ]"
			, aux::to_hex(target).c_str());
	}
#endif

	auto ta = std::make_shared<dht::get_item>(*this, target
		, std::bind(f, _1), find_data::nodes_callback());
	ta->start();
}

void node::get_item(public_key const& pk, std::string const& salt
	, std::function<void(item const&, bool)> f)
{
#ifndef TORRENT_DISABLE_LOGGING
	if (m_observer != nullptr && m_observer->should_log(dht_logger::node))
	{
		char hex_key[65];
		aux::to_hex(pk.bytes, hex_key);
		m_observer->log(dht_logger::node, "starting get for [ key: %s ]", hex_key);
	}
#endif

	auto ta = std::make_shared<dht::get_item>(*this, pk, salt, std::move(f)
		, find_data::nodes_callback());
	ta->start();
}

namespace {

void put(std::vector<std::pair<node_entry, std::string>> const& nodes
	, std::shared_ptr<put_data> const& ta)
{
	ta->set_targets(nodes);
	ta->start();
}

void put_data_cb(item const& i, bool auth
	, std::shared_ptr<put_data> const& ta
	, std::function<void(item&)> const& f)
{
	// call data_callback only when we got authoritative data.
	if (auth)
	{
		item copy(i);
		f(copy);
		ta->set_data(std::move(copy));
	}
}

} // namespace

void node::put_item(sha1_hash const& target, entry const& data, std::function<void(int)> f)
{
#ifndef TORRENT_DISABLE_LOGGING
	if (m_observer != nullptr && m_observer->should_log(dht_logger::node))
	{
		m_observer->log(dht_logger::node, "starting put for [ hash: %s ]"
			, aux::to_hex(target).c_str());
	}
#endif

	item i;
	i.assign(data);
	auto put_ta = std::make_shared<dht::put_data>(*this, std::bind(f, _2));
	put_ta->set_data(std::move(i));

	auto ta = std::make_shared<dht::get_item>(*this, target
		, get_item::data_callback(), std::bind(&put, _1, put_ta));
	ta->start();
}

void node::put_item(public_key const& pk, std::string const& salt
	, std::function<void(item const&, int)> f
	, std::function<void(item&)> data_cb)
{
#ifndef TORRENT_DISABLE_LOGGING
	if (m_observer != nullptr && m_observer->should_log(dht_logger::node))
	{
		char hex_key[65];
		aux::to_hex(pk.bytes, hex_key);
		m_observer->log(dht_logger::node, "starting put for [ key: %s ]", hex_key);
	}
#endif

	auto put_ta = std::make_shared<dht::put_data>(*this, f);

	auto ta = std::make_shared<dht::get_item>(*this, pk, salt
		, std::bind(&put_data_cb, _1, _2, put_ta, data_cb)
		, std::bind(&put, _1, put_ta));
	ta->start();
}

void node::sample_infohashes(udp::endpoint const& ep, sha1_hash const& target
	, std::function<void(time_duration
		, int, std::vector<sha1_hash>
		, std::vector<std::pair<sha1_hash, udp::endpoint>>)> f)
{
#ifndef TORRENT_DISABLE_LOGGING
	if (m_observer != nullptr && m_observer->should_log(dht_logger::node))
	{
		m_observer->log(dht_logger::node, "starting sample_infohashes for [ node: %s, target: %s ]"
			, print_endpoint(ep).c_str(), aux::to_hex(target).c_str());
	}
#endif

	// not an actual traversal
	auto ta = std::make_shared<dht::sample_infohashes>(*this, node_id(), std::move(f));

	auto o = m_rpc.allocate_observer<sample_infohashes_observer>(ta, ep, node_id());
	if (!o) return;
#if TORRENT_USE_ASSERTS
	o->m_in_constructor = false;
#endif

	entry e;

	e["q"] = "sample_infohashes";
	e["a"]["target"] = target;

	stats_counters().inc_stats_counter(counters::dht_sample_infohashes_out);

	m_rpc.invoke(e, ep, o);
}

struct ping_observer : observer
{
	ping_observer(
		std::shared_ptr<traversal_algorithm> algorithm
		, udp::endpoint const& ep, node_id const& id)
		: observer(std::move(algorithm), ep, id)
	{}

	// parses out "nodes"
	void reply(msg const& m) override
	{
		flags |= flag_done;

		bdecode_node const r = m.message.dict_find_dict("r");
		if (!r)
		{
#ifndef TORRENT_DISABLE_LOGGING
			if (get_observer())
			{
				get_observer()->log(dht_logger::node
					, "[%p] missing response dict"
					, static_cast<void*>(algorithm()));
			}
#endif
			return;
		}
		look_for_nodes(algorithm()->get_node().protocol_nodes_key(), algorithm()->get_node().protocol(), r,
			[this](node_endpoint const& nep) { algorithm()->get_node().m_table.heard_about(nep.id, nep.ep); });
	}
};

void node::tick()
{
	// every now and then we refresh our own ID, just to keep
	// expanding the routing table buckets closer to us.
	// if m_table.depth() < 4, means routing_table doesn't
	// have enough nodes.
	time_point const now = aux::time_now();
	if (m_last_self_refresh + minutes(10) < now && m_table.depth() < 4)
	{
		node_id target = m_id;
		make_id_secret(target);
		auto const r = std::make_shared<dht::bootstrap>(*this, target, std::bind(&nop));
		r->start();
		m_last_self_refresh = now;
		return;
	}

	node_entry const* ne = m_table.next_refresh();
	if (ne == nullptr) return;

	// this shouldn't happen
	TORRENT_ASSERT(m_id != ne->id);
	if (ne->id == m_id) return;

	int const bucket = 159 - distance_exp(m_id, ne->id);
	TORRENT_ASSERT(bucket < 160);
	send_single_refresh(ne->ep(), bucket, ne->id);
}

void node::send_single_refresh(udp::endpoint const& ep, int const bucket
	, node_id const& id)
{
	TORRENT_ASSERT(id != m_id);
	TORRENT_ASSERT(bucket >= 0);
	TORRENT_ASSERT(bucket <= 159);

	// generate a random node_id within the given bucket
	// TODO: 2 it would be nice to have a bias towards node-id prefixes that
	// are missing in the bucket
	node_id mask = generate_prefix_mask(bucket + 1);
	node_id target = generate_secret_id() & ~mask;
	target |= m_id & mask;

	// create a dummy traversal_algorithm
	auto algo = std::make_shared<traversal_algorithm>(*this, node_id());
	auto o = m_rpc.allocate_observer<ping_observer>(std::move(algo), ep, id);
	if (!o) return;
#if TORRENT_USE_ASSERTS
	o->m_in_constructor = false;
#endif
	entry e;
	e["y"] = "q";

	if (m_table.is_full(bucket))
	{
		// current bucket is full, just ping it.
		e["q"] = "ping";
		m_counters.inc_stats_counter(counters::dht_ping_out);
	}
	else
	{
		// use get_peers instead of find_node. We'll get nodes in the response
		// either way.
		e["q"] = "get_peers";
		e["a"]["info_hash"] = target.to_string();
		m_counters.inc_stats_counter(counters::dht_get_peers_out);
	}

	m_rpc.invoke(e, ep, o);
}

time_duration node::connection_timeout()
{
	time_duration d = m_rpc.tick();
	time_point now(aux::time_now());
	if (now - minutes(2) < m_last_tracker_tick) return d;
	m_last_tracker_tick = now;

	m_storage.tick();

	return d;
}

dht_status node::status() const
{
	std::lock_guard<std::mutex> l(m_mutex);

	dht_status ret;
	ret.our_id = m_id;
	ret.local_endpoint = make_udp(m_sock.get_local_endpoint());
	m_table.status(ret.table);

	for (auto const& r : m_running_requests)
	{
		ret.requests.emplace_back();
		dht_lookup& lookup = ret.requests.back();
		r->status(lookup);
	}
	return ret;
}

std::tuple<int, int, int> node::get_stats_counters() const
{
	int nodes, replacements;
	std::tie(nodes, replacements, std::ignore) = size();
	return std::make_tuple(nodes, replacements, m_rpc.num_allocated_observers());
}

#if TORRENT_ABI_VERSION == 1
// TODO: 2 use the non deprecated function instead of this one
void node::status(session_status& s)
{
	std::lock_guard<std::mutex> l(m_mutex);

	m_table.status(s);
	s.dht_total_allocations += m_rpc.num_allocated_observers();
	for (auto& r : m_running_requests)
	{
		s.active_requests.emplace_back();
		dht_lookup& lookup = s.active_requests.back();
		r->status(lookup);
	}
}
#endif

bool node::lookup_peers(sha1_hash const& info_hash, entry& reply
	, bool noseed, bool scrape, address const& requester) const
{
	if (m_observer)
		m_observer->get_peers(info_hash);

	return m_storage.get_peers(info_hash, noseed, scrape, requester, reply);
}

entry write_nodes_entry(std::vector<node_entry> const& nodes)
{
	entry r;
	std::back_insert_iterator<std::string> out(r.string());
	for (auto const& n : nodes)
	{
		std::copy(n.id.begin(), n.id.end(), out);
		aux::write_endpoint(n.ep(), out);
	}
	return r;
}

// build response
void node::incoming_request(msg const& m, entry& e)
{
	e = entry(entry::dictionary_t);
	e["y"] = "r";
	e["t"] = m.message.dict_find_string_value("t").to_string();

	static key_desc_t const top_desc[] = {
		{"q", bdecode_node::string_t, 0, 0},
		{"ro", bdecode_node::int_t, 0, key_desc_t::optional},
		{"a", bdecode_node::dict_t, 0, key_desc_t::parse_children},
			{"id", bdecode_node::string_t, 20, key_desc_t::last_child},
	};

	bdecode_node top_level[4];
	char error_string[200];
	if (!verify_message(m.message, top_desc, top_level, error_string))
	{
		incoming_error(e, error_string);
		return;
	}

	e["ip"] = endpoint_to_bytes(m.addr);

	bdecode_node const arg_ent = top_level[2];
	bool const read_only = top_level[1] && top_level[1].int_value() != 0;
	node_id const id(top_level[3].string_ptr());

	// if this nodes ID doesn't match its IP, tell it what
	// its IP is with an error
	// don't enforce this yet
	if (m_settings.get_bool(settings_pack::dht_enforce_node_id) && !verify_id(id, m.addr.address()))
	{
		incoming_error(e, "invalid node ID");
		return;
	}

	if (!read_only)
		m_table.heard_about(id, m.addr);

	entry& reply = e["r"];
	m_rpc.add_our_id(reply);

	// mirror back the other node's external port
	reply["p"] = m.addr.port();

	string_view const query = top_level[0].string_value();

	if (m_observer && m_observer->on_dht_request(query, m, e))
		return;

	if (query == "ping")
	{
		m_counters.inc_stats_counter(counters::dht_ping_in);
		// we already have 't' and 'id' in the response
		// no more left to add
	}
	else if (query == "get_peers")
	{
		static key_desc_t const msg_desc[] = {
			{"info_hash", bdecode_node::string_t, 20, 0},
			{"noseed", bdecode_node::int_t, 0, key_desc_t::optional},
			{"scrape", bdecode_node::int_t, 0, key_desc_t::optional},
			{"want", bdecode_node::list_t, 0, key_desc_t::optional},
		};

		bdecode_node msg_keys[4];
		if (!verify_message(arg_ent, msg_desc, msg_keys, error_string))
		{
			m_counters.inc_stats_counter(counters::dht_invalid_get_peers);
			incoming_error(e, error_string);
			return;
		}

		sha1_hash const info_hash(msg_keys[0].string_ptr());

		m_counters.inc_stats_counter(counters::dht_get_peers_in);

		// always return nodes as well as peers
		write_nodes_entries(info_hash, msg_keys[3], reply);

		bool const noseed = msg_keys[1] && msg_keys[1].int_value() != 0;
		bool const scrape = msg_keys[2] && msg_keys[2].int_value() != 0;
		// If our storage is full we want to withhold the write token so that
		// announces will spill over to our neighbors. This widens the
		// perimeter of nodes which store peers for this torrent
		bool const full = lookup_peers(info_hash, reply, noseed, scrape, m.addr.address());
		if (!full) reply["token"] = generate_token(m.addr, info_hash);

#ifndef TORRENT_DISABLE_LOGGING
		if (reply.find_key("values") && m_observer)
		{
			m_observer->log(dht_logger::node, "values: %d"
				, int(reply["values"].list().size()));
		}
#endif
	}
	else if (query == "find_node")
	{
		static key_desc_t const msg_desc[] = {
			{"target", bdecode_node::string_t, 20, 0},
			{"want", bdecode_node::list_t, 0, key_desc_t::optional},
		};

		bdecode_node msg_keys[2];
		if (!verify_message(arg_ent, msg_desc, msg_keys, error_string))
		{
			m_counters.inc_stats_counter(counters::dht_invalid_find_node);
			incoming_error(e, error_string);
			return;
		}

		m_counters.inc_stats_counter(counters::dht_find_node_in);
		sha1_hash const target(msg_keys[0].string_ptr());

		write_nodes_entries(target, msg_keys[1], reply);
	}
	else if (query == "announce_peer")
	{
		static key_desc_t const msg_desc[] = {
			{"info_hash", bdecode_node::string_t, 20, 0},
			{"port", bdecode_node::int_t, 0, 0},
			{"token", bdecode_node::string_t, 0, 0},
			{"n", bdecode_node::string_t, 0, key_desc_t::optional},
			{"seed", bdecode_node::int_t, 0, key_desc_t::optional},
			{"implied_port", bdecode_node::int_t, 0, key_desc_t::optional},
		};

		bdecode_node msg_keys[6];
		if (!verify_message(arg_ent, msg_desc, msg_keys, error_string))
		{
			m_counters.inc_stats_counter(counters::dht_invalid_announce);
			incoming_error(e, error_string);
			return;
		}

		auto port = int(msg_keys[1].int_value());

		// is the announcer asking to ignore the explicit
		// listen port and instead use the source port of the packet?
		if (msg_keys[5] && msg_keys[5].int_value() != 0)
			port = m.addr.port();

		if (port < 0 || port >= 65536)
		{
			m_counters.inc_stats_counter(counters::dht_invalid_announce);
			incoming_error(e, "invalid port");
			return;
		}

		sha1_hash const info_hash(msg_keys[0].string_ptr());

		if (m_observer)
			m_observer->announce(info_hash, m.addr.address(), port);

		if (!verify_token(msg_keys[2].string_value()
			, sha1_hash(msg_keys[0].string_ptr()), m.addr))
		{
			m_counters.inc_stats_counter(counters::dht_invalid_announce);
			incoming_error(e, "invalid token");
			return;
		}

		m_counters.inc_stats_counter(counters::dht_announce_peer_in);

		// the token was correct. That means this
		// node is not spoofing its address. So, let
		// the table get a chance to add it.
		m_table.node_seen(id, m.addr, 0xffff);

		tcp::endpoint const addr = tcp::endpoint(m.addr.address(), std::uint16_t(port));
		string_view const name = msg_keys[3] ? msg_keys[3].string_value() : string_view();
		bool const seed = msg_keys[4] && msg_keys[4].int_value();

		m_storage.announce_peer(info_hash, addr, name, seed);
	}
	else if (query == "put")
	{
		// the first 2 entries are for both mutable and
		// immutable puts
		static key_desc_t const msg_desc[] = {
			{"token", bdecode_node::string_t, 0, 0},
			{"v", bdecode_node::none_t, 0, 0},
			{"seq", bdecode_node::int_t, 0, key_desc_t::optional},
			// public key
			{"k", bdecode_node::string_t, public_key::len, key_desc_t::optional},
			{"sig", bdecode_node::string_t, signature::len, key_desc_t::optional},
			{"cas", bdecode_node::int_t, 0, key_desc_t::optional},
			{"salt", bdecode_node::string_t, 0, key_desc_t::optional},
		};

		// attempt to parse the message
		// also reject the message if it has any non-fatal encoding errors
		// because put messages contain a signed value they must have correct bencoding
		// otherwise the value will not round-trip without breaking the signature
		bdecode_node msg_keys[7];
		if (!verify_message(arg_ent, msg_desc, msg_keys, error_string)
			|| arg_ent.has_soft_error(error_string))
		{
			m_counters.inc_stats_counter(counters::dht_invalid_put);
			incoming_error(e, error_string);
			return;
		}

		m_counters.inc_stats_counter(counters::dht_put_in);

		// is this a mutable put?
		bool const mutable_put = (msg_keys[2] && msg_keys[3] && msg_keys[4]);

		// public key (only set if it's a mutable put)
		char const* pub_key = nullptr;
		if (msg_keys[3]) pub_key = msg_keys[3].string_ptr();

		// signature (only set if it's a mutable put)
		char const* sign = nullptr;
		if (msg_keys[4]) sign = msg_keys[4].string_ptr();

		// pointer and length to the whole entry
		span<char const> buf = msg_keys[1].data_section();
		if (buf.size() > 1000 || buf.empty())
		{
			m_counters.inc_stats_counter(counters::dht_invalid_put);
			incoming_error(e, "message too big", 205);
			return;
		}

		span<char const> salt;
		if (msg_keys[6])
			salt = {msg_keys[6].string_ptr(), msg_keys[6].string_length()};
		if (salt.size() > 64)
		{
			m_counters.inc_stats_counter(counters::dht_invalid_put);
			incoming_error(e, "salt too big", 207);
			return;
		}

		sha1_hash const target = pub_key
			? item_target_id(salt, public_key(pub_key))
			: item_target_id(buf);

//		std::fprintf(stderr, "%s PUT target: %s salt: %s key: %s\n"
//			, mutable_put ? "mutable":"immutable"
//			, aux::to_hex(target).c_str()
//			, salt.second > 0 ? std::string(salt.first, salt.second).c_str() : ""
//			, pk ? aux::to_hex(pk).c_str() : "");

		// verify the write-token. tokens are only valid to write to
		// specific target hashes. it must match the one we got a "get" for
		if (!verify_token(msg_keys[0].string_value(), target, m.addr))
		{
			m_counters.inc_stats_counter(counters::dht_invalid_put);
			incoming_error(e, "invalid token");
			return;
		}

		if (!mutable_put)
		{
			m_storage.put_immutable_item(target, buf, m.addr.address());
		}
		else
		{
			// mutable put, we must verify the signature
			sequence_number const seq(msg_keys[2].int_value());
			public_key const pk(pub_key);
			signature const sig(sign);

			if (seq < sequence_number(0))
			{
				m_counters.inc_stats_counter(counters::dht_invalid_put);
				incoming_error(e, "invalid (negative) sequence number");
				return;
			}

			// msg_keys[4] is the signature, msg_keys[3] is the public key
			if (!verify_mutable_item(buf, salt, seq, pk, sig))
			{
				m_counters.inc_stats_counter(counters::dht_invalid_put);
				incoming_error(e, "invalid signature", 206);
				return;
			}

			TORRENT_ASSERT(signature::len == msg_keys[4].string_length());

			sequence_number item_seq;
			if (!m_storage.get_mutable_item_seq(target, item_seq))
			{
				m_storage.put_mutable_item(target, buf, sig, seq, pk, salt
					, m.addr.address());
			}
			else
			{
				// this is the "cas" field in the put message
				// if it was specified, we MUST make sure the current sequence
				// number matches the expected value before replacing it
				// this is critical for avoiding race conditions when multiple
				// writers are accessing the same slot
				if (msg_keys[5] && item_seq.value != msg_keys[5].int_value())
				{
					m_counters.inc_stats_counter(counters::dht_invalid_put);
					incoming_error(e, "CAS mismatch", 301);
					return;
				}

				if (item_seq > seq)
				{
					m_counters.inc_stats_counter(counters::dht_invalid_put);
					incoming_error(e, "old sequence number", 302);
					return;
				}

				m_storage.put_mutable_item(target, buf, sig, seq, pk, salt
					, m.addr.address());
			}
		}

		m_table.node_seen(id, m.addr, 0xffff);
	}
	else if (query == "get")
	{
		static key_desc_t const msg_desc[] = {
			{"seq", bdecode_node::int_t, 0, key_desc_t::optional},
			{"target", bdecode_node::string_t, 20, 0},
			{"want", bdecode_node::list_t, 0, key_desc_t::optional},
		};

		// k is not used for now

		// attempt to parse the message
		bdecode_node msg_keys[3];
		if (!verify_message(arg_ent, msg_desc, msg_keys, error_string))
		{
			m_counters.inc_stats_counter(counters::dht_invalid_get);
			incoming_error(e, error_string);
			return;
		}

		m_counters.inc_stats_counter(counters::dht_get_in);
		sha1_hash const target(msg_keys[1].string_ptr());

//		std::fprintf(stderr, "%s GET target: %s\n"
//			, msg_keys[1] ? "mutable":"immutable"
//			, aux::to_hex(target).c_str());

		reply["token"] = generate_token(m.addr, target);

		// always return nodes as well as peers
		write_nodes_entries(target, msg_keys[2], reply);

		// if the get has a sequence number it must be for a mutable item
		// so don't bother searching the immutable table
		if (!msg_keys[0])
		{
			if (!m_storage.get_immutable_item(target, reply)) // ok, check for a mutable one
			{
				m_storage.get_mutable_item(target, sequence_number(0)
					, true, reply);
			}
		}
		else
		{
			m_storage.get_mutable_item(target
				, sequence_number(msg_keys[0].int_value()), false
				, reply);
		}
	}
	else if (query == "sample_infohashes")
	{
		static key_desc_t const msg_desc[] = {
			{"target", bdecode_node::string_t, 20, 0},
			{"want", bdecode_node::list_t, 0, key_desc_t::optional},
		};

		bdecode_node msg_keys[2];
		if (!verify_message(arg_ent, msg_desc, msg_keys, error_string))
		{
			m_counters.inc_stats_counter(counters::dht_invalid_sample_infohashes);
			incoming_error(e, error_string);
			return;
		}

		m_counters.inc_stats_counter(counters::dht_sample_infohashes_in);
		sha1_hash const target(msg_keys[0].string_ptr());

		// TODO: keep the returned value to pass as a limit
		// to write_nodes_entries when implemented
		m_storage.get_infohashes_sample(reply);

		write_nodes_entries(target, msg_keys[1], reply);
	}
	else
	{
		// if we don't recognize the message but there's a
		// 'target' or 'info_hash' in the arguments, treat it
		// as find_node to be future compatible
		bdecode_node target_ent = arg_ent.dict_find_string("target");
		if (!target_ent || target_ent.string_length() != 20)
		{
			target_ent = arg_ent.dict_find_string("info_hash");
			if (!target_ent || target_ent.string_length() != 20)
			{
				incoming_error(e, "unknown message");
				return;
			}
		}

		sha1_hash const target(target_ent.string_ptr());
		// always return nodes as well as peers
		write_nodes_entries(target, arg_ent.dict_find_list("want"), reply);
	}
}

// TODO: limit number of entries in the result
void node::write_nodes_entries(sha1_hash const& info_hash
	, bdecode_node const& want, entry& r)
{
	// if no wants entry was specified, include a nodes
	// entry based on the protocol the request came in with
	if (want.type() != bdecode_node::list_t)
	{
		std::vector<node_entry> const n = m_table.find_node(info_hash, {});
		r[protocol_nodes_key()] = write_nodes_entry(n);
		return;
	}

	// if there is a wants entry then we may need to reach into
	// another node's routing table to get nodes of the requested type
	// we use a map maintained by the owning dht_tracker to find the
	// node associated with each string in the want list, which may
	// include this node
	for (int i = 0; i < want.list_size(); ++i)
	{
		bdecode_node wanted = want.list_at(i);
		if (wanted.type() != bdecode_node::string_t)
			continue;
		node* wanted_node = m_get_foreign_node(info_hash, wanted.string_value().to_string());
		if (!wanted_node) continue;
		std::vector<node_entry> const n = wanted_node->m_table.find_node(info_hash, {});
		r[wanted_node->protocol_nodes_key()] = write_nodes_entry(n);
	}
}

node::protocol_descriptor const& node::map_protocol_to_descriptor(udp const protocol)
{
	static std::array<protocol_descriptor, 2> const descriptors =
	{{
		{udp::v4(), "n4", "nodes"},
		{udp::v6(), "n6", "nodes6"}
	}};

	auto const iter = std::find_if(descriptors.begin(), descriptors.end()
		, [&protocol](protocol_descriptor const& d) { return d.protocol == protocol; });

	if (iter == descriptors.end())
	{
		TORRENT_ASSERT_FAIL();
		aux::throw_ex<std::out_of_range>("unknown protocol");
	}

	return *iter;
}

} } // namespace libtorrent::dht<|MERGE_RESOLUTION|>--- conflicted
+++ resolved
@@ -281,46 +281,21 @@
 	{
 		bdecode_node ext_ip = m.message.dict_find_string("ip");
 
-<<<<<<< HEAD
-	if (ext_ip && ext_ip.string_length() >= int(aux::address_size(udp::v6())))
-	{
-		// this node claims we use the wrong node-ID!
-		char const* ptr = ext_ip.string_ptr();
-		if (m_observer != nullptr)
-			m_observer->set_external_address(m_sock, aux::read_v6_address(ptr)
-				, m.addr.address());
-	}
-	else if (ext_ip && ext_ip.string_length() >= int(aux::address_size(udp::v4())))
-	{
-		char const* ptr = ext_ip.string_ptr();
-		if (m_observer != nullptr)
-			m_observer->set_external_address(m_sock, aux::read_v4_address(ptr)
-				, m.addr.address());
-=======
-		// backwards compatibility
-		if (!ext_ip)
-		{
-			bdecode_node const r = m.message.dict_find_dict("r");
-			if (r)
-				ext_ip = r.dict_find_string("ip");
-		}
-
-		if (ext_ip && ext_ip.string_length() >= int(detail::address_size(udp::v6())))
+		if (ext_ip && ext_ip.string_length() >= int(aux::address_size(udp::v6())))
 		{
 			// this node claims we use the wrong node-ID!
 			char const* ptr = ext_ip.string_ptr();
 			if (m_observer != nullptr)
-				m_observer->set_external_address(m_sock, detail::read_v6_address(ptr)
+				m_observer->set_external_address(m_sock, aux::read_v6_address(ptr)
 					, m.addr.address());
 		}
-		else if (ext_ip && ext_ip.string_length() >= int(detail::address_size(udp::v4())))
+		else if (ext_ip && ext_ip.string_length() >= int(aux::address_size(udp::v4())))
 		{
 			char const* ptr = ext_ip.string_ptr();
 			if (m_observer != nullptr)
-				m_observer->set_external_address(m_sock, detail::read_v4_address(ptr)
+				m_observer->set_external_address(m_sock, aux::read_v4_address(ptr)
 					, m.addr.address());
 		}
->>>>>>> e4e96733
 	}
 
 	switch (y)
