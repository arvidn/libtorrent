--- conflicted
+++ resolved
@@ -1,15 +1,10 @@
 /*
 
 Copyright (c) 2006, Daniel Wallin
-Copyright (c) 2006-2017, 2019-2021, Arvid Norberg
+Copyright (c) 2006-2017, 2019-2022, Arvid Norberg
 Copyright (c) 2015-2016, Steven Siloti
-<<<<<<< HEAD
+Copyright (c) 2016-2018, 2021, Alden Torres
 Copyright (c) 2016-2017, Pavel Pimenov
-Copyright (c) 2016-2018, 2021, Alden Torres
-=======
-Copyright (c) 2016-2018, Alden Torres
-Copyright (c) 2016-2017, Pavel Pimenov
->>>>>>> 550d3c7d
 All rights reserved.
 
 You may use, distribute and modify this code under the terms of the BSD license,
