--- conflicted
+++ resolved
@@ -331,24 +331,8 @@
 
 file_handle::file_handle(string_view name, std::int64_t const size
 	, open_mode_t const mode)
-<<<<<<< HEAD
-	: m_fd(open(std::string(name).c_str(), file_flags(mode), file_perms(mode)))
-{
-#ifdef O_NOATIME
-	if (m_fd < 0 && (mode & open_mode::no_atime))
-	{
-		// NOATIME may not be allowed for certain files, it's best-effort,
-		// so just try again without NOATIME
-		m_fd = open(std::string(name).c_str()
-			, file_flags(mode & ~open_mode::no_atime), file_perms(mode));
-	}
-#endif
-	if (m_fd < 0) throw_ex<storage_error>(error_code(errno, system_category()), operation_t::file_open);
-
-=======
-	: m_fd(open_file(convert_to_native_path_string(name.to_string()), mode))
-{
->>>>>>> 0914dcd6
+	: m_fd(open_file(convert_to_native_path_string(std::string(name)), mode))
+{
 #ifdef DIRECTIO_ON
 	// for solaris
 	if (mode & open_mode::no_cache)
