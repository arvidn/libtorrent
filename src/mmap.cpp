--- conflicted
+++ resolved
@@ -18,7 +18,7 @@
 #include "libtorrent/aux_/throw.hpp"
 #include "libtorrent/aux_/path.hpp"
 #include "libtorrent/error_code.hpp"
-#include "libtorrent/file.hpp" // for file_handle
+#include "libtorrent/aux_/file.hpp" // for file_handle
 
 #include <cstdint>
 
@@ -60,157 +60,6 @@
 
 namespace {
 
-<<<<<<< HEAD
-	DWORD file_access(open_mode_t const mode)
-	{
-		return (mode & open_mode::write)
-			? GENERIC_WRITE | GENERIC_READ
-			: GENERIC_READ;
-	}
-
-	DWORD file_create(open_mode_t const mode)
-	{
-		return (mode & open_mode::write) ? OPEN_ALWAYS : OPEN_EXISTING;
-	}
-
-#ifdef TORRENT_WINRT
-
-	DWORD file_flags(open_mode_t const mode)
-	{
-		return ((mode & open_mode::no_cache) ? FILE_FLAG_WRITE_THROUGH : 0)
-			| ((mode & open_mode::random_access) ? 0 : FILE_FLAG_SEQUENTIAL_SCAN);
-	}
-
-	DWORD file_attributes(open_mode_t const mode)
-	{
-		return (mode & open_mode::hidden) ? FILE_ATTRIBUTE_HIDDEN : FILE_ATTRIBUTE_NORMAL;
-	}
-
-	auto create_file(native_path_string const& name, open_mode_t const mode)
-	{
-		CREATEFILE2_EXTENDED_PARAMETERS Extended
-		{
-			sizeof(CREATEFILE2_EXTENDED_PARAMETERS),
-			file_attributes(mode),
-			file_flags(mode)
-		};
-
-		return CreateFile2(name.c_str()
-			, file_access(mode)
-			, FILE_SHARE_WRITE | FILE_SHARE_READ | FILE_SHARE_DELETE
-			, file_create(mode)
-			, &Extended);
-	}
-
-#else
-
-	DWORD file_flags(open_mode_t const mode)
-	{
-		// one might think it's a good idea to pass in FILE_FLAG_RANDOM_ACCESS. It
-		// turns out that it isn't. That flag will break your operating system:
-		// http://support.microsoft.com/kb/2549369
-		return ((mode & open_mode::hidden) ? FILE_ATTRIBUTE_HIDDEN : FILE_ATTRIBUTE_NORMAL)
-			| ((mode & open_mode::no_cache) ? FILE_FLAG_WRITE_THROUGH : 0)
-			| ((mode & open_mode::random_access) ? 0 : FILE_FLAG_SEQUENTIAL_SCAN);
-	}
-
-	auto create_file(native_path_string const& name, open_mode_t const mode)
-	{
-
-		if (mode & aux::open_mode::allow_set_file_valid_data)
-		{
-			// Enable privilege required by SetFileValidData()
-			// https://docs.microsoft.com/en-us/windows/desktop/api/fileapi/nf-fileapi-setfilevaliddata
-			// This must happen before the file is opened:
-			// https://devblogs.microsoft.com/oldnewthing/20160603-00/?p=93565
-			// SetFileValidData() is not available on WinRT, so there is no
-			// corresponding call in that version of create_file()
-			std::call_once(g_once_flag, acquire_manage_volume_privs);
-		}
-
-		return CreateFileW(name.c_str()
-			, file_access(mode)
-			, FILE_SHARE_WRITE | FILE_SHARE_READ | FILE_SHARE_DELETE
-			, nullptr
-			, file_create(mode)
-			, file_flags(mode)
-			, nullptr);
-	}
-
-#endif
-
-} // anonymous
-
-file_handle::file_handle(string_view name, std::int64_t const size
-	, open_mode_t const mode)
-	: m_fd(create_file(convert_to_native_path_string(std::string(name)), mode))
-	, m_open_mode(mode)
-{
-	if (m_fd == invalid_handle)
-	{
-		throw_ex<storage_error>(error_code(GetLastError(), system_category())
-			, operation_t::file_open);
-	}
-
-	// try to make the file sparse if supported
-	// only set this flag if the file is opened for writing
-	if ((mode & aux::open_mode::sparse) && (mode & aux::open_mode::write))
-	{
-		DWORD temp;
-		::DeviceIoControl(m_fd, FSCTL_SET_SPARSE, nullptr, 0, nullptr, 0, &temp, nullptr);
-	}
-
-	if ((mode & open_mode::truncate)
-		&& !(mode & aux::open_mode::sparse)
-		&& (mode & aux::open_mode::allow_set_file_valid_data))
-	{
-		LARGE_INTEGER sz;
-		sz.QuadPart = size;
-		if (SetFilePointerEx(m_fd, sz, nullptr, FILE_BEGIN) == FALSE)
-			throw_ex<storage_error>(error_code(GetLastError(), system_category()), operation_t::file_seek);
-
-		if (::SetEndOfFile(m_fd) == FALSE)
-			throw_ex<storage_error>(error_code(GetLastError(), system_category()), operation_t::file_truncate);
-
-#ifndef TORRENT_WINRT
-		// if the user has permissions, avoid filling
-		// the file with zeroes, but just fill it with
-		// garbage instead
-		SetFileValidData(m_fd, size);
-#endif
-	}
-}
-
-#else
-
-namespace {
-
-	int file_flags(open_mode_t const mode)
-	{
-		return ((mode & open_mode::write)
-			? O_RDWR | O_CREAT : O_RDONLY)
-#ifdef O_NOATIME
-			| ((mode & open_mode::no_atime) ? O_NOATIME : 0)
-#endif
-			;
-	}
-
-	mode_t file_perms(open_mode_t const mode)
-	{
-		// rely on default umask to filter x and w permissions
-		// for group and others
-		mode_t permissions = S_IRUSR | S_IWUSR
-			| S_IRGRP | S_IWGRP
-			| S_IROTH | S_IWOTH;
-
-		if ((mode & aux::open_mode::executable))
-			permissions |= S_IXGRP | S_IXOTH | S_IXUSR;
-
-		return permissions;
-	}
-
-=======
->>>>>>> 54e9bde9
 	int mmap_prot(open_mode_t const m)
 	{
 		return (m & open_mode::write)
@@ -235,94 +84,6 @@
 
 } // anonymous
 
-<<<<<<< HEAD
-file_handle::file_handle(string_view name, std::int64_t const size
-	, open_mode_t const mode)
-	: m_fd(open_file(convert_to_native_path_string(std::string(name)), mode))
-{
-#ifdef DIRECTIO_ON
-	// for solaris
-	if (mode & open_mode::no_cache)
-		directio(m_fd, DIRECTIO_ON);
-#endif
-
-	if (mode & open_mode::truncate)
-	{
-		static_assert(sizeof(off_t) >= sizeof(size), "There seems to be a large-file issue in truncate()");
-		if (ftruncate(m_fd, static_cast<off_t>(size)) < 0)
-		{
-			int const err = errno;
-			::close(m_fd);
-			throw_ex<storage_error>(error_code(err, system_category()), operation_t::file_truncate);
-		}
-
-		if (!(mode & open_mode::sparse))
-		{
-#if TORRENT_HAS_FALLOCATE
-			// if you get a compile error here, you might want to
-			// define TORRENT_HAS_FALLOCATE to 0.
-			int const ret = ::posix_fallocate(m_fd, 0, size);
-			// posix_allocate fails with EINVAL in case the underlying
-			// filesystem does not support this operation
-			if (ret != 0 && ret != EINVAL)
-			{
-				::close(m_fd);
-				throw_ex<storage_error>(error_code(ret, system_category()), operation_t::file_fallocate);
-			}
-#elif defined F_ALLOCSP64
-			flock64 fl64;
-			fl64.l_whence = SEEK_SET;
-			fl64.l_start = 0;
-			fl64.l_len = size;
-			if (fcntl(m_fd, F_ALLOCSP64, &fl64) < 0)
-			{
-				int const err = errno;
-				::close(m_fd);
-				throw_ex<storage_error>(error_code(ret, system_category()), operation_t::file_fallocate);
-			}
-#elif defined F_PREALLOCATE
-			fstore_t f = {F_ALLOCATECONTIG, F_PEOFPOSMODE, 0, size, 0};
-			if (fcntl(m_fd, F_PREALLOCATE, &f) < 0)
-			{
-				// It appears Apple's new filesystem (APFS) does not
-				// support this control message and fails with EINVAL
-				// if so, just skip it
-				if (errno != EINVAL)
-				{
-					if (errno != ENOSPC)
-					{
-						int const err = errno;
-						::close(m_fd);
-						throw_ex<storage_error>(error_code(err, system_category())
-							, operation_t::file_fallocate);
-					}
-					// ok, let's try to allocate non contiguous space then
-					f.fst_flags = F_ALLOCATEALL;
-					if (fcntl(m_fd, F_PREALLOCATE, &f) < 0)
-					{
-						int const err = errno;
-						::close(m_fd);
-						throw_ex<storage_error>(error_code(err, system_category())
-							, operation_t::file_fallocate);
-					}
-				}
-			}
-#endif // F_PREALLOCATE
-		}
-	}
-
-#ifdef F_NOCACHE
-	// for BSD/Mac
-	if (mode & aux::open_mode::no_cache)
-	{
-		int yes = 1;
-		::fcntl(m_fd, F_NOCACHE, &yes);
-
-#ifdef F_NODIRECT
-		// it's OK to temporarily cache written pages
-		::fcntl(m_fd, F_NODIRECT, &yes);
-=======
->>>>>>> 54e9bde9
 #endif
 
 #if TORRENT_HAVE_MAP_VIEW_OF_FILE
