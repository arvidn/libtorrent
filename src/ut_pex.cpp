--- conflicted
+++ resolved
@@ -400,10 +400,7 @@
 					if (j != m_peers6.end() && *j == v) continue;
 					m_peers6.insert(j, v);
 					m_torrent.add_peer(adr, peer_info::pex, flags);
-<<<<<<< HEAD
-=======
 					peers_added = true;
->>>>>>> 0bcf6cef
 				}
 			}
 #endif
