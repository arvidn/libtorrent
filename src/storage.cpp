/*

Copyright (c) 2003-2016, Arvid Norberg, Daniel Wallin
All rights reserved.

Redistribution and use in source and binary forms, with or without
modification, are permitted provided that the following conditions
are met:

    * Redistributions of source code must retain the above copyright
      notice, this list of conditions and the following disclaimer.
    * Redistributions in binary form must reproduce the above copyright
      notice, this list of conditions and the following disclaimer in
      the documentation and/or other materials provided with the distribution.
    * Neither the name of the author nor the names of its
      contributors may be used to endorse or promote products derived
      from this software without specific prior written permission.

THIS SOFTWARE IS PROVIDED BY THE COPYRIGHT HOLDERS AND CONTRIBUTORS "AS IS"
AND ANY EXPRESS OR IMPLIED WARRANTIES, INCLUDING, BUT NOT LIMITED TO, THE
IMPLIED WARRANTIES OF MERCHANTABILITY AND FITNESS FOR A PARTICULAR PURPOSE
ARE DISCLAIMED. IN NO EVENT SHALL THE COPYRIGHT OWNER OR CONTRIBUTORS BE
LIABLE FOR ANY DIRECT, INDIRECT, INCIDENTAL, SPECIAL, EXEMPLARY, OR
CONSEQUENTIAL DAMAGES (INCLUDING, BUT NOT LIMITED TO, PROCUREMENT OF
SUBSTITUTE GOODS OR SERVICES; LOSS OF USE, DATA, OR PROFITS; OR BUSINESS
INTERRUPTION) HOWEVER CAUSED AND ON ANY THEORY OF LIABILITY, WHETHER IN
CONTRACT, STRICT LIABILITY, OR TORT (INCLUDING NEGLIGENCE OR OTHERWISE)
ARISING IN ANY WAY OUT OF THE USE OF THIS SOFTWARE, EVEN IF ADVISED OF THE
POSSIBILITY OF SUCH DAMAGE.

*/

#include "libtorrent/config.hpp"
#include "libtorrent/error_code.hpp"
#include "libtorrent/aux_/storage_utils.hpp"

#include <ctime>
#include <algorithm>
#include <set>
#include <functional>
#include <cstdio>

#include "libtorrent/aux_/disable_warnings_push.hpp"

#if defined(__APPLE__)
// for getattrlist()
#include <sys/attr.h>
#include <unistd.h>
// for statfs()
#include <sys/param.h>
#include <sys/mount.h>
#endif

#if defined(__linux__)
#include <sys/statfs.h>
#endif

#if defined(__FreeBSD__)
// for statfs()
#include <sys/param.h>
#include <sys/mount.h>
#endif

#include "libtorrent/aux_/disable_warnings_pop.hpp"

#include "libtorrent/storage.hpp"
#include "libtorrent/torrent.hpp"
#include "libtorrent/session.hpp"
#include "libtorrent/file.hpp"
#include "libtorrent/invariant_check.hpp"
#include "libtorrent/file_pool.hpp"
#include "libtorrent/aux_/session_impl.hpp"
#include "libtorrent/disk_buffer_holder.hpp"
#include "libtorrent/stat_cache.hpp"
#include "libtorrent/hex.hpp" // to_hex
// for convert_to_wstring and convert_to_native
#include "libtorrent/aux_/escape_string.hpp"

//#define TORRENT_PARTIAL_HASH_LOG

#define DEBUG_STORAGE 0
#define DEBUG_DELETE_FILES 0

#if __cplusplus >= 201103L || defined __clang__

#if DEBUG_STORAGE
#define DLOG(...) std::fprintf(__VA_ARGS__)
#else
#define DLOG(...) do {} while (false)
#endif

#if DEBUG_DELETE_FILES
#define DFLOG(...) std::fprintf(__VA_ARGS__)
#else
#define DFLOG(...) do {} while (false)
#endif

#else

#if DEBUG_STORAGE
#define DLOG fprintf
#else
#define DLOG TORRENT_WHILE_0 fprintf
#endif

#if DEBUG_DELETE_FILES
#define DFLOG fprintf
#else
#define DFLOG TORRENT_WHILE_0 fprintf
#endif

#endif // cplusplus

namespace libtorrent
{
	void clear_bufs(span<iovec_t const> bufs)
	{
		for (auto buf : bufs)
			std::memset(buf.iov_base, 0, buf.iov_len);
	}

	struct write_fileop final : fileop
	{
		write_fileop(default_storage& st, int flags)
			: m_storage(st)
			, m_flags(flags)
		{}

		int file_op(file_index_t const file_index
			, std::int64_t const file_offset
			, span<iovec_t const> bufs, storage_error& ec)
			final
		{
			if (m_storage.files().pad_file_at(file_index))
			{
				// writing to a pad-file is a no-op
				return bufs_size(bufs);
			}

			if (file_index < m_storage.m_file_priority.end_index()
				&& m_storage.m_file_priority[file_index] == 0)
			{
				m_storage.need_partfile();

				error_code e;
				peer_request map = m_storage.files().map_file(file_index
					, file_offset, 0);
				int ret = m_storage.m_part_file->writev(bufs
					, map.piece, map.start, e);

				if (e)
				{
					ec.ec = e;
					ec.file(file_index);
					ec.operation = storage_error::partfile_write;
					return -1;
				}
				return ret;
			}

			// invalidate our stat cache for this file, since
			// we're writing to it
			m_storage.m_stat_cache.set_dirty(file_index);

			file_handle handle = m_storage.open_file(file_index
				, file::read_write, ec);
			if (ec) return -1;

			// please ignore the adjusted_offset. It's just file_offset.
			std::int64_t adjusted_offset =
#ifndef TORRENT_NO_DEPRECATE
				m_storage.files().file_base_deprecated(file_index) +
#endif
				file_offset;

			error_code e;
			int const ret = int(handle->writev(adjusted_offset
				, bufs, e, m_flags));

			// set this unconditionally in case the upper layer would like to treat
			// short reads as errors
			ec.operation = storage_error::write;

				// we either get an error or 0 or more bytes read
			TORRENT_ASSERT(e || ret >= 0);
			TORRENT_ASSERT(ret <= bufs_size(bufs));

			if (e)
			{
				ec.ec = e;
				ec.file(file_index);
				return -1;
			}

			return ret;
		}
	private:
		default_storage& m_storage;
		int m_flags;
	};

	struct read_fileop final : fileop
	{
		read_fileop(default_storage& st, int const flags)
			: m_storage(st)
			, m_flags(flags)
		{}

		int file_op(file_index_t const file_index
			, std::int64_t const file_offset
			, span<iovec_t const> bufs, storage_error& ec)
			final
		{
			if (m_storage.files().pad_file_at(file_index))
			{
				// reading from a pad file yields zeroes
				clear_bufs(bufs);
				return bufs_size(bufs);
			}

			if (file_index < m_storage.m_file_priority.end_index()
				&& m_storage.m_file_priority[file_index] == 0)
			{
				m_storage.need_partfile();

				error_code e;
				peer_request map = m_storage.files().map_file(file_index
					, file_offset, 0);
				int ret = m_storage.m_part_file->readv(bufs
					, map.piece, map.start, e);

				if (e)
				{
					ec.ec = e;
					ec.file(file_index);
					ec.operation = storage_error::partfile_read;
					return -1;
				}
				return ret;
			}

			file_handle handle = m_storage.open_file(file_index
				, file::read_only | m_flags, ec);
			if (ec) return -1;

			// please ignore the adjusted_offset. It's just file_offset.
			std::int64_t adjusted_offset =
#ifndef TORRENT_NO_DEPRECATE
				m_storage.files().file_base_deprecated(file_index) +
#endif
				file_offset;

			error_code e;
			int const ret = int(handle->readv(adjusted_offset
				, bufs, e, m_flags));

			// set this unconditionally in case the upper layer would like to treat
			// short reads as errors
			ec.operation = storage_error::read;

				// we either get an error or 0 or more bytes read
			TORRENT_ASSERT(e || ret >= 0);
			TORRENT_ASSERT(ret <= bufs_size(bufs));

			if (e)
			{
				ec.ec = e;
				ec.file(file_index);
				return -1;
			}

			return ret;
		}

	private:
		default_storage& m_storage;
		int const m_flags;
	};

	default_storage::default_storage(storage_params const& params)
		: m_files(*params.files)
		, m_pool(*params.pool)
		, m_allocate_files(params.mode == storage_mode_allocate)
	{
		if (params.mapped_files) m_mapped_files.reset(new file_storage(*params.mapped_files));
		if (params.priorities) m_file_priority = *params.priorities;

		TORRENT_ASSERT(m_files.num_files() > 0);
		m_save_path = complete(params.path);
		m_part_file_name = "." + (params.info
			? aux::to_hex(params.info->info_hash())
			: params.files->name()) + ".parts";
	}

	default_storage::~default_storage()
	{
		error_code ec;
		if (m_part_file) m_part_file->flush_metadata(ec);

		// this may be called from a different
		// thread than the disk thread
		m_pool.release(storage_index());
	}

	void default_storage::need_partfile()
	{
		if (m_part_file) return;

		m_part_file.reset(new part_file(
			m_save_path, m_part_file_name
			, m_files.num_pieces(), m_files.piece_length()));
	}

	void default_storage::set_file_priority(
		aux::vector<std::uint8_t, file_index_t> const& prio
		, storage_error& ec)
	{
		// extend our file priorities in case it's truncated
		// the default assumed priority is 1
		if (prio.size() > m_file_priority.size())
			m_file_priority.resize(prio.size(), 1);

		file_storage const& fs = files();
		for (file_index_t i(0); i < prio.end_index(); ++i)
		{
			int const old_prio = m_file_priority[i];
			int new_prio = prio[i];
			if (old_prio == 0 && new_prio != 0)
			{
				// move stuff out of the part file
				file_handle f = open_file(i, file::read_write, ec);
				if (ec) return;

				need_partfile();

				m_part_file->export_file(*f, fs.file_offset(i), fs.file_size(i), ec.ec);
				if (ec)
				{
					ec.file(i);
					ec.operation = storage_error::partfile_write;
					return;
				}
			}
			else if (old_prio != 0 && new_prio == 0)
			{
				// move stuff into the part file
				// this is not implemented yet.
				// pretend that we didn't set the priority to 0.

				std::string fp = fs.file_path(i, m_save_path);
				if (exists(fp))
					new_prio = 1;
/*
				file_handle f = open_file(i, file::read_only, ec);
				if (ec.ec != boost::system::errc::no_such_file_or_directory)
				{
					if (ec) return;

					need_partfile();

					m_part_file->import_file(*f, fs.file_offset(i), fs.file_size(i), ec.ec);
					if (ec)
					{
						ec.file(i);
						ec.operation = storage_error::partfile_read;
						return;
					}
					// remove the file
					std::string p = fs.file_path(i, m_save_path);
					delete_one_file(p, ec.ec);
					if (ec)
					{
						ec.file(i);
						ec.operation = storage_error::remove;
					}
				}
*/
			}
			ec.ec.clear();
			m_file_priority[i] = std::uint8_t(new_prio);
		}
		if (m_part_file) m_part_file->flush_metadata(ec.ec);
		if (ec)
		{
			ec.file(file_index_t(-1));
			ec.operation = storage_error::partfile_write;
		}
	}

	void default_storage::initialize(storage_error& ec)
	{
		m_stat_cache.reserve(files().num_files());

#ifdef TORRENT_WINDOWS
		// don't do full file allocations on network drives
#if TORRENT_USE_WSTRING
		std::wstring file_name = convert_to_wstring(m_save_path);
		int const drive_type = GetDriveTypeW(file_name.c_str());
#else
		int const drive_type = GetDriveTypeA(m_save_path.c_str());
#endif

		if (drive_type == DRIVE_REMOTE)
			m_allocate_files = false;
#endif

		m_file_created.resize(files().num_files(), false);

		// first, create all missing directories
		std::string last_path;
		file_storage const& fs = files();
		for (file_index_t file_index(0); file_index < fs.end_file(); ++file_index)
		{
			// ignore files that have priority 0
			if (m_file_priority.end_index() > file_index
				&& m_file_priority[file_index] == 0)
			{
				continue;
			}

			// ignore pad files
			if (files().pad_file_at(file_index)) continue;

			error_code err;
			std::int64_t size = m_stat_cache.get_filesize(file_index, files()
				, m_save_path, err);

			if (err && err != boost::system::errc::no_such_file_or_directory)
			{
				ec.file(file_index);
				ec.operation = storage_error::stat;
				ec.ec = err;
				break;
			}

			// if the file already exists, but is larger than what
			// it's supposed to be, truncate it
			// if the file is empty, just create it either way.
			if ((!err && size > files().file_size(file_index))
				|| files().file_size(file_index) == 0)
			{
				std::string file_path = files().file_path(file_index, m_save_path);
				std::string dir = parent_path(file_path);

				if (dir != last_path)
				{
					last_path = dir;

					create_directories(last_path, ec.ec);
					if (ec.ec)
					{
						ec.file(file_index);
						ec.operation = storage_error::mkdir;
						break;
					}
				}
				ec.ec.clear();
				file_handle f = open_file(file_index, file::read_write
					| file::random_access, ec);
				if (ec)
				{
					ec.file(file_index);
					ec.operation = storage_error::fallocate;
					return;
				}

				size = files().file_size(file_index);
				f->set_size(size, ec.ec);
				if (ec)
				{
					ec.file(file_index);
					ec.operation = storage_error::fallocate;
					break;
				}
			}
			ec.ec.clear();
		}

		// close files that were opened in write mode
		m_pool.release(storage_index());
	}

	bool default_storage::has_any_file(storage_error& ec)
	{
		m_stat_cache.reserve(files().num_files());

		file_storage const& fs = files();
		for (file_index_t i(0); i < fs.end_file(); ++i)
		{
			std::int64_t const sz = m_stat_cache.get_filesize(
				i, files(), m_save_path, ec.ec);

			if (sz < 0)
			{
				if (ec && ec.ec != boost::system::errc::no_such_file_or_directory)
				{
					ec.file(i);
					ec.operation = storage_error::stat;
					m_stat_cache.clear();
					return false;
				}
				// some files not existing is expected and not an error
				ec.ec.clear();
			}

			if (sz > 0) return true;
		}
		file_status s;
		stat_file(combine_path(m_save_path, m_part_file_name), &s, ec.ec);
		if (!ec) return true;

		// the part file not existing is expected
		if (ec && ec.ec == boost::system::errc::no_such_file_or_directory)
			ec.ec.clear();

		if (ec)
		{
			ec.file(file_index_t(-1));
			ec.operation = storage_error::stat;
			return false;
		}
		return false;
	}

	void default_storage::rename_file(file_index_t const index, std::string const& new_filename
		, storage_error& ec)
	{
		if (index < file_index_t(0) || index >= files().end_file()) return;
		std::string old_name = files().file_path(index, m_save_path);
		m_pool.release(storage_index(), index);

		// if the old file doesn't exist, just succeed and change the filename
		// that will be created. This shortcut is important because the
		// destination directory may not exist yet, which would cause a failure
		// even though we're not moving a file (yet). It's better for it to
		// fail later when we try to write to the file the first time, because
		// the user then will have had a chance to make the destination directory
		// valid.
		if (exists(old_name, ec.ec))
		{
			std::string new_path;
			if (is_complete(new_filename)) new_path = new_filename;
			else new_path = combine_path(m_save_path, new_filename);
			std::string new_dir = parent_path(new_path);

			// create any missing directories that the new filename
			// lands in
			create_directories(new_dir, ec.ec);
			if (ec.ec)
			{
				ec.file(index);
				ec.operation = storage_error::rename;
				return;
			}

			rename(old_name, new_path, ec.ec);

			// if old_name doesn't exist, that's not an error
			// here. Once we start writing to the file, it will
			// be written to the new filename
			if (ec.ec == boost::system::errc::no_such_file_or_directory)
				ec.ec.clear();

			if (ec)
			{
				ec.file(index);
				ec.operation = storage_error::rename;
				return;
			}
		}
		else if (ec.ec)
		{
			// if exists fails, report that error
			ec.file(index);
			ec.operation = storage_error::rename;
			return;
		}

		// if old path doesn't exist, just rename the file
		// in our file_storage, so that when it is created
		// it will get the new name
		if (!m_mapped_files)
		{ m_mapped_files.reset(new file_storage(m_files)); }
		m_mapped_files->rename_file(index, new_filename);
	}

	void default_storage::release_files(storage_error&)
	{
		if (m_part_file)
		{
			error_code ignore;
			m_part_file->flush_metadata(ignore);
			m_part_file.reset();
		}

		// make sure we don't have the files open
		m_pool.release(storage_index());
	}

	void default_storage::delete_one_file(std::string const& p, error_code& ec)
	{
		remove(p, ec);

		DFLOG(stderr, "[%p] delete_one_file: %s [%s]\n", static_cast<void*>(this)
			, p.c_str(), ec.message().c_str());

		if (ec == boost::system::errc::no_such_file_or_directory)
			ec.clear();
	}

	void default_storage::delete_files(int const options, storage_error& ec)
	{
		DFLOG(stderr, "[%p] delete_files [%x]\n", static_cast<void*>(this)
			, options);

#if TORRENT_USE_ASSERTS
		// this is a fence job, we expect no other
		// threads to hold any references to any files
		// in this file storage. Assert that that's the
		// case
		if (!m_pool.assert_idle_files(storage_index()))
		{
			TORRENT_ASSERT_FAIL();
		}
#endif

		// make sure we don't have the files open
		m_pool.release(storage_index());

		// if there's a part file open, make sure to destruct it to have it
		// release the underlying part file. Otherwise we may not be able to
		// delete it
		if (m_part_file) m_part_file.reset();

		if (options == session::delete_files)
		{
#if TORRENT_USE_ASSERTS
			m_pool.mark_deleted(m_files);
#endif
			// delete the files from disk
			std::set<std::string> directories;
			using iter_t = std::set<std::string>::iterator;
			file_storage const& fs = files();
			for (file_index_t i(0); i < fs.end_file(); ++i)
			{
				std::string const fp = files().file_path(i);
				bool const complete = files().file_absolute_path(i);
				std::string const p = complete ? fp : combine_path(m_save_path, fp);
				if (!complete)
				{
					std::string bp = parent_path(fp);
					std::pair<iter_t, bool> ret;
					ret.second = true;
					while (ret.second && !bp.empty())
					{
						ret = directories.insert(combine_path(m_save_path, bp));
						bp = parent_path(bp);
					}
				}
				delete_one_file(p, ec.ec);
				if (ec) { ec.file(i); ec.operation = storage_error::remove; }
			}

			// remove the directories. Reverse order to delete
			// subdirectories first

			for (auto i = directories.rbegin()
				, end(directories.rend()); i != end; ++i)
			{
				error_code error;
				delete_one_file(*i, error);
				if (error && !ec)
				{
					ec.file(file_index_t(-1));
					ec.ec = error;
					ec.operation = storage_error::remove;
				}
			}
		}

		if (options == session::delete_files
			|| options == session::delete_partfile)
		{
			error_code error;
			remove(combine_path(m_save_path, m_part_file_name), error);
			DFLOG(stderr, "[%p] delete partfile %s/%s [%s]\n", static_cast<void*>(this)
				, m_save_path.c_str(), m_part_file_name.c_str(), error.message().c_str());
			if (error && error != boost::system::errc::no_such_file_or_directory)
			{
				ec.file(file_index_t(-1));
				ec.ec = error;
				ec.operation = storage_error::remove;
			}
		}

		DFLOG(stderr, "[%p] delete_files result: %s\n", static_cast<void*>(this)
			, ec.ec.message().c_str());
	}

	bool default_storage::verify_resume_data(add_torrent_params const& rd
		, aux::vector<std::string, file_index_t> const& links
		, storage_error& ec)
	{
		file_storage const& fs = files();
#ifdef TORRENT_DISABLE_MUTABLE_TORRENTS
		TORRENT_UNUSED(links);
#else
		if (!links.empty())
		{
			TORRENT_ASSERT(int(links.size()) == fs.num_files());
			// if this is a mutable torrent, and we need to pick up some files
			// from other torrents, do that now. Note that there is an inherent
			// race condition here. We checked if the files existed on a different
			// thread a while ago. These files may no longer exist or may have been
			// moved. If so, we just fail. The user is responsible to not touch
			// other torrents until a new mutable torrent has been completely
			// added.
			for (file_index_t idx(0); idx < fs.end_file(); ++idx)
			{
				std::string const& s = links[idx];
				if (s.empty()) continue;

				error_code err;
				std::string file_path = fs.file_path(idx, m_save_path);
				hard_link(s, file_path, err);

				// if the file already exists, that's not an error
				// TODO: 2 is this risky? The upper layer will assume we have the
				// whole file. Perhaps we should verify that at least the size
				// of the file is correct
				if (!err || err == boost::system::errc::file_exists)
					continue;

				ec.ec = err;
				ec.file(idx);
				ec.operation = storage_error::hard_link;
				return false;
			}
		}
#endif // TORRENT_DISABLE_MUTABLE_TORRENTS

		bool const seed = rd.have_pieces.all_set();

		// parse have bitmask. Verify that the files we expect to have
		// actually do exist
		for (piece_index_t i(0); i < piece_index_t(rd.have_pieces.size()); ++i)
		{
			if (rd.have_pieces.get_bit(i) == false) continue;

			std::vector<file_slice> f = fs.map_block(i, 0, 1);
			TORRENT_ASSERT(!f.empty());

			file_index_t const file_index = f[0].file_index;

			// files with priority zero may not have been saved to disk at their
			// expected location, but is likely to be in a partfile. Just exempt it
			// from checking
			if (file_index < m_file_priority.end_index()
				&& m_file_priority[file_index] == 0)
				continue;

			error_code error;
			std::int64_t const size = m_stat_cache.get_filesize(f[0].file_index
				, fs, m_save_path, error);

			if (size < 0)
			{
				if (error != boost::system::errc::no_such_file_or_directory)
				{
					ec.ec = error;
					ec.file(file_index);
					ec.operation = storage_error::stat;
					return false;
				}
				else
				{
					ec.ec = errors::mismatching_file_size;
					ec.file(file_index);
					ec.operation = storage_error::stat;
					return false;
				}
			}

			if (seed && size != fs.file_size(file_index))
			{
				// the resume data indicates we're a seed, but this file has
				// the wrong size. Reject the resume data
				ec.ec = errors::mismatching_file_size;
				ec.file(file_index);
				ec.operation = storage_error::check_resume;
				return false;
			}

			// OK, this file existed, good. Now, skip all remaining pieces in
			// this file. We're just sanity-checking whether the files exist
			// or not.
			peer_request const pr = fs.map_file(file_index
				, fs.file_size(file_index) + 1, 0);
			i = std::max(next(i), pr.piece);
		}
		return true;
	}

	status_t default_storage::move_storage(std::string const& sp, int const flags
		, storage_error& ec)
	{
		m_pool.release(storage_index());

<<<<<<< HEAD
		status_t ret;
		std::tie(ret, m_save_path) = libtorrent::move_storage(files(), m_save_path, sp
			, m_part_file.get(), flags, ec);
=======
		// indices of all files we ended up copying. These need to be deleted
		// later
		aux::vector<bool, file_index_t> copied_files(std::size_t(f.num_files()), false);

		file_index_t i;
		error_code e;
		for (i = file_index_t(0); i < f.end_file(); ++i)
		{
			// files moved out to absolute paths are not moved
			if (f.file_absolute_path(i)) continue;

			std::string const old_path = combine_path(m_save_path, f.file_path(i));
			std::string const new_path = combine_path(save_path, f.file_path(i));

			if (flags == dont_replace && exists(new_path))
			{
				if (ret == status_t::no_error) ret = status_t::need_full_check;
				continue;
			}

			// TODO: ideally, if we end up copying files because of a move across
			// volumes, the source should not be deleted until they've all been
			// copied. That would let us rollback with higher confidence.
			move_file(old_path, new_path, e);

			// if the source file doesn't exist. That's not a problem
			// we just ignore that file
			if (e == boost::system::errc::no_such_file_or_directory)
				e.clear();
			else if (e
				&& e != boost::system::errc::invalid_argument
				&& e != boost::system::errc::permission_denied)
			{
				// moving the file failed
				// on OSX, the error when trying to rename a file across different
				// volumes is EXDEV, which will make it fall back to copying.
				e.clear();
				copy_file(old_path, new_path, e);
				if (!e) copied_files[i] = true;
			}

			if (e)
			{
				ec.ec = e;
				ec.file(i);
				ec.operation = storage_error::rename;
				break;
			}
		}

		if (!e && m_part_file)
		{
			m_part_file->move_partfile(save_path, e);
			if (e)
			{
				ec.ec = e;
				ec.file(file_index_t(-1));
				ec.operation = storage_error::partfile_move;
			}
		}

		if (e)
		{
			// rollback
			while (--i >= file_index_t(0))
			{
				// files moved out to absolute paths are not moved
				if (f.file_absolute_path(i)) continue;

				// if we ended up copying the file, don't do anything during
				// roll-back
				if (copied_files[i]) continue;

				std::string const old_path = combine_path(m_save_path, f.file_path(i));
				std::string const new_path = combine_path(save_path, f.file_path(i));

				// ignore errors when rolling back
				error_code ignore;
				move_file(new_path, old_path, ignore);
			}

			return status_t::fatal_disk_error;
		}

		std::string const old_save_path = m_save_path;
		m_save_path = save_path;

		std::set<std::string> subdirs;
		for (i = file_index_t(0); i < f.end_file(); ++i)
		{
			// files moved out to absolute paths are not moved
			if (f.file_absolute_path(i)) continue;

			if (has_parent_path(f.file_path(i)))
				subdirs.insert(parent_path(f.file_path(i)));

			// if we ended up renaming the file instead of moving it, there's no
			// need to delete the source.
			if (copied_files[i] == false) continue;

			std::string const old_path = combine_path(old_save_path, f.file_path(i));

			// we may still have some files in old old_save_path
			// eg. if (flags == dont_replace && exists(new_path))
			// ignore errors when removing
			error_code ignore;
			remove(old_path, ignore);
		}

		for (std::string const& s : subdirs)
		{
			error_code err;
			std::string subdir = combine_path(old_save_path, s);

			while (subdir != old_save_path && !err)
			{
				remove(subdir, err);
				subdir = parent_path(subdir);
			}
		}

>>>>>>> a5825c0d
		return ret;
	}

	int default_storage::readv(span<iovec_t const> bufs
		, piece_index_t const piece, int offset, int flags, storage_error& ec)
	{
		read_fileop op(*this, flags);

#ifdef TORRENT_SIMULATE_SLOW_READ
		std::this_thread::sleep_for(seconds(1));
#endif
		return readwritev(files(), bufs, piece, offset, op, ec);
	}

	int default_storage::writev(span<iovec_t const> bufs
		, piece_index_t const piece, int offset, int flags, storage_error& ec)
	{
		write_fileop op(*this, flags);
		return readwritev(files(), bufs, piece, offset, op, ec);
	}

	file_handle default_storage::open_file(file_index_t const file, int mode
		, storage_error& ec) const
	{
		file_handle h = open_file_impl(file, mode, ec.ec);
		if (((mode & file::rw_mask) != file::read_only)
			&& ec.ec == boost::system::errc::no_such_file_or_directory)
		{
			// this means the directory the file is in doesn't exist.
			// so create it
			ec.ec.clear();
			std::string path = files().file_path(file, m_save_path);
			create_directories(parent_path(path), ec.ec);

			if (ec.ec)
			{
				ec.file(file);
				ec.operation = storage_error::mkdir;
				return file_handle();
			}

			// if the directory creation failed, don't try to open the file again
			// but actually just fail
			h = open_file_impl(file, mode, ec.ec);
		}
		if (ec.ec)
		{
			ec.file(file);
			ec.operation = storage_error::open;
			return file_handle();
		}
		TORRENT_ASSERT(h);

		if (m_allocate_files && (mode & file::rw_mask) != file::read_only)
		{
			if (m_file_created.size() != files().num_files())
				m_file_created.resize(files().num_files(), false);

			TORRENT_ASSERT(int(m_file_created.size()) == files().num_files());
			TORRENT_ASSERT(file < m_file_created.end_index());
			// if this is the first time we open this file for writing,
			// and we have m_allocate_files enabled, set the final size of
			// the file right away, to allocate it on the filesystem.
			if (m_file_created[file] == false)
			{
				error_code e;
				std::int64_t const size = files().file_size(file);
				h->set_size(size, e);
				m_file_created.set_bit(file);
				if (e)
				{
					ec.ec = e;
					ec.file(file);
					ec.operation = storage_error::fallocate;
					return h;
				}
				m_stat_cache.set_dirty(file);
			}
		}
		return h;
	}

	file_handle default_storage::open_file_impl(file_index_t file, int mode
		, error_code& ec) const
	{
		bool lock_files = m_settings ? settings().get_bool(settings_pack::lock_files) : false;
		if (lock_files) mode |= file::lock_file;

		if (!m_allocate_files) mode |= file::sparse;

		// files with priority 0 should always be sparse
		if (m_file_priority.end_index() > file && m_file_priority[file] == 0)
			mode |= file::sparse;

		if (m_settings && settings().get_bool(settings_pack::no_atime_storage)) mode |= file::no_atime;

		// if we have a cache already, don't store the data twice by leaving it in the OS cache as well
		if (m_settings
			&& settings().get_int(settings_pack::disk_io_write_mode)
			== settings_pack::disable_os_cache)
		{
			mode |= file::no_cache;
		}

		file_handle ret = m_pool.open_file(storage_index(), m_save_path, file
			, files(), mode, ec);
		if (ec && (mode & file::lock_file))
		{
			// we failed to open the file and we're trying to lock it. It's
			// possible we're failing because we have another handle to this
			// file in use (but waiting to be closed). Just retry to open it
			// without locking.
			mode &= ~file::lock_file;
			ret = m_pool.open_file(storage_index(), m_save_path, file, files()
				, mode, ec);
		}
		return ret;
	}

	bool default_storage::tick()
	{
		error_code ec;
		if (m_part_file) m_part_file->flush_metadata(ec);

		return false;
	}

	storage_interface* default_storage_constructor(storage_params const& params)
	{
		return new default_storage(params);
	}

	// -- disabled_storage --------------------------------------------------

	namespace
	{
		// this storage implementation does not write anything to disk
		// and it pretends to read, and just leaves garbage in the buffers
		// this is useful when simulating many clients on the same machine
		// or when running stress tests and want to take the cost of the
		// disk I/O out of the picture. This cannot be used for any kind
		// of normal bittorrent operation, since it will just send garbage
		// to peers and throw away all the data it downloads. It would end
		// up being banned immediately
		class disabled_storage final : public storage_interface
		{
		public:
			bool has_any_file(storage_error&) override { return false; }
			void set_file_priority(aux::vector<std::uint8_t, file_index_t> const&
				, storage_error&) override {}
			void rename_file(file_index_t, std::string const&, storage_error&) override {}
			void release_files(storage_error&) override {}
			void delete_files(int, storage_error&) override {}
			void initialize(storage_error&) override {}
			status_t move_storage(std::string const&, int, storage_error&) override { return status_t::no_error; }

			int readv(span<iovec_t const> bufs
				, piece_index_t, int, int, storage_error&) override
			{
				return bufs_size(bufs);
			}
			int writev(span<iovec_t const> bufs
				, piece_index_t, int, int, storage_error&) override
			{
				return bufs_size(bufs);
			}

			bool verify_resume_data(add_torrent_params const&
				, aux::vector<std::string, file_index_t> const&
				, storage_error&) override { return false; }
		};
	}

	storage_interface* disabled_storage_constructor(storage_params const& params)
	{
		TORRENT_UNUSED(params);
		return new disabled_storage;
	}

	// -- zero_storage ------------------------------------------------------

	namespace
	{
		// this storage implementation always reads zeroes, and always discards
		// anything written to it
		struct zero_storage final : storage_interface
		{
			void initialize(storage_error&) override {}

			int readv(span<iovec_t const> bufs
				, piece_index_t, int, int, storage_error&) override
			{
				int ret = 0;
				for (auto const& b : bufs)
				{
					std::memset(b.iov_base, 0, b.iov_len);
					ret += int(b.iov_len);
				}
				return 0;
			}
			int writev(span<iovec_t const> bufs
				, piece_index_t, int, int, storage_error&) override
			{
				int ret = 0;
				for (auto const& b : bufs)
					ret += int(b.iov_len);
				return 0;
			}

			bool has_any_file(storage_error&) override { return false; }
			void set_file_priority(aux::vector<std::uint8_t, file_index_t> const& /* prio */
				, storage_error&) override {}
			status_t move_storage(std::string const& /* save_path */
				, int /* flags */, storage_error&) override { return status_t::no_error; }
			bool verify_resume_data(add_torrent_params const& /* rd */
				, aux::vector<std::string, file_index_t> const& /* links */
				, storage_error&) override
			{ return false; }
			void release_files(storage_error&) override {}
			void rename_file(file_index_t
				, std::string const& /* new_filename */, storage_error&) override {}
			void delete_files(int, storage_error&) override {}
		};
	}

	storage_interface* zero_storage_constructor(storage_params const&)
	{
		return new zero_storage;
	}

	void storage_piece_set::add_piece(cached_piece_entry* p)
	{
		TORRENT_ASSERT(p->in_storage == false);
		TORRENT_ASSERT(p->storage.get() == this);
		TORRENT_ASSERT(m_cached_pieces.count(p) == 0);
		m_cached_pieces.insert(p);
#if TORRENT_USE_ASSERTS
		p->in_storage = true;
#endif
	}

	bool storage_piece_set::has_piece(cached_piece_entry const* p) const
	{
		return m_cached_pieces.count(const_cast<cached_piece_entry*>(p)) > 0;
	}

	void storage_piece_set::remove_piece(cached_piece_entry* p)
	{
		TORRENT_ASSERT(p->in_storage == true);
		TORRENT_ASSERT(m_cached_pieces.count(p) == 1);
		m_cached_pieces.erase(p);
#if TORRENT_USE_ASSERTS
		p->in_storage = false;
#endif
	}

	// ====== disk_job_fence implementation ========

	disk_job_fence::disk_job_fence() {}

	int disk_job_fence::job_complete(disk_io_job* j, tailqueue<disk_io_job>& jobs)
	{
		std::lock_guard<std::mutex> l(m_mutex);

		TORRENT_ASSERT(j->flags & disk_io_job::in_progress);
		j->flags &= ~disk_io_job::in_progress;

		TORRENT_ASSERT(m_outstanding_jobs > 0);
		--m_outstanding_jobs;
		if (j->flags & disk_io_job::fence)
		{
			// a fence job just completed. Make sure the fence logic
			// works by asserting m_outstanding_jobs is in fact 0 now
			TORRENT_ASSERT(m_outstanding_jobs == 0);

			// the fence can now be lowered
			--m_has_fence;

			// now we need to post all jobs that have been queued up
			// while this fence was up. However, if there's another fence
			// in the queue, stop there and raise the fence again
			int ret = 0;
			while (m_blocked_jobs.size())
			{
				disk_io_job *bj = static_cast<disk_io_job*>(m_blocked_jobs.pop_front());
				if (bj->flags & disk_io_job::fence)
				{
					// we encountered another fence. We cannot post anymore
					// jobs from the blocked jobs queue. We have to go back
					// into a raised fence mode and wait for all current jobs
					// to complete. The exception is that if there are no jobs
					// executing currently, we should add the fence job.
					if (m_outstanding_jobs == 0 && jobs.empty())
					{
						TORRENT_ASSERT((bj->flags & disk_io_job::in_progress) == 0);
						bj->flags |= disk_io_job::in_progress;
						++m_outstanding_jobs;
						++ret;
#if TORRENT_USE_ASSERTS
						TORRENT_ASSERT(bj->blocked);
						bj->blocked = false;
#endif
						jobs.push_back(bj);
					}
					else
					{
						// put the fence job back in the blocked queue
						m_blocked_jobs.push_front(bj);
					}
					return ret;
				}
				TORRENT_ASSERT((bj->flags & disk_io_job::in_progress) == 0);
				bj->flags |= disk_io_job::in_progress;

				++m_outstanding_jobs;
				++ret;
#if TORRENT_USE_ASSERTS
				TORRENT_ASSERT(bj->blocked);
				bj->blocked = false;
#endif
				jobs.push_back(bj);
			}
			return ret;
		}

		// there are still outstanding jobs, even if we have a
		// fence, it's not time to lower it yet
		// also, if we don't have a fence, we're done
		if (m_outstanding_jobs > 0 || m_has_fence == 0) return 0;

		// there's a fence raised, and no outstanding operations.
		// it means we can execute the fence job right now.
		TORRENT_ASSERT(m_blocked_jobs.size() > 0);

		// this is the fence job
		disk_io_job *bj = static_cast<disk_io_job*>(m_blocked_jobs.pop_front());
		TORRENT_ASSERT(bj->flags & disk_io_job::fence);

		TORRENT_ASSERT((bj->flags & disk_io_job::in_progress) == 0);
		bj->flags |= disk_io_job::in_progress;

		++m_outstanding_jobs;
#if TORRENT_USE_ASSERTS
		TORRENT_ASSERT(bj->blocked);
		bj->blocked = false;
#endif
		// prioritize fence jobs since they're blocking other jobs
		jobs.push_front(bj);
		return 1;
	}

	bool disk_job_fence::is_blocked(disk_io_job* j)
	{
		std::lock_guard<std::mutex> l(m_mutex);
		DLOG(stderr, "[%p] is_blocked: fence: %d num_outstanding: %d\n"
			, static_cast<void*>(this), m_has_fence, int(m_outstanding_jobs));

		// if this is the job that raised the fence, don't block it
		// ignore fence can only ignore one fence. If there are several,
		// this job still needs to get queued up
		if (m_has_fence == 0)
		{
			TORRENT_ASSERT((j->flags & disk_io_job::in_progress) == 0);
			j->flags |= disk_io_job::in_progress;
			++m_outstanding_jobs;
			return false;
		}

		m_blocked_jobs.push_back(j);

#if TORRENT_USE_ASSERTS
		TORRENT_ASSERT(j->blocked == false);
		j->blocked = true;
#endif

		return true;
	}

	bool disk_job_fence::has_fence() const
	{
		std::lock_guard<std::mutex> l(m_mutex);
		return m_has_fence != 0;
	}

	int disk_job_fence::num_blocked() const
	{
		std::lock_guard<std::mutex> l(m_mutex);
		return m_blocked_jobs.size();
	}

	// j is the fence job. It must have exclusive access to the storage
	// fj is the flush job. If the job j is queued, we need to issue
	// this job
	int disk_job_fence::raise_fence(disk_io_job* j, disk_io_job* fj
		, counters& cnt)
	{
		TORRENT_ASSERT((j->flags & disk_io_job::fence) == 0);
		j->flags |= disk_io_job::fence;

		std::lock_guard<std::mutex> l(m_mutex);

		DLOG(stderr, "[%p] raise_fence: fence: %d num_outstanding: %d\n"
			, static_cast<void*>(this), m_has_fence, int(m_outstanding_jobs));

		if (m_has_fence == 0 && m_outstanding_jobs == 0)
		{
			++m_has_fence;
			DLOG(stderr, "[%p] raise_fence: need posting\n"
				, static_cast<void*>(this));

			// the job j is expected to be put on the job queue
			// after this, without being passed through is_blocked()
			// that's why we're accounting for it here

			// fj is expected to be discarded by the caller
			j->flags |= disk_io_job::in_progress;
			++m_outstanding_jobs;
			return fence_post_fence;
		}

		++m_has_fence;
		if (m_has_fence > 1)
		{
#if TORRENT_USE_ASSERTS
			TORRENT_ASSERT(fj->blocked == false);
			fj->blocked = true;
#endif
			m_blocked_jobs.push_back(fj);
			cnt.inc_stats_counter(counters::blocked_disk_jobs);
		}
		else
		{
			// in this case, fj is expected to be put on the job queue
			fj->flags |= disk_io_job::in_progress;
			++m_outstanding_jobs;
		}
#if TORRENT_USE_ASSERTS
		TORRENT_ASSERT(j->blocked == false);
		j->blocked = true;
#endif
		m_blocked_jobs.push_back(j);
		cnt.inc_stats_counter(counters::blocked_disk_jobs);

		return m_has_fence > 1 ? fence_post_none : fence_post_flush;
	}
} // namespace libtorrent<|MERGE_RESOLUTION|>--- conflicted
+++ resolved
@@ -806,133 +806,9 @@
 	{
 		m_pool.release(storage_index());
 
-<<<<<<< HEAD
 		status_t ret;
 		std::tie(ret, m_save_path) = libtorrent::move_storage(files(), m_save_path, sp
 			, m_part_file.get(), flags, ec);
-=======
-		// indices of all files we ended up copying. These need to be deleted
-		// later
-		aux::vector<bool, file_index_t> copied_files(std::size_t(f.num_files()), false);
-
-		file_index_t i;
-		error_code e;
-		for (i = file_index_t(0); i < f.end_file(); ++i)
-		{
-			// files moved out to absolute paths are not moved
-			if (f.file_absolute_path(i)) continue;
-
-			std::string const old_path = combine_path(m_save_path, f.file_path(i));
-			std::string const new_path = combine_path(save_path, f.file_path(i));
-
-			if (flags == dont_replace && exists(new_path))
-			{
-				if (ret == status_t::no_error) ret = status_t::need_full_check;
-				continue;
-			}
-
-			// TODO: ideally, if we end up copying files because of a move across
-			// volumes, the source should not be deleted until they've all been
-			// copied. That would let us rollback with higher confidence.
-			move_file(old_path, new_path, e);
-
-			// if the source file doesn't exist. That's not a problem
-			// we just ignore that file
-			if (e == boost::system::errc::no_such_file_or_directory)
-				e.clear();
-			else if (e
-				&& e != boost::system::errc::invalid_argument
-				&& e != boost::system::errc::permission_denied)
-			{
-				// moving the file failed
-				// on OSX, the error when trying to rename a file across different
-				// volumes is EXDEV, which will make it fall back to copying.
-				e.clear();
-				copy_file(old_path, new_path, e);
-				if (!e) copied_files[i] = true;
-			}
-
-			if (e)
-			{
-				ec.ec = e;
-				ec.file(i);
-				ec.operation = storage_error::rename;
-				break;
-			}
-		}
-
-		if (!e && m_part_file)
-		{
-			m_part_file->move_partfile(save_path, e);
-			if (e)
-			{
-				ec.ec = e;
-				ec.file(file_index_t(-1));
-				ec.operation = storage_error::partfile_move;
-			}
-		}
-
-		if (e)
-		{
-			// rollback
-			while (--i >= file_index_t(0))
-			{
-				// files moved out to absolute paths are not moved
-				if (f.file_absolute_path(i)) continue;
-
-				// if we ended up copying the file, don't do anything during
-				// roll-back
-				if (copied_files[i]) continue;
-
-				std::string const old_path = combine_path(m_save_path, f.file_path(i));
-				std::string const new_path = combine_path(save_path, f.file_path(i));
-
-				// ignore errors when rolling back
-				error_code ignore;
-				move_file(new_path, old_path, ignore);
-			}
-
-			return status_t::fatal_disk_error;
-		}
-
-		std::string const old_save_path = m_save_path;
-		m_save_path = save_path;
-
-		std::set<std::string> subdirs;
-		for (i = file_index_t(0); i < f.end_file(); ++i)
-		{
-			// files moved out to absolute paths are not moved
-			if (f.file_absolute_path(i)) continue;
-
-			if (has_parent_path(f.file_path(i)))
-				subdirs.insert(parent_path(f.file_path(i)));
-
-			// if we ended up renaming the file instead of moving it, there's no
-			// need to delete the source.
-			if (copied_files[i] == false) continue;
-
-			std::string const old_path = combine_path(old_save_path, f.file_path(i));
-
-			// we may still have some files in old old_save_path
-			// eg. if (flags == dont_replace && exists(new_path))
-			// ignore errors when removing
-			error_code ignore;
-			remove(old_path, ignore);
-		}
-
-		for (std::string const& s : subdirs)
-		{
-			error_code err;
-			std::string subdir = combine_path(old_save_path, s);
-
-			while (subdir != old_save_path && !err)
-			{
-				remove(subdir, err);
-				subdir = parent_path(subdir);
-			}
-		}
-
->>>>>>> a5825c0d
 		return ret;
 	}
 
