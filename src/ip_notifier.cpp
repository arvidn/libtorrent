/*

<<<<<<< HEAD
Copyright (c) 2016, 2020, Steven Siloti
Copyright (c) 2016-2017, 2021, Alden Torres
=======
Copyright (c) 2016-2017, Alden Torres
Copyright (c) 2016, 2020, Steven Siloti
Copyright (c) 2017-2020, Arvid Norberg
>>>>>>> 550d3c7d
Copyright (c) 2017, Tim Niederhausen
Copyright (c) 2017-2021, Arvid Norberg
Copyright (c) 2020, Tiger Wang
All rights reserved.

You may use, distribute and modify this code under the terms of the BSD license,
see LICENSE file.
*/

#include "libtorrent/aux_/ip_notifier.hpp"
#include "libtorrent/assert.hpp"

#if defined TORRENT_BUILD_SIMULATOR
// TODO: simulator support
#elif TORRENT_USE_NETLINK
#include "libtorrent/aux_/netlink.hpp"
#include "libtorrent/socket.hpp"
#include <array>
#elif TORRENT_USE_SYSTEMCONFIGURATION
#include <SystemConfiguration/SystemConfiguration.h>
#elif defined TORRENT_WINDOWS
#include "libtorrent/aux_/throw.hpp"
#include "libtorrent/aux_/disable_warnings_push.hpp"
#include <iphlpapi.h>
#ifdef TORRENT_WINRT
#include <netioapi.h>
#endif
#include <mutex>
#include "libtorrent/aux_/disable_warnings_pop.hpp"
#endif

namespace libtorrent::aux {

namespace {

#if defined TORRENT_BUILD_SIMULATOR
struct ip_change_notifier_impl final : ip_change_notifier
{
	explicit ip_change_notifier_impl(io_context& ios)
		: m_ios(ios) {}

	void async_wait(std::function<void(error_code const&)> cb) override
	{
		post(m_ios, [cb]()
		{ cb(make_error_code(boost::system::errc::not_supported)); });
	}

	void cancel() override {}

private:
	io_context& m_ios;
};
#elif TORRENT_USE_NETLINK
struct ip_change_notifier_impl final : ip_change_notifier
{
	explicit ip_change_notifier_impl(io_context& ios)
		: m_socket(ios
			, netlink::endpoint(netlink(NETLINK_ROUTE), RTMGRP_IPV4_IFADDR | RTMGRP_IPV6_IFADDR))
	{
		// Linux can generate ENOBUFS if the socket's buffers are full
		// don't treat it as an error
		error_code ec;
		m_socket.set_option(libtorrent::no_enobufs(true), ec);
	}

	// non-copyable
	ip_change_notifier_impl(ip_change_notifier_impl const&) = delete;
	ip_change_notifier_impl& operator=(ip_change_notifier_impl const&) = delete;

	void async_wait(std::function<void(error_code const&)> cb) override
	{
		using namespace std::placeholders;
		m_socket.async_receive(boost::asio::buffer(m_buf)
			, std::bind(&ip_change_notifier_impl::on_notify, _1, _2, std::move(cb)));
	}

	void cancel() override
	{ m_socket.cancel();}

private:
	netlink::socket m_socket;
	std::array<char, 4096> m_buf;

	static void on_notify(error_code const& ec, std::size_t bytes_transferred
		, std::function<void(error_code const&)> const& cb)
	{
		TORRENT_UNUSED(bytes_transferred);

		// on linux we could parse the message to get information about the
		// change but Windows requires the application to enumerate the
		// interfaces after a notification so do that for Linux as well to
		// minimize the difference between platforms

		cb(ec);
	}
};
#elif TORRENT_USE_SYSTEMCONFIGURATION

template <typename T> void CFRefRetain(T h) { CFRetain(h); }
template <typename T> void CFRefRelease(T h) { CFRelease(h); }

template <typename T
	, void (*Retain)(T) = CFRefRetain<T>, void (*Release)(T) = CFRefRelease<T>>
struct CFRef
{
	CFRef() = default;
	explicit CFRef(T h) : m_h(h) {} // take ownership
	~CFRef() { release(); }

	CFRef(CFRef&& rhs) : m_h(rhs.m_h) { rhs.m_h = nullptr; }
	CFRef& operator=(CFRef&& rhs) &
	{
		if (m_h == rhs.m_h) return *this;
		release();
		m_h = rhs.m_h;
		rhs.m_h = nullptr;
		return *this;
	}

	CFRef(CFRef const& rhs) : m_h(rhs.m_h) { retain(); }
	CFRef& operator=(CFRef const& rhs) &
	{
		if (m_h == rhs.m_h) return *this;
		release();
		m_h = rhs.m_h;
		retain();
		return *this;
	}

	CFRef& operator=(T h) & { m_h = h; return *this;}
	CFRef& operator=(std::nullptr_t) & { release(); return *this;}

	T get() const { return m_h; }
	explicit operator bool() const { return m_h != nullptr; }

private:
	T m_h = nullptr; // handle

	void retain() { if (m_h != nullptr) Retain(m_h); }
	void release() { if (m_h != nullptr) Release(m_h); m_h = nullptr; }
};

void CFDispatchRetain(dispatch_queue_t q) { dispatch_retain(q); }
void CFDispatchRelease(dispatch_queue_t q) { dispatch_release(q); }
using CFDispatchRef = CFRef<dispatch_queue_t, CFDispatchRetain, CFDispatchRelease>;

#if TORRENT_USE_SC_NETWORK_REACHABILITY
CFRef<SCNetworkReachabilityRef> create_reachability(SCNetworkReachabilityCallBack callback
	, void* context_info)
{
	TORRENT_ASSERT(callback != nullptr);

	sockaddr_in addr = {};
	addr.sin_len = sizeof(addr);
	addr.sin_family = AF_INET;

	CFRef<SCNetworkReachabilityRef> reach{SCNetworkReachabilityCreateWithAddress(nullptr
		, reinterpret_cast<sockaddr const*>(&addr))};
	if (!reach)
		return CFRef<SCNetworkReachabilityRef>();

	SCNetworkReachabilityContext context = {0, nullptr, nullptr, nullptr, nullptr};
	context.info = context_info;

	return SCNetworkReachabilitySetCallback(reach.get(), callback, &context)
		? reach : CFRef<SCNetworkReachabilityRef>();
}

struct ip_change_notifier_impl final : ip_change_notifier
{
	explicit ip_change_notifier_impl(io_context& ios)
		: m_ios(ios)
	{
		m_queue = dispatch_queue_create("libtorrent.IPChangeNotifierQueue", nullptr);
		m_reach = create_reachability(
			[](SCNetworkReachabilityRef /*target*/, SCNetworkReachabilityFlags /*flags*/, void *info)
			{
				auto obj = static_cast<ip_change_notifier_impl*>(info);
				post(obj->m_ios, [obj]()
				{
					if (!obj->m_cb) return;
					auto cb = std::move(obj->m_cb);
					obj->m_cb = nullptr;
					cb(error_code());
				});
			}, this);

		if (!m_queue || !m_reach
			|| !SCNetworkReachabilitySetDispatchQueue(m_reach.get(), m_queue.get()))
			cancel();
	}

	// non-copyable
	ip_change_notifier_impl(ip_change_notifier_impl const&) = delete;
	ip_change_notifier_impl& operator=(ip_change_notifier_impl const&) = delete;

	~ip_change_notifier_impl() override
	{ cancel(); }

	void async_wait(std::function<void(error_code const&)> cb) override
	{
		if (m_queue)
			m_cb = std::move(cb);
		else
			post(m_ios, [cb]()
			{ cb(make_error_code(boost::system::errc::not_supported)); });
	}

	void cancel() override
	{
		if (m_reach)
			SCNetworkReachabilitySetDispatchQueue(m_reach.get(), nullptr);

		m_cb = nullptr;
		m_reach = nullptr;
		m_queue = nullptr;
	}

private:
	io_context& m_ios;
	CFDispatchRef m_queue;
	CFRef<SCNetworkReachabilityRef> m_reach;
	std::function<void(error_code const&)> m_cb = nullptr;
};
#else
// see https://developer.apple.com/library/content/technotes/tn1145/_index.html
CFRef<CFMutableArrayRef> create_keys_array()
{
	CFRef<CFMutableArrayRef> keys{CFArrayCreateMutable(nullptr
		, 0, &kCFTypeArrayCallBacks)};

	// "State:/Network/Interface/[^/]+/IPv4"
	CFRef<CFStringRef> key{SCDynamicStoreKeyCreateNetworkInterfaceEntity(nullptr
		, kSCDynamicStoreDomainState, kSCCompAnyRegex, kSCEntNetIPv4)};
	CFArrayAppendValue(keys.get(), key.get());

	// NOTE: for IPv6, you can replicate the above setup with kSCEntNetIPv6
	// but due to the current state of most common configurations, where
	// IPv4 is used alongside with IPv6, you will end up with twice the
	// notifications for the same change

	return keys;
}

CFRef<SCDynamicStoreRef> create_dynamic_store(SCDynamicStoreCallBack callback, void* context_info)
{
	TORRENT_ASSERT(callback != nullptr);

	SCDynamicStoreContext context = {0, nullptr, nullptr, nullptr, nullptr};
	context.info = context_info;

#if defined __clang__
#pragma clang diagnostic push
#pragma clang diagnostic ignored "-Wold-style-cast"
#endif
	CFRef<SCDynamicStoreRef> store{SCDynamicStoreCreate(nullptr
		, CFSTR("libtorrent.IPChangeNotifierStore"), callback, &context)};
#if defined __clang__
#pragma clang diagnostic pop
#endif
	if (!store)
		return CFRef<SCDynamicStoreRef>();

	CFRef<CFMutableArrayRef> keys = create_keys_array();
	return SCDynamicStoreSetNotificationKeys(store.get(), nullptr, keys.get())
		? store : CFRef<SCDynamicStoreRef>();
}

struct ip_change_notifier_impl final : ip_change_notifier
{
	explicit ip_change_notifier_impl(io_context& ios)
		: m_ios(ios)
	{
		m_queue = dispatch_queue_create("libtorrent.IPChangeNotifierQueue", nullptr);
		m_store = create_dynamic_store(
			[](SCDynamicStoreRef /*store*/, CFArrayRef /*changedKeys*/, void *info)
			{
				auto obj = static_cast<ip_change_notifier_impl*>(info);
				post(obj->m_ios, [obj]()
				{
					if (!obj->m_cb) return;
					auto cb = std::move(obj->m_cb);
					obj->m_cb = nullptr;
					cb(error_code());
				});
			}, this);

		if (!m_queue || !m_store
			|| !SCDynamicStoreSetDispatchQueue(m_store.get(), m_queue.get()))
			cancel();
	}

	// non-copyable
	ip_change_notifier_impl(ip_change_notifier_impl const&) = delete;
	ip_change_notifier_impl& operator=(ip_change_notifier_impl const&) = delete;

	~ip_change_notifier_impl() override
	{ cancel(); }

	void async_wait(std::function<void(error_code const&)> cb) override
	{
		if (m_queue)
			m_cb = std::move(cb);
		else
			post(m_ios, [cb]()
			{ cb(make_error_code(boost::system::errc::not_supported)); });
	}

	void cancel() override
	{
		if (m_store)
			SCDynamicStoreSetDispatchQueue(m_store.get(), nullptr);

		m_cb = nullptr;
		m_store = nullptr;
		m_queue = nullptr;
	}

private:
	io_context& m_ios;
	CFDispatchRef m_queue;
	CFRef<SCDynamicStoreRef> m_store;
	std::function<void(error_code const&)> m_cb = nullptr;
};
#endif // TORRENT_USE_SC_NETWORK_REACHABILITY

#elif defined TORRENT_WINDOWS
struct ip_change_notifier_impl final : ip_change_notifier
{
	explicit ip_change_notifier_impl(io_context& ios)
		: m_ios(ios)
	{
		NotifyUnicastIpAddressChange(AF_UNSPEC, address_change_cb, this, false, &m_hnd);
	}

	// non-copyable
	ip_change_notifier_impl(ip_change_notifier_impl const&) = delete;
	ip_change_notifier_impl& operator=(ip_change_notifier_impl const&) = delete;

	// non-moveable
	ip_change_notifier_impl(ip_change_notifier_impl&&) = delete;
	ip_change_notifier_impl& operator=(ip_change_notifier_impl&&) = delete;

	~ip_change_notifier_impl() override
	{
		if (m_hnd != nullptr)
		{
			CancelMibChangeNotify2(m_hnd);
			m_hnd = nullptr;
		}
	}

	void async_wait(std::function<void(error_code const&)> cb) override
	{
		if (m_hnd == nullptr)
		{
			cb(make_error_code(boost::system::errc::not_supported));
			return;
		}

		std::lock_guard<std::mutex> l(m_cb_mutex);
		m_cb.emplace_back(std::move(cb));
	}

	void cancel() override
	{
		std::vector<std::function<void(error_code const&)>> cbs;
		{
			std::lock_guard<std::mutex> l(m_cb_mutex);
			cbs = std::move(m_cb);
		}
		for (auto& cb : cbs) cb(make_error_code(boost::asio::error::operation_aborted));
	}

private:
	static void WINAPI address_change_cb(void* ctx, MIB_UNICASTIPADDRESS_ROW*, MIB_NOTIFICATION_TYPE)
	{
		ip_change_notifier_impl* impl = static_cast<ip_change_notifier_impl*>(ctx);
		std::vector<std::function<void(error_code const&)>> cbs;
		{
			std::lock_guard<std::mutex> l(impl->m_cb_mutex);
			cbs = std::move(impl->m_cb);
		}
		post(impl->m_ios, [c = std::move(cbs)]()
		{
			for (auto& cb : c) cb(error_code());
		});
	}

	io_context& m_ios;
	HANDLE m_hnd = nullptr;
	// address_change_cb gets invoked from a separate worker thread so the callbacks
	// vector must be protected by a mutex
	std::mutex m_cb_mutex;
	std::vector<std::function<void(error_code const&)>> m_cb;
};
#else
struct ip_change_notifier_impl final : ip_change_notifier
{
	explicit ip_change_notifier_impl(io_context& ios)
		: m_ios(ios) {}

	void async_wait(std::function<void(error_code const&)> cb) override
	{
		post(m_ios, [cb]()
		{ cb(make_error_code(boost::system::errc::not_supported)); });
	}

	void cancel() override {}

private:
	io_context& m_ios;
};
#endif

} // anonymous namespace

	std::unique_ptr<ip_change_notifier> create_ip_notifier(io_context& ios)
	{
		return std::make_unique<ip_change_notifier_impl>(ios);
	}
}<|MERGE_RESOLUTION|>--- conflicted
+++ resolved
@@ -1,15 +1,9 @@
 /*
 
-<<<<<<< HEAD
+Copyright (c) 2016-2017, 2021, Alden Torres
 Copyright (c) 2016, 2020, Steven Siloti
-Copyright (c) 2016-2017, 2021, Alden Torres
-=======
-Copyright (c) 2016-2017, Alden Torres
-Copyright (c) 2016, 2020, Steven Siloti
-Copyright (c) 2017-2020, Arvid Norberg
->>>>>>> 550d3c7d
+Copyright (c) 2017-2022, Arvid Norberg
 Copyright (c) 2017, Tim Niederhausen
-Copyright (c) 2017-2021, Arvid Norberg
 Copyright (c) 2020, Tiger Wang
 All rights reserved.
 
