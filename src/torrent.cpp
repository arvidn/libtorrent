--- conflicted
+++ resolved
@@ -2850,15 +2850,9 @@
 				m_ses.queue_tracker_request(req, shared_from_this());
 			}
 
-<<<<<<< HEAD
 			aep.updating = true;
-			aep.next_announce = now + seconds32(20);
-			aep.min_announce = now + seconds32(10);
-=======
-			ae.updating = true;
-			ae.next_announce = now;
-			ae.min_announce = now;
->>>>>>> 14dbd1c9
+			aep.next_announce = now;
+			aep.min_announce = now;
 
 			if (m_ses.alerts().should_post<tracker_announce_alert>())
 			{
