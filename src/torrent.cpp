--- conflicted
+++ resolved
@@ -7271,14 +7271,7 @@
 			ret.verified_leaf_hashes.reserve(num_files);
 			for (auto const& t : m_merkle_trees)
 			{
-<<<<<<< HEAD
 				auto [sparse_tree, mask] = t.build_sparse_vector();
-=======
-				// use structured binding in C++17
-				aux::vector<bool> mask;
-				std::vector<sha256_hash> sparse_tree;
-				std::tie(sparse_tree, mask) = t.build_sparse_vector();
->>>>>>> 72089968
 				ret.merkle_trees.emplace_back(std::move(sparse_tree));
 				ret.merkle_tree_mask.emplace_back(std::move(mask));
 				ret.verified_leaf_hashes.emplace_back(t.verified_leafs());
