--- conflicted
+++ resolved
@@ -196,13 +196,9 @@
 		, m_stats_counters(ses.stats_counters())
 		, m_added_time(p.added_time ? p.added_time : std::time(nullptr))
 		, m_completed_time(p.completed_time)
-<<<<<<< HEAD
-		, m_info_hash(p.info_hashes)
-=======
 		, m_last_seen_complete(p.last_seen_complete)
 		, m_swarm_last_seen_complete(p.last_seen_complete)
-		, m_info_hash(p.info_hash)
->>>>>>> 8809acc8
+		, m_info_hash(p.info_hashes)
 		, m_error_file(torrent_status::error_file_none)
 		, m_sequence_number(-1)
 		, m_peer_id(aux::generate_peer_id(settings()))
