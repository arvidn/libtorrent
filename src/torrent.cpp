/*

Copyright (c) 2003-2016, Arvid Norberg
All rights reserved.

Redistribution and use in source and binary forms, with or without
modification, are permitted provided that the following conditions
are met:

    * Redistributions of source code must retain the above copyright
      notice, this list of conditions and the following disclaimer.
    * Redistributions in binary form must reproduce the above copyright
      notice, this list of conditions and the following disclaimer in
      the documentation and/or other materials provided with the distribution.
    * Neither the name of the author nor the names of its
      contributors may be used to endorse or promote products derived
      from this software without specific prior written permission.

THIS SOFTWARE IS PROVIDED BY THE COPYRIGHT HOLDERS AND CONTRIBUTORS "AS IS"
AND ANY EXPRESS OR IMPLIED WARRANTIES, INCLUDING, BUT NOT LIMITED TO, THE
IMPLIED WARRANTIES OF MERCHANTABILITY AND FITNESS FOR A PARTICULAR PURPOSE
ARE DISCLAIMED. IN NO EVENT SHALL THE COPYRIGHT OWNER OR CONTRIBUTORS BE
LIABLE FOR ANY DIRECT, INDIRECT, INCIDENTAL, SPECIAL, EXEMPLARY, OR
CONSEQUENTIAL DAMAGES (INCLUDING, BUT NOT LIMITED TO, PROCUREMENT OF
SUBSTITUTE GOODS OR SERVICES; LOSS OF USE, DATA, OR PROFITS; OR BUSINESS
INTERRUPTION) HOWEVER CAUSED AND ON ANY THEORY OF LIABILITY, WHETHER IN
CONTRACT, STRICT LIABILITY, OR TORT (INCLUDING NEGLIGENCE OR OTHERWISE)
ARISING IN ANY WAY OUT OF THE USE OF THIS SOFTWARE, EVEN IF ADVISED OF THE
POSSIBILITY OF SUCH DAMAGE.

*/

#include "libtorrent/config.hpp"

#include <cstdarg> // for va_list
#include <ctime>
#include <algorithm>
#include <set>
#include <map>
#include <vector>
#include <cctype>
#include <numeric>
#include <limits> // for numeric_limits
#include <cstdio> // for snprintf
#include <functional>

#ifdef TORRENT_USE_OPENSSL
#include "libtorrent/ssl_stream.hpp"
#include "libtorrent/aux_/disable_warnings_push.hpp"
#include <boost/asio/ssl/context.hpp>
#include <boost/asio/ssl/verify_context.hpp>
#include "libtorrent/aux_/disable_warnings_pop.hpp"
#endif // TORRENT_USE_OPENSSL

#include "libtorrent/torrent.hpp"
#include "libtorrent/torrent_handle.hpp"
#include "libtorrent/announce_entry.hpp"
#include "libtorrent/torrent_info.hpp"
#include "libtorrent/tracker_manager.hpp"
#include "libtorrent/parse_url.hpp"
#include "libtorrent/bencode.hpp"
#include "libtorrent/hasher.hpp"
#include "libtorrent/entry.hpp"
#include "libtorrent/peer.hpp"
#include "libtorrent/peer_connection.hpp"
#include "libtorrent/bt_peer_connection.hpp"
#include "libtorrent/web_peer_connection.hpp"
#include "libtorrent/http_seed_connection.hpp"
#include "libtorrent/peer_connection_handle.hpp"
#include "libtorrent/peer_id.hpp"
#include "libtorrent/identify_client.hpp"
#include "libtorrent/alert_types.hpp"
#include "libtorrent/extensions.hpp"
#include "libtorrent/aux_/session_interface.hpp"
#include "libtorrent/instantiate_connection.hpp"
#include "libtorrent/assert.hpp"
#include "libtorrent/broadcast_socket.hpp"
#include "libtorrent/kademlia/dht_tracker.hpp"
#include "libtorrent/peer_info.hpp"
#include "libtorrent/http_connection.hpp"
#include "libtorrent/random.hpp"
#include "libtorrent/peer_class.hpp" // for peer_class
#include "libtorrent/socket_io.hpp" // for read_*_endpoint
#include "libtorrent/ip_filter.hpp"
#include "libtorrent/request_blocks.hpp"
#include "libtorrent/performance_counters.hpp" // for counters
#include "libtorrent/resolver_interface.hpp"
#include "libtorrent/aux_/alloca.hpp"
#include "libtorrent/resolve_links.hpp"
#include "libtorrent/aux_/file_progress.hpp"
#include "libtorrent/aux_/has_block.hpp"
#include "libtorrent/alert_manager.hpp"
#include "libtorrent/disk_interface.hpp"
#include "libtorrent/broadcast_socket.hpp" // for is_ip_address
#include "libtorrent/hex.hpp" // to_hex
#include "libtorrent/aux_/range.hpp"
// TODO: factor out cache_status to its own header
#include "libtorrent/disk_io_thread.hpp" // for cache_status
#include "libtorrent/aux_/numeric_cast.hpp"
#include "libtorrent/aux_/path.hpp"
#include "libtorrent/aux_/set_socket_buffer.hpp"

#ifndef TORRENT_DISABLE_LOGGING
#include "libtorrent/aux_/session_impl.hpp" // for tracker_logger
#endif

#include "libtorrent/aux_/torrent_impl.hpp"

using namespace std::placeholders;

namespace libtorrent {

	web_seed_t::web_seed_t(web_seed_entry const& wse)
		: web_seed_entry(wse)
	{
		peer_info.web_seed = true;
	}

	web_seed_t::web_seed_t(std::string const& url_, web_seed_entry::type_t type_
		, std::string const& auth_
		, web_seed_entry::headers_t const& extra_headers_)
		: web_seed_entry(url_, type_, auth_, extra_headers_)
	{
		peer_info.web_seed = true;
	}

	peer_id generate_peer_id(aux::session_settings const& sett)
	{
		peer_id ret;
		std::string print = sett.get_str(settings_pack::peer_fingerprint);
		if (print.size() > ret.size()) print.resize(ret.size());

		// the client's fingerprint
		std::copy(print.begin(), print.end(), ret.begin());
		if (print.length() < ret.size())
			url_random(span<char>(ret).subspan(print.length()));
		return ret;
	}

	torrent_hot_members::torrent_hot_members(aux::session_interface& ses
		, add_torrent_params const& p, bool const session_paused)
		: m_ses(ses)
		, m_complete(0xffffff)
		, m_upload_mode(p.flags & torrent_flags::upload_mode)
		, m_connections_initialized(false)
		, m_abort(false)
		, m_paused(p.flags & torrent_flags::paused)
		, m_session_paused(session_paused)
		, m_share_mode(p.flags & torrent_flags::share_mode)
		, m_have_all(false)
		, m_graceful_pause_mode(false)
		, m_state_subscription(p.flags & torrent_flags::update_subscribe)
		, m_max_connections(0xffffff)
		, m_state(torrent_status::checking_resume_data)
	{}

	torrent::torrent(
		aux::session_interface& ses
		, bool const session_paused
		, add_torrent_params const& p)
		: torrent_hot_members(ses, p, session_paused)
		, m_tracker_timer(ses.get_io_service())
		, m_inactivity_timer(ses.get_io_service())
		, m_trackerid(p.trackerid)
		, m_save_path(complete(p.save_path))
#ifndef TORRENT_NO_DEPRECATE
		// deprecated in 1.2
		, m_url(p.url)
		, m_uuid(p.uuid)
#endif
		, m_stats_counters(ses.stats_counters())
		, m_storage_constructor(p.storage)
		, m_added_time(p.added_time ? p.added_time : std::time(nullptr))
		, m_completed_time(p.completed_time)
		, m_info_hash(p.info_hash)
		, m_error_file(torrent_status::error_file_none)
		, m_sequence_number(-1)
		, m_peer_id(generate_peer_id(settings()))
		, m_announce_to_trackers(!(p.flags & torrent_flags::paused))
		, m_announce_to_lsd(!(p.flags & torrent_flags::paused))
		, m_has_incoming(false)
		, m_files_checked(false)
		, m_storage_mode(p.storage_mode)
		, m_announcing(false)
		, m_added(false)
		, m_sequential_download(p.flags & torrent_flags::sequential_download)
		, m_auto_sequential(false)
		, m_seed_mode(false)
		, m_super_seeding(p.flags & torrent_flags::super_seeding)
		, m_stop_when_ready(p.flags & torrent_flags::stop_when_ready)
		, m_need_save_resume_data(p.flags & torrent_flags::need_save_resume)
		, m_max_uploads((1 << 24) - 1)
		, m_save_resume_flags()
		, m_num_uploads(0)
		, m_need_connect_boost(true)
		, m_lsd_seq(0)
		, m_magnet_link(false)
		, m_apply_ip_filter(p.flags & torrent_flags::apply_ip_filter)
		, m_pending_active_change(false)
		, m_padding(0)
		, m_incomplete(0xffffff)
		, m_announce_to_dht(!(p.flags & torrent_flags::paused))
		, m_is_active_download(false)
		, m_is_active_finished(false)
		, m_ssl_torrent(false)
		, m_deleted(false)
		, m_auto_managed(p.flags & torrent_flags::auto_managed)
		, m_current_gauge_state(static_cast<std::uint32_t>(no_gauge_state))
		, m_moving_storage(false)
		, m_inactive(false)
		, m_downloaded(0xffffff)
		, m_progress_ppm(0)
	{
		// we cannot log in the constructor, because it relies on shared_from_this
		// being initialized, which happens after the constructor returns.

		// TODO: 3 we could probably get away with just saving a few fields here
		// TODO: 2 p should probably be moved in here
		m_add_torrent_params.reset(new add_torrent_params(p));

#if TORRENT_USE_UNC_PATHS
		m_save_path = canonicalize_path(m_save_path);
#endif

		if (!m_apply_ip_filter)
		{
			inc_stats_counter(counters::non_filter_torrents);
		}

		if (!p.ti || !p.ti->is_valid())
		{
			// we don't have metadata for this torrent. We'll download
			// it either through the URL passed in, or through a metadata
			// extension. Make sure that when we save resume data for this
			// torrent, we also save the metadata
			m_magnet_link = true;
		}

		if (!m_torrent_file)
			m_torrent_file = (p.ti ? p.ti : std::make_shared<torrent_info>(m_info_hash));

		// --- WEB SEEDS ---

		// if override web seed flag is set, don't load any web seeds from the
		// torrent file.
		std::vector<web_seed_t> ws;
		if (!(p.flags & torrent_flags::override_web_seeds))
		{
			for (auto const& e : m_torrent_file->web_seeds())
				ws.emplace_back(e);
		}

		// add web seeds from add_torrent_params
		bool const multi_file = m_torrent_file->is_valid()
				&& m_torrent_file->num_files() > 1;

		for (auto const& u : p.url_seeds)
		{
			ws.emplace_back(web_seed_t(u, web_seed_entry::url_seed));

			// correct URLs to end with a "/" for multi-file torrents
			std::string& url = ws.back().url;
			if (multi_file)
				ensure_trailing_slash(url);
		}

		for (auto const& e : p.http_seeds)
			ws.emplace_back(e, web_seed_entry::http_seed);

		aux::random_shuffle(ws.begin(), ws.end());
		for (auto& w : ws) m_web_seeds.emplace_back(std::move(w));

		// --- TRACKERS ---

		// if override trackers flag is set, don't load trackers from torrent file
		if (!(p.flags & torrent_flags::override_trackers))
		{
			auto const& trackers = m_torrent_file->trackers();
			m_trackers = {trackers.begin(), trackers.end()};
		}

		int tier = 0;
		auto tier_iter = p.tracker_tiers.begin();
		for (auto const& url : p.trackers)
		{
			announce_entry e(url);
			if (tier_iter != p.tracker_tiers.end())
				tier = *tier_iter++;

			e.fail_limit = 0;
			e.source = announce_entry::source_magnet_link;
			e.tier = std::uint8_t(tier);
			if (!find_tracker(e.url))
			{
				m_trackers.push_back(e);
			}
		}

		std::sort(m_trackers.begin(), m_trackers.end()
			, [] (announce_entry const& lhs, announce_entry const& rhs)
			{ return lhs.tier < rhs.tier; });

		if (settings().get_bool(settings_pack::prefer_udp_trackers))
			prioritize_udp_trackers();

		// --- MERKLE TREE ---

		if (m_torrent_file->is_valid()
			&& m_torrent_file->is_merkle_torrent())
		{
			if (p.merkle_tree.size() == m_torrent_file->merkle_tree().size())
			{
				// TODO: 2 set_merkle_tree should probably take the vector as &&
				std::vector<sha1_hash> tree(p.merkle_tree);
				m_torrent_file->set_merkle_tree(tree);
			}
			else
			{
				// TODO: 0 if this is a merkle torrent and we can't
				// restore the tree, we need to wipe all the
				// bits in the have array, but not necessarily
				// we might want to do a full check to see if we have
				// all the pieces. This is low priority since almost
				// no one uses merkle torrents
				TORRENT_ASSERT_FAIL();
			}
		}

		if (m_torrent_file->is_valid())
		{
			// setting file- or piece priorities for seed mode makes no sense. If a
			// torrent ends up in seed mode by accident, it can be very confusing,
			// so assume the seed mode flag is not intended and don't enable it in
			// that case. Also, if the resume data says we're missing a piece, we
			// can't be in seed-mode.
			m_seed_mode = (p.flags & torrent_flags::seed_mode)
				&& std::find(p.file_priorities.begin(), p.file_priorities.end(), dont_download) == p.file_priorities.end()
				&& std::find(p.piece_priorities.begin(), p.piece_priorities.end(), dont_download) == p.piece_priorities.end()
				&& std::find(p.have_pieces.begin(), p.have_pieces.end(), false) == p.have_pieces.end();

			m_connections_initialized = true;
		}
		else
		{
			if (!p.name.empty()) m_name.reset(new std::string(p.name));
		}

#ifndef TORRENT_NO_DEPRECATE
		// deprecated in 1.2
		if (!m_url.empty() && m_uuid.empty()) m_uuid = m_url;
#endif

		TORRENT_ASSERT(is_single_thread());
		m_file_priority.assign(p.file_priorities.begin(), p.file_priorities.end());

		if (m_seed_mode)
		{
			m_verified.resize(m_torrent_file->num_pieces(), false);
			m_verifying.resize(m_torrent_file->num_pieces(), false);
		}

		m_total_uploaded = p.total_uploaded;
		m_total_downloaded = p.total_downloaded;

		// the number of seconds this torrent has spent in started, finished and
		// seeding state so far, respectively.
		m_active_time = seconds(p.active_time);
		m_finished_time = seconds(p.finished_time);
		m_seeding_time = seconds(p.seeding_time);

		if (m_completed_time != 0 && m_completed_time < m_added_time)
			m_completed_time = m_added_time;

#ifndef TORRENT_NO_DEPRECATE
		if (!m_name && !m_url.empty()) m_name.reset(new std::string(m_url));
#endif

		if (valid_metadata())
		{
			inc_stats_counter(counters::num_total_pieces_added
				, m_torrent_file->num_pieces());
		}
	}

	void torrent::inc_stats_counter(int c, int value)
	{ m_ses.stats_counters().inc_stats_counter(c, value); }

#ifndef TORRENT_NO_DEPRECATE
	// deprecated in 1.2
	void torrent::on_torrent_download(error_code const& ec
		, http_parser const& parser, span<char const> data) try
	{
		if (m_abort) return;

		if (ec && ec != boost::asio::error::eof)
		{
			set_error(ec, torrent_status::error_file_url);
			pause();
			return;
		}

		if (parser.status_code() != 200)
		{
			set_error(error_code(parser.status_code(), http_category()), torrent_status::error_file_url);
			pause();
			return;
		}

		error_code e;
		auto tf = std::make_shared<torrent_info>(data, std::ref(e), from_span);
		if (e)
		{
			set_error(e, torrent_status::error_file_url);
			pause();
			return;
		}

		// update our torrent_info object and move the
		// torrent from the old info-hash to the new one
		// as we replace the torrent_info object
		// we're about to erase the session's reference to this
		// torrent, create another reference
		auto me = shared_from_this();

		m_ses.remove_torrent_impl(me, {});

		if (alerts().should_post<torrent_update_alert>())
			alerts().emplace_alert<torrent_update_alert>(get_handle(), info_hash(), tf->info_hash());

		m_torrent_file = tf;
		m_info_hash = tf->info_hash();

		// now, we might already have this torrent in the session.
		std::shared_ptr<torrent> t = m_ses.find_torrent(m_torrent_file->info_hash()).lock();
		if (t)
		{
			if (!m_uuid.empty() && t->uuid().empty())
				t->set_uuid(m_uuid);
			if (!m_url.empty() && t->url().empty())
				t->set_url(m_url);

			// insert this torrent in the uuid index
			if (!m_uuid.empty() || !m_url.empty())
			{
				m_ses.insert_uuid_torrent(m_uuid.empty() ? m_url : m_uuid, t);
			}

			// TODO: if the existing torrent doesn't have metadata, insert
			// the metadata we just downloaded into it.

			set_error(errors::duplicate_torrent, torrent_status::error_file_url);
			abort();
			return;
		}

		m_ses.insert_torrent(m_torrent_file->info_hash(), me, m_uuid);

		// if the user added any trackers while downloading the
		// .torrent file, merge them into the new tracker list
		std::vector<announce_entry> new_trackers = m_torrent_file->trackers();
		for (auto const& tr : m_trackers)
		{
			// if we already have this tracker, ignore it
			if (std::any_of(new_trackers.begin(), new_trackers.end()
				, [&tr] (announce_entry const& ae) { return ae.url == tr.url; }))
				continue;

			// insert the tracker ordered by tier
			new_trackers.insert(std::find_if(new_trackers.begin(), new_trackers.end()
				, [&tr] (announce_entry const& ae) { return ae.tier >= tr.tier; }), tr);
		}
		m_trackers.swap(new_trackers);

		// add the web seeds from the .torrent file
		std::vector<web_seed_entry> const& web_seeds = m_torrent_file->web_seeds();
		std::vector<web_seed_t> ws(web_seeds.begin(), web_seeds.end());
		aux::random_shuffle(ws.begin(), ws.end());
		for (auto& w : ws) m_web_seeds.push_back(std::move(w));

#if !defined(TORRENT_DISABLE_ENCRYPTION) && !defined(TORRENT_DISABLE_EXTENSIONS)
		static char const req2[4] = {'r', 'e', 'q', '2'};
		hasher h(req2);
		h.update(m_torrent_file->info_hash());
		m_ses.add_obfuscated_hash(h.final(), shared_from_this());
#endif

		if (m_ses.alerts().should_post<metadata_received_alert>())
		{
			m_ses.alerts().emplace_alert<metadata_received_alert>(
				get_handle());
		}

		state_updated();

		set_state(torrent_status::downloading);

		init();
	}
	catch (...) { handle_exception(); }

#endif // TORRENT_NO_DEPRECATE

	int torrent::current_stats_state() const
	{
		if (m_abort || !m_added)
			return counters::num_checking_torrents + no_gauge_state;

		if (has_error()) return counters::num_error_torrents;
		if (m_paused || m_graceful_pause_mode)
		{
			if (!is_auto_managed()) return counters::num_stopped_torrents;
			if (is_seed()) return counters::num_queued_seeding_torrents;
			return counters::num_queued_download_torrents;
		}
		if (state() == torrent_status::checking_files
#ifndef TORRENT_NO_DEPRECATE
			|| state() == torrent_status::queued_for_checking
#endif
			)
			return counters::num_checking_torrents;
		else if (is_seed()) return counters::num_seeding_torrents;
		else if (is_upload_only()) return counters::num_upload_only_torrents;
		return counters::num_downloading_torrents;
	}

	void torrent::update_gauge()
	{
		int const new_gauge_state = current_stats_state() - counters::num_checking_torrents;
		TORRENT_ASSERT(new_gauge_state >= 0);
		TORRENT_ASSERT(new_gauge_state <= no_gauge_state);

		if (new_gauge_state == int(m_current_gauge_state)) return;

		if (m_current_gauge_state != no_gauge_state)
			inc_stats_counter(m_current_gauge_state + counters::num_checking_torrents, -1);
		if (new_gauge_state != no_gauge_state)
			inc_stats_counter(new_gauge_state + counters::num_checking_torrents, 1);

		TORRENT_ASSERT(new_gauge_state >= 0);
		TORRENT_ASSERT(new_gauge_state <= no_gauge_state);
		m_current_gauge_state = static_cast<std::uint32_t>(new_gauge_state);
	}

	void torrent::leave_seed_mode(bool skip_checking)
	{
		if (!m_seed_mode) return;

		if (!skip_checking)
		{
			// this means the user promised we had all the
			// files, but it turned out we didn't. This is
			// an error.

			// TODO: 2 post alert

#ifndef TORRENT_DISABLE_LOGGING
			debug_log("*** FAILED SEED MODE, rechecking");
#endif
		}

#ifndef TORRENT_DISABLE_LOGGING
		debug_log("*** LEAVING SEED MODE (%s)"
			, skip_checking ? "as seed" : "as non-seed");
#endif
		m_seed_mode = false;
		// seed is false if we turned out not
		// to be a seed after all
		if (!skip_checking && state() != torrent_status::checking_resume_data)
		{
			m_have_all = false;
			set_state(torrent_status::downloading);
			force_recheck();
		}
		m_num_verified = 0;
		m_verified.clear();
		m_verifying.clear();

		set_need_save_resume();
	}

	void torrent::verified(piece_index_t const piece)
	{
		TORRENT_ASSERT(!m_verified.get_bit(piece));
		++m_num_verified;
		m_verified.set_bit(piece);
	}

	void torrent::start()
	{
		TORRENT_ASSERT(is_single_thread());
		TORRENT_ASSERT(m_was_started == false);
#if TORRENT_USE_ASSERTS
		m_was_started = true;
#endif

		// Some of these calls may log to the torrent debug log, which requires a
		// call to get_handle(), which requires the torrent object to be fully
		// constructed, as it relies on get_shared_from_this()
		if (m_add_torrent_params)
		{
#ifndef TORRENT_NO_DEPRECATE
			if (m_add_torrent_params->internal_resume_data_error
				&& m_ses.alerts().should_post<fastresume_rejected_alert>())
			{
				m_ses.alerts().emplace_alert<fastresume_rejected_alert>(get_handle()
					, m_add_torrent_params->internal_resume_data_error, ""
					, operation_t::unknown);
			}
#endif

			add_torrent_params const& p = *m_add_torrent_params;

			set_max_uploads(p.max_uploads, false);
			set_max_connections(p.max_connections, false);
			set_limit_impl(p.upload_limit, peer_connection::upload_channel, false);
			set_limit_impl(p.download_limit, peer_connection::download_channel, false);

			for (auto const& peer : p.peers)
			{
				add_peer(peer, peer_info::resume_data);
			}
		}

#ifndef TORRENT_DISABLE_LOGGING
		if (should_log())
		{
			debug_log("creating torrent: %s max-uploads: %d max-connections: %d "
				"upload-limit: %d download-limit: %d flags: %s%s%s%s%s%s%s%s%s%s%s "
				"save-path: %s"
				, torrent_file().name().c_str()
				, int(m_max_uploads)
				, int(m_max_connections)
				, upload_limit()
				, download_limit()
				, m_seed_mode ? "seed-mode " : ""
				, m_upload_mode ? "upload-mode " : ""
				, m_share_mode ? "share-mode " : ""
				, m_apply_ip_filter ? "apply-ip-filter " : ""
				, m_paused ? "paused " : ""
				, m_auto_managed ? "auto-managed " : ""
				, m_state_subscription ? "update-subscribe " : ""
				, m_super_seeding ? "super-seeding " : ""
				, m_sequential_download ? "sequential-download " : ""
				, (m_add_torrent_params && m_add_torrent_params->flags & torrent_flags::override_trackers)
					? "override-trackers"  : ""
				, (m_add_torrent_params && m_add_torrent_params->flags & torrent_flags::override_web_seeds)
					? "override-web-seeds " : ""
				, m_save_path.c_str()
				);
		}
#endif

		update_gauge();

		update_want_peers();
		update_want_scrape();
		update_want_tick();
		update_state_list();

#ifndef TORRENT_NO_DEPRECATE
		// deprecated in 1.2
		if (!m_torrent_file->is_valid() && !m_url.empty())
		{
			// we need to download the .torrent file from m_url
			start_download_url();
		}
		else
#endif
		if (m_torrent_file->is_valid())
		{
			init();
		}
		else
		{
			// we need to start announcing since we don't have any
			// metadata. To receive peers to ask for it.
			set_state(torrent_status::downloading_metadata);
			start_announcing();
		}

#if TORRENT_USE_INVARIANT_CHECKS
		check_invariant();
#endif
	}

#ifndef TORRENT_NO_DEPRECATE
	// deprecated in 1.2
	void torrent::start_download_url()
	{
		TORRENT_ASSERT(!m_url.empty());
		TORRENT_ASSERT(!m_torrent_file->is_valid());
		std::shared_ptr<http_connection> conn(
			new http_connection(m_ses.get_io_service()
				, m_ses.get_resolver()
				, std::bind(&torrent::on_torrent_download, shared_from_this()
					, _1, _2, _3)
				, true // bottled
				//bottled buffer size
				, settings().get_int(settings_pack::max_http_recv_buffer_size)
				, http_connect_handler()
				, http_filter_handler()
#ifdef TORRENT_USE_OPENSSL
				, m_ssl_ctx.get()
#endif
				));
		aux::proxy_settings ps = m_ses.proxy();
		conn->get(m_url, seconds(30), 0, &ps
			, 5
			, settings().get_bool(settings_pack::anonymous_mode)
				? "" : settings().get_str(settings_pack::user_agent));
		set_state(torrent_status::downloading_metadata);
	}
#endif

	void torrent::set_apply_ip_filter(bool b)
	{
		if (b == m_apply_ip_filter) return;
		if (b)
		{
			inc_stats_counter(counters::non_filter_torrents, -1);
		}
		else
		{
			inc_stats_counter(counters::non_filter_torrents);
		}
		m_apply_ip_filter = b;
		ip_filter_updated();
		state_updated();
	}

	void torrent::set_ip_filter(std::shared_ptr<const ip_filter> ipf)
	{
		m_ip_filter = std::move(ipf);
		if (!m_apply_ip_filter) return;
		ip_filter_updated();
	}

#ifndef TORRENT_DISABLE_DHT
	bool torrent::should_announce_dht() const
	{
		TORRENT_ASSERT(is_single_thread());
		if (!m_ses.announce_dht()) return false;

		if (!m_ses.dht()) return false;
		if (m_torrent_file->is_valid() && !m_files_checked) return false;
		if (!m_announce_to_dht) return false;
		if (m_paused) return false;

#ifndef TORRENT_NO_DEPRECATE
		// deprecated in 1.2
		// if we don't have the metadata, and we're waiting
		// for a web server to serve it to us, no need to announce
		// because the info-hash is just the URL hash
		if (!m_torrent_file->is_valid() && !m_url.empty()) return false;
#endif

		// don't announce private torrents
		if (m_torrent_file->is_valid() && m_torrent_file->priv()) return false;
		if (m_trackers.empty()) return true;
		if (!settings().get_bool(settings_pack::use_dht_as_fallback)) return true;

		int verified_trackers = 0;
		for (auto const& tr : m_trackers)
			if (tr.verified) ++verified_trackers;

		return verified_trackers == 0;
	}

#endif

	torrent::~torrent()
	{
		// TODO: 3 assert there are no outstanding async operations on this
		// torrent

#if TORRENT_USE_ASSERTS
		for (torrent_list_index_t i{}; i != m_links.end_index(); ++i)
		{
			if (!m_links[i].in_list()) continue;
			m_links[i].unlink(m_ses.torrent_list(i), i);
		}
#endif

		// The invariant can't be maintained here, since the torrent
		// is being destructed, all weak references to it have been
		// reset, which means that all its peers already have an
		// invalidated torrent pointer (so it cannot be verified to be correct)

		// i.e. the invariant can only be maintained if all connections have
		// been closed by the time the torrent is destructed. And they are
		// supposed to be closed. So we can still do the invariant check.

		// however, the torrent object may be destructed from the main
		// thread when shutting down, if the disk cache has references to it.
		// this means that the invariant check that this is called from the
		// network thread cannot be maintained

		TORRENT_ASSERT(m_peer_class == peer_class_t{0});
		TORRENT_ASSERT(m_connections.empty());
		// just in case, make sure the session accounting is kept right
		for (auto p : m_connections)
			m_ses.close_connection(p);
	}

	void torrent::read_piece(piece_index_t const piece)
	{
		if (m_abort || m_deleted)
		{
			// failed
			m_ses.alerts().emplace_alert<read_piece_alert>(
				get_handle(), piece, error_code(boost::system::errc::operation_canceled, generic_category()));
			return;
		}

		const int piece_size = m_torrent_file->piece_size(piece);
		const int blocks_in_piece = (piece_size + block_size() - 1) / block_size();

		TORRENT_ASSERT(blocks_in_piece > 0);
		TORRENT_ASSERT(piece_size > 0);

		if (blocks_in_piece == 0)
		{
			// this shouldn't actually happen
			boost::shared_array<char> buf;
			m_ses.alerts().emplace_alert<read_piece_alert>(
				get_handle(), piece, buf, 0);
			return;
		}

		std::shared_ptr<read_piece_struct> rp = std::make_shared<read_piece_struct>();
		rp->piece_data.reset(new (std::nothrow) char[piece_size]);
		if (!rp->piece_data)
		{
			m_ses.alerts().emplace_alert<read_piece_alert>(
				get_handle(), piece, error_code(boost::system::errc::not_enough_memory, generic_category()));
			return;
		}
		rp->blocks_left = blocks_in_piece;
		rp->fail = false;

		peer_request r;
		r.piece = piece;
		r.start = 0;
		for (int i = 0; i < blocks_in_piece; ++i, r.start += block_size())
		{
			r.length = std::min(piece_size - r.start, block_size());
			m_ses.disk_thread().async_read(m_storage, r
				, std::bind(&torrent::on_disk_read_complete
				, shared_from_this(), _1, _2, _3, r, rp));
		}
		m_ses.disk_thread().submit_jobs();
	}

	void torrent::send_share_mode()
	{
#ifndef TORRENT_DISABLE_EXTENSIONS
		for (auto const pc : m_connections)
		{
			TORRENT_INCREMENT(m_iterating_connections);
			if (pc->type() != connection_type::bittorrent) continue;
			auto* p = static_cast<bt_peer_connection*>(pc);
			p->write_share_mode();
		}
#endif
	}

	void torrent::send_upload_only()
	{
#ifndef TORRENT_DISABLE_EXTENSIONS
		if (share_mode()) return;
		if (super_seeding()) return;

		// if we send upload-only, the other end is very likely to disconnect
		// us, at least if it's a seed. If we don't want to close redundant
		// connections, don't sent upload-only
		if (!settings().get_bool(settings_pack::close_redundant_connections)) return;

		// if we're super seeding, we don't want to make peers
		// think that we only have a single piece and is upload
		// only, since they might disconnect immediately when
		// they have downloaded a single piece, although we'll
		// make another piece available
		bool const upload_only_enabled = is_upload_only() && !super_seeding();

		for (auto p : m_connections)
		{
			TORRENT_INCREMENT(m_iterating_connections);

			p->send_not_interested();
			p->send_upload_only(upload_only_enabled);
		}
#endif
	}

	torrent_flags_t torrent::flags() const
	{
		torrent_flags_t ret = torrent_flags_t{};
		if (m_seed_mode)
			ret |= torrent_flags::seed_mode;
		if (m_upload_mode)
			ret |= torrent_flags::upload_mode;
		if (m_share_mode)
			ret |= torrent_flags::share_mode;
		if (m_apply_ip_filter)
			ret |= torrent_flags::apply_ip_filter;
		if (is_torrent_paused())
			ret |= torrent_flags::paused;
		if (m_auto_managed)
			ret |= torrent_flags::auto_managed;
		if (m_super_seeding)
			ret |= torrent_flags::super_seeding;
		if (m_sequential_download)
			ret |= torrent_flags::sequential_download;
		if (m_stop_when_ready)
			ret |= torrent_flags::stop_when_ready;
		return ret;
	}

	void torrent::set_flags(torrent_flags_t const flags
		, torrent_flags_t const mask)
	{
		if ((mask & torrent_flags::seed_mode)
			&& !(flags & torrent_flags::seed_mode))
		{
			leave_seed_mode(false);
		}
		if (mask & torrent_flags::upload_mode)
			set_upload_mode(bool(flags & torrent_flags::upload_mode));
		if (mask & torrent_flags::share_mode)
			set_share_mode(bool(flags & torrent_flags::share_mode));
		if (mask & torrent_flags::apply_ip_filter)
			set_apply_ip_filter(bool(flags & torrent_flags::apply_ip_filter));
		if (mask & torrent_flags::paused)
		{
			if (flags & torrent_flags::paused)
				graceful_pause();
			else
				resume();
		}
		if (mask & torrent_flags::auto_managed)
			auto_managed(bool(flags & torrent_flags::auto_managed));
		if (mask & torrent_flags::super_seeding)
			set_super_seeding(bool(flags & torrent_flags::super_seeding));
		if (mask & torrent_flags::sequential_download)
			set_sequential_download(bool(flags & torrent_flags::sequential_download));
		if (mask & torrent_flags::stop_when_ready)
			stop_when_ready(bool(flags & torrent_flags::stop_when_ready));
	}

	void torrent::set_share_mode(bool s)
	{
		if (s == m_share_mode) return;

		m_share_mode = s;
#ifndef TORRENT_DISABLE_LOGGING
		debug_log("*** set-share-mode: %d", s);
#endif

		// in share mode, all pieces have their priorities initialized to 0
		if (m_share_mode && valid_metadata())
		{
			m_file_priority.clear();
			m_file_priority.resize(m_torrent_file->num_files(), dont_download);
		}

		update_piece_priorities();

		if (m_share_mode) recalc_share_mode();
	}

	void torrent::set_upload_mode(bool b)
	{
		if (b == m_upload_mode) return;

		m_upload_mode = b;
#ifndef TORRENT_DISABLE_LOGGING
		debug_log("*** set-upload-mode: %d", b);
#endif

		update_gauge();
		state_updated();
		send_upload_only();

		if (m_upload_mode)
		{
			// clear request queues of all peers
			for (auto p : m_connections)
			{
				TORRENT_INCREMENT(m_iterating_connections);
				// we may want to disconnect other upload-only peers
				if (p->upload_only())
					p->update_interest();
				p->cancel_all_requests();
			}
			// this is used to try leaving upload only mode periodically
			m_upload_mode_time = aux::time_now32();
		}
		else if (m_peer_list)
		{
			// reset last_connected, to force fast reconnect after leaving upload mode
			for (auto pe : *m_peer_list)
			{
				pe->last_connected = 0;
			}

			// send_block_requests on all peers
			for (auto p : m_connections)
			{
				TORRENT_INCREMENT(m_iterating_connections);
				// we may be interested now, or no longer interested
				p->update_interest();
				p->send_block_requests();
			}
		}
	}

	void torrent::need_peer_list()
	{
		if (m_peer_list) return;
		m_peer_list.reset(new peer_list(m_ses.get_peer_allocator()));
	}

	void torrent::handle_exception()
	{
		try
		{
			throw;
		}
		catch (system_error const& err)
		{
#ifndef TORRENT_DISABLE_LOGGING
			if (should_log())
			{
				debug_log("torrent exception: (%d) %s: %s"
					, err.code().value(), err.code().message().c_str()
					, err.what());
			}
#endif
			set_error(err.code(), torrent_status::error_file_exception);
		}
		catch (std::exception const& err)
		{
			TORRENT_UNUSED(err);
			set_error(error_code(), torrent_status::error_file_exception);
#ifndef TORRENT_DISABLE_LOGGING
			if (should_log())
			{
				debug_log("torrent exception: %s", err.what());
			}
#endif
		}
		catch (...)
		{
			set_error(error_code(), torrent_status::error_file_exception);
#ifndef TORRENT_DISABLE_LOGGING
			if (should_log())
			{
				debug_log("torrent exception: unknown");
			}
#endif
		}
	}

	void torrent::handle_disk_error(string_view job_name
		, storage_error const& error
		, peer_connection* c
		, disk_class rw)
	{
		TORRENT_UNUSED(job_name);
		TORRENT_ASSERT(is_single_thread());
		TORRENT_ASSERT(error);

#ifndef TORRENT_DISABLE_LOGGING
		if (should_log())
		{
			debug_log("disk error: (%d) %s [%*s : %s] in file: %s"
				, error.ec.value(), error.ec.message().c_str()
				, int(job_name.size()), job_name.data()
				, operation_name(error.operation)
				, resolve_filename(error.file()).c_str());
		}
#endif

		if (error.ec == boost::system::errc::not_enough_memory)
		{
			if (alerts().should_post<file_error_alert>())
				alerts().emplace_alert<file_error_alert>(error.ec
					, resolve_filename(error.file()), error.operation, get_handle());
			if (c) c->disconnect(errors::no_memory, error.operation);
			return;
		}

		if (error.ec == boost::asio::error::operation_aborted) return;

		// notify the user of the error
		if (alerts().should_post<file_error_alert>())
			alerts().emplace_alert<file_error_alert>(error.ec
				, resolve_filename(error.file()), error.operation, get_handle());

		// if a write operation failed, and future writes are likely to
		// fail, while reads may succeed, just set the torrent to upload mode
		// if we make an incorrect assumption here, it's not the end of the
		// world, if we ever issue a read request and it fails as well, we
		// won't get in here and we'll actually end up pausing the torrent
		if (rw == disk_class::write
			&& (error.ec == boost::system::errc::read_only_file_system
			|| error.ec == boost::system::errc::permission_denied
			|| error.ec == boost::system::errc::operation_not_permitted
			|| error.ec == boost::system::errc::no_space_on_device
			|| error.ec == boost::system::errc::file_too_large))
		{
			// if we failed to write, stop downloading and just
			// keep seeding.
			// TODO: 1 make this depend on the error and on the filesystem the
			// files are being downloaded to. If the error is no_space_left_on_device
			// and the filesystem doesn't support sparse files, only zero the priorities
			// of the pieces that are at the tails of all files, leaving everything
			// up to the highest written piece in each file
			set_upload_mode(true);
			return;
		}

		// put the torrent in an error-state
		set_error(error.ec, error.file());

		// if the error appears to be more serious than a full disk, just pause the torrent
		pause();
	}

	void torrent::on_piece_fail_sync(piece_index_t, piece_block) try
	{
		if (m_abort) return;

		update_gauge();
		// some peers that previously was no longer interesting may
		// now have become interesting, since we lack this one piece now.
		for (auto i = begin(); i != end();)
		{
			peer_connection* p = *i;
			// update_interest may disconnect the peer and
			// invalidate the iterator
			++i;
			// no need to do anything with peers that
			// already are interested. Gaining a piece may
			// only make uninteresting peers interesting again.
			if (p->is_interesting()) continue;
			p->update_interest();
			if (!m_abort)
			{
				if (request_a_block(*this, *p))
					inc_stats_counter(counters::hash_fail_piece_picks);
				p->send_block_requests();
			}
		}
	}
	catch (...) { handle_exception(); }

	void torrent::on_disk_read_complete(disk_buffer_holder buffer
		, disk_job_flags_t, storage_error const& se
		, peer_request const&  r, std::shared_ptr<read_piece_struct> rp) try
	{
		// hold a reference until this function returns
		TORRENT_ASSERT(is_single_thread());

		--rp->blocks_left;
		if (se)
		{
			rp->fail = true;
			rp->error = se.ec;
			handle_disk_error("read", se);
		}
		else
		{
			std::memcpy(rp->piece_data.get() + r.start, buffer.get(), aux::numeric_cast<std::size_t>(r.length));
		}

		if (rp->blocks_left == 0)
		{
			int size = m_torrent_file->piece_size(r.piece);
			if (rp->fail)
			{
				m_ses.alerts().emplace_alert<read_piece_alert>(
					get_handle(), r.piece, rp->error);
			}
			else
			{
				m_ses.alerts().emplace_alert<read_piece_alert>(
					get_handle(), r.piece, rp->piece_data, size);
			}
		}
	}
	catch (...) { handle_exception(); }

	storage_mode_t torrent::storage_mode() const
	{ return storage_mode_t(m_storage_mode); }

	storage_interface* torrent::get_storage_impl() const
	{
		return m_ses.disk_thread().get_torrent(m_storage);
	}

	void torrent::need_picker()
	{
		if (m_picker) return;

		TORRENT_ASSERT(valid_metadata());
		TORRENT_ASSERT(m_connections_initialized);

		INVARIANT_CHECK;

		// if we have all pieces we should not have a picker
		// unless we're in suggest mode
		TORRENT_ASSERT(!m_have_all
			|| settings().get_int(settings_pack::suggest_mode)
			== settings_pack::suggest_read_cache);

		int const blocks_per_piece
			= (m_torrent_file->piece_length() + block_size() - 1) / block_size();
		int const blocks_in_last_piece
			= ((m_torrent_file->total_size() % m_torrent_file->piece_length())
			+ block_size() - 1) / block_size();

		std::unique_ptr<piece_picker> pp(new piece_picker(blocks_per_piece
			, blocks_in_last_piece
			, m_torrent_file->num_pieces()));

		// initialize the file progress too
		if (m_file_progress.empty())
			m_file_progress.init(*pp, m_torrent_file->files());

		m_picker = std::move(pp);

		update_gauge();

		for (auto const p : m_connections)
		{
			TORRENT_INCREMENT(m_iterating_connections);
			peer_has(p->get_bitfield(), p);
		}
	}

	struct piece_refcount
	{
		piece_refcount(piece_picker& p, piece_index_t piece)
			: m_picker(p)
			, m_piece(piece)
		{
			m_picker.inc_refcount(m_piece, nullptr);
		}

		piece_refcount(piece_refcount const&) = delete;
		piece_refcount& operator=(piece_refcount const&) = delete;

		~piece_refcount()
		{
			m_picker.dec_refcount(m_piece, nullptr);
		}

	private:
		piece_picker& m_picker;
		piece_index_t m_piece;
	};

	// TODO: 3 there's some duplication between this function and
	// peer_connection::incoming_piece(). is there a way to merge something?
	void torrent::add_piece(piece_index_t const piece, char const* data
		, add_piece_flags_t const flags)
	{
		TORRENT_ASSERT(is_single_thread());
		int const piece_size = m_torrent_file->piece_size(piece);
		int const blocks_in_piece = (piece_size + block_size() - 1) / block_size();

		if (m_deleted) return;

		// avoid crash trying to access the picker when there is none
		if (m_have_all && !has_picker()) return;

		need_picker();

		if (picker().have_piece(piece)
			&& !(flags & torrent_handle::overwrite_existing))
			return;

		peer_request p;
		p.piece = piece;
		p.start = 0;
		piece_refcount refcount{picker(), piece};
		for (int i = 0; i < blocks_in_piece; ++i, p.start += block_size())
		{
			piece_block const block(piece, i);
			if (!(flags & torrent_handle::overwrite_existing)
				&& picker().is_finished(block))
				continue;

			p.length = std::min(piece_size - p.start, int(block_size()));

			m_stats_counters.inc_stats_counter(counters::queued_write_bytes, p.length);
			m_ses.disk_thread().async_write(m_storage, p, data + p.start, nullptr
				, std::bind(&torrent::on_disk_write_complete
				, shared_from_this(), _1, p));

			bool const was_finished = picker().is_piece_finished(p.piece);
			bool const multi = picker().num_peers(block) > 1;

			picker().mark_as_downloading(block, nullptr);
			picker().mark_as_writing(block, nullptr);

			if (multi) cancel_block(block);

			// did we just finish the piece?
			// this means all blocks are either written
			// to disk or are in the disk write cache
			if (picker().is_piece_finished(p.piece) && !was_finished)
			{
				verify_piece(p.piece);
			}
		}
	}

	void torrent::on_disk_write_complete(storage_error const& error
		, peer_request const& p) try
	{
		TORRENT_ASSERT(is_single_thread());

		m_stats_counters.inc_stats_counter(counters::queued_write_bytes, -p.length);

//		std::fprintf(stderr, "torrent::on_disk_write_complete ret:%d piece:%d block:%d\n"
//			, j->ret, j->piece, j->offset/0x4000);

		INVARIANT_CHECK;
		if (m_abort) return;
		piece_block const block_finished(p.piece, p.start / block_size());

		if (error)
		{
			handle_disk_error("write", error);
			return;
		}

		if (!has_picker()) return;

		// if we already have this block, just ignore it.
		// this can happen if the same block is passed in through
		// add_piece() multiple times
		if (picker().is_finished(block_finished)) return;

		picker().mark_as_finished(block_finished, nullptr);
		maybe_done_flushing();

		if (alerts().should_post<block_finished_alert>())
		{
			alerts().emplace_alert<block_finished_alert>(get_handle(),
				tcp::endpoint(), peer_id(), block_finished.block_index
				, block_finished.piece_index);
		}
	}
	catch (...) { handle_exception(); }

	bool torrent::add_merkle_nodes(std::map<int, sha1_hash> const& nodes
		, piece_index_t const piece)
	{
		return m_torrent_file->add_merkle_nodes(nodes, piece);
	}

	peer_request torrent::to_req(piece_block const& p) const
	{
		int block_offset = p.block_index * block_size();
		int block = std::min(torrent_file().piece_size(
			p.piece_index) - block_offset, block_size());
		TORRENT_ASSERT(block > 0);
		TORRENT_ASSERT(block <= block_size());

		peer_request r;
		r.piece = p.piece_index;
		r.start = block_offset;
		r.length = block;
		return r;
	}

	std::string torrent::name() const
	{
		if (valid_metadata()) return m_torrent_file->name();
		if (m_name) return *m_name;
		return "";
	}

#ifndef TORRENT_DISABLE_EXTENSIONS

	void torrent::add_extension(std::shared_ptr<torrent_plugin> ext)
	{
		m_extensions.push_back(ext);
	}

	void torrent::remove_extension(std::shared_ptr<torrent_plugin> ext)
	{
		auto const i = std::find(m_extensions.begin(), m_extensions.end(), ext);
		if (i == m_extensions.end()) return;
		m_extensions.erase(i);
	}

	void torrent::add_extension_fun(std::function<std::shared_ptr<torrent_plugin>(torrent_handle const&, void*)> const& ext
		, void* userdata)
	{
		std::shared_ptr<torrent_plugin> tp(ext(get_handle(), userdata));
		if (!tp) return;

		add_extension(tp);

		for (auto p : m_connections)
		{
			TORRENT_INCREMENT(m_iterating_connections);
			std::shared_ptr<peer_plugin> pp(tp->new_connection(peer_connection_handle(p->self())));
			if (pp) p->add_extension(std::move(pp));
		}

		// if files are checked for this torrent, call the extension
		// to let it initialize itself
		if (m_connections_initialized)
			tp->on_files_checked();
	}

#endif

#ifdef TORRENT_USE_OPENSSL
#ifdef TORRENT_MACOS_DEPRECATED_LIBCRYPTO
#pragma clang diagnostic push
#pragma clang diagnostic ignored "-Wdeprecated-declarations"
#endif

	bool torrent::verify_peer_cert(bool const preverified, boost::asio::ssl::verify_context& ctx)
	{
		// if the cert wasn't signed by the correct CA, fail the verification
		if (!preverified) return false;

		// we're only interested in checking the certificate at the end of the chain.
		// TODO: is verify_peer_cert called once per certificate in the chain, and
		// this function just tells us which depth we're at right now? If so, the comment
		// makes sense.
		// any certificate that isn't the leaf (i.e. the one presented by the peer)
		// should be accepted automatically, given preverified is true. The leaf certificate
		// need to be verified to make sure its DN matches the info-hash
		int depth = X509_STORE_CTX_get_error_depth(ctx.native_handle());
		if (depth > 0) return true;

		X509* cert = X509_STORE_CTX_get_current_cert(ctx.native_handle());

		// Go through the alternate names in the certificate looking for matching DNS entries
		auto* gens = static_cast<GENERAL_NAMES*>(
			X509_get_ext_d2i(cert, NID_subject_alt_name, nullptr, nullptr));

#ifndef TORRENT_DISABLE_LOGGING
		std::string names;
		bool match = false;
#endif
		for (int i = 0; i < aux::openssl_num_general_names(gens); ++i)
		{
			GENERAL_NAME* gen = aux::openssl_general_name_value(gens, i);
			if (gen->type != GEN_DNS) continue;
			ASN1_IA5STRING* domain = gen->d.dNSName;
			if (domain->type != V_ASN1_IA5STRING || !domain->data || !domain->length) continue;
			auto const* torrent_name = reinterpret_cast<char const*>(domain->data);
			std::size_t const name_length = aux::numeric_cast<std::size_t>(domain->length);

#ifndef TORRENT_DISABLE_LOGGING
			if (i > 1) names += " | n: ";
			names.append(torrent_name, name_length);
#endif
			if (std::strncmp(torrent_name, "*", name_length) == 0
				|| std::strncmp(torrent_name, m_torrent_file->name().c_str(), name_length) == 0)
			{
#ifndef TORRENT_DISABLE_LOGGING
				match = true;
				// if we're logging, keep looping over all names,
				// for completeness of the log
				continue;
#else
				return true;
#endif
			}
		}

		// no match in the alternate names, so try the common names. We should only
		// use the "most specific" common name, which is the last one in the list.
		X509_NAME* name = X509_get_subject_name(cert);
		int i = -1;
		ASN1_STRING* common_name = nullptr;
		while ((i = X509_NAME_get_index_by_NID(name, NID_commonName, i)) >= 0)
		{
			X509_NAME_ENTRY* name_entry = X509_NAME_get_entry(name, i);
			common_name = X509_NAME_ENTRY_get_data(name_entry);
		}
		if (common_name && common_name->data && common_name->length)
		{
			auto const* torrent_name = reinterpret_cast<char const*>(common_name->data);
			std::size_t const name_length = aux::numeric_cast<std::size_t>(common_name->length);

#ifndef TORRENT_DISABLE_LOGGING
			if (!names.empty()) names += " | n: ";
			names.append(torrent_name, name_length);
#endif

			if (std::strncmp(torrent_name, "*", name_length) == 0
				|| std::strncmp(torrent_name, m_torrent_file->name().c_str(), name_length) == 0)
			{
#ifdef TORRENT_DISABLE_LOGGING
				return true;
#else
				match = true;
#endif
			}
		}

#ifndef TORRENT_DISABLE_LOGGING
		debug_log("<== incoming SSL CONNECTION [ n: %s | match: %s ]"
			, names.c_str(), match?"yes":"no");
		return match;
#else
		return false;
#endif
	}

	void torrent::init_ssl(string_view cert)
	{
		using boost::asio::ssl::context;

		// this is needed for openssl < 1.0 to decrypt keys created by openssl 1.0+
#if !defined(OPENSSL_API_COMPAT) || (OPENSSL_API_COMPAT < 0x10100000L)
		OpenSSL_add_all_algorithms();
#else
		OPENSSL_init_crypto(OPENSSL_INIT_ADD_ALL_CIPHERS | OPENSSL_INIT_ADD_ALL_DIGESTS, nullptr);
#endif

		// create the SSL context for this torrent. We need to
		// inject the root certificate, and no other, to
		// verify other peers against
		std::shared_ptr<context> ctx = std::make_shared<context>(context::sslv23);

		if (!ctx)
		{
			error_code ec(int(::ERR_get_error()),
				boost::asio::error::get_ssl_category());
			set_error(ec, torrent_status::error_file_ssl_ctx);
			pause();
			return;
		}

		ctx->set_options(context::default_workarounds
			| boost::asio::ssl::context::no_sslv2
			| boost::asio::ssl::context::single_dh_use);

		error_code ec;
		ctx->set_verify_mode(context::verify_peer
			| context::verify_fail_if_no_peer_cert
			| context::verify_client_once, ec);
		if (ec)
		{
			set_error(ec, torrent_status::error_file_ssl_ctx);
			pause();
			return;
		}

		// the verification function verifies the distinguished name
		// of a peer certificate to make sure it matches the info-hash
		// of the torrent, or that it's a "star-cert"
		ctx->set_verify_callback(std::bind(&torrent::verify_peer_cert, this, _1, _2), ec);
		if (ec)
		{
			set_error(ec, torrent_status::error_file_ssl_ctx);
			pause();
			return;
		}

		SSL_CTX* ssl_ctx = ctx->native_handle();
		// create a new x.509 certificate store
		X509_STORE* cert_store = X509_STORE_new();
		if (!cert_store)
		{
			ec.assign(int(::ERR_get_error()),
				boost::asio::error::get_ssl_category());
			set_error(ec, torrent_status::error_file_ssl_ctx);
			pause();
			return;
		}

		// wrap the PEM certificate in a BIO, for openssl to read
		BIO* bp = BIO_new_mem_buf(
			const_cast<void*>(static_cast<void const*>(cert.data()))
			, int(cert.size()));

		// parse the certificate into OpenSSL's internal
		// representation
		X509* certificate = PEM_read_bio_X509_AUX(bp, nullptr, nullptr, nullptr);

		BIO_free(bp);

		if (!certificate)
		{
			ec.assign(int(::ERR_get_error()),
				boost::asio::error::get_ssl_category());
			X509_STORE_free(cert_store);
			set_error(ec, torrent_status::error_file_ssl_ctx);
			pause();
			return;
		}

		// add cert to cert_store
		X509_STORE_add_cert(cert_store, certificate);

		X509_free(certificate);

		// and lastly, replace the default cert store with ours
		SSL_CTX_set_cert_store(ssl_ctx, cert_store);
#if 0
		char filename[100];
		std::snprintf(filename, sizeof(filename), "/tmp/%u.pem", random());
		FILE* f = fopen(filename, "w+");
		fwrite(cert.c_str(), cert.size(), 1, f);
		fclose(f);
		ctx->load_verify_file(filename);
#endif
		// if all went well, set the torrent ssl context to this one
		m_ssl_ctx = ctx;
		// tell the client we need a cert for this torrent
		alerts().emplace_alert<torrent_need_cert_alert>(get_handle());
	}
#ifdef TORRENT_MACOS_DEPRECATED_LIBCRYPTO
#pragma clang diagnostic pop
#endif
#endif // TORRENT_OPENSSL

	void torrent::construct_storage()
	{
		storage_params params{
			m_torrent_file->orig_files(),
			&m_torrent_file->orig_files() != &m_torrent_file->files()
				? &m_torrent_file->files() : nullptr,
			m_save_path,
			static_cast<storage_mode_t>(m_storage_mode),
			m_file_priority,
			m_info_hash
		};

		TORRENT_ASSERT(m_storage_constructor);

		m_storage = m_ses.disk_thread().new_torrent(m_storage_constructor
			, params, shared_from_this());
	}

	peer_connection* torrent::find_lowest_ranking_peer() const
	{
		auto lowest_rank = end();
		for (auto i = begin(); i != end(); ++i)
		{
			// disconnecting peers don't count
			if ((*i)->is_disconnecting()) continue;
			if (lowest_rank == end() || (*lowest_rank)->peer_rank() > (*i)->peer_rank())
				lowest_rank = i;
		}

		if (lowest_rank == end()) return nullptr;
		return *lowest_rank;
	}

	// this may not be called from a constructor because of the call to
	// shared_from_this(). It's either called when we start() the torrent, or at a
	// later time if it's a magnet link, once the metadata is downloaded
	void torrent::init()
	{
		INVARIANT_CHECK;

		TORRENT_ASSERT(is_single_thread());

#ifndef TORRENT_DISABLE_LOGGING
		debug_log("init torrent: %s", torrent_file().name().c_str());
#endif

		TORRENT_ASSERT(valid_metadata());
		TORRENT_ASSERT(m_torrent_file->num_files() > 0);
		TORRENT_ASSERT(m_torrent_file->total_size() >= 0);

		if (int(m_file_priority.size()) > m_torrent_file->num_files())
			m_file_priority.resize(m_torrent_file->num_files());

		auto cert = m_torrent_file->ssl_cert();
		if (!cert.empty())
		{
			m_ssl_torrent = true;
#ifdef TORRENT_USE_OPENSSL
			init_ssl(cert);
#endif
		}

		if (m_torrent_file->num_pieces() > piece_picker::max_pieces)
		{
			set_error(errors::too_many_pieces_in_torrent, torrent_status::error_file_none);
			pause();
			return;
		}

		if (m_torrent_file->num_pieces() == 0)
		{
			set_error(errors::torrent_invalid_length, torrent_status::error_file_none);
			pause();
			return;
		}

		// --- MAPPED FILES ---
		file_storage const& fs = m_torrent_file->files();
		if (m_add_torrent_params)
		{
			for (auto const& f : m_add_torrent_params->renamed_files)
			{
				if (f.first < file_index_t(0) || f.first >= fs.end_file()) continue;
				m_torrent_file->rename_file(file_index_t(f.first), f.second);
			}
		}

		construct_storage();

		if (m_share_mode && valid_metadata())
		{
			// in share mode, all pieces have their priorities initialized to 0
			m_file_priority.clear();
			m_file_priority.resize(m_torrent_file->num_files(), dont_download);
		}

		// it's important to initialize the peers early, because this is what will
		// fix up their have-bitmasks to have the correct size
		// TODO: 2 add a unit test where we don't have metadata, connect to a peer
		// that sends a bitfield that's too large, then we get the metadata
		if (!m_connections_initialized)
		{
			m_connections_initialized = true;
			// all peer connections have to initialize themselves now that the metadata
			// is available
			// copy the peer list since peers may disconnect and invalidate
			// m_connections as we initialize them
			for (auto c : m_connections)
			{
				auto pc = c->self();
				if (pc->is_disconnecting()) continue;
				pc->on_metadata_impl();
				if (pc->is_disconnecting()) continue;
				pc->init();
			}
		}

		// if we've already loaded file priorities, don't load piece priorities,
		// they will interfere.
		if (m_add_torrent_params && m_file_priority.empty())
		{
			piece_index_t idx(0);
			for (auto prio : m_add_torrent_params->piece_priorities)
			{
				if (has_picker() || prio != default_priority)
				{
					need_picker();
					m_picker->set_piece_priority(idx, prio);
				}
				++idx;
			}
			update_gauge();
		}

		// in case file priorities were passed in via the add_torrent_params
		// and also in the case of share mode, we need to update the priorities
		if (!m_file_priority.empty() && std::find(m_file_priority.begin()
			, m_file_priority.end(), dont_download) != m_file_priority.end())
		{
			update_piece_priorities();
		}

		if (m_seed_mode)
		{
			m_have_all = true;
			update_gauge();
			update_state_list();
		}
		else
		{
			int num_pad_files = 0;
			TORRENT_ASSERT(block_size() > 0);

			for (file_index_t i(0); i < fs.end_file(); ++i)
			{
				if (fs.pad_file_at(i)) ++num_pad_files;

				if (!fs.pad_file_at(i) || fs.file_size(i) == 0) continue;
				m_padding += std::uint32_t(fs.file_size(i));

				// TODO: instead of creating the picker up front here,
				// maybe this whole section should move to need_picker()
				need_picker();

				peer_request pr = m_torrent_file->map_file(i, 0, int(fs.file_size(i)));
				int off = pr.start & (block_size() - 1);
				if (off != 0) { pr.length -= block_size() - off; pr.start += block_size() - off; }
				TORRENT_ASSERT((pr.start & (block_size() - 1)) == 0);

				int block = block_size();
				int blocks_per_piece = m_torrent_file->piece_length() / block;
				piece_block pb(pr.piece, pr.start / block);
				for (; pr.length >= block; pr.length -= block, ++pb.block_index)
				{
					if (pb.block_index == blocks_per_piece) { pb.block_index = 0; ++pb.piece_index; }
					m_picker->mark_as_pad(pb);
				}
				// ugly edge case where padfiles are not used they way they're
				// supposed to be. i.e. added back-to back or at the end
				if (pb.block_index == blocks_per_piece) { pb.block_index = 0; ++pb.piece_index; }
				if (pr.length > 0 && ((next(i) != fs.end_file() && fs.pad_file_at(next(i)))
					|| next(i) == fs.end_file()))
				{
					m_picker->mark_as_finished(pb, nullptr);
				}
			}

			if (m_padding > 0)
			{
				// if we marked an entire piece as finished, we actually
				// need to consider it finished

				std::vector<piece_picker::downloading_piece> dq
					= m_picker->get_download_queue();

				std::vector<piece_index_t> have_pieces;

				for (auto const& p : dq)
				{
					int const num_blocks = m_picker->blocks_in_piece(p.index);
					if (p.finished < num_blocks) continue;
					have_pieces.push_back(p.index);
				}

				for (auto i : have_pieces)
				{
					picker().piece_passed(i);
					TORRENT_ASSERT(picker().have_piece(i));
					we_have(i);
				}
			}

			if (num_pad_files > 0)
				m_picker->set_num_pad_files(num_pad_files);
		}

		set_state(torrent_status::checking_resume_data);

		aux::vector<std::string, file_index_t> links;
#ifndef TORRENT_DISABLE_MUTABLE_TORRENTS
		if (!m_torrent_file->similar_torrents().empty()
			|| !m_torrent_file->collections().empty())
		{
			resolve_links res(m_torrent_file);

			for (auto const& ih : m_torrent_file->similar_torrents())
			{
				std::shared_ptr<torrent> t = m_ses.find_torrent(ih).lock();
				if (!t) continue;

				// Only attempt to reuse files from torrents that are seeding.
				// TODO: this could be optimized by looking up which files are
				// complete and just look at those
				if (!t->is_seed()) continue;

				res.match(t->get_torrent_copy(), t->save_path());
			}
			for (auto const& c : m_torrent_file->collections())
			{
				std::vector<std::shared_ptr<torrent>> ts = m_ses.find_collection(c);

				for (auto const& t : ts)
				{
					// Only attempt to reuse files from torrents that are seeding.
					// TODO: this could be optimized by looking up which files are
					// complete and just look at those
					if (!t->is_seed()) continue;

					res.match(t->get_torrent_copy(), t->save_path());
				}
			}

			std::vector<resolve_links::link_t> const& l = res.get_links();
			if (!l.empty())
			{
				for (auto const& i : l)
				{
					if (!i.ti) continue;
					links.push_back(combine_path(i.save_path
						, i.ti->files().file_path(i.file_idx)));
				}
			}
		}
#endif // TORRENT_DISABLE_MUTABLE_TORRENTS

#if TORRENT_USE_ASSERTS
		TORRENT_ASSERT(m_outstanding_check_files == false);
		m_outstanding_check_files = true;
#endif
		m_ses.disk_thread().async_check_files(
			m_storage, m_add_torrent_params ? m_add_torrent_params.get() : nullptr
			, links, std::bind(&torrent::on_resume_data_checked
			, shared_from_this(), _1, _2));
		// async_check_files will gut links
#ifndef TORRENT_DISABLE_LOGGING
		debug_log("init, async_check_files");
#endif

		update_want_peers();

		// this will remove the piece picker, if we're done with it
		maybe_done_flushing();
	}

	bt_peer_connection* torrent::find_introducer(tcp::endpoint const& ep) const
	{
#ifndef TORRENT_DISABLE_EXTENSIONS
		for (auto pe : m_connections)
		{
			TORRENT_INCREMENT(m_iterating_connections);
			if (pe->type() != connection_type::bittorrent) continue;
			auto* p = static_cast<bt_peer_connection*>(pe);
			if (!p->supports_holepunch()) continue;
			if (p->was_introduced_by(ep)) return p;
		}
#else
		TORRENT_UNUSED(ep);
#endif
		return nullptr;
	}

	bt_peer_connection* torrent::find_peer(tcp::endpoint const& ep) const
	{
		for (auto p : m_connections)
		{
			TORRENT_INCREMENT(m_iterating_connections);
			if (p->type() != connection_type::bittorrent) continue;
			if (p->remote() == ep) return static_cast<bt_peer_connection*>(p);
		}
		return nullptr;
	}

	peer_connection* torrent::find_peer(peer_id const& pid)
	{
		for (auto p : m_connections)
		{
			if (p->pid() == pid) return p;
		}
		return nullptr;
	}

	void torrent::on_resume_data_checked(status_t const status
		, storage_error const& error) try
	{
		// hold a reference until this function returns

#if TORRENT_USE_ASSERTS
		TORRENT_ASSERT(m_outstanding_check_files);
		m_outstanding_check_files = false;
#endif

		// when applying some of the resume data to the torrent, we will
		// trigger calls that set m_need_save_resume_data, even though we're
		// just applying the state of the resume data we loaded with. We don't
		// want anything in this function to affect the state of
		// m_need_save_resume_data, so we save it in a local variable and reset
		// it at the end of the function.
		bool const need_save_resume_data = m_need_save_resume_data;

		TORRENT_ASSERT(is_single_thread());

		if (status == status_t::fatal_disk_error)
		{
			TORRENT_ASSERT(m_outstanding_check_files == false);
			m_add_torrent_params.reset();
			handle_disk_error("check_resume_data", error);
			auto_managed(false);
			pause();
			set_state(torrent_status::checking_files);
			if (should_check_files()) start_checking();
			return;
		}

		if (m_abort) return;

		state_updated();

		if (m_add_torrent_params)
		{
			// --- PEERS ---

			for (auto const& p : m_add_torrent_params->peers)
			{
				add_peer(p , peer_info::resume_data);
			}

			for (auto const& p : m_add_torrent_params->banned_peers)
			{
				torrent_peer* peer = add_peer(p, peer_info::resume_data);
				if (peer) ban_peer(peer);
			}

			if (!m_add_torrent_params->peers.empty()
				|| !m_add_torrent_params->banned_peers.empty())
			{
				update_want_peers();
			}

#ifndef TORRENT_DISABLE_LOGGING
			if (m_peer_list && m_peer_list->num_peers() > 0)
				debug_log("resume added peers (%d)", m_peer_list->num_peers());
#endif
		}

		// only report this error if the user actually provided resume data
		// (i.e. m_add_torrent_params->have_pieces)
		if ((error || status != status_t::no_error)
			&& m_add_torrent_params
			&& !m_add_torrent_params->have_pieces.empty()
			&& m_ses.alerts().should_post<fastresume_rejected_alert>())
		{
			m_ses.alerts().emplace_alert<fastresume_rejected_alert>(get_handle()
				, error.ec
				, resolve_filename(error.file())
				, error.operation);
		}

#ifndef TORRENT_DISABLE_LOGGING
		if (should_log())
		{
			if (status != status_t::no_error || error)
			{
				debug_log("fastresume data rejected: ret: %d (%d) %s"
					, static_cast<int>(status), error.ec.value(), error.ec.message().c_str());
			}
			else
			{
				debug_log("fastresume data accepted");
			}
		}
#endif

		bool should_start_full_check = status != status_t::no_error;

		// if we got a partial pieces bitfield, it means we were in the middle of
		// checking this torrent. pick it up where we left off
		if (!should_start_full_check
			&& m_add_torrent_params
			&& !m_add_torrent_params->have_pieces.empty()
			&& m_add_torrent_params->have_pieces.size() < m_torrent_file->num_pieces())
		{
			m_checking_piece = m_num_checked_pieces
				= m_add_torrent_params->have_pieces.end_index();
			should_start_full_check = true;
		}

		// if ret != 0, it means we need a full check. We don't necessarily need
		// that when the resume data check fails. For instance, if the resume data
		// is incorrect, but we don't have any files, we skip the check and initialize
		// the storage to not have anything.
		if (m_seed_mode)
		{
			m_have_all = true;
			update_gauge();
			update_state_list();
		}
		else if (status == status_t::no_error)
		{
			// there are either no files for this torrent
			// or the resume_data was accepted

			if (!error && m_add_torrent_params)
			{
				// --- PIECES ---

				int const num_pieces = std::min(m_add_torrent_params->have_pieces.size()
					, torrent_file().num_pieces());
				for (piece_index_t i = piece_index_t(0); i < piece_index_t(num_pieces); ++i)
				{
					if (!m_add_torrent_params->have_pieces[i]) continue;
					need_picker();
					m_picker->we_have(i);
					inc_stats_counter(counters::num_piece_passed);
					update_gauge();
					we_have(i);
				}

				if (m_seed_mode)
				{
					int const num_pieces2 = std::min(m_add_torrent_params->verified_pieces.size()
						, torrent_file().num_pieces());
					for (piece_index_t i = piece_index_t(0);
						i < piece_index_t(num_pieces2); ++i)
					{
						if (!m_add_torrent_params->verified_pieces[i]) continue;
						m_verified.set_bit(i);
					}
				}

				// --- UNFINISHED PIECES ---

				int const num_blocks_per_piece = torrent_file().piece_length() / block_size();

				for (auto const& p : m_add_torrent_params->unfinished_pieces)
				{
					piece_index_t const piece = p.first;
					bitfield const& blocks = p.second;

					if (piece < piece_index_t(0) || piece >= torrent_file().end_piece())
					{
						continue;
					}

					// being in seed mode and missing a piece is not compatible.
					// Leave seed mode if that happens
					if (m_seed_mode) leave_seed_mode(true);

					if (has_picker() && m_picker->have_piece(piece))
					{
						m_picker->we_dont_have(piece);
						update_gauge();
					}

					need_picker();

					const int num_bits = std::min(num_blocks_per_piece, blocks.size());
					for (int k = 0; k < num_bits; ++k)
					{
						if (blocks.get_bit(k))
						{
							m_picker->mark_as_finished(piece_block(piece, k), nullptr);
						}
					}
					if (m_picker->is_piece_finished(piece))
					{
						verify_piece(piece);
					}
				}
			}
		}

		if (should_start_full_check)
		{
			// either the fastresume data was rejected or there are
			// some files
			set_state(torrent_status::checking_files);
			if (should_check_files()) start_checking();

			// start the checking right away (potentially)
			m_ses.trigger_auto_manage();
		}
		else
		{
			files_checked();
		}

		// this will remove the piece picker, if we're done with it
		maybe_done_flushing();
		TORRENT_ASSERT(m_outstanding_check_files == false);
		m_add_torrent_params.reset();

		// restore m_need_save_resume_data to its state when we entered this
		// function.
		m_need_save_resume_data = need_save_resume_data;
	}
	catch (...) { handle_exception(); }

	void torrent::force_recheck()
	{
		INVARIANT_CHECK;

		if (!valid_metadata()) return;

		// if the torrent is already queued to check its files
		// don't do anything
		if (should_check_files()
			|| m_state == torrent_status::checking_resume_data)
			return;

		clear_error();

		disconnect_all(errors::stopping_torrent, operation_t::bittorrent);
		stop_announcing();

		// we're checking everything anyway, no point in assuming we are a seed
		// now.
		leave_seed_mode(true);

		m_ses.disk_thread().async_release_files(m_storage);

		// forget that we have any pieces
		m_have_all = false;

// removing the piece picker will clear the user priorities
// instead, just clear which pieces we have
		if (m_picker)
		{
			int const blocks_per_piece = (m_torrent_file->piece_length() + block_size() - 1) / block_size();
			int const blocks_in_last_piece = ((m_torrent_file->total_size() % m_torrent_file->piece_length())
				+ block_size() - 1) / block_size();
			m_picker->resize(blocks_per_piece, blocks_in_last_piece, m_torrent_file->num_pieces());

			m_file_progress.clear();
			m_file_progress.init(picker(), m_torrent_file->files());
		}


		// assume that we don't have anything
		m_files_checked = false;

		update_gauge();
		update_want_tick();
		set_state(torrent_status::checking_resume_data);

		if (m_auto_managed && !is_finished())
			set_queue_position(last_pos);

		TORRENT_ASSERT(m_outstanding_check_files == false);
		m_add_torrent_params.reset();

		// this will clear the stat cache, to make us actually query the
		// filesystem for files again
		m_ses.disk_thread().async_release_files(m_storage, []{});

		aux::vector<std::string, file_index_t> links;
		m_ses.disk_thread().async_check_files(m_storage, nullptr
			, links, std::bind(&torrent::on_force_recheck
			, shared_from_this(), _1, _2));
	}

	void torrent::on_force_recheck(status_t const status, storage_error const& error) try
	{
		TORRENT_ASSERT(is_single_thread());

		// hold a reference until this function returns
		state_updated();

		if (m_abort) return;

		if (error)
		{
			handle_disk_error("force_recheck", error);
			return;
		}
		if (status == status_t::no_error)
		{
			// if there are no files, just start
			files_checked();
		}
		else
		{
			m_progress_ppm = 0;
			m_checking_piece = piece_index_t(0);
			m_num_checked_pieces = piece_index_t(0);

			set_state(torrent_status::checking_files);
			if (m_auto_managed) pause(true);
			if (should_check_files()) start_checking();
			else m_ses.trigger_auto_manage();
		}
	}
	catch (...) { handle_exception(); }

	void torrent::start_checking()
	{
		TORRENT_ASSERT(should_check_files());

		int num_outstanding = settings().get_int(settings_pack::checking_mem_usage) * block_size()
			/ m_torrent_file->piece_length();
		// if we only keep a single read operation in-flight at a time, we suffer
		// significant performance degradation. Always keep at least two jobs
		// outstanding
		if (num_outstanding < 2) num_outstanding = 2;

		// we might already have some outstanding jobs, if we were paused and
		// resumed quickly, before the outstanding jobs completed
		if (m_checking_piece >= m_torrent_file->end_piece())
		{
#ifndef TORRENT_DISABLE_LOGGING
			debug_log("start_checking, checking_piece >= num_pieces. %d >= %d"
				, static_cast<int>(m_checking_piece), m_torrent_file->num_pieces());
#endif
			return;
		}

		// subtract the number of pieces we already have outstanding
		num_outstanding -= (static_cast<int>(m_checking_piece)
			- static_cast<int>(m_num_checked_pieces));
		if (num_outstanding < 0) num_outstanding = 0;

		for (int i = 0; i < num_outstanding; ++i)
		{
			m_ses.disk_thread().async_hash(m_storage, m_checking_piece
				, disk_interface::sequential_access | disk_interface::volatile_read
				, std::bind(&torrent::on_piece_hashed
					, shared_from_this(), _1, _2, _3));
			++m_checking_piece;
			if (m_checking_piece >= m_torrent_file->end_piece()) break;
		}
#ifndef TORRENT_DISABLE_LOGGING
		debug_log("start_checking, m_checking_piece: %d"
			, static_cast<int>(m_checking_piece));
#endif
	}

	// This is only used for checking of torrents. i.e. force-recheck or initial checking
	// of existing files
	void torrent::on_piece_hashed(piece_index_t const piece
		, sha1_hash const& piece_hash, storage_error const& error) try
	{
		TORRENT_ASSERT(is_single_thread());
		INVARIANT_CHECK;

		if (m_abort) return;
		if (m_deleted) return;

		state_updated();

		++m_num_checked_pieces;

		if (error)
		{
			if (error.ec == boost::system::errc::no_such_file_or_directory
				|| error.ec == boost::asio::error::eof
#ifdef TORRENT_WINDOWS
				|| error.ec == error_code(ERROR_HANDLE_EOF, system_category())
#endif
				)
			{
				TORRENT_ASSERT(error.file() >= file_index_t(0));

				// skip this file by updating m_checking_piece to the first piece following it
				file_storage const& st = m_torrent_file->files();
				std::int64_t file_size = st.file_size(error.file());
				piece_index_t last = st.map_file(error.file(), file_size, 0).piece;
				if (m_checking_piece < last)
				{
					int diff = static_cast<int>(last) - static_cast<int>(m_checking_piece);
					m_num_checked_pieces = piece_index_t(static_cast<int>(m_num_checked_pieces) + diff);
					m_checking_piece = last;
				}
			}
			else
			{
				m_checking_piece = piece_index_t{0};
				m_num_checked_pieces = piece_index_t{0};
				if (m_ses.alerts().should_post<file_error_alert>())
					m_ses.alerts().emplace_alert<file_error_alert>(error.ec,
						resolve_filename(error.file()), error.operation, get_handle());

#ifndef TORRENT_DISABLE_LOGGING
				if (should_log())
				{
					debug_log("on_piece_hashed, fatal disk error: (%d) %s", error.ec.value()
						, error.ec.message().c_str());
				}
#endif
				auto_managed(false);
				pause();
				set_error(error.ec, error.file());

				// recalculate auto-managed torrents sooner
				// in order to start checking the next torrent
				m_ses.trigger_auto_manage();
				return;
			}
		}

		m_progress_ppm = std::uint32_t(std::int64_t(static_cast<int>(m_num_checked_pieces))
			* 1000000 / torrent_file().num_pieces());

		if (settings().get_bool(settings_pack::disable_hash_checks)
			|| piece_hash == m_torrent_file->hash_for_piece(piece))
		{
			if (has_picker() || !m_have_all)
			{
				need_picker();
				m_picker->we_have(piece);
				update_gauge();
			}
			we_have(piece);
		}
		else
		{
			// if the hash failed, remove it from the cache
			if (m_storage)
				m_ses.disk_thread().clear_piece(m_storage, piece);
		}

		if (m_num_checked_pieces < m_torrent_file->end_piece())
		{
			// we're not done yet, issue another job
			if (m_checking_piece >= m_torrent_file->end_piece())
			{
				// actually, we already have outstanding jobs for
				// the remaining pieces. We just need to wait for them
				// to finish
				return;
			}

			// we paused the checking
			if (!should_check_files())
			{
#ifndef TORRENT_DISABLE_LOGGING
				debug_log("on_piece_hashed, checking paused");
#endif
				if (m_checking_piece == m_num_checked_pieces)
				{
					// we are paused, and we just completed the last outstanding job.
					// now we can be considered paused
					if (alerts().should_post<torrent_paused_alert>())
						alerts().emplace_alert<torrent_paused_alert>(get_handle());
				}
				return;
			}

			m_ses.disk_thread().async_hash(m_storage, m_checking_piece
				, disk_interface::sequential_access | disk_interface::volatile_read
				, std::bind(&torrent::on_piece_hashed
					, shared_from_this(), _1, _2, _3));
			++m_checking_piece;
#ifndef TORRENT_DISABLE_LOGGING
			debug_log("on_piece_hashed, m_checking_piece: %d"
				, static_cast<int>(m_checking_piece));
#endif
			return;
		}

#ifndef TORRENT_DISABLE_LOGGING
		debug_log("on_piece_hashed, completed");
#endif
		if (m_auto_managed)
		{
			// if we're auto managed. assume we need to be paused until the auto
			// managed logic runs again (which is triggered further down)
			// setting flags to 0 prevents the disk cache from being evicted as a
			// result of this
			set_paused(true, 0);
		}

		// we're done checking! (this should cause a call to trigger_auto_manage)
		files_checked();

		// reset the checking state
		m_checking_piece = piece_index_t(0);
		m_num_checked_pieces = piece_index_t(0);
	}
	catch (...) { handle_exception(); }

#ifndef TORRENT_NO_DEPRECATE
	void torrent::use_interface(std::string net_interfaces)
	{
		std::shared_ptr<settings_pack> p = std::make_shared<settings_pack>();
		p->set_str(settings_pack::outgoing_interfaces, std::move(net_interfaces));
		m_ses.apply_settings_pack(p);
	}
#endif

	void torrent::on_tracker_announce(error_code const& ec) try
	{
		COMPLETE_ASYNC("tracker::on_tracker_announce");
		TORRENT_ASSERT(is_single_thread());
		TORRENT_ASSERT(m_waiting_tracker > 0);
		--m_waiting_tracker;
		if (ec) return;
		if (m_abort) return;
		announce_with_tracker();
	}
	catch (...) { handle_exception(); }

	void torrent::lsd_announce()
	{
		if (m_abort) return;

		// if the files haven't been checked yet, we're
		// not ready for peers. Except, if we don't have metadata,
		// we need peers to download from
		if (!m_files_checked && valid_metadata()) return;

		if (!m_announce_to_lsd) return;

		// private torrents are never announced on LSD
		if (m_torrent_file->is_valid() && m_torrent_file->priv()) return;

		// i2p torrents are also never announced on LSD
		// unless we allow mixed swarms
		if (m_torrent_file->is_valid()
			&& (torrent_file().is_i2p() && !settings().get_bool(settings_pack::allow_i2p_mixed)))
			return;

		if (is_paused()) return;

		if (!m_ses.has_lsd()) return;

		// TODO: this pattern is repeated in a few places. Factor this into
		// a function and generalize the concept of a torrent having a
		// dedicated listen port
#ifdef TORRENT_USE_OPENSSL
		int port = is_ssl_torrent() ? m_ses.ssl_listen_port() : m_ses.listen_port();
#else
		int port = m_ses.listen_port();
#endif

		// announce with the local discovery service
		m_ses.announce_lsd(m_torrent_file->info_hash(), port
			, settings().get_bool(settings_pack::broadcast_lsd) && m_lsd_seq == 0);
		++m_lsd_seq;
	}

#ifndef TORRENT_DISABLE_DHT

	void torrent::dht_announce()
	{
		TORRENT_ASSERT(is_single_thread());
		if (!m_ses.dht())
		{
#ifndef TORRENT_DISABLE_LOGGING
			debug_log("DHT: no dht initialized");
#endif
			return;
		}
		if (!should_announce_dht())
		{
#ifndef TORRENT_DISABLE_LOGGING
			if (should_log())
			{
				if (!m_ses.announce_dht())
					debug_log("DHT: no listen sockets");

				if (m_torrent_file->is_valid() && !m_files_checked)
					debug_log("DHT: files not checked, skipping DHT announce");

				if (!m_announce_to_dht)
					debug_log("DHT: queueing disabled DHT announce");

				if (m_paused)
					debug_log("DHT: torrent paused, no DHT announce");

#ifndef TORRENT_NO_DEPRECATE
				// deprecated in 1.2
				if (!m_torrent_file->is_valid() && !m_url.empty())
					debug_log("DHT: no info-hash, waiting for \"%s\"", m_url.c_str());
#endif

				if (m_torrent_file->is_valid() && m_torrent_file->priv())
					debug_log("DHT: private torrent, no DHT announce");

				if (settings().get_bool(settings_pack::use_dht_as_fallback))
				{
					int verified_trackers = 0;
					for (auto const& t : m_trackers)
						if (t.verified) ++verified_trackers;

					if (verified_trackers > 0)
						debug_log("DHT: only using DHT as fallback, and there are %d working trackers", verified_trackers);
				}
			}
#endif
			return;
		}

		TORRENT_ASSERT(!m_paused);

#ifdef TORRENT_USE_OPENSSL
		int port = is_ssl_torrent() ? m_ses.ssl_listen_port() : m_ses.listen_port();
#else
		int port = m_ses.listen_port();
#endif

#ifndef TORRENT_DISABLE_LOGGING
		debug_log("START DHT announce");
		m_dht_start_time = aux::time_now();
#endif

		// if we're a seed, we tell the DHT for better scrape stats
		int flags = is_seed() ? dht::dht_tracker::flag_seed : 0;
		// if we allow incoming uTP connections, set the implied_port
		// argument in the announce, this will make the DHT node use
		// our source port in the packet as our listen port, which is
		// likely more accurate when behind a NAT
		if (settings().get_bool(settings_pack::enable_incoming_utp))
			flags |= dht::dht_tracker::flag_implied_port;

		std::weak_ptr<torrent> self(shared_from_this());
		m_ses.dht()->announce(m_torrent_file->info_hash()
			, port, flags
			, std::bind(&torrent::on_dht_announce_response_disp, self, _1));
	}

	void torrent::on_dht_announce_response_disp(std::weak_ptr<torrent> t
		, std::vector<tcp::endpoint> const& peers)
	{
		std::shared_ptr<torrent> tor = t.lock();
		if (!tor) return;
		tor->on_dht_announce_response(peers);
	}

	void torrent::on_dht_announce_response(std::vector<tcp::endpoint> const& peers) try
	{
		TORRENT_ASSERT(is_single_thread());

#ifndef TORRENT_DISABLE_LOGGING
		debug_log("END DHT announce (%d ms) (%d peers)"
			, int(total_milliseconds(clock_type::now() - m_dht_start_time))
			, int(peers.size()));
#endif

		if (m_abort) return;
		if (peers.empty()) return;

		if (m_ses.alerts().should_post<dht_reply_alert>())
		{
			m_ses.alerts().emplace_alert<dht_reply_alert>(
				get_handle(), int(peers.size()));
		}

		if (torrent_file().priv() || (torrent_file().is_i2p()
			&& !settings().get_bool(settings_pack::allow_i2p_mixed))) return;

		for (auto& p : peers)
			add_peer(p, peer_info::dht);

		do_connect_boost();

		update_want_peers();
	}
	catch (...) { handle_exception(); }

#endif

	namespace
	{
		struct announce_state
		{
			explicit announce_state(aux::listen_socket_handle const& s)
				: socket(s) {}

			aux::listen_socket_handle socket;

			// the tier is kept as INT_MAX until we find the first
			// tracker that works, then it's set to that tracker's
			// tier.
			int tier = INT_MAX;

			// have we sent an announce in this tier yet?
			bool sent_announce = false;

			// have we finished sending announces on this listen socket?
			bool done = false;
		};
	}

	void torrent::announce_with_tracker(std::uint8_t e)
	{
		TORRENT_ASSERT(is_single_thread());
		TORRENT_ASSERT(e == tracker_request::stopped || state() != torrent_status::checking_files);
		INVARIANT_CHECK;

		if (m_trackers.empty())
		{
#ifndef TORRENT_DISABLE_LOGGING
			debug_log("*** announce: no trackers");
#endif
			return;
		}

		if (m_abort) e = tracker_request::stopped;

		// having stop_tracker_timeout <= 0 means that there is
		// no need to send any request to trackers or trigger any
		// related logic when the event is stopped
		if (e == tracker_request::stopped
			&& settings().get_int(settings_pack::stop_tracker_timeout) <= 0)
		{
#ifndef TORRENT_DISABLE_LOGGING
			debug_log("*** announce: event == stopped && stop_tracker_timeout <= 0");
#endif
			return;
		}

		// if we're not announcing to trackers, only allow
		// stopping
		if (e != tracker_request::stopped && !m_announce_to_trackers)
		{
#ifndef TORRENT_DISABLE_LOGGING
			debug_log("*** announce: event != stopped && !m_announce_to_trackers");
#endif
			return;
		}

		// if we're not allowing peers, there's no point in announcing
		if (e != tracker_request::stopped && m_paused)
		{
#ifndef TORRENT_DISABLE_LOGGING
			debug_log("*** announce: event != stopped && m_paused");
#endif
			return;
		}

		TORRENT_ASSERT(!m_paused || e == tracker_request::stopped);

		if (e == tracker_request::none && is_finished() && !is_seed())
			e = tracker_request::paused;

		tracker_request req;
		if (settings().get_bool(settings_pack::apply_ip_filter_to_trackers)
			&& m_apply_ip_filter)
		{
			req.filter = m_ip_filter;
		}

		req.private_torrent = m_torrent_file->priv();

		req.info_hash = m_torrent_file->info_hash();
		req.pid = m_peer_id;
		req.downloaded = m_stat.total_payload_download() - m_total_failed_bytes;
		req.uploaded = m_stat.total_payload_upload();
		req.corrupt = m_total_failed_bytes;
		req.left = value_or(bytes_left(), 16*1024);
#ifdef TORRENT_USE_OPENSSL
		// if this torrent contains an SSL certificate, make sure
		// any SSL tracker presents a certificate signed by it
		req.ssl_ctx = m_ssl_ctx.get();
#endif

		// exclude redundant bytes if we should
		if (!settings().get_bool(settings_pack::report_true_downloaded))
			req.downloaded -= m_total_redundant_bytes;
		if (req.downloaded < 0) req.downloaded = 0;

		req.event = e;

#if TORRENT_USE_IPV6
		// since sending our IPv6 address to the tracker may be sensitive. Only
		// do that if we're not in anonymous mode and if it's a private torrent
		if (!settings().get_bool(settings_pack::anonymous_mode)
			&& m_torrent_file
			&& m_torrent_file->priv())
		{
			m_ses.for_each_listen_socket([&](aux::listen_socket_handle const& s)
			{
				if (s.is_ssl() != is_ssl_torrent())
					return;
				if (!s.get_local_endpoint().address().is_v6())
					return;
				req.ipv6.push_back(s.get_local_endpoint().address().to_v6());
			});
		}
#endif

		// if we are aborting. we don't want any new peers
		req.num_want = (req.event == tracker_request::stopped)
			? 0 : settings().get_int(settings_pack::num_want);

		time_point32 const now = aux::time_now32();

		// each listen socket gets it's own announce state
		// so that each one should get at least one announce
		std::vector<announce_state> listen_socket_states;

		for (auto& ae : m_trackers)
		{
			// update the endpoint list by adding entries for new listen sockets
			// and removing entries for non-existent ones
			std::size_t valid_endpoints = 0;
			m_ses.for_each_listen_socket([&](aux::listen_socket_handle const& s) {
				if (s.is_ssl() != is_ssl_torrent())
					return;
				for (auto& aep : ae.endpoints)
				{
					if (aep.socket != s) continue;
					std::swap(ae.endpoints[valid_endpoints], aep);
					valid_endpoints++;
					return;
				}

				ae.endpoints.emplace_back(s);
				std::swap(ae.endpoints[valid_endpoints], ae.endpoints.back());
				valid_endpoints++;
			});

			TORRENT_ASSERT(valid_endpoints <= ae.endpoints.size());
			ae.endpoints.erase(ae.endpoints.begin() + int(valid_endpoints), ae.endpoints.end());

			// if trackerid is not specified for tracker use default one, probably set explicitly
			req.trackerid = ae.trackerid.empty() ? m_trackerid : ae.trackerid;
			req.url = ae.url;

			for (auto& aep : ae.endpoints)
			{
				auto aep_state_iter = std::find_if(listen_socket_states.begin(), listen_socket_states.end()
					, [&](announce_state const& s) { return s.socket == aep.socket; });
				if (aep_state_iter == listen_socket_states.end())
				{
					listen_socket_states.emplace_back(aep.socket);
					aep_state_iter = listen_socket_states.end() - 1;
				}
				announce_state& state = *aep_state_iter;

				if (state.done) continue;

#ifndef TORRENT_DISABLE_LOGGING
				if (should_log())
				{
					debug_log("*** tracker: \"%s\" "
						"[ tiers: %d trackers: %d"
						" i->tier: %d tier: %d"
						" working: %d limit: %d"
						" can: %d sent: %d ]"
						, ae.url.c_str(), settings().get_bool(settings_pack::announce_to_all_tiers)
						, settings().get_bool(settings_pack::announce_to_all_trackers)
						, ae.tier, state.tier, aep.is_working(), ae.fail_limit
						, aep.can_announce(now, is_seed(), ae.fail_limit), state.sent_announce);
				}
#endif

				if (settings().get_bool(settings_pack::announce_to_all_tiers)
					&& !settings().get_bool(settings_pack::announce_to_all_trackers)
					&& state.sent_announce
					&& ae.tier <= state.tier
					&& state.tier != INT_MAX)
					continue;

				if (ae.tier > state.tier && state.sent_announce
					&& !settings().get_bool(settings_pack::announce_to_all_tiers)) continue;
				if (aep.is_working()) { state.tier = ae.tier; state.sent_announce = false; }
				if (!aep.can_announce(now, is_seed(), ae.fail_limit))
				{
					// this counts
					if (aep.is_working()) state.sent_announce = true;
					continue;
				}

				req.event = e;
				if (req.event == tracker_request::none)
				{
					if (!aep.start_sent) req.event = tracker_request::started;
					else if (!aep.complete_sent && is_seed()) req.event = tracker_request::completed;
				}

				req.triggered_manually = aep.triggered_manually;
				aep.triggered_manually = false;

				if (settings().get_bool(settings_pack::force_proxy))
				{
					// in force_proxy mode we don't talk directly to trackers
					// we only allow trackers if there is a proxy and issue
					// a warning if there isn't one
					std::string protocol = req.url.substr(0, req.url.find(':'));
					int proxy_type = settings().get_int(settings_pack::proxy_type);

					// http can run over any proxy, so as long as one is used
					// it's OK. If no proxy is configured, skip this tracker
					if ((protocol == "http" || protocol == "https")
						&& proxy_type == settings_pack::none)
					{
						aep.next_announce = now + minutes32(10);
						if (m_ses.alerts().should_post<anonymous_mode_alert>()
							|| req.triggered_manually)
						{
							m_ses.alerts().emplace_alert<anonymous_mode_alert>(get_handle()
								, anonymous_mode_alert::tracker_not_anonymous, req.url);
						}
						continue;
					}

					// for UDP, only socks5 and i2p proxies will work.
					// if we're not using one of those proxies with a UDP
					// tracker, skip it
					if (protocol == "udp"
						&& proxy_type != settings_pack::socks5
						&& proxy_type != settings_pack::socks5_pw
						&& proxy_type != settings_pack::i2p_proxy)
					{
						aep.next_announce = now + minutes32(10);
						if (m_ses.alerts().should_post<anonymous_mode_alert>()
							|| req.triggered_manually)
						{
							m_ses.alerts().emplace_alert<anonymous_mode_alert>(get_handle()
								, anonymous_mode_alert::tracker_not_anonymous, req.url);
						}
						continue;
					}
				}

#ifndef TORRENT_NO_DEPRECATE
				req.auth = tracker_login();
#endif
				req.key = tracker_key();

#if TORRENT_USE_I2P
				if (is_i2p())
				{
					req.kind |= tracker_request::i2p;
				}
#endif

				req.outgoing_socket = aep.socket;

#ifndef TORRENT_DISABLE_LOGGING
				debug_log("==> TRACKER REQUEST \"%s\" event: %s abort: %d fails: %d upd: %d"
					, req.url.c_str()
					, (req.event == tracker_request::stopped ? "stopped"
						: req.event == tracker_request::started ? "started" : "")
					, m_abort
					, aep.fails
					, aep.updating);

				// if we're not logging session logs, don't bother creating an
				// observer object just for logging
				if (m_abort && m_ses.should_log())
				{
					auto tl = std::make_shared<aux::tracker_logger>(m_ses);
					m_ses.queue_tracker_request(req, tl);
				}
				else
#endif
				{
					m_ses.queue_tracker_request(req, shared_from_this());
				}

				aep.updating = true;
				aep.next_announce = now;
				aep.min_announce = now;

				if (m_ses.alerts().should_post<tracker_announce_alert>())
				{
					m_ses.alerts().emplace_alert<tracker_announce_alert>(
						get_handle(), aep.local_endpoint, req.url, req.event);
				}

				state.sent_announce = true;
				if (aep.is_working()
					&& !settings().get_bool(settings_pack::announce_to_all_trackers)
					&& !settings().get_bool(settings_pack::announce_to_all_tiers))
				{
					state.done = true;
				}
			}

			if (std::all_of(listen_socket_states.begin(), listen_socket_states.end()
				, [](announce_state const& s) { return s.done; }))
				break;
		}
		update_tracker_timer(now);
	}

	void torrent::scrape_tracker(int idx, bool user_triggered)
	{
		TORRENT_ASSERT(is_single_thread());
#ifndef TORRENT_NO_DEPRECATE
		m_last_scrape = std::int16_t(m_ses.session_time());
#endif

		if (m_trackers.empty()) return;

		if (idx < 0 || idx >= int(m_trackers.size())) idx = m_last_working_tracker;
		if (idx < 0) idx = 0;

		tracker_request req;
		if (settings().get_bool(settings_pack::apply_ip_filter_to_trackers)
			&& m_apply_ip_filter)
			req.filter = m_ip_filter;

		req.info_hash = m_torrent_file->info_hash();
		req.kind |= tracker_request::scrape_request;
		req.url = m_trackers[idx].url;
		req.private_torrent = m_torrent_file->priv();
#ifndef TORRENT_NO_DEPRECATE
		req.auth = tracker_login();
#endif
		req.key = tracker_key();
		req.triggered_manually = user_triggered;
		m_ses.queue_tracker_request(req, shared_from_this());
	}

	void torrent::tracker_warning(tracker_request const& req, std::string const& msg)
	{
		TORRENT_ASSERT(is_single_thread());

		INVARIANT_CHECK;

		announce_entry* ae = find_tracker(req.url);
		tcp::endpoint local_endpoint;
		if (ae)
		{
			for (auto& aep : ae->endpoints)
			{
				if (aep.socket != req.outgoing_socket) continue;
				local_endpoint = aep.local_endpoint;
				aep.message = msg;
				break;
			}
		}

		if (m_ses.alerts().should_post<tracker_warning_alert>())
			m_ses.alerts().emplace_alert<tracker_warning_alert>(get_handle()
				, local_endpoint, req.url, msg);
	}

	void torrent::tracker_scrape_response(tracker_request const& req
		, int const complete, int const incomplete, int const downloaded, int /* downloaders */)
	{
		TORRENT_ASSERT(is_single_thread());

		INVARIANT_CHECK;
		TORRENT_ASSERT(0 != (req.kind & tracker_request::scrape_request));

		announce_entry* ae = find_tracker(req.url);
		tcp::endpoint local_endpoint;
		if (ae)
		{
			announce_endpoint* aep = ae->find_endpoint(req.outgoing_socket);
			if (aep)
			{
				local_endpoint = aep->local_endpoint;
				if (incomplete >= 0) aep->scrape_incomplete = incomplete;
				if (complete >= 0) aep->scrape_complete = complete;
				if (downloaded >= 0) aep->scrape_downloaded = downloaded;

				update_scrape_state();
			}
		}

		// if this was triggered manually we need to post this unconditionally,
		// since the client expects a response from its action, regardless of
		// whether all tracker events have been enabled by the alert mask
		if (m_ses.alerts().should_post<scrape_reply_alert>()
			|| req.triggered_manually)
		{
			m_ses.alerts().emplace_alert<scrape_reply_alert>(
				get_handle(), local_endpoint, incomplete, complete, req.url);
		}
	}

	void torrent::update_scrape_state()
	{
		// loop over all trackers and find the largest numbers for each scrape field
		// then update the torrent-wide understanding of number of downloaders and seeds
		int complete = -1;
		int incomplete = -1;
		int downloaded = -1;
		for (auto const& t : m_trackers)
		{
			for (auto const& aep : t.endpoints)
			{
				complete = std::max(aep.scrape_complete, complete);
				incomplete = std::max(aep.scrape_incomplete, incomplete);
				downloaded = std::max(aep.scrape_downloaded, downloaded);
			}
		}

		if ((complete >= 0 && int(m_complete) != complete)
			|| (incomplete >= 0 && int(m_incomplete) != incomplete)
			|| (downloaded >= 0 && int(m_downloaded) != downloaded))
			state_updated();

		if (int(m_complete) != complete
			|| int(m_incomplete) != incomplete
			|| int(m_downloaded) != downloaded)
		{
			m_complete = std::uint32_t(complete);
			m_incomplete = std::uint32_t(incomplete);
			m_downloaded = std::uint32_t(downloaded);

			update_auto_sequential();

			// these numbers are cached in the resume data
			set_need_save_resume();
		}
	}

	void torrent::tracker_response(
		tracker_request const& r
		, address const& tracker_ip // this is the IP we connected to
		, std::list<address> const& tracker_ips // these are all the IPs it resolved to
		, struct tracker_response const& resp)
	{
		TORRENT_ASSERT(is_single_thread());

		INVARIANT_CHECK;
		TORRENT_ASSERT(0 == (r.kind & tracker_request::scrape_request));

		// if the tracker told us what our external IP address is, record it with
		// out external IP counter (and pass along the IP of the tracker to know
		// who to attribute this vote to)
		if (resp.external_ip != address() && !is_any(tracker_ip))
			m_ses.set_external_address(r.outgoing_socket.get_local_endpoint()
				, resp.external_ip
				, aux::session_interface::source_tracker, tracker_ip);

		time_point32 now = aux::time_now32();

		auto interval = std::max(resp.interval, seconds32(
			settings().get_int(settings_pack::min_announce_interval)));

		announce_entry* ae = find_tracker(r.url);
		tcp::endpoint local_endpoint;
		if (ae)
		{
			announce_endpoint* aep = ae->find_endpoint(r.outgoing_socket);
			if (aep)
			{
				local_endpoint = aep->local_endpoint;
				if (resp.incomplete >= 0) aep->scrape_incomplete = resp.incomplete;
				if (resp.complete >= 0) aep->scrape_complete = resp.complete;
				if (resp.downloaded >= 0) aep->scrape_downloaded = resp.downloaded;
				if (!aep->start_sent && r.event == tracker_request::started)
					aep->start_sent = true;
				if (!aep->complete_sent && r.event == tracker_request::completed)
					aep->complete_sent = true;
				ae->verified = true;
				aep->next_announce = now + interval;
				aep->min_announce = now + resp.min_interval;
				aep->updating = false;
				aep->fails = 0;
				int tracker_index = int(ae - &m_trackers[0]);
				m_last_working_tracker = std::int8_t(prioritize_tracker(tracker_index));

				if ((!resp.trackerid.empty()) && (ae->trackerid != resp.trackerid))
				{
					ae->trackerid = resp.trackerid;
					if (m_ses.alerts().should_post<trackerid_alert>())
						m_ses.alerts().emplace_alert<trackerid_alert>(get_handle()
							, aep->local_endpoint, r.url, resp.trackerid);
				}

				update_scrape_state();
			}
		}
		update_tracker_timer(now);

#ifndef TORRENT_NO_DEPRECATE
		if (resp.complete >= 0 && resp.incomplete >= 0)
			m_last_scrape = std::int16_t(m_ses.session_time());
#endif

#ifndef TORRENT_DISABLE_LOGGING
		if (should_log())
		{
			std::string resolved_to;
			for (auto const& i : tracker_ips)
			{
				resolved_to += i.to_string();
				resolved_to += ", ";
			}
			debug_log("TRACKER RESPONSE\n"
					"interval: %d\n"
					"external ip: %s\n"
					"resolved to: %s\n"
					"we connected to: %s\n"
				, interval.count()
				, print_address(resp.external_ip).c_str()
				, resolved_to.c_str()
				, print_address(tracker_ip).c_str());
		}
#else
		TORRENT_UNUSED(tracker_ips);
#endif

		// for each of the peers we got from the tracker
		for (auto const& i : resp.peers)
		{
			// don't make connections to ourself
			if (i.pid == m_peer_id)
				continue;

#if TORRENT_USE_I2P
			if (r.i2pconn && string_ends_with(i.hostname, ".i2p"))
			{
				// this is an i2p name, we need to use the SAM connection
				// to do the name lookup
				if (string_ends_with(i.hostname, ".b32.i2p"))
				{
					ADD_OUTSTANDING_ASYNC("torrent::on_i2p_resolve");
					r.i2pconn->async_name_lookup(i.hostname.c_str()
						, std::bind(&torrent::on_i2p_resolve
						, shared_from_this(), _1, _2));
				}
				else
				{
					torrent_state st = get_peer_list_state();
					need_peer_list();
					if (m_peer_list->add_i2p_peer(i.hostname.c_str (), peer_info::tracker, {}, &st))
						state_updated();
					peers_erased(st.erased);
				}
			}
			else
#endif
			{
				ADD_OUTSTANDING_ASYNC("torrent::on_peer_name_lookup");
				m_ses.get_resolver().async_resolve(i.hostname, resolver_interface::abort_on_shutdown
					, std::bind(&torrent::on_peer_name_lookup, shared_from_this(), _1, _2, i.port));
			}
		}

		// there are 2 reasons to allow local IPs to be returned from a
		// non-local tracker
		// 1. retrackers are popular in russia, where an ISP runs a tracker within
		//    the AS (but not on the local network) giving out peers only from the
		//    local network
		// 2. it might make sense to have a tracker extension in the future where
		//    trackers records a peer's internal and external IP, and match up
		//    peers on the same local network

		bool need_update = false;
		for (auto const& i : resp.peers4)
		{
			tcp::endpoint a(address_v4(i.ip), i.port);
			need_update |= bool(add_peer(a, peer_info::tracker) != nullptr);
		}

#if TORRENT_USE_IPV6
		for (auto const& i : resp.peers6)
		{
			tcp::endpoint a(address_v6(i.ip), i.port);
			need_update |= bool(add_peer(a, peer_info::tracker) != nullptr);
		}
#endif
		if (need_update) state_updated();

		update_want_peers();

		// post unconditionally if the announce was triggered manually
		if (m_ses.alerts().should_post<tracker_reply_alert>()
			|| r.triggered_manually)
		{
			m_ses.alerts().emplace_alert<tracker_reply_alert>(
				get_handle(), local_endpoint, int(resp.peers.size() + resp.peers4.size())
#if TORRENT_USE_IPV6
				+ int(resp.peers6.size())
#endif
				, r.url);
		}

		do_connect_boost();

		state_updated();
	}

	void torrent::update_auto_sequential()
	{
		if (!settings().get_bool(settings_pack::auto_sequential))
		{
			m_auto_sequential = false;
			return;
		}

		if (num_peers() - m_num_connecting < 10)
		{
			// there are too few peers. Be conservative and don't assume it's
			// well seeded until we can connect to more peers
			m_auto_sequential = false;
			return;
		}

		// if there are at least 10 seeds, and there are 10 times more
		// seeds than downloaders, enter sequential download mode
		// (for performance)
		int const downloaders = num_downloaders();
		int const seeds = num_seeds();
		m_auto_sequential = downloaders * 10 <= seeds
			&& seeds > 9;
	}

	void torrent::do_connect_boost()
	{
		if (!m_need_connect_boost) return;

		// this is the first tracker response for this torrent
		// instead of waiting one second for session_impl::on_tick()
		// to be called, connect to a few peers immediately
		int conns = std::min(
			settings().get_int(settings_pack::torrent_connect_boost)
			, settings().get_int(settings_pack::connections_limit) - m_ses.num_connections());

		if (conns > 0) m_need_connect_boost = false;

		// if we don't know of any peers
		if (!m_peer_list) return;

		while (want_peers() && conns > 0)
		{
			--conns;
			torrent_state st = get_peer_list_state();
			torrent_peer* p = m_peer_list->connect_one_peer(m_ses.session_time(), &st);
			peers_erased(st.erased);
			inc_stats_counter(counters::connection_attempt_loops, st.loop_counter);
			if (p == nullptr)
			{
				update_want_peers();
				continue;
			}

#ifndef TORRENT_DISABLE_LOGGING
			if (should_log())
			{
				external_ip const& external = m_ses.external_address();
				debug_log(" *** FOUND CONNECTION CANDIDATE ["
					" ip: %s rank: %u external: %s t: %d ]"
					, print_endpoint(p->ip()).c_str()
					, p->rank(external, m_ses.listen_port())
					, print_address(external.external_address(p->address())).c_str()
					, int(m_ses.session_time() - p->last_connected));
			}
#endif

			if (!connect_to_peer(p))
			{
				m_peer_list->inc_failcount(p);
				update_want_peers();
			}
			else
			{
				// increase m_ses.m_boost_connections for each connection
				// attempt. This will be deducted from the connect speed
				// the next time session_impl::on_tick() is triggered
				m_ses.inc_boost_connections();
				update_want_peers();
			}
		}

		if (want_peers()) m_ses.prioritize_connections(shared_from_this());
	}

<<<<<<< HEAD
	time_point torrent::next_announce() const
	{
		return m_waiting_tracker ? m_tracker_timer.expires_at() : min_time();
	}

=======
>>>>>>> 91e03c78
	// this is the entry point for the client to force a re-announce. It's
	// considered a client-initiated announce (as opposed to the regular ones,
	// issued by libtorrent)
	void torrent::force_tracker_request(time_point const t, int const tracker_idx)
	{
		TORRENT_ASSERT_PRECOND((tracker_idx >= 0
			&& tracker_idx < int(m_trackers.size()))
			|| tracker_idx == -1);

		if (is_paused()) return;
		if (tracker_idx == -1)
		{
			for (auto& e : m_trackers)
			{
				for (auto& aep : e.endpoints)
				{
					aep.next_announce = std::max(time_point_cast<seconds32>(t)
						, aep.min_announce) + seconds(1);
					aep.triggered_manually = true;
				}
			}
		}
		else
		{
			if (tracker_idx < 0 || tracker_idx >= int(m_trackers.size()))
				return;
			announce_entry& e = m_trackers[tracker_idx];
			for (auto& aep : e.endpoints)
			{
				aep.next_announce = std::max(time_point_cast<seconds32>(t)
					, aep.min_announce) + seconds32(1);
				aep.triggered_manually = true;
			}
		}
		update_tracker_timer(aux::time_now32());
	}

#ifndef TORRENT_NO_DEPRECATE
	void torrent::set_tracker_login(
		std::string const& name
		, std::string const& pw)
	{
		m_username = name;
		m_password = pw;
	}
#endif

#if TORRENT_USE_I2P
	void torrent::on_i2p_resolve(error_code const& ec, char const* dest) try
	{
		TORRENT_ASSERT(is_single_thread());

		INVARIANT_CHECK;

		COMPLETE_ASYNC("torrent::on_i2p_resolve");
#ifndef TORRENT_DISABLE_LOGGING
		if (ec && should_log())
			debug_log("i2p_resolve error: %s", ec.message().c_str());
#endif
		if (ec || m_abort || m_ses.is_aborted()) return;

		need_peer_list();
		torrent_state st = get_peer_list_state();
		if (m_peer_list->add_i2p_peer(dest, peer_info::tracker, {}, &st))
			state_updated();
		peers_erased(st.erased);
	}
	catch (...) { handle_exception(); }
#endif

	void torrent::on_peer_name_lookup(error_code const& e
		, std::vector<address> const& host_list, int const port) try
	{
		TORRENT_ASSERT(is_single_thread());

		INVARIANT_CHECK;

		COMPLETE_ASYNC("torrent::on_peer_name_lookup");

#ifndef TORRENT_DISABLE_LOGGING
		if (e && should_log())
			debug_log("peer name lookup error: %s", e.message().c_str());
#endif

		if (e || m_abort || host_list.empty() || m_ses.is_aborted()) return;

		// TODO: add one peer per IP the hostname resolves to
		tcp::endpoint host(host_list.front(), std::uint16_t(port));

		if (m_ip_filter && m_ip_filter->access(host.address()) & ip_filter::blocked)
		{
#ifndef TORRENT_DISABLE_LOGGING
			if (should_log())
			{
				error_code ec;
				debug_log("blocked ip from tracker: %s", host.address().to_string(ec).c_str());
			}
#endif
			if (m_ses.alerts().should_post<peer_blocked_alert>())
				m_ses.alerts().emplace_alert<peer_blocked_alert>(get_handle()
					, host, peer_blocked_alert::ip_filter);
			return;
		}

		if (add_peer(host, peer_info::tracker))
			state_updated();
		update_want_peers();
	}
	catch (...) { handle_exception(); }

	boost::optional<std::int64_t> torrent::bytes_left() const
	{
		// if we don't have the metadata yet, we
		// cannot tell how big the torrent is.
		if (!valid_metadata()) return {};
		return m_torrent_file->total_size()
			- quantized_bytes_done();
	}

	std::int64_t torrent::quantized_bytes_done() const
	{
//		INVARIANT_CHECK;

		if (!valid_metadata()) return 0;

		if (m_torrent_file->num_pieces() == 0)
			return 0;

		// if any piece hash fails, we'll be taken out of seed mode
		// and m_seed_mode will be false
		if (m_seed_mode) return m_torrent_file->total_size();

		if (!has_picker()) return m_have_all ? m_torrent_file->total_size() : 0;

		piece_index_t const last_piece = prev(m_torrent_file->end_piece());

		std::int64_t total_done
			= std::int64_t(m_picker->num_passed()) * m_torrent_file->piece_length();

		// if we have the last piece, we have to correct
		// the amount we have, since the first calculation
		// assumed all pieces were of equal size
		if (m_picker->has_piece_passed(last_piece))
		{
			int const corr = m_torrent_file->piece_size(last_piece)
				- m_torrent_file->piece_length();
			total_done += corr;
		}
		return total_done;
	}

	// returns the number of bytes we are interested
	// in for the given block. This returns block_size()
	// for all blocks except the last one (if it's smaller
	// than block_size()) and blocks that overlap a padding
	// file
	int torrent::block_bytes_wanted(piece_block const& p) const
	{
		file_storage const& fs = m_torrent_file->files();
		int const piece_size = m_torrent_file->piece_size(p.piece_index);
		int const offset = p.block_index * block_size();
		if (m_padding == 0) return std::min(piece_size - offset, block_size());

		std::vector<file_slice> const files = fs.map_block(
			p.piece_index, offset, std::min(piece_size - offset, block_size()));
		std::int64_t ret = 0;
		for (auto const& i : files)
		{
			if (fs.pad_file_at(i.file_index)) continue;
			ret += i.size;
		}
		TORRENT_ASSERT(ret <= std::min(piece_size - offset, block_size()));
		return aux::numeric_cast<int>(ret);
	}

	// fills in total_wanted, total_wanted_done and total_done
	void torrent::bytes_done(torrent_status& st, bool const accurate) const
	{
		INVARIANT_CHECK;

		st.total_done = 0;
		st.total_wanted_done = 0;
		st.total_wanted = m_torrent_file->total_size();

		TORRENT_ASSERT(st.total_wanted >= m_padding);
		TORRENT_ASSERT(st.total_wanted >= 0);

		if (!valid_metadata() || m_torrent_file->num_pieces() == 0)
			return;

		TORRENT_ASSERT(st.total_wanted >= std::int64_t(m_torrent_file->piece_length())
			* (m_torrent_file->num_pieces() - 1));

		piece_index_t const last_piece = prev(m_torrent_file->end_piece());
		int const piece_size = m_torrent_file->piece_length();

		// if any piece hash fails, we'll be taken out of seed mode
		// and m_seed_mode will be false
		if (m_seed_mode || is_seed())
		{
			st.total_done = m_torrent_file->total_size() - m_padding;
			st.total_wanted_done = st.total_done;
			st.total_wanted = st.total_done;
			return;
		}
		else if (!has_picker())
		{
			st.total_done = 0;
			st.total_wanted_done = 0;
			st.total_wanted = m_torrent_file->total_size() - m_padding;
			return;
		}

		TORRENT_ASSERT(num_have() >= m_picker->num_have_filtered());
		st.total_wanted_done = std::int64_t(num_passed() - m_picker->num_have_filtered())
			* piece_size;
		TORRENT_ASSERT(st.total_wanted_done >= 0);

		st.total_done = std::int64_t(num_passed()) * piece_size;
		// if num_passed() == num_pieces(), we should be a seed, and taken the
		// branch above
		TORRENT_ASSERT(num_passed() <= m_torrent_file->num_pieces());

		int num_filtered_pieces = m_picker->num_filtered()
			+ m_picker->num_have_filtered();
		piece_index_t const last_piece_index = m_torrent_file->last_piece();
		if (m_picker->piece_priority(last_piece_index) == dont_download)
		{
			st.total_wanted -= m_torrent_file->piece_size(last_piece_index);
			TORRENT_ASSERT(st.total_wanted >= 0);
			--num_filtered_pieces;
		}
		st.total_wanted -= std::int64_t(num_filtered_pieces) * piece_size;
		TORRENT_ASSERT(st.total_wanted >= 0);

		// if we have the last piece, we have to correct
		// the amount we have, since the first calculation
		// assumed all pieces were of equal size
		if (m_picker->has_piece_passed(last_piece))
		{
			TORRENT_ASSERT(st.total_done >= piece_size);
			int const corr = m_torrent_file->piece_size(last_piece)
				- piece_size;
			TORRENT_ASSERT(corr <= 0);
			TORRENT_ASSERT(corr > -piece_size);
			st.total_done += corr;
			if (m_picker->piece_priority(last_piece) != dont_download)
			{
				TORRENT_ASSERT(st.total_wanted_done >= piece_size);
				st.total_wanted_done += corr;
			}
		}
		TORRENT_ASSERT(st.total_wanted >= st.total_wanted_done);

		// this is expensive, we might not want to do it all the time
		if (!accurate) return;

		// subtract padding files
		if (m_padding > 0)
		{
			file_storage const& files = m_torrent_file->files();
			for (file_index_t i(0); i < files.end_file(); ++i)
			{
				if (!files.pad_file_at(i)) continue;
				peer_request p = files.map_file(i, 0, int(files.file_size(i)));
				for (piece_index_t j = p.piece; p.length > 0; ++j)
				{
					int const deduction = std::min(p.length, piece_size - p.start);
					bool const done = m_picker->has_piece_passed(j);
					bool const wanted = m_picker->piece_priority(j) > dont_download;
					if (done) st.total_done -= deduction;
					if (wanted) st.total_wanted -= deduction;
					if (wanted && done) st.total_wanted_done -= deduction;
					TORRENT_ASSERT(st.total_done >= 0);
					TORRENT_ASSERT(st.total_wanted >= 0);
					TORRENT_ASSERT(st.total_wanted_done >= 0);
					p.length -= piece_size - p.start;
					p.start = 0;
					++p.piece;
				}
			}
		}

		TORRENT_ASSERT(!accurate || st.total_done <= m_torrent_file->total_size() - m_padding);
		TORRENT_ASSERT(st.total_wanted_done >= 0);
		TORRENT_ASSERT(st.total_done >= st.total_wanted_done);

		std::vector<piece_picker::downloading_piece> const dl_queue
			= m_picker->get_download_queue();

		// look at all unfinished pieces and add the completed
		// blocks to our 'done' counter
		for (auto i = dl_queue.begin(); i != dl_queue.end(); ++i)
		{
			int corr = 0;
			piece_index_t const index = i->index;
			// completed pieces are already accounted for
			if (m_picker->has_piece_passed(index)) continue;
			TORRENT_ASSERT(i->finished <= m_picker->blocks_in_piece(index));

#if TORRENT_USE_ASSERTS
			TORRENT_ASSERT(std::count_if(std::next(i), dl_queue.end()
				, [index](piece_picker::downloading_piece const& p) { return p.index == index; }) == 0);
#endif

			int idx = -1;
			for (auto const& info : m_picker->blocks_for_piece(*i))
			{
				++idx;
#ifdef TORRENT_EXPENSIVE_INVARIANT_CHECKS
				TORRENT_ASSERT(m_picker->is_finished(piece_block(index, idx))
					== (info.state == piece_picker::block_info::state_finished));
#endif
				if (info.state == piece_picker::block_info::state_finished)
				{
					corr += block_bytes_wanted(piece_block(index, idx));
				}
				TORRENT_ASSERT(corr >= 0);
				TORRENT_ASSERT(index != last_piece || idx < m_picker->blocks_in_last_piece()
					|| info.state != piece_picker::block_info::state_finished);
			}

			st.total_done += corr;
			if (m_picker->piece_priority(index) > dont_download)
				st.total_wanted_done += corr;
		}

		TORRENT_ASSERT(st.total_wanted <= m_torrent_file->total_size() - m_padding);
		TORRENT_ASSERT(st.total_done <= m_torrent_file->total_size() - m_padding);
		TORRENT_ASSERT(st.total_wanted_done <= m_torrent_file->total_size() - m_padding);
		TORRENT_ASSERT(st.total_wanted_done >= 0);
		TORRENT_ASSERT(st.total_done >= st.total_wanted_done);

		std::map<piece_block, int> downloading_piece;
		for (auto pc : *this)
		{
			piece_block_progress p = pc->downloading_piece_progress();
			if (p.piece_index == piece_block_progress::invalid_index)
				continue;

			if (m_picker->has_piece_passed(p.piece_index))
				continue;

			piece_block block(p.piece_index, p.block_index);
			if (m_picker->is_finished(block))
				continue;

			auto dp = downloading_piece.find(block);
			if (dp != downloading_piece.end())
			{
				if (dp->second < p.bytes_downloaded)
					dp->second = p.bytes_downloaded;
			}
			else
			{
				downloading_piece[block] = p.bytes_downloaded;
			}
			TORRENT_ASSERT(p.bytes_downloaded <= p.full_block_bytes);
			TORRENT_ASSERT(p.full_block_bytes == to_req(piece_block(
				p.piece_index, p.block_index)).length);
		}
		for (auto const& p : downloading_piece)
		{
			int const done = std::min(block_bytes_wanted(p.first), p.second);
			st.total_done += done;
			if (m_picker->piece_priority(p.first.piece_index) != dont_download)
				st.total_wanted_done += done;
		}

		TORRENT_ASSERT(st.total_done <= m_torrent_file->total_size() - m_padding);
		TORRENT_ASSERT(st.total_wanted_done <= m_torrent_file->total_size() - m_padding);

#if TORRENT_USE_INVARIANT_CHECKS

		if (st.total_done >= m_torrent_file->total_size())
		{
			// This happens when a piece has been downloaded completely
			// but not yet verified against the hash
			std::fprintf(stderr, "num_have: %d\nunfinished:\n", num_have());
			for (auto const& dp : dl_queue)
			{
				std::fprintf(stderr, "  %d ", static_cast<int>(dp.index));
				for (auto const& info : m_picker->blocks_for_piece(dp))
				{
					char const* state = info.state
						== piece_picker::block_info::state_finished ? "1" : "0";
					fputs(state, stderr);
				}
				fputs("\n", stderr);
			}

			fputs("downloading pieces:\n", stderr);

			for (auto const& p : downloading_piece)
			{
				std::fprintf(stderr, "   %d:%d  %d\n"
					, static_cast<int>(p.first.piece_index)
					, p.first.block_index, p.second);
			}

		}

		TORRENT_ASSERT(st.total_done <= m_torrent_file->total_size());
		TORRENT_ASSERT(st.total_wanted_done <= m_torrent_file->total_size());

#endif

		TORRENT_ASSERT(st.total_done >= st.total_wanted_done);
	}

	void torrent::on_piece_verified(piece_index_t const piece
		, sha1_hash const& piece_hash, storage_error const& error) try
	{
		TORRENT_ASSERT(is_single_thread());

		if (m_abort) return;
		if (m_deleted) return;

		bool const passed = settings().get_bool(settings_pack::disable_hash_checks)
			|| (!error && sha1_hash(piece_hash) == m_torrent_file->hash_for_piece(piece));

		bool const disk_error = !passed && error;

		if (disk_error) handle_disk_error("piece_verified", error);

#ifndef TORRENT_DISABLE_LOGGING
		if (should_log())
		{
			debug_log("*** PIECE_FINISHED [ p: %d | chk: %s | size: %d ]"
				, static_cast<int>(piece), passed ? "passed" : disk_error ? "disk failed" : "failed"
				, m_torrent_file->piece_size(piece));
		}
#endif
		TORRENT_ASSERT(valid_metadata());

		// if we're a seed we don't have a picker
		// and we also don't have to do anything because
		// we already have this piece
		if (!has_picker() && m_have_all) return;

		need_picker();

		TORRENT_ASSERT(!m_picker->have_piece(piece));

		state_updated();

		// even though the piece passed the hash-check
		// it might still have failed being written to disk
		// if so, piece_picker::write_failed() has been
		// called, and the piece is no longer finished.
		// in this case, we have to ignore the fact that
		// it passed the check
		if (!m_picker->is_piece_finished(piece)) return;

		if (disk_error)
		{
			update_gauge();
		}
		else if (passed)
		{
			// the following call may cause picker to become invalid
			// in case we just became a seed
			piece_passed(piece);
			// if we're in seed mode, we just acquired this piece
			// mark it as verified
			if (m_seed_mode) verified(piece);
		}
		else
		{
			// piece_failed() will restore the piece
			piece_failed(piece);
		}
	}
	catch (...) { handle_exception(); }

	void torrent::add_suggest_piece(piece_index_t const index)
	{
		TORRENT_ASSERT(settings().get_int(settings_pack::suggest_mode)
			== settings_pack::suggest_read_cache);

		// when we care about suggest mode, we keep the piece picker
		// around to track piece availability
		need_picker();
		int const peers = std::max(num_peers(), 1);
		int const availability = m_picker->get_availability(index) * 100 / peers;

		m_suggest_pieces.add_piece(index, availability
			, settings().get_int(settings_pack::max_suggest_pieces));
	}

	// this is called once we have completely downloaded piece
	// 'index', its hash has been verified. It's also called
	// during initial file check when we find a piece whose hash
	// is correct
	void torrent::we_have(piece_index_t const index)
	{
		TORRENT_ASSERT(is_single_thread());
		TORRENT_ASSERT(!has_picker() || m_picker->has_piece_passed(index));

		inc_stats_counter(counters::num_have_pieces);

		// at this point, we have the piece for sure. It has been
		// successfully written to disk. We may announce it to peers
		// (unless it has already been announced through predictive_piece_announce
		// feature).
		bool announce_piece = true;
		auto const it = std::lower_bound(m_predictive_pieces.begin()
			, m_predictive_pieces.end(), index);
		if (it != m_predictive_pieces.end() && *it == index)
		{
			// this means we've already announced the piece
			announce_piece = false;
			m_predictive_pieces.erase(it);
		}

		// make a copy of the peer list since peers
		// may disconnect while looping
		for (auto c : m_connections)
		{
			auto p = c->self();

			// received_piece will check to see if we're still interested
			// in this peer, and if neither of us is interested in the other,
			// disconnect it.
			p->received_piece(index);
			if (p->is_disconnecting()) continue;

			// if we're not announcing the piece, it means we
			// already have, and that we might have received
			// a request for it, and not sending it because
			// we were waiting to receive the piece, now that
			// we have received it, try to send stuff (fill_send_buffer)
			if (announce_piece) p->announce_piece(index);
			else p->fill_send_buffer();
		}

#ifndef TORRENT_DISABLE_EXTENSIONS
		for (auto& ext : m_extensions)
		{
			ext->on_piece_pass(index);
		}
#endif

		// since this piece just passed, we might have
		// become uninterested in some peers where this
		// was the last piece we were interested in
		// update_interest may disconnect the peer and
		// invalidate the iterator
		for (auto p : m_connections)
		{
			TORRENT_INCREMENT(m_iterating_connections);
			// if we're not interested already, no need to check
			if (!p->is_interesting()) continue;
			// if the peer doesn't have the piece we just got, it
			// shouldn't affect our interest
			if (!p->has_piece(index)) continue;
			p->update_interest();
		}

		set_need_save_resume();
		state_updated();

		if (m_ses.alerts().should_post<piece_finished_alert>())
			m_ses.alerts().emplace_alert<piece_finished_alert>(get_handle(), index);

		// update m_file_progress (if we have one)
		m_file_progress.update(m_torrent_file->files(), index
			, &m_ses.alerts(), get_handle());

		remove_time_critical_piece(index, true);

		if (m_state != torrent_status::finished
			&& m_state != torrent_status::seeding
			&& is_finished())
		{
			// torrent finished
			// i.e. all the pieces we're interested in have
			// been downloaded. Release the files (they will open
			// in read only mode if needed)
			finished();
			// if we just became a seed, picker is now invalid, since it
			// is deallocated by the torrent once it starts seeding
		}

		m_last_download = aux::time_now32();

		if (m_share_mode)
			recalc_share_mode();
	}

	// this is called when the piece hash is checked as correct. Note
	// that the piece picker and the torrent won't necessarily consider
	// us to have this piece yet, since it might not have been flushed
	// to disk yet. Only if we have predictive_piece_announce on will
	// we announce this piece to peers at this point.
	void torrent::piece_passed(piece_index_t const index)
	{
//		INVARIANT_CHECK;
		TORRENT_ASSERT(is_single_thread());
		TORRENT_ASSERT(!m_picker->has_piece_passed(index));

#ifndef TORRENT_DISABLE_LOGGING
		if (should_log())
			debug_log("PIECE_PASSED (%d)", num_passed());
#endif

//		std::fprintf(stderr, "torrent::piece_passed piece:%d\n", index);

		TORRENT_ASSERT(index >= piece_index_t(0));
		TORRENT_ASSERT(index < m_torrent_file->end_piece());

		set_need_save_resume();

		inc_stats_counter(counters::num_piece_passed);

		remove_time_critical_piece(index, true);

		if (settings().get_int(settings_pack::suggest_mode)
			== settings_pack::suggest_read_cache)
		{
			// we just got a new piece. Chances are that it's actually the
			// rarest piece (since we're likely to download pieces rarest first)
			// if it's rarer than any other piece that we currently suggest, insert
			// it in the suggest set and pop the last one out
			add_suggest_piece(index);
		}

		std::vector<torrent_peer*> downloaders;
		m_picker->get_downloaders(downloaders, index);

		// increase the trust point of all peers that sent
		// parts of this piece.
		std::set<torrent_peer*> peers;

		// these torrent_peer pointers are owned by m_peer_list and they may be
		// invalidated if a peer disconnects. We cannot keep them across any
		// significant operations, but we should use them right away
		// ignore nullptrs
		std::remove_copy(downloaders.begin(), downloaders.end()
			, std::inserter(peers, peers.begin()), static_cast<torrent_peer*>(nullptr));

		for (auto p : peers)
		{
			TORRENT_ASSERT(p != nullptr);
			if (p == nullptr) continue;
			TORRENT_ASSERT(p->in_use);
			p->on_parole = false;
			int trust_points = p->trust_points;
			++trust_points;
			if (trust_points > 8) trust_points = 8;
			p->trust_points = trust_points;
			if (p->connection)
			{
				auto* peer = static_cast<peer_connection*>(p->connection);
				TORRENT_ASSERT(peer->m_in_use == 1337);
				peer->received_valid_data(index);
			}
		}
		// announcing a piece may invalidate the torrent_peer pointers
		// so we can't use them anymore

		downloaders.clear();
		peers.clear();

		// make the disk cache flush the piece to disk
		if (m_storage)
			m_ses.disk_thread().async_flush_piece(m_storage, index);
		m_picker->piece_passed(index);
		update_gauge();
		we_have(index);
	}

	// we believe we will complete this piece very soon
	// announce it to peers ahead of time to eliminate the
	// round-trip times involved in announcing it, requesting it
	// and sending it
	// TODO: 2 use chrono type for time duration
	void torrent::predicted_have_piece(piece_index_t const index, int const milliseconds)
	{
		auto const i = std::lower_bound(m_predictive_pieces.begin()
			, m_predictive_pieces.end(), index);
		if (i != m_predictive_pieces.end() && *i == index) return;

		for (auto p : m_connections)
		{
			TORRENT_INCREMENT(m_iterating_connections);
#ifndef TORRENT_DISABLE_LOGGING
			p->peer_log(peer_log_alert::outgoing, "PREDICTIVE_HAVE", "piece: %d expected in %d ms"
				, static_cast<int>(index), milliseconds);
#else
			TORRENT_UNUSED(milliseconds);
#endif
			p->announce_piece(index);
		}

		m_predictive_pieces.insert(i, index);
	}

	void torrent::piece_failed(piece_index_t const index)
	{
		// if the last piece fails the peer connection will still
		// think that it has received all of it until this function
		// resets the download queue. So, we cannot do the
		// invariant check here since it assumes:
		// (total_done == m_torrent_file->total_size()) => is_seed()
		INVARIANT_CHECK;
		TORRENT_ASSERT(is_single_thread());

		TORRENT_ASSERT(m_picker.get());
		TORRENT_ASSERT(index >= piece_index_t(0));
		TORRENT_ASSERT(index < m_torrent_file->end_piece());

		inc_stats_counter(counters::num_piece_failed);

		if (m_ses.alerts().should_post<hash_failed_alert>())
			m_ses.alerts().emplace_alert<hash_failed_alert>(get_handle(), index);

		auto const it = std::lower_bound(m_predictive_pieces.begin()
			, m_predictive_pieces.end(), index);
		if (it != m_predictive_pieces.end() && *it == index)
		{
			for (auto p : m_connections)
			{
				TORRENT_INCREMENT(m_iterating_connections);
				// send reject messages for
				// potential outstanding requests to this piece
				p->reject_piece(index);
				// let peers that support the dont-have message
				// know that we don't actually have this piece
				p->write_dont_have(index);
			}
			m_predictive_pieces.erase(it);
		}
		// increase the total amount of failed bytes
		add_failed_bytes(m_torrent_file->piece_size(index));

#ifndef TORRENT_DISABLE_EXTENSIONS
		for (auto& ext : m_extensions)
		{
			ext->on_piece_failed(index);
		}
#endif

		std::vector<torrent_peer*> downloaders;
		if (m_picker)
			m_picker->get_downloaders(downloaders, index);

		// decrease the trust point of all peers that sent
		// parts of this piece.
		// first, build a set of all peers that participated
		std::set<torrent_peer*> peers;
		std::copy(downloaders.begin(), downloaders.end(), std::inserter(peers, peers.begin()));

#if TORRENT_USE_ASSERTS
		for (auto const& p : downloaders)
		{
			if (p && p->connection)
			{
				auto* peer = static_cast<peer_connection*>(p->connection);
				peer->piece_failed = true;
			}
		}
#endif

		// did we receive this piece from a single peer?
		bool const single_peer = peers.size() == 1;

		for (auto p : peers)
		{
			if (p == nullptr) continue;
			TORRENT_ASSERT(p->in_use);
			bool allow_disconnect = true;
			if (p->connection)
			{
				auto* peer = static_cast<peer_connection*>(p->connection);
				TORRENT_ASSERT(peer->m_in_use == 1337);

				// the peer implementation can ask not to be disconnected.
				// this is used for web seeds for instance, to instead of
				// disconnecting, mark the file as not being had.
				allow_disconnect = peer->received_invalid_data(index, single_peer);
			}

			if (settings().get_bool(settings_pack::use_parole_mode))
				p->on_parole = true;

			int hashfails = p->hashfails;
			int trust_points = p->trust_points;

			// we decrease more than we increase, to keep the
			// allowed failed/passed ratio low.
			trust_points -= 2;
			++hashfails;
			if (trust_points < -7) trust_points = -7;
			p->trust_points = trust_points;
			if (hashfails > 255) hashfails = 255;
			p->hashfails = std::uint8_t(hashfails);

			// either, we have received too many failed hashes
			// or this was the only peer that sent us this piece.
			// if we have failed more than 3 pieces from this peer,
			// don't trust it regardless.
			if (p->trust_points <= -7
				|| (single_peer && allow_disconnect))
			{
				// we don't trust this peer anymore
				// ban it.
				if (m_ses.alerts().should_post<peer_ban_alert>())
				{
					peer_id pid(nullptr);
					if (p->connection) pid = p->connection->pid();
					m_ses.alerts().emplace_alert<peer_ban_alert>(
						get_handle(), p->ip(), pid);
				}

				// mark the peer as banned
				ban_peer(p);
				update_want_peers();
				inc_stats_counter(counters::banned_for_hash_failure);

				if (p->connection)
				{
					auto* peer = static_cast<peer_connection*>(p->connection);
#ifndef TORRENT_DISABLE_LOGGING
					if (should_log())
					{
						debug_log("*** BANNING PEER: \"%s\" Too many corrupt pieces"
							, print_endpoint(p->ip()).c_str());
					}
					peer->peer_log(peer_log_alert::info, "BANNING_PEER", "Too many corrupt pieces");
#endif
					peer->disconnect(errors::too_many_corrupt_pieces, operation_t::bittorrent);
				}
			}
		}

		// If m_storage isn't set here, it means we're shutting down
		if (m_storage)
		{
			// it doesn't make much sense to fail to hash a piece
			// without having a storage associated with the torrent.
			// restoring the piece in the piece picker without calling
			// clear piece on the disk thread will make them out of
			// sync, and if we try to write more blocks to this piece
			// the disk thread will barf, because it hasn't been cleared
			TORRENT_ASSERT(m_storage);

			// don't allow picking any blocks from this piece
			// until we're done synchronizing with the disk threads.
			m_picker->lock_piece(index);

			// don't do this until after the plugins have had a chance
			// to read back the blocks that failed, for blame purposes
			// this way they have a chance to hit the cache
			m_ses.disk_thread().async_clear_piece(m_storage, index
				, std::bind(&torrent::on_piece_sync, shared_from_this(), _1));
		}
		else
		{
			TORRENT_ASSERT(m_abort);
			// it doesn't really matter what we do
			// here, since we're about to destruct the
			// torrent anyway.
			on_piece_sync(index);
		}

#if TORRENT_USE_ASSERTS
		for (auto const& p : downloaders)
		{
			if (p && p->connection)
			{
				auto* peer = static_cast<peer_connection*>(p->connection);
				peer->piece_failed = false;
			}
		}
#endif
	}

	void torrent::peer_is_interesting(peer_connection& c)
	{
		INVARIANT_CHECK;

		// no peer should be interesting if we're finished
		TORRENT_ASSERT(!is_finished());

		if (c.in_handshake()) return;
		c.send_interested();
		if (c.has_peer_choked()
			&& c.allowed_fast().empty())
			return;

		if (request_a_block(*this, c))
			inc_stats_counter(counters::interesting_piece_picks);
		c.send_block_requests();
	}

	void torrent::on_piece_sync(piece_index_t const piece) try
	{
		// the user may have called force_recheck, which clears
		// the piece picker
		if (!has_picker()) return;

		// unlock the piece and restore it, as if no block was
		// ever downloaded for it.
		m_picker->restore_piece(piece);

		// we have to let the piece_picker know that
		// this piece failed the check as it can restore it
		// and mark it as being interesting for download
		TORRENT_ASSERT(!m_picker->have_piece(piece));

		// loop over all peers and re-request potential duplicate
		// blocks to this piece
		for (auto p : m_connections)
		{
			TORRENT_INCREMENT(m_iterating_connections);
			for (auto const& b : p->download_queue())
			{
				if (b.timed_out || b.not_wanted) continue;
				if (b.block.piece_index != piece) continue;
				m_picker->mark_as_downloading(b.block, p->peer_info_struct()
					, p->picker_options());
			}
			for (auto const& b : p->request_queue())
			{
				if (b.block.piece_index != piece) continue;
				m_picker->mark_as_downloading(b.block, p->peer_info_struct()
					, p->picker_options());
			}
		}
	}
	catch (...) { handle_exception(); }

	void torrent::peer_has(piece_index_t const index, peer_connection const* peer)
	{
		if (has_picker())
		{
			torrent_peer* pp = peer->peer_info_struct();
			m_picker->inc_refcount(index, pp);
		}
		else
		{
			TORRENT_ASSERT(is_seed() || !m_have_all);
		}
	}

	// when we get a bitfield message, this is called for that piece
	void torrent::peer_has(typed_bitfield<piece_index_t> const& bits
		, peer_connection const* peer)
	{
		if (has_picker())
		{
			TORRENT_ASSERT(bits.size() == torrent_file().num_pieces());
			torrent_peer* pp = peer->peer_info_struct();
			m_picker->inc_refcount(bits, pp);
		}
		else
		{
			TORRENT_ASSERT(is_seed() || !m_have_all);
		}
	}

	void torrent::peer_has_all(peer_connection const* peer)
	{
		if (has_picker())
		{
			torrent_peer* pp = peer->peer_info_struct();
			m_picker->inc_refcount_all(pp);
		}
		else
		{
			TORRENT_ASSERT(is_seed() || !m_have_all);
		}
	}

	void torrent::peer_lost(typed_bitfield<piece_index_t> const& bits
		, peer_connection const* peer)
	{
		if (has_picker())
		{
			TORRENT_ASSERT(bits.size() == torrent_file().num_pieces());
			torrent_peer* pp = peer->peer_info_struct();
			m_picker->dec_refcount(bits, pp);
		}
		else
		{
			TORRENT_ASSERT(is_seed() || !m_have_all);
		}
	}

	void torrent::peer_lost(piece_index_t const index, peer_connection const* peer)
	{
		if (m_picker)
		{
			torrent_peer* pp = peer->peer_info_struct();
			m_picker->dec_refcount(index, pp);
		}
		else
		{
			TORRENT_ASSERT(is_seed() || !m_have_all);
		}
	}

	void torrent::abort()
	{
		TORRENT_ASSERT(is_single_thread());

		if (m_abort) return;

		m_abort = true;
		update_want_peers();
		update_want_tick();
		update_want_scrape();
		update_gauge();
		stop_announcing();

		// remove from download queue
		m_ses.set_queue_position(this, queue_position_t{-1});

		if (m_peer_class > peer_class_t{0})
		{
			remove_class(m_ses.peer_classes(), m_peer_class);
			m_ses.peer_classes().decref(m_peer_class);
			m_peer_class = peer_class_t{0};
		}

		error_code ec;
		m_inactivity_timer.cancel(ec);

#ifndef TORRENT_DISABLE_LOGGING
		log_to_all_peers("aborting");
#endif

		// disconnect all peers and close all
		// files belonging to the torrents
		disconnect_all(errors::torrent_aborted, operation_t::bittorrent);

		// make sure to destruct the peers immediately
		on_remove_peers();
		TORRENT_ASSERT(m_connections.empty());

		// post a message to the main thread to destruct
		// the torrent object from there
		if (m_storage)
		{
			try {
				m_ses.disk_thread().async_stop_torrent(m_storage
					, std::bind(&torrent::on_torrent_aborted, shared_from_this()));
			}
			catch (std::exception const& e)
			{
				TORRENT_UNUSED(e);
				m_storage.reset();
#ifndef TORRENT_DISABLE_LOGGING
				debug_log("Failed to flush disk cache: %s", e.what());
#endif
				// clients may rely on this alert to be posted, so it's probably a
				// good idea to post it here, even though we failed
				// TODO: 3 should this alert have an error code in it?
				if (alerts().should_post<cache_flushed_alert>())
					alerts().emplace_alert<cache_flushed_alert>(get_handle());
			}
		}
		else
		{
			if (alerts().should_post<cache_flushed_alert>())
				alerts().emplace_alert<cache_flushed_alert>(get_handle());
		}

		// TODO: 2 abort lookups this torrent has made via the
		// session host resolver interface

		if (!m_apply_ip_filter)
		{
			inc_stats_counter(counters::non_filter_torrents, -1);
			m_apply_ip_filter = true;
		}

		m_paused = false;
		m_auto_managed = false;
		update_state_list();
		for (torrent_list_index_t i{}; i != m_links.end_index(); ++i)
		{
			if (!m_links[i].in_list()) continue;
			m_links[i].unlink(m_ses.torrent_list(i), i);
		}
		// don't re-add this torrent to the state-update list
		m_state_subscription = false;
	}

	// this is called when we're destructing non-gracefully. i.e. we're _just_
	// destructing everything.
	void torrent::panic()
	{
		m_storage.reset();
		// if there are any other peers allocated still, we need to clear them
		// now. They can't be cleared later because the allocator will already
		// have been destructed
		if (m_peer_list) m_peer_list->clear();
		m_connections.clear();
		m_peers_to_disconnect.clear();
		m_num_uploads = 0;
		m_num_connecting = 0;
		m_num_connecting_seeds = 0;
	}

	void torrent::set_super_seeding(bool on)
	{
		if (on == m_super_seeding) return;

		m_super_seeding = on;
		set_need_save_resume();
		state_updated();

		if (m_super_seeding) return;

		// disable super seeding for all peers
		for (auto pc : *this)
		{
			pc->superseed_piece(piece_index_t(-1), piece_index_t(-1));
		}
	}

	// TODO: 3 this should return optional<>. piece index -1 should not be
	// allowed
	piece_index_t torrent::get_piece_to_super_seed(typed_bitfield<piece_index_t> const& bits)
	{
		// return a piece with low availability that is not in
		// the bitfield and that is not currently being super
		// seeded by any peer
		TORRENT_ASSERT(m_super_seeding);

		// do a linear search from the first piece
		int min_availability = 9999;
		std::vector<piece_index_t> avail_vec;
		for (piece_index_t i(0); i < m_torrent_file->end_piece(); ++i)
		{
			if (bits[i]) continue;

			int availability = 0;
			for (auto pc : *this)
			{
				if (pc->super_seeded_piece(i))
				{
					// avoid super-seeding the same piece to more than one
					// peer if we can avoid it. Do this by artificially
					// increase the availability
					availability = 999;
					break;
				}
				if (pc->has_piece(i)) ++availability;
			}
			if (availability > min_availability) continue;
			if (availability == min_availability)
			{
				avail_vec.push_back(i);
				continue;
			}
			TORRENT_ASSERT(availability < min_availability);
			min_availability = availability;
			avail_vec.clear();
			avail_vec.push_back(i);
		}

		if (avail_vec.empty()) return piece_index_t(-1);
		return avail_vec[random(std::uint32_t(avail_vec.size() - 1))];
	}

	void torrent::on_files_deleted(storage_error const& error) try
	{
		TORRENT_ASSERT(is_single_thread());

		if (error)
		{
			if (alerts().should_post<torrent_delete_failed_alert>())
				alerts().emplace_alert<torrent_delete_failed_alert>(get_handle()
					, error.ec, m_torrent_file->info_hash());
		}
		else
		{
			alerts().emplace_alert<torrent_deleted_alert>(get_handle(), m_torrent_file->info_hash());
		}
	}
	catch (...) { handle_exception(); }

	void torrent::on_file_renamed(std::string const& filename
		, file_index_t const file_idx
		, storage_error const& error) try
	{
		TORRENT_ASSERT(is_single_thread());

		if (error)
		{
			if (alerts().should_post<file_rename_failed_alert>())
				alerts().emplace_alert<file_rename_failed_alert>(get_handle()
					, file_idx, error.ec);
		}
		else
		{
			if (alerts().should_post<file_renamed_alert>())
				alerts().emplace_alert<file_renamed_alert>(get_handle()
					, filename, file_idx);
			m_torrent_file->rename_file(file_idx, filename);
		}
	}
	catch (...) { handle_exception(); }

	void torrent::on_torrent_paused() try
	{
		TORRENT_ASSERT(is_single_thread());

		if (alerts().should_post<torrent_paused_alert>())
			alerts().emplace_alert<torrent_paused_alert>(get_handle());
	}
	catch (...) { handle_exception(); }

#ifndef TORRENT_NO_DEPRECATE
	std::string torrent::tracker_login() const
	{
		if (m_username.empty() && m_password.empty()) return "";
		return m_username + ":" + m_password;
	}
#endif

	std::uint32_t torrent::tracker_key() const
	{
		uintptr_t const self = reinterpret_cast<uintptr_t>(this);
		uintptr_t const ses = reinterpret_cast<uintptr_t>(&m_ses);
		std::uint32_t const storage = m_storage
			? static_cast<std::uint32_t>(static_cast<storage_index_t>(m_storage))
			: 0;
		sha1_hash const h = hasher(reinterpret_cast<char const*>(&self), sizeof(self))
			.update(reinterpret_cast<char const*>(&storage), sizeof(storage))
			.update(reinterpret_cast<char const*>(&ses), sizeof(ses))
			.final();
		unsigned char const* ptr = &h[0];
		return detail::read_uint32(ptr);
	}

	void torrent::cancel_non_critical()
	{
		std::set<piece_index_t> time_critical;
		for (auto const& p : m_time_critical_pieces)
			time_critical.insert(p.piece);

		for (auto p : m_connections)
		{
			TORRENT_INCREMENT(m_iterating_connections);
			// for each peer, go through its download and request queue
			// and cancel everything, except pieces that are time critical

			// make a copy of the download queue since we may be cancelling entries
			// from it from within the loop
			std::vector<pending_block> dq = p->download_queue();
			for (auto const& k : dq)
			{
				if (time_critical.count(k.block.piece_index)) continue;
				if (k.not_wanted || k.timed_out) continue;
				p->cancel_request(k.block, true);
			}

			// make a copy of the download queue since we may be cancelling entries
			// from it from within the loop
			std::vector<pending_block> rq = p->request_queue();
			for (auto const& k : rq)
			{
				if (time_critical.count(k.block.piece_index)) continue;
				p->cancel_request(k.block, true);
			}
		}
	}

	void torrent::set_piece_deadline(piece_index_t const piece, int const t
		, deadline_flags_t const flags)
	{
		INVARIANT_CHECK;

		TORRENT_ASSERT_PRECOND(piece >= piece_index_t(0));
		TORRENT_ASSERT_PRECOND(valid_metadata());
		TORRENT_ASSERT_PRECOND(valid_metadata() && piece < m_torrent_file->end_piece());

		if (m_abort || !valid_metadata()
			|| piece < piece_index_t(0)
			|| piece >= m_torrent_file->end_piece())
		{
			// failed
			if (flags & torrent_handle::alert_when_available)
			{
				m_ses.alerts().emplace_alert<read_piece_alert>(
					get_handle(), piece, error_code(boost::system::errc::operation_canceled, generic_category()));
			}
			return;
		}

		time_point const deadline = aux::time_now() + milliseconds(t);

		// if we already have the piece, no need to set the deadline.
		// however, if the user asked to get the piece data back, we still
		// need to read it and post it back to the user
		if (is_seed() || (has_picker() && m_picker->has_piece_passed(piece)))
		{
			if (flags & torrent_handle::alert_when_available)
				read_piece(piece);
			return;
		}

		// if this is the first time critical piece we add. in order to make it
		// react quickly, cancel all the currently outstanding requests
		if (m_time_critical_pieces.empty())
		{
			// defer this by posting it to the end of the message queue.
			// this gives the client a chance to specify multiple time-critical
			// pieces before libtorrent cancels requests
			auto self = shared_from_this();
			m_ses.get_io_service().post([self] { self->wrap(&torrent::cancel_non_critical); });
		}

		for (auto i = m_time_critical_pieces.begin()
			, end(m_time_critical_pieces.end()); i != end; ++i)
		{
			if (i->piece != piece) continue;
			i->deadline = deadline;
			i->flags = flags;

			// resort i since deadline might have changed
			while (std::next(i) != m_time_critical_pieces.end() && i->deadline > std::next(i)->deadline)
			{
				std::iter_swap(i, std::next(i));
				++i;
			}
			while (i != m_time_critical_pieces.begin() && i->deadline < std::prev(i)->deadline)
			{
				std::iter_swap(i, std::prev(i));
				--i;
			}
			// just in case this piece had priority 0
			download_priority_t prev_prio = m_picker->piece_priority(piece);
			m_picker->set_piece_priority(piece, top_priority);
			if (prev_prio == dont_download) update_gauge();
			return;
		}

		need_picker();

		time_critical_piece p;
		p.first_requested = min_time();
		p.last_requested = min_time();
		p.flags = flags;
		p.deadline = deadline;
		p.peers = 0;
		p.piece = piece;
		auto const critical_piece_it = std::upper_bound(m_time_critical_pieces.begin()
			, m_time_critical_pieces.end(), p);
		m_time_critical_pieces.insert(critical_piece_it, p);

		// just in case this piece had priority 0
		download_priority_t prev_prio = m_picker->piece_priority(piece);
		m_picker->set_piece_priority(piece, top_priority);
		if (prev_prio == dont_download) update_gauge();

		piece_picker::downloading_piece pi;
		m_picker->piece_info(piece, pi);
		if (pi.requested == 0) return;
		// this means we have outstanding requests (or queued
		// up requests that haven't been sent yet). Promote them
		// to deadline pieces immediately
		std::vector<torrent_peer*> downloaders;
		m_picker->get_downloaders(downloaders, piece);

		int block = 0;
		for (auto i = downloaders.begin()
			, end(downloaders.end()); i != end; ++i, ++block)
		{
			torrent_peer* tp = *i;
			if (tp == nullptr || tp->connection == nullptr) continue;
			auto* peer = static_cast<peer_connection*>(tp->connection);
			peer->make_time_critical(piece_block(piece, block));
		}
	}

	void torrent::reset_piece_deadline(piece_index_t piece)
	{
		remove_time_critical_piece(piece);
	}

	void torrent::remove_time_critical_piece(piece_index_t const piece, bool const finished)
	{
		for (auto i = m_time_critical_pieces.begin(), end(m_time_critical_pieces.end());
			i != end; ++i)
		{
			if (i->piece != piece) continue;
			if (finished)
			{
				if (i->flags & torrent_handle::alert_when_available)
				{
					read_piece(i->piece);
				}

				// if first_requested is min_time(), it wasn't requested as a critical piece
				// and we shouldn't adjust any average download times
				if (i->first_requested != min_time())
				{
					// update the average download time and average
					// download time deviation
					int const dl_time = aux::numeric_cast<int>(total_milliseconds(aux::time_now() - i->first_requested));

					if (m_average_piece_time == 0)
					{
						m_average_piece_time = dl_time;
					}
					else
					{
						int diff = std::abs(dl_time - m_average_piece_time);
						if (m_piece_time_deviation == 0) m_piece_time_deviation = diff;
						else m_piece_time_deviation = (m_piece_time_deviation * 9 + diff) / 10;

						m_average_piece_time = (m_average_piece_time * 9 + dl_time) / 10;
					}
				}
			}
			else if (i->flags & torrent_handle::alert_when_available)
			{
				// post an empty read_piece_alert to indicate it failed
				alerts().emplace_alert<read_piece_alert>(
					get_handle(), piece, error_code(boost::system::errc::operation_canceled, generic_category()));
			}
			if (has_picker()) m_picker->set_piece_priority(piece, low_priority);
			m_time_critical_pieces.erase(i);
			return;
		}
	}

	void torrent::clear_time_critical()
	{
		for (auto i = m_time_critical_pieces.begin(); i != m_time_critical_pieces.end();)
		{
			if (i->flags & torrent_handle::alert_when_available)
			{
				// post an empty read_piece_alert to indicate it failed
				m_ses.alerts().emplace_alert<read_piece_alert>(
					get_handle(), i->piece, error_code(boost::system::errc::operation_canceled, generic_category()));
			}
			if (has_picker()) m_picker->set_piece_priority(i->piece, low_priority);
			i = m_time_critical_pieces.erase(i);
		}
	}

	// remove time critical pieces where priority is 0
	void torrent::remove_time_critical_pieces(aux::vector<download_priority_t, piece_index_t> const& priority)
	{
		for (auto i = m_time_critical_pieces.begin(); i != m_time_critical_pieces.end();)
		{
			if (priority[i->piece] == dont_download)
			{
				if (i->flags & torrent_handle::alert_when_available)
				{
					// post an empty read_piece_alert to indicate it failed
					alerts().emplace_alert<read_piece_alert>(
						get_handle(), i->piece, error_code(boost::system::errc::operation_canceled, generic_category()));
				}
				i = m_time_critical_pieces.erase(i);
				continue;
			}
			++i;
		}
	}

	void torrent::piece_availability(aux::vector<int, piece_index_t>& avail) const
	{
		INVARIANT_CHECK;

		TORRENT_ASSERT(valid_metadata());
		if (!has_picker())
		{
			avail.clear();
			return;
		}

		m_picker->get_availability(avail);
	}

	void torrent::set_piece_priority(piece_index_t const index
		, download_priority_t const priority)
	{
//		INVARIANT_CHECK;

#ifndef TORRENT_DISABLE_LOGGING
		if (!valid_metadata())
		{
			debug_log("*** SET_PIECE_PRIORITY [ idx: %d prio: %d ignored. "
				"no metadata yet ]", static_cast<int>(index)
				, static_cast<std::uint8_t>(priority));
		}
#endif
		if (!valid_metadata() || is_seed()) return;

		// this call is only valid on torrents with metadata
		if (index < piece_index_t(0) || index >= m_torrent_file->end_piece())
		{
			return;
		}

		need_picker();

		bool const was_finished = is_finished();
		bool filter_updated = m_picker->set_piece_priority(index, priority);
		TORRENT_ASSERT(num_have() >= m_picker->num_have_filtered());

		update_gauge();

		if (filter_updated)
		{
			update_peer_interest(was_finished);
			if (priority == dont_download) remove_time_critical_piece(index);
		}

	}

	download_priority_t torrent::piece_priority(piece_index_t const index) const
	{
//		INVARIANT_CHECK;

		if (!has_picker()) return default_priority;

		// this call is only valid on torrents with metadata
		TORRENT_ASSERT(valid_metadata());
		if (index < piece_index_t(0) || index >= m_torrent_file->end_piece())
		{
			TORRENT_ASSERT_FAIL();
			return dont_download;
		}

		return m_picker->piece_priority(index);
	}

	void torrent::prioritize_piece_list(std::vector<std::pair<piece_index_t
		, download_priority_t>> const& pieces)
	{
		INVARIANT_CHECK;

		// this call is only valid on torrents with metadata
		TORRENT_ASSERT(valid_metadata());
		if (is_seed()) return;

		need_picker();

		bool filter_updated = false;
		bool const was_finished = is_finished();
		for (auto const& p : pieces)
		{
			TORRENT_ASSERT(p.second >= dont_download);
			TORRENT_ASSERT(p.second <= top_priority);
			TORRENT_ASSERT(p.first >= piece_index_t(0));
			TORRENT_ASSERT(p.first < m_torrent_file->end_piece());

			if (p.first < piece_index_t(0)
				|| p.first >= m_torrent_file->end_piece()
				|| p.second < dont_download || p.second > top_priority)
			{
				continue;
			}

			filter_updated |= m_picker->set_piece_priority(p.first, p.second);
			TORRENT_ASSERT(num_have() >= m_picker->num_have_filtered());
		}
		update_gauge();
		if (filter_updated)
		{
			// we need to save this new state
			set_need_save_resume();

			update_peer_interest(was_finished);
		}

		state_updated();
	}

	void torrent::prioritize_pieces(aux::vector<download_priority_t, piece_index_t> const& pieces)
	{
		INVARIANT_CHECK;

		// this call is only valid on torrents with metadata
		TORRENT_ASSERT(valid_metadata());
		if (is_seed()) return;

		if (!valid_metadata())
		{
#ifndef TORRENT_DISABLE_LOGGING
			debug_log("*** PRIORITIZE_PIECES [ ignored. no metadata yet ]");
#endif
			return;
		}

		need_picker();

		piece_index_t index(0);
		bool filter_updated = false;
		bool const was_finished = is_finished();
		for (auto prio : pieces)
		{
			TORRENT_ASSERT(prio >= dont_download && prio <= top_priority);
			filter_updated |= m_picker->set_piece_priority(index, prio);
			TORRENT_ASSERT(num_have() >= m_picker->num_have_filtered());
			++index;
		}
		update_gauge();
		update_want_tick();

		if (filter_updated)
		{
			// we need to save this new state
			set_need_save_resume();

			update_peer_interest(was_finished);
			remove_time_critical_pieces(pieces);
		}

		state_updated();
		update_state_list();
	}

	void torrent::piece_priorities(aux::vector<download_priority_t, piece_index_t>* pieces) const
	{
		INVARIANT_CHECK;

		// this call is only valid on torrents with metadata
		TORRENT_ASSERT(valid_metadata());
		if (!has_picker())
		{
			pieces->clear();
			pieces->resize(m_torrent_file->num_pieces(), default_priority);
			return;
		}

		TORRENT_ASSERT(m_picker.get());
		m_picker->piece_priorities(*pieces);
	}

	void torrent::on_file_priority(storage_error const&) {}

	void torrent::prioritize_files(aux::vector<download_priority_t, file_index_t> const& files)
	{
		INVARIANT_CHECK;

		// this call is only valid on torrents with metadata
		if (!valid_metadata() || is_seed()) return;

		file_storage const& fs = m_torrent_file->files();
		file_index_t const limit = std::min(files.end_index(), fs.end_file());

		if (m_file_priority.end_index() < limit)
			m_file_priority.resize(static_cast<int>(limit), default_priority);

		auto si = files.begin();
		for (file_index_t i(0); i < limit; ++i, ++si)
		{
			// initialize pad files to priority 0
			m_file_priority[i] = fs.pad_file_at(i)
				? dont_download
				: aux::clamp(*si, dont_download, top_priority);
		}

		// storage may be nullptr during construction and shutdown
		if (m_torrent_file->num_pieces() > 0 && m_storage)
		{
			m_ses.disk_thread().async_set_file_priority(m_storage
				, m_file_priority, std::bind(&torrent::on_file_priority, shared_from_this(), _1));
		}

		update_piece_priorities();
	}

	void torrent::set_file_priority(file_index_t const index
		, download_priority_t prio)
	{
		INVARIANT_CHECK;

		if (is_seed()) return;

		// setting file priority on a torrent that doesn't have metadata yet is
		// similar to having passed in file priorities through add_torrent_params.
		// we store the priorities in m_file_priority until we get the metadata
		file_storage const& fs = m_torrent_file->files();
		if (index < file_index_t(0) || (valid_metadata() && index >= fs.end_file()))
		{
			return;
		}

		prio = aux::clamp(prio, dont_download, top_priority);
		if (m_file_priority.end_index() <= index)
		{
			// any unallocated slot is assumed to have the default priority
			if (prio == default_priority) return;
			m_file_priority.resize(static_cast<int>(index) + 1, default_priority);
		}

		if (m_file_priority[index] == prio) return;
		m_file_priority[index] = prio;

		if (!valid_metadata()) return;

		// storage may be nullptr during shutdown
		if (m_storage)
		{
			m_ses.disk_thread().async_set_file_priority(m_storage
				, m_file_priority, std::bind(&torrent::on_file_priority, shared_from_this(), _1));
		}
		update_piece_priorities();
	}

	download_priority_t torrent::file_priority(file_index_t const index) const
	{
		TORRENT_ASSERT_PRECOND(index >= file_index_t(0));
		if (index < file_index_t(0)) return dont_download;

		// if we have metadata, perform additional checks
		if (valid_metadata())
		{
			file_storage const& fs = m_torrent_file->files();
			TORRENT_ASSERT_PRECOND(index < fs.end_file());
			if (index >= fs.end_file()) return dont_download;

			// pad files always have priority 0
			if (fs.pad_file_at(index)) return dont_download;
		}

		// any unallocated slot is assumed to have the default priority
		if (m_file_priority.end_index() <= index) return default_priority;

		return m_file_priority[index];
	}

	void torrent::file_priorities(aux::vector<download_priority_t, file_index_t>* files) const
	{
		INVARIANT_CHECK;

		if (!valid_metadata())
		{
			files->resize(m_file_priority.size());
			std::copy(m_file_priority.begin(), m_file_priority.end(), files->begin());
			return;
		}

		files->clear();
		files->resize(m_torrent_file->num_files(), default_priority);
		TORRENT_ASSERT(int(m_file_priority.size()) <= m_torrent_file->num_files());
		std::copy(m_file_priority.begin(), m_file_priority.end(), files->begin());
	}

	void torrent::update_piece_priorities()
	{
		INVARIANT_CHECK;

		if (m_torrent_file->num_pieces() == 0) return;

		bool need_update = false;
		std::int64_t position = 0;
		// initialize the piece priorities to 0, then only allow
		// setting higher priorities
		aux::vector<download_priority_t, piece_index_t> pieces(aux::numeric_cast<std::size_t>(
			m_torrent_file->num_pieces()), dont_download);
		file_storage const& fs = m_torrent_file->files();
		for (file_index_t i(0); i < fs.end_file(); ++i)
		{
			std::int64_t const size = m_torrent_file->files().file_size(i);
			if (size == 0) continue;
			position += size;

			// pad files always have priority 0
			download_priority_t const file_prio
				= fs.pad_file_at(i) ? dont_download
				: i >= m_file_priority.end_index() ? default_priority
				: m_file_priority[i];

			if (file_prio == dont_download)
			{
				// the pieces already start out as priority 0, no need to update
				// the pieces vector in this case
				need_update = true;
				continue;
			}

			// mark all pieces of the file with this file's priority
			// but only if the priority is higher than the pieces
			// already set (to avoid problems with overlapping pieces)
			piece_index_t start;
			piece_index_t end;
			std::tie(start, end) = file_piece_range_inclusive(fs, i);

			// if one piece spans several files, we might
			// come here several times with the same start_piece, end_piece
			for (piece_index_t p = start; p < end; ++p)
				pieces[p] = std::max(pieces[p], file_prio);

			need_update = true;
		}
		if (need_update) prioritize_pieces(pieces);
	}

	// this is called when piece priorities have been updated
	// updates the interested flag in peers
	void torrent::update_peer_interest(bool const was_finished)
	{
		for (auto i = begin(); i != end();)
		{
			peer_connection* p = *i;
			// update_interest may disconnect the peer and
			// invalidate the iterator
			++i;
			p->update_interest();
		}

#ifndef TORRENT_DISABLE_LOGGING
		if (should_log())
		{
			debug_log("*** UPDATE_PEER_INTEREST [ finished: %d was_finished %d ]"
				, is_finished(), was_finished);
		}
#endif

		// the torrent just became finished
		if (!was_finished && is_finished())
		{
			finished();
		}
		else if (was_finished && !is_finished())
		{
			// if we used to be finished, but we aren't anymore
			// we may need to connect to peers again
			resume_download();
		}
	}

	void torrent::replace_trackers(std::vector<announce_entry> const& urls)
	{
		m_trackers.clear();
		std::remove_copy_if(urls.begin(), urls.end(), back_inserter(m_trackers)
			, [](announce_entry const& e) { return e.url.empty(); });

		m_last_working_tracker = -1;
		for (auto& t : m_trackers)
		{
			t.endpoints.clear();
			if (t.source == 0) t.source = announce_entry::source_client;
			for (auto& aep : t.endpoints)
				aep.complete_sent = is_seed();
		}

		if (settings().get_bool(settings_pack::prefer_udp_trackers))
			prioritize_udp_trackers();

		if (!m_trackers.empty()) announce_with_tracker();

		set_need_save_resume();
	}

	void torrent::prioritize_udp_trackers()
	{
		// look for udp-trackers
		for (auto i = m_trackers.begin(), end(m_trackers.end()); i != end; ++i)
		{
			if (i->url.substr(0, 6) != "udp://") continue;
			// now, look for trackers with the same hostname
			// that is has higher priority than this one
			// if we find one, swap with the udp-tracker
			error_code ec;
			std::string udp_hostname;
			using std::ignore;
			std::tie(ignore, ignore, udp_hostname, ignore, ignore)
				= parse_url_components(i->url, ec);
			for (auto j = m_trackers.begin(); j != i; ++j)
			{
				std::string hostname;
				std::tie(ignore, ignore, hostname, ignore, ignore)
					= parse_url_components(j->url, ec);
				if (hostname != udp_hostname) continue;
				if (j->url.substr(0, 6) == "udp://") continue;
				using std::swap;
				using std::iter_swap;
				swap(i->tier, j->tier);
				iter_swap(i, j);
				break;
			}
		}
	}

	bool torrent::add_tracker(announce_entry const& url)
	{
		if(auto k = find_tracker(url.url))
		{
			k->source |= url.source;
			return false;
		}
		auto k = std::upper_bound(m_trackers.begin(), m_trackers.end(), url
			, [] (announce_entry const& lhs, announce_entry const& rhs)
			{ return lhs.tier < rhs.tier; });
		if (k - m_trackers.begin() < m_last_working_tracker) ++m_last_working_tracker;
		k = m_trackers.insert(k, url);
		k->endpoints.clear();
		if (k->source == 0) k->source = announce_entry::source_client;
		if (m_announcing && !m_trackers.empty()) announce_with_tracker();
		return true;
	}

	bool torrent::choke_peer(peer_connection& c)
	{
		INVARIANT_CHECK;

		TORRENT_ASSERT(!c.is_choked());
		TORRENT_ASSERT(!c.ignore_unchoke_slots());
		TORRENT_ASSERT(m_num_uploads > 0);
		if (!c.send_choke()) return false;
		--m_num_uploads;
		state_updated();
		return true;
	}

	bool torrent::unchoke_peer(peer_connection& c, bool optimistic)
	{
		INVARIANT_CHECK;

		TORRENT_ASSERT(!m_graceful_pause_mode);
		TORRENT_ASSERT(c.is_choked());
		TORRENT_ASSERT(!c.ignore_unchoke_slots());
		// when we're unchoking the optimistic slots, we might
		// exceed the limit temporarily while we're iterating
		// over the peers
		if (m_num_uploads >= m_max_uploads && !optimistic) return false;
		if (!c.send_unchoke()) return false;
		++m_num_uploads;
		state_updated();
		return true;
	}

	void torrent::trigger_unchoke() noexcept
	{
		m_ses.trigger_unchoke();
	}

	void torrent::trigger_optimistic_unchoke() noexcept
	{
		m_ses.trigger_optimistic_unchoke();
	}

	void torrent::cancel_block(piece_block block)
	{
		INVARIANT_CHECK;

		for (auto p : m_connections)
		{
			TORRENT_INCREMENT(m_iterating_connections);
			p->cancel_request(block);
		}
	}

#ifdef TORRENT_USE_OPENSSL
	namespace {
		std::string password_callback(int length, boost::asio::ssl::context::password_purpose p
			, std::string pw)
		{
			TORRENT_UNUSED(length);

			if (p != boost::asio::ssl::context::for_reading) return "";
			return pw;
		}
	}

	// certificate is a filename to a .pem file which is our
	// certificate. The certificate must be signed by the root
	// cert of the torrent file. any peer we connect to or that
	// connect to use must present a valid certificate signed
	// by the torrent root cert as well
	void torrent::set_ssl_cert(std::string const& certificate
		, std::string const& private_key
		, std::string const& dh_params
		, std::string const& passphrase)
	{
		if (!m_ssl_ctx)
		{
			if (alerts().should_post<torrent_error_alert>())
				alerts().emplace_alert<torrent_error_alert>(get_handle()
					, errors::not_an_ssl_torrent, "");
			return;
		}

		using boost::asio::ssl::context;
		error_code ec;
		m_ssl_ctx->set_password_callback(std::bind(&password_callback, _1, _2, passphrase), ec);
		if (ec)
		{
			if (alerts().should_post<torrent_error_alert>())
				alerts().emplace_alert<torrent_error_alert>(get_handle(), ec, "");
		}
		m_ssl_ctx->use_certificate_file(certificate, context::pem, ec);
		if (ec)
		{
			if (alerts().should_post<torrent_error_alert>())
				alerts().emplace_alert<torrent_error_alert>(get_handle(), ec, certificate);
		}
#ifndef TORRENT_DISABLE_LOGGING
		if (should_log())
			debug_log("*** use certificate file: %s", ec.message().c_str());
#endif
		m_ssl_ctx->use_private_key_file(private_key, context::pem, ec);
		if (ec)
		{
			if (alerts().should_post<torrent_error_alert>())
				alerts().emplace_alert<torrent_error_alert>(get_handle(), ec, private_key);
		}
#ifndef TORRENT_DISABLE_LOGGING
		if (should_log())
			debug_log("*** use private key file: %s", ec.message().c_str());
#endif
		m_ssl_ctx->use_tmp_dh_file(dh_params, ec);
		if (ec)
		{
			if (alerts().should_post<torrent_error_alert>())
				alerts().emplace_alert<torrent_error_alert>(get_handle(), ec, dh_params);
		}
#ifndef TORRENT_DISABLE_LOGGING
		if (should_log())
			debug_log("*** use DH file: %s", ec.message().c_str());
#endif
	}

	void torrent::set_ssl_cert_buffer(std::string const& certificate
		, std::string const& private_key
		, std::string const& dh_params)
	{
		if (!m_ssl_ctx) return;

		boost::asio::const_buffer certificate_buf(certificate.c_str(), certificate.size());

		using boost::asio::ssl::context;
		error_code ec;
		m_ssl_ctx->use_certificate(certificate_buf, context::pem, ec);
		if (ec)
		{
			if (alerts().should_post<torrent_error_alert>())
				alerts().emplace_alert<torrent_error_alert>(get_handle(), ec, "[certificate]");
		}

		boost::asio::const_buffer private_key_buf(private_key.c_str(), private_key.size());
		m_ssl_ctx->use_private_key(private_key_buf, context::pem, ec);
		if (ec)
		{
			if (alerts().should_post<torrent_error_alert>())
				alerts().emplace_alert<torrent_error_alert>(get_handle(), ec, "[private key]");
		}

		boost::asio::const_buffer dh_params_buf(dh_params.c_str(), dh_params.size());
		m_ssl_ctx->use_tmp_dh(dh_params_buf, ec);
		if (ec)
		{
			if (alerts().should_post<torrent_error_alert>())
				alerts().emplace_alert<torrent_error_alert>(get_handle(), ec, "[dh params]");
		}
	}

#endif

	void torrent::on_exception(std::exception const&)
	{
		set_error(errors::no_memory, torrent_status::error_file_none);
	}

	void torrent::on_error(error_code const& ec)
	{
		set_error(ec, torrent_status::error_file_none);
	}

	void torrent::remove_connection(peer_connection const* p)
	{
		TORRENT_ASSERT(m_iterating_connections == 0);
		auto const i = sorted_find(m_connections, p);
		if (i != m_connections.end())
			m_connections.erase(i);
	}

	void torrent::remove_peer(std::shared_ptr<peer_connection> p) noexcept
	{
		TORRENT_ASSERT(p);
		TORRENT_ASSERT(is_single_thread());
		TORRENT_ASSERT(std::count(m_peers_to_disconnect.begin()
			, m_peers_to_disconnect.end(), p) == 0);

		// only schedule the peer for actual removal if in fact
		// we can be sure peer_connection will be kept alive until
		// the deferred function is called. If a peer_connection
		// has not associated torrent, the session_impl object may
		// remove it at any time, which may be while the non-owning
		// pointer in m_peers_to_disconnect (if added to it) is
		// waiting for the deferred function to be called.
		//
		// one example of this situation is if for example, this
		// function is called from the attach_peer path and fail to
		// do so because of too many connections.
		if (p->associated_torrent().lock().get() == this)
		{
			std::weak_ptr<torrent> weak_t = shared_from_this();
			TORRENT_ASSERT_VAL(m_peers_to_disconnect.capacity() > m_peers_to_disconnect.size()
				, m_peers_to_disconnect.capacity());
			m_peers_to_disconnect.push_back(p);
			m_deferred_disconnect.post(m_ses.get_io_service(), aux::make_handler([=]()
			{
				std::shared_ptr<torrent> t = weak_t.lock();
				if (t) t->on_remove_peers();
			}, m_deferred_handler_storage, *this));
		}
		else
		{
			// if the peer was inserted in m_connections but instructed to
			// be removed from this torrent, just remove it from it, see
			// attach_peer logic.
			remove_connection(p.get());
		}

		torrent_peer* pp = p->peer_info_struct();
		if (ready_for_connections())
		{
			TORRENT_ASSERT(p->associated_torrent().lock().get() == nullptr
				|| p->associated_torrent().lock().get() == this);

			if (has_picker())
			{
				if (p->is_seed())
				{
					m_picker->dec_refcount_all(pp);
				}
				else
				{
					auto const& pieces = p->get_bitfield();
					TORRENT_ASSERT(pieces.count() <= int(pieces.size()));
					m_picker->dec_refcount(pieces, pp);
				}
			}
		}

		if (!p->is_choked() && !p->ignore_unchoke_slots())
		{
			--m_num_uploads;
			trigger_unchoke();
		}

		if (pp)
		{
			if (pp->optimistically_unchoked)
			{
				pp->optimistically_unchoked = false;
				m_stats_counters.inc_stats_counter(
					counters::num_peers_up_unchoked_optimistic, -1);
				trigger_optimistic_unchoke();
			}

			TORRENT_ASSERT(pp->prev_amount_upload == 0);
			TORRENT_ASSERT(pp->prev_amount_download == 0);
			pp->prev_amount_download += aux::numeric_cast<std::uint32_t>(p->statistics().total_payload_download() >> 10);
			pp->prev_amount_upload += aux::numeric_cast<std::uint32_t>(p->statistics().total_payload_upload() >> 10);

			if (pp->seed)
			{
				TORRENT_ASSERT(m_num_seeds > 0);
				--m_num_seeds;
			}

			if (pp->connection && m_peer_list)
			{
				torrent_state st = get_peer_list_state();
				m_peer_list->connection_closed(*p, m_ses.session_time(), &st);
				peers_erased(st.erased);
			}
		}

		p->set_peer_info(nullptr);

		update_want_peers();
		update_want_tick();
	}

	void torrent::on_remove_peers() noexcept
	{
		TORRENT_ASSERT(is_single_thread());
		INVARIANT_CHECK;

#if TORRENT_USE_ASSERTS
		auto const num = m_peers_to_disconnect.size();
#endif
		for (auto const& p : m_peers_to_disconnect)
		{
			TORRENT_ASSERT(p);
			TORRENT_ASSERT(p->associated_torrent().lock().get() == this);

			remove_connection(p.get());
			m_ses.close_connection(p.get());
		}
		TORRENT_ASSERT_VAL(m_peers_to_disconnect.size() == num, m_peers_to_disconnect.size() - num);
		m_peers_to_disconnect.clear();

		if (m_graceful_pause_mode && m_connections.empty())
		{
			// we're in graceful pause mode and this was the last peer we
			// disconnected. This will clear the graceful_pause_mode and post the
			// torrent_paused_alert.
			TORRENT_ASSERT(is_paused());

			// this will post torrent_paused alert
			set_paused(true);
		}

		update_want_peers();
		update_want_tick();
	}

	void torrent::remove_web_seed_iter(std::list<web_seed_t>::iterator web)
	{
		if (web->resolving)
		{
			web->removed = true;
		}
		else
		{
#ifndef TORRENT_DISABLE_LOGGING
			debug_log("removing web seed: \"%s\"", web->url.c_str());
#endif

			auto* peer = static_cast<peer_connection*>(web->peer_info.connection);
			if (peer != nullptr)
			{
				// if we have a connection for this web seed, we also need to
				// disconnect it and clear its reference to the peer_info object
				// that's part of the web_seed_t we're about to remove
				TORRENT_ASSERT(peer->m_in_use == 1337);
				peer->disconnect(boost::asio::error::operation_aborted, operation_t::bittorrent);
				peer->set_peer_info(nullptr);
			}
			if (has_picker()) picker().clear_peer(&web->peer_info);

			m_web_seeds.erase(web);
		}

		update_want_tick();
	}

	void torrent::connect_to_url_seed(std::list<web_seed_t>::iterator web)
	{
		TORRENT_ASSERT(is_single_thread());
		INVARIANT_CHECK;

		TORRENT_ASSERT(!web->resolving);
		if (web->resolving) return;

		if (num_peers() >= int(m_max_connections)
			|| m_ses.num_connections() >= settings().get_int(settings_pack::connections_limit))
			return;

		std::string protocol;
		std::string auth;
		std::string hostname;
		int port;
		std::string path;
		error_code ec;
		std::tie(protocol, auth, hostname, port, path)
			= parse_url_components(web->url, ec);
		if (port == -1)
		{
			port = protocol == "http" ? 80 : 443;
		}

		if (ec)
		{
#ifndef TORRENT_DISABLE_LOGGING
			if (should_log())
				debug_log("failed to parse web seed url: %s", ec.message().c_str());
#endif
			if (m_ses.alerts().should_post<url_seed_alert>())
			{
				m_ses.alerts().emplace_alert<url_seed_alert>(get_handle()
					, web->url, ec);
			}
			// never try it again
			remove_web_seed_iter(web);
			return;
		}

		if (web->peer_info.banned)
		{
#ifndef TORRENT_DISABLE_LOGGING
			debug_log("banned web seed: %s", web->url.c_str());
#endif
			if (m_ses.alerts().should_post<url_seed_alert>())
			{
				m_ses.alerts().emplace_alert<url_seed_alert>(get_handle(), web->url
					, libtorrent::errors::peer_banned);
			}
			// never try it again
			remove_web_seed_iter(web);
			return;
		}

#ifdef TORRENT_USE_OPENSSL
		if (protocol != "http" && protocol != "https")
#else
		if (protocol != "http")
#endif
		{
			if (m_ses.alerts().should_post<url_seed_alert>())
			{
				m_ses.alerts().emplace_alert<url_seed_alert>(get_handle(), web->url, errors::unsupported_url_protocol);
			}
			// never try it again
			remove_web_seed_iter(web);
			return;
		}

		if (hostname.empty())
		{
			if (m_ses.alerts().should_post<url_seed_alert>())
			{
				m_ses.alerts().emplace_alert<url_seed_alert>(get_handle(), web->url
					, errors::invalid_hostname);
			}
			// never try it again
			remove_web_seed_iter(web);
			return;
		}

		if (port == 0)
		{
			if (m_ses.alerts().should_post<url_seed_alert>())
			{
				m_ses.alerts().emplace_alert<url_seed_alert>(get_handle(), web->url
					, errors::invalid_port);
			}
			// never try it again
			remove_web_seed_iter(web);
			return;
		}

		if (m_ses.get_port_filter().access(std::uint16_t(port)) & port_filter::blocked)
		{
			if (m_ses.alerts().should_post<url_seed_alert>())
			{
				m_ses.alerts().emplace_alert<url_seed_alert>(get_handle()
					, web->url, errors::port_blocked);
			}
			// never try it again
			remove_web_seed_iter(web);
			return;
		}

		if (!web->endpoints.empty())
		{
			connect_web_seed(web, web->endpoints.front());
			return;
		}

		aux::proxy_settings const& ps = m_ses.proxy();
		if ((ps.type == settings_pack::http
			|| ps.type == settings_pack::http_pw)
			&& ps.proxy_peer_connections)
		{
#ifndef TORRENT_DISABLE_LOGGING
			debug_log("resolving proxy for web seed: %s", web->url.c_str());
#endif

			auto self = shared_from_this();
			std::uint16_t const proxy_port = ps.port;

			// use proxy
			web->resolving = true;
			m_ses.get_resolver().async_resolve(ps.hostname, resolver_interface::abort_on_shutdown
				, [self, web, proxy_port](error_code const& e, std::vector<address> const& addrs)
				{
					self->wrap(&torrent::on_proxy_name_lookup, e, addrs, web, proxy_port);
				});
		}
		else if (ps.proxy_hostnames
			&& (ps.type == settings_pack::socks5
				|| ps.type == settings_pack::socks5_pw)
			&& ps.proxy_peer_connections)
		{
			connect_web_seed(web, {address(), std::uint16_t(port)});
		}
		else
		{
#ifndef TORRENT_DISABLE_LOGGING
			debug_log("resolving web seed: \"%s\" %s", hostname.c_str(), web->url.c_str());
#endif

			auto self = shared_from_this();
			web->resolving = true;

			m_ses.get_resolver().async_resolve(hostname, resolver_interface::abort_on_shutdown
				, [self, web, port](error_code const& e, std::vector<address> const& addrs)
				{
					self->wrap(&torrent::on_name_lookup, e, addrs, port, web);
				});
		}
	}

	void torrent::on_proxy_name_lookup(error_code const& e
		, std::vector<address> const& addrs
		, std::list<web_seed_t>::iterator web, int port) try
	{
		TORRENT_ASSERT(is_single_thread());

		INVARIANT_CHECK;

		TORRENT_ASSERT(web->resolving);
#ifndef TORRENT_DISABLE_LOGGING
		debug_log("completed resolve proxy hostname for: %s", web->url.c_str());
		if (e && should_log())
			debug_log("proxy name lookup error: %s", e.message().c_str());
#endif
		web->resolving = false;

		if (web->removed)
		{
#ifndef TORRENT_DISABLE_LOGGING
			debug_log("removed web seed");
#endif
			remove_web_seed_iter(web);
			return;
		}

		if (m_abort) return;

		if (e || addrs.empty())
		{
			if (m_ses.alerts().should_post<url_seed_alert>())
			{
				m_ses.alerts().emplace_alert<url_seed_alert>(get_handle()
					, web->url, e);
			}

			// the name lookup failed for the http host. Don't try
			// this host again
			remove_web_seed_iter(web);
			return;
		}

		if (m_ses.is_aborted()) return;

		if (num_peers() >= int(m_max_connections)
			|| m_ses.num_connections() >= settings().get_int(settings_pack::connections_limit))
			return;

		tcp::endpoint a(addrs[0], std::uint16_t(port));

		std::string hostname;
		error_code ec;
		std::string protocol;
		std::tie(protocol, std::ignore, hostname, port, std::ignore)
			= parse_url_components(web->url, ec);
		if (port == -1) port = protocol == "http" ? 80 : 443;

		if (ec)
		{
			if (m_ses.alerts().should_post<url_seed_alert>())
			{
				m_ses.alerts().emplace_alert<url_seed_alert>(get_handle()
					, web->url, ec);
			}
			remove_web_seed_iter(web);
			return;
		}

		if (m_ip_filter && m_ip_filter->access(a.address()) & ip_filter::blocked)
		{
			if (m_ses.alerts().should_post<peer_blocked_alert>())
				m_ses.alerts().emplace_alert<peer_blocked_alert>(get_handle()
					, a, peer_blocked_alert::ip_filter);
			return;
		}

		auto self = shared_from_this();
		web->resolving = true;
		m_ses.get_resolver().async_resolve(hostname, resolver_interface::abort_on_shutdown
			, [self, web, port](error_code const& err, std::vector<address> const& addr)
			{
				self->wrap(&torrent::on_name_lookup, err, addr, port, web);
			});
	}
	catch (...) { handle_exception(); }

	void torrent::on_name_lookup(error_code const& e
		, std::vector<address> const& addrs
		, int const port
		, std::list<web_seed_t>::iterator web) try
	{
		TORRENT_ASSERT(is_single_thread());

		INVARIANT_CHECK;

		TORRENT_ASSERT(web->resolving);
#ifndef TORRENT_DISABLE_LOGGING
		debug_log("completed resolve: %s", web->url.c_str());
#endif
		web->resolving = false;
		if (web->removed)
		{
#ifndef TORRENT_DISABLE_LOGGING
			debug_log("removed web seed");
#endif
			remove_web_seed_iter(web);
			return;
		}

		if (m_abort) return;

		if (e || addrs.empty())
		{
			if (m_ses.alerts().should_post<url_seed_alert>())
				m_ses.alerts().emplace_alert<url_seed_alert>(get_handle(), web->url, e);
#ifndef TORRENT_DISABLE_LOGGING
			if (should_log())
			{
				debug_log("*** HOSTNAME LOOKUP FAILED: %s: (%d) %s"
					, web->url.c_str(), e.value(), e.message().c_str());
			}
#endif

			// unavailable, retry in `settings_pack::web_seed_name_lookup_retry` seconds
			web->retry = aux::time_now32()
			+ seconds32(settings().get_int(settings_pack::web_seed_name_lookup_retry));
			return;
		}

		for (auto const& addr : addrs)
		{
			// fill in the peer struct's address field
			web->endpoints.emplace_back(addr, std::uint16_t(port));

#ifndef TORRENT_DISABLE_LOGGING
			if (should_log())
				debug_log("  -> %s", print_endpoint(tcp::endpoint(addr, std::uint16_t(port))).c_str());
#endif
		}

		if (num_peers() >= int(m_max_connections)
			|| m_ses.num_connections() >= settings().get_int(settings_pack::connections_limit))
			return;

		connect_web_seed(web, web->endpoints.front());
	}
	catch (...) { handle_exception(); }

	void torrent::connect_web_seed(std::list<web_seed_t>::iterator web, tcp::endpoint a)
	{
		INVARIANT_CHECK;

		TORRENT_ASSERT(is_single_thread());
		if (m_abort) return;

		if (m_ip_filter && m_ip_filter->access(a.address()) & ip_filter::blocked)
		{
			if (m_ses.alerts().should_post<peer_blocked_alert>())
				m_ses.alerts().emplace_alert<peer_blocked_alert>(get_handle()
					, a, peer_blocked_alert::ip_filter);
			return;
		}

		TORRENT_ASSERT(!web->resolving);
		TORRENT_ASSERT(web->peer_info.connection == nullptr);

		if (a.address().is_v4())
		{
			web->peer_info.addr = a.address().to_v4();
			web->peer_info.port = a.port();
		}

		if (is_paused()) return;
		if (m_ses.is_aborted()) return;
		if (is_upload_only()) return;

		// this web seed may have redirected all files to other URLs, leaving it
		// having no file left, and there's no longer any point in connecting to
		// it.
		if (!web->have_files.empty()
			&& web->have_files.none_set()) return;

		std::shared_ptr<aux::socket_type> s
			= std::make_shared<aux::socket_type>(m_ses.get_io_service());
		if (!s) return;

		void* userdata = nullptr;
#ifdef TORRENT_USE_OPENSSL
		const bool ssl = string_begins_no_case("https://", web->url.c_str());
		if (ssl)
		{
			userdata = m_ssl_ctx.get();
			if (!userdata) userdata = m_ses.ssl_ctx();
		}
#endif
		bool ret = instantiate_connection(m_ses.get_io_service(), m_ses.proxy()
			, *s, userdata, nullptr, true, false);
		(void)ret;
		TORRENT_ASSERT(ret);

		if (s->get<http_stream>())
		{
			// the web seed connection will talk immediately to
			// the proxy, without requiring CONNECT support
			s->get<http_stream>()->set_no_connect(true);
		}

		std::string hostname;
		error_code ec;
		using std::ignore;
		std::tie(ignore, ignore, hostname, ignore, ignore)
			= parse_url_components(web->url, ec);
		if (ec)
		{
			if (m_ses.alerts().should_post<url_seed_alert>())
				m_ses.alerts().emplace_alert<url_seed_alert>(get_handle(), web->url, ec);
			return;
		}

		bool const is_ip = is_ip_address(hostname);
		if (is_ip) a.address(make_address(hostname, ec));
		bool const proxy_hostnames = settings().get_bool(settings_pack::proxy_hostnames)
			&& !is_ip;

		if (proxy_hostnames
			&& (s->get<socks5_stream>()
#ifdef TORRENT_USE_OPENSSL
				|| s->get<ssl_stream<socks5_stream>>()
#endif
				))
		{
			// we're using a socks proxy and we're resolving
			// hostnames through it
			socks5_stream* str =
#ifdef TORRENT_USE_OPENSSL
				ssl ? &s->get<ssl_stream<socks5_stream>>()->next_layer() :
#endif
				s->get<socks5_stream>();
			TORRENT_ASSERT_VAL(str, s->type_name());

			str->set_dst_name(hostname);
		}

		setup_ssl_hostname(*s, hostname, ec);
		if (ec)
		{
			if (m_ses.alerts().should_post<url_seed_alert>())
				m_ses.alerts().emplace_alert<url_seed_alert>(get_handle(), web->url, ec);
			return;
		}

		std::shared_ptr<peer_connection> c;
		peer_connection_args pack;
		pack.ses = &m_ses;
		pack.sett = &settings();
		pack.stats_counters = &m_ses.stats_counters();
		pack.disk_thread = &m_ses.disk_thread();
		pack.ios = &m_ses.get_io_service();
		pack.tor = shared_from_this();
		pack.s = s;
		pack.endp = a;
		pack.peerinfo = &web->peer_info;
		if (web->type == web_seed_entry::url_seed)
		{
			c = std::make_shared<web_peer_connection>(pack, *web);
		}
		else if (web->type == web_seed_entry::http_seed)
		{
			c = std::make_shared<http_seed_connection>(pack, *web);
		}
		if (!c) return;

#if TORRENT_USE_ASSERTS
		c->m_in_constructor = false;
#endif

#ifndef TORRENT_DISABLE_EXTENSIONS
		for (auto const& ext : m_extensions)
		{
			std::shared_ptr<peer_plugin>
				pp(ext->new_connection(peer_connection_handle(c->self())));
			if (pp) c->add_extension(pp);
		}
#endif

		TORRENT_ASSERT(!c->m_in_constructor);
		// add the newly connected peer to this torrent's peer list
		TORRENT_ASSERT(m_iterating_connections == 0);

		// we don't want to have to allocate memory to disconnect this peer, so
		// make sure there's enough memory allocated in the deferred_disconnect
		// list up-front
		m_peers_to_disconnect.reserve(m_connections.size() + 1);

		sorted_insert(m_connections, c.get());
		update_want_peers();
		update_want_tick();
		m_ses.insert_peer(c);

		if (web->peer_info.seed)
		{
			TORRENT_ASSERT(m_num_seeds < 0xffff);
			++m_num_seeds;
		}

		TORRENT_ASSERT(!web->peer_info.connection);
		web->peer_info.connection = c.get();
#if TORRENT_USE_ASSERTS
		web->peer_info.in_use = true;
#endif

		c->add_stat(std::int64_t(web->peer_info.prev_amount_download) << 10
			, std::int64_t(web->peer_info.prev_amount_upload) << 10);
		web->peer_info.prev_amount_download = 0;
		web->peer_info.prev_amount_upload = 0;
#ifndef TORRENT_DISABLE_LOGGING
		if (should_log())
		{
			debug_log("web seed connection started: [%s] %s"
				, print_endpoint(a).c_str(), web->url.c_str());
		}
#endif

		c->start();

		if (c->is_disconnecting()) return;

#ifndef TORRENT_DISABLE_LOGGING
		debug_log("START queue peer [%p] (%d)", static_cast<void*>(c.get())
			, num_peers());
#endif
	}

	std::shared_ptr<const torrent_info> torrent::get_torrent_copy()
	{
		if (!m_torrent_file->is_valid()) return std::shared_ptr<const torrent_info>();
		return m_torrent_file;
	}

	void torrent::write_resume_data(add_torrent_params& ret) const
	{
		ret.version = LIBTORRENT_VERSION_NUM;
		ret.storage_mode = storage_mode();
		ret.total_uploaded = m_total_uploaded;
		ret.total_downloaded = m_total_downloaded;

		// cast to seconds in case that internal values doesn't have ratio<1>
		ret.active_time = static_cast<int>(total_seconds(active_time()));
		ret.finished_time = static_cast<int>(total_seconds(finished_time()));
		ret.seeding_time = static_cast<int>(total_seconds(seeding_time()));
		ret.last_seen_complete = m_last_seen_complete;

		ret.num_complete = m_complete;
		ret.num_incomplete = m_incomplete;
		ret.num_downloaded = m_downloaded;

		ret.flags = torrent_flags_t{};
		if (m_sequential_download) ret.flags |= torrent_flags::sequential_download;
		if (m_seed_mode ) ret.flags |= torrent_flags::seed_mode;
		if (m_super_seeding ) ret.flags |= torrent_flags::super_seeding;
		if (is_torrent_paused()) ret.flags |= torrent_flags::paused;
		if (m_auto_managed ) ret.flags |= torrent_flags::auto_managed;

		ret.added_time = m_added_time;
		ret.completed_time = m_completed_time;

		ret.save_path = m_save_path;

#ifndef TORRENT_NO_DEPRECATE
		// deprecated in 1.2
		ret.url = m_url;
		ret.uuid = m_uuid;
#endif

		ret.info_hash = torrent_file().info_hash();

		if (valid_metadata())
		{
			if (m_magnet_link || (m_save_resume_flags & torrent_handle::save_info_dict))
			{
				ret.ti = m_torrent_file;
			}
		}

		if (m_torrent_file->is_merkle_torrent())
		{
			// we need to save the whole merkle hash tree
			// in order to resume
			ret.merkle_tree = m_torrent_file->merkle_tree();
		}

		// if this torrent is a seed, we won't have a piece picker
		// if we don't have anything, we may also not have a picker
		// in either case; there will be no half-finished pieces.
		if (has_picker())
		{
			int const num_blocks_per_piece = torrent_file().piece_length() / block_size();

			std::vector<piece_picker::downloading_piece> const q
				= m_picker->get_download_queue();

			// info for each unfinished piece
			for (auto const& dp : q)
			{
				if (dp.finished == 0) continue;

				bitfield bitmask;
				bitmask.resize(num_blocks_per_piece, false);

				auto const info = m_picker->blocks_for_piece(dp);
				for (int i = 0; i < int(info.size()); ++i)
				{
					if (info[i].state == piece_picker::block_info::state_finished)
						bitmask.set_bit(i);
				}
				ret.unfinished_pieces.emplace(dp.index, std::move(bitmask));
			}
		}

		// save trackers
		for (auto const& tr : m_trackers)
		{
			ret.trackers.push_back(tr.url);
			ret.tracker_tiers.push_back(tr.tier);
		}

		// save web seeds
		if (!m_web_seeds.empty())
		{
			for (auto const& ws : m_web_seeds)
			{
				if (ws.removed || ws.ephemeral) continue;
				if (ws.type == web_seed_entry::url_seed)
					ret.url_seeds.push_back(ws.url);
				else if (ws.type == web_seed_entry::http_seed)
					ret.http_seeds.push_back(ws.url);
			}
		}

		// write have bitmask
		// the pieces string has one byte per piece. Each
		// byte is a bitmask representing different properties
		// for the piece
		// bit 0: set if we have the piece
		// bit 1: set if we have verified the piece (in seed mode)
		bool const is_checking = state() == torrent_status::checking_files;

		// if we are checking, only save the have_pieces bitfield up to the piece
		// we have actually checked. This allows us to resume the checking when we
		// load this torrent up again. If we have not completed checking nor is
		// currently checking, don't save any pieces from the have_pieces
		// bitfield.
		piece_index_t const max_piece
			= is_checking ? m_num_checked_pieces
			: m_files_checked ? m_torrent_file->end_piece()
			: piece_index_t(0);

		TORRENT_ASSERT(ret.have_pieces.size() == 0);
		if (max_piece > piece_index_t(0))
		{
			if (is_seed())
			{
				ret.have_pieces.resize(static_cast<int>(max_piece), true);
			}
			else if (has_picker())
			{
				ret.have_pieces.resize(static_cast<int>(max_piece), false);
				for (piece_index_t i(0); i < max_piece; ++i)
				{
					if (m_picker->have_piece(i)) ret.have_pieces.set_bit(i);
				}
			}

			if (m_seed_mode)
				ret.verified_pieces = m_verified;
		}

		// write renamed files
		if (&m_torrent_file->files() != &m_torrent_file->orig_files()
			&& m_torrent_file->files().num_files() == m_torrent_file->orig_files().num_files())
		{
			file_storage const& fs = m_torrent_file->files();
			file_storage const& orig_fs = m_torrent_file->orig_files();
			for (file_index_t i(0); i < fs.end_file(); ++i)
			{
				if (fs.file_path(i) != orig_fs.file_path(i))
					ret.renamed_files[i] = fs.file_path(i);
			}
		}

		// write local peers
		std::vector<torrent_peer const*> deferred_peers;
		if (m_peer_list)
		{
			for (auto p : *m_peer_list)
			{
#if TORRENT_USE_I2P
				if (p->is_i2p_addr) continue;
#endif
				if (p->banned)
				{
					ret.banned_peers.push_back(p->ip());
					continue;
				}

				// we cannot save remote connection
				// since we don't know their listen port
				// unless they gave us their listen port
				// through the extension handshake
				// so, if the peer is not connectable (i.e. we
				// don't know its listen port) or if it has
				// been banned, don't save it.
				if (!p->connectable) continue;

				// don't save peers that don't work
				if (int(p->failcount) > 0) continue;

				// don't save peers that appear to send corrupt data
				if (int(p->trust_points) < 0) continue;

				if (p->last_connected == 0)
				{
					// we haven't connected to this peer. It might still
					// be useful to save it, but only save it if we
					// don't have enough peers that we actually did connect to
					if (int(deferred_peers.size()) < 100)
						deferred_peers.push_back(p);
					continue;
				}

				ret.peers.push_back(p->ip());
			}
		}

		// if we didn't save 100 peers, fill in with second choice peers
		if (int(ret.peers.size()) < 100)
		{
			aux::random_shuffle(deferred_peers.begin(), deferred_peers.end());
			for (auto const p : deferred_peers)
			{
				ret.peers.push_back(p->ip());
				if (int(ret.peers.size()) >= 100) break;
			}
		}

		ret.upload_limit = upload_limit();
		ret.download_limit = download_limit();
		ret.max_connections = max_connections();
		ret.max_uploads = max_uploads();

		// piece priorities and file priorities are mutually exclusive. If there
		// are file priorities set, don't save piece priorities.
		if (!m_file_priority.empty())
		{
			// when in seed mode (i.e. the client promises that we have all files)
			// it does not make sense to save file priorities.
			if (!m_seed_mode)
			{
				// write file priorities
				ret.file_priorities.clear();
				ret.file_priorities.reserve(m_file_priority.size());
				for (auto const prio : m_file_priority)
					ret.file_priorities.push_back(prio);
			}
		}
		else if (has_picker())
		{
			// write piece priorities
			// but only if they are not set to the default
			bool default_prio = true;
			file_storage const& fs = m_torrent_file->files();
			for (piece_index_t i(0); i < fs.end_piece(); ++i)
			{
				if (m_picker->piece_priority(i) == default_priority) continue;
				default_prio = false;
				break;
			}

			if (!default_prio)
			{
				ret.piece_priorities.clear();
				ret.piece_priorities.reserve(static_cast<std::size_t>(m_torrent_file->num_pieces()));

				for (piece_index_t i(0); i < fs.end_piece(); ++i)
					ret.piece_priorities.push_back(m_picker->piece_priority(i));
			}
		}
	}

#ifndef TORRENT_NO_DEPRECATE
	void torrent::get_full_peer_list(std::vector<peer_list_entry>* v) const
	{
		v->clear();
		if (!m_peer_list) return;

		v->reserve(aux::numeric_cast<std::size_t>(m_peer_list->num_peers()));
		for (auto p : *m_peer_list)
		{
			peer_list_entry e;
			e.ip = p->ip();
			e.flags = p->banned ? peer_list_entry::banned : 0;
			e.failcount = p->failcount;
			e.source = p->source;
			v->push_back(e);
		}
	}
#endif

	void torrent::get_peer_info(std::vector<peer_info>* v)
	{
		v->clear();
		for (auto const peer : *this)
		{
			TORRENT_ASSERT(peer->m_in_use == 1337);

			// incoming peers that haven't finished the handshake should
			// not be included in this list
			if (peer->associated_torrent().expired()) continue;

			v->emplace_back();
			peer_info& p = v->back();

			peer->get_peer_info(p);
		}
	}

	void torrent::get_download_queue(std::vector<partial_piece_info>* queue) const
	{
		TORRENT_ASSERT(is_single_thread());
		queue->clear();
		std::vector<block_info>& blk = m_ses.block_info_storage();
		blk.clear();

		if (!valid_metadata() || !has_picker()) return;
		piece_picker const& p = picker();
		std::vector<piece_picker::downloading_piece> q
			= p.get_download_queue();
		if (q.empty()) return;

		const int blocks_per_piece = m_picker->blocks_in_piece(piece_index_t(0));
		blk.resize(q.size() * aux::numeric_cast<std::size_t>(blocks_per_piece));
		// for some weird reason valgrind claims these are uninitialized
		// unless it's zeroed out here (block_info has a construct that's
		// supposed to initialize it)
		if (!blk.empty())
			std::memset(blk.data(), 0, sizeof(blk[0]) * blk.size());

		int counter = 0;
		for (auto i = q.begin(); i != q.end(); ++i, ++counter)
		{
			partial_piece_info pi;
			pi.blocks_in_piece = p.blocks_in_piece(i->index);
			pi.finished = int(i->finished);
			pi.writing = int(i->writing);
			pi.requested = int(i->requested);
#ifndef TORRENT_NO_DEPRECATE
			pi.piece_state = partial_piece_info::none;
#else
			pi.deprecated_piece_state = partial_piece_info::none;
#endif
			TORRENT_ASSERT(counter * blocks_per_piece + pi.blocks_in_piece <= int(blk.size()));
			pi.blocks = &blk[std::size_t(counter * blocks_per_piece)];
			int const piece_size = torrent_file().piece_size(i->index);
			int idx = -1;
			for (auto const& info : m_picker->blocks_for_piece(*i))
			{
				++idx;
				block_info& bi = pi.blocks[idx];
				bi.state = info.state;
				bi.block_size = idx < pi.blocks_in_piece - 1
					? aux::numeric_cast<std::uint32_t>(block_size())
					: aux::numeric_cast<std::uint32_t>(piece_size - (idx * block_size()));
				bool const complete = bi.state == block_info::writing
					|| bi.state == block_info::finished;
				if (info.peer == nullptr)
				{
					bi.set_peer(tcp::endpoint());
					bi.bytes_progress = complete ? bi.block_size : 0;
				}
				else
				{
					torrent_peer* tp = info.peer;
					TORRENT_ASSERT(tp->in_use);
					if (tp->connection)
					{
						auto* peer = static_cast<peer_connection*>(tp->connection);
						TORRENT_ASSERT(peer->m_in_use);
						bi.set_peer(peer->remote());
						if (bi.state == block_info::requested)
						{
							auto pbp = peer->downloading_piece_progress();
							if (pbp.piece_index == i->index && pbp.block_index == idx)
							{
								bi.bytes_progress = aux::numeric_cast<std::uint32_t>(pbp.bytes_downloaded);
								TORRENT_ASSERT(bi.bytes_progress <= bi.block_size);
							}
							else
							{
								bi.bytes_progress = 0;
							}
						}
						else
						{
							bi.bytes_progress = complete ? bi.block_size : 0;
						}
					}
					else
					{
						bi.set_peer(tp->ip());
						bi.bytes_progress = complete ? bi.block_size : 0;
					}
				}

				pi.blocks[idx].num_peers = info.num_peers;
			}
			pi.piece_index = i->index;
			queue->push_back(pi);
		}

	}

	bool torrent::connect_to_peer(torrent_peer* peerinfo, bool const ignore_limit)
	{
		TORRENT_ASSERT(is_single_thread());
		INVARIANT_CHECK;
		TORRENT_UNUSED(ignore_limit);

		TORRENT_ASSERT(peerinfo);
		TORRENT_ASSERT(peerinfo->connection == nullptr);

		if (m_abort) return false;

		peerinfo->last_connected = m_ses.session_time();
#if TORRENT_USE_ASSERTS
		if (!settings().get_bool(settings_pack::allow_multiple_connections_per_ip))
		{
			// this asserts that we don't have duplicates in the peer_list's peer list
			peer_iterator i_ = std::find_if(m_connections.begin(), m_connections.end()
				, [peerinfo] (peer_connection const* p)
				{ return !p->is_disconnecting() && p->remote() == peerinfo->ip(); });
#if TORRENT_USE_I2P
			TORRENT_ASSERT(i_ == m_connections.end()
				|| (*i_)->type() != connection_type::bittorrent
				|| peerinfo->is_i2p_addr);
#else
			TORRENT_ASSERT(i_ == m_connections.end()
				|| (*i_)->type() != connection_type::bittorrent);
#endif
		}
#endif // TORRENT_USE_ASSERTS

		TORRENT_ASSERT(want_peers() || ignore_limit);
		TORRENT_ASSERT(m_ses.num_connections()
			< settings().get_int(settings_pack::connections_limit) || ignore_limit);

		tcp::endpoint a(peerinfo->ip());
		TORRENT_ASSERT(!m_apply_ip_filter
			|| !m_ip_filter
			|| (m_ip_filter->access(peerinfo->address()) & ip_filter::blocked) == 0);

		std::shared_ptr<aux::socket_type> s = std::make_shared<aux::socket_type>(m_ses.get_io_service());

#if TORRENT_USE_I2P
		bool const i2p = peerinfo->is_i2p_addr;
		if (i2p)
		{
			if (m_ses.i2p_proxy().hostname.empty())
			{
				// we have an i2p torrent, but we're not connected to an i2p
				// SAM proxy.
				if (alerts().should_post<i2p_alert>())
					alerts().emplace_alert<i2p_alert>(errors::no_i2p_router);
				return false;
			}

			// It's not entirely obvious why this peer connection is not marked as
			// one. The main feature of a peer connection is that whether or not we
			// proxy it is configurable. When we use i2p, we want to always prox
			// everything via i2p.
			bool const ret = instantiate_connection(m_ses.get_io_service()
				, m_ses.i2p_proxy(), *s, nullptr, nullptr, false, false);
			(void)ret;
			TORRENT_ASSERT(ret);
			s->get<i2p_stream>()->set_destination(static_cast<i2p_peer*>(peerinfo)->dest());
			s->get<i2p_stream>()->set_command(i2p_stream::cmd_connect);
			s->get<i2p_stream>()->set_session_id(m_ses.i2p_session());
		}
		else
#endif
		{
			// this is where we determine if we open a regular TCP connection
			// or a uTP connection. If the utp_socket_manager pointer is not passed in
			// we'll instantiate a TCP connection
			utp_socket_manager* sm = nullptr;

			if (settings().get_bool(settings_pack::enable_outgoing_utp)
				&& (!settings().get_bool(settings_pack::enable_outgoing_tcp)
					|| peerinfo->supports_utp
					|| peerinfo->confirmed_supports_utp))
				sm = m_ses.utp_socket_manager();

			// don't make a TCP connection if it's disabled
			if (sm == nullptr && !settings().get_bool(settings_pack::enable_outgoing_tcp))
			{
#ifndef TORRENT_DISABLE_LOGGING
				debug_log("discarding peer \"%s\": TCP connections disabled "
					"[ supports-utp: %d ]", peerinfo->to_string().c_str()
					, peerinfo->supports_utp);
#endif
				return false;
			}

			void* userdata = nullptr;
#ifdef TORRENT_USE_OPENSSL
			if (is_ssl_torrent())
			{
				userdata = m_ssl_ctx.get();
				// if we're creating a uTP socket, since this is SSL now, make sure
				// to pass in the corresponding utp socket manager
				if (sm) sm = m_ses.ssl_utp_socket_manager();
			}
#endif

			bool ret = instantiate_connection(m_ses.get_io_service()
				, m_ses.proxy(), *s, userdata, sm, true, false);
			(void)ret;
			TORRENT_ASSERT(ret);

#if defined TORRENT_USE_OPENSSL
			if (is_ssl_torrent())
			{
				// for ssl sockets, set the hostname
				std::string host_name = aux::to_hex(m_torrent_file->info_hash());

#define CASE(t) case aux::socket_type_int_impl<ssl_stream<t>>::value: \
	s->get<ssl_stream<t>>()->set_host_name(host_name); break;

				switch (s->type())
				{
					CASE(tcp::socket)
					CASE(socks5_stream)
					CASE(http_stream)
					CASE(utp_stream)
					default: break;
				};
			}
#undef CASE
#endif
		}

		{
			error_code err;
			aux::set_socket_buffer_size(*s, settings(), err);
#ifndef TORRENT_DISABLE_LOGGING
			if (err && should_log())
			{
				error_code ignore;
				debug_log("socket buffer size [ %s %d]: (%d) %s"
					, s->local_endpoint().address().to_string(ignore).c_str()
					, s->local_endpoint().port(), ignore.value(), ignore.message().c_str());
			}
#endif
		}

		peer_connection_args pack;
		pack.ses = &m_ses;
		pack.sett = &settings();
		pack.stats_counters = &m_ses.stats_counters();
		pack.disk_thread = &m_ses.disk_thread();
		pack.ios = &m_ses.get_io_service();
		pack.tor = shared_from_this();
		pack.s = s;
		pack.endp = a;
		pack.peerinfo = peerinfo;

		std::shared_ptr<peer_connection> c = std::make_shared<bt_peer_connection>(pack);

#if TORRENT_USE_ASSERTS
		c->m_in_constructor = false;
#endif

		c->add_stat(std::int64_t(peerinfo->prev_amount_download) << 10
			, std::int64_t(peerinfo->prev_amount_upload) << 10);
		peerinfo->prev_amount_download = 0;
		peerinfo->prev_amount_upload = 0;

#ifndef TORRENT_DISABLE_EXTENSIONS
		for (auto const& ext : m_extensions)
		{
			std::shared_ptr<peer_plugin> pp(ext->new_connection(
					peer_connection_handle(c->self())));
			if (pp) c->add_extension(pp);
		}
#endif

		// add the newly connected peer to this torrent's peer list
		TORRENT_ASSERT(m_iterating_connections == 0);

		// we don't want to have to allocate memory to disconnect this peer, so
		// make sure there's enough memory allocated in the deferred_disconnect
		// list up-front
		m_peers_to_disconnect.reserve(m_connections.size() + 1);

		sorted_insert(m_connections, c.get());
		TORRENT_TRY
		{
			m_ses.insert_peer(c);
			need_peer_list();
			m_peer_list->set_connection(peerinfo, c.get());
			if (peerinfo->seed)
			{
				TORRENT_ASSERT(m_num_seeds < 0xffff);
				++m_num_seeds;
			}
			update_want_peers();
			update_want_tick();
			c->start();

			if (c->is_disconnecting()) return false;
		}
		TORRENT_CATCH (std::exception const&)
		{
			TORRENT_ASSERT(m_iterating_connections == 0);
			c->disconnect(errors::no_error, operation_t::bittorrent, 1);
			return false;
		}

		if (m_share_mode)
			recalc_share_mode();

		return peerinfo->connection != nullptr;
	}

	bool torrent::set_metadata(span<char const> metadata_buf)
	{
		TORRENT_ASSERT(is_single_thread());
		INVARIANT_CHECK;

		if (m_torrent_file->is_valid()) return false;

		sha1_hash const info_hash = hasher(metadata_buf).final();
		if (info_hash != m_torrent_file->info_hash())
		{
			if (alerts().should_post<metadata_failed_alert>())
			{
				alerts().emplace_alert<metadata_failed_alert>(get_handle()
					, errors::mismatching_info_hash);
			}
			return false;
		}

		bdecode_node metadata;
		error_code ec;
		int ret = bdecode(metadata_buf.begin(), metadata_buf.end(), metadata, ec);
		if (ret != 0 || !m_torrent_file->parse_info_section(metadata, ec))
		{
			update_gauge();
			// this means the metadata is correct, since we
			// verified it against the info-hash, but we
			// failed to parse it. Pause the torrent
			if (alerts().should_post<metadata_failed_alert>())
			{
				alerts().emplace_alert<metadata_failed_alert>(get_handle(), ec);
			}
			set_error(errors::invalid_swarm_metadata, torrent_status::error_file_none);
			pause();
			return false;
		}

		update_gauge();

		if (m_ses.alerts().should_post<metadata_received_alert>())
		{
			m_ses.alerts().emplace_alert<metadata_received_alert>(
				get_handle());
		}

		// we have to initialize the torrent before we start
		// disconnecting redundant peers, otherwise we'll think
		// we're a seed, because we have all 0 pieces
		init();

		inc_stats_counter(counters::num_total_pieces_added
			, m_torrent_file->num_pieces());

		// disconnect redundant peers
		for (auto p : m_connections)
			p->disconnect_if_redundant();

		set_need_save_resume();

		return true;
	}

	namespace {

	bool connecting_time_compare(peer_connection const* lhs, peer_connection const* rhs)
	{
		bool const lhs_connecting = lhs->is_connecting() && !lhs->is_disconnecting();
		bool const rhs_connecting = rhs->is_connecting() && !rhs->is_disconnecting();
		if (lhs_connecting != rhs_connecting) return (int(lhs_connecting) < int(rhs_connecting));

		// a lower value of connected_time means it's been waiting
		// longer. This is a less-than comparison, so if lhs has
		// waited longer than rhs, we should return false.
		return lhs->connected_time() > rhs->connected_time();
	}

	} // anonymous namespace

	bool torrent::attach_peer(peer_connection* p) try
	{
//		INVARIANT_CHECK;

#ifdef TORRENT_USE_OPENSSL
#ifdef TORRENT_MACOS_DEPRECATED_LIBCRYPTO
#pragma clang diagnostic push
#pragma clang diagnostic ignored "-Wdeprecated-declarations"
#endif
		if (is_ssl_torrent())
		{
			// if this is an SSL torrent, don't allow non SSL peers on it
			std::shared_ptr<aux::socket_type> s = p->get_socket();

			//
#define SSL(t) aux::socket_type_int_impl<ssl_stream<t>>::value: \
			ssl_conn = s->get<ssl_stream<t>>()->native_handle(); \
			break;

			SSL* ssl_conn = nullptr;

			switch (s->type())
			{
				case SSL(tcp::socket)
				case SSL(socks5_stream)
				case SSL(http_stream)
				case SSL(utp_stream)
			};

#undef SSL

			if (ssl_conn == nullptr)
			{
				// don't allow non SSL peers on SSL torrents
				p->disconnect(errors::requires_ssl_connection, operation_t::bittorrent);
				return false;
			}

			if (!m_ssl_ctx)
			{
				// we don't have a valid cert, don't accept any connection!
				p->disconnect(errors::invalid_ssl_cert, operation_t::ssl_handshake);
				return false;
			}

			if (SSL_get_SSL_CTX(ssl_conn) != m_ssl_ctx->native_handle())
			{
				// if the SSL_CTX associated with this connection is
				// not the one belonging to this torrent, the SSL handshake
				// connected to one torrent, and the BitTorrent protocol
				// to a different one. This is probably an attempt to circumvent
				// access control. Don't allow it.
				p->disconnect(errors::invalid_ssl_cert, operation_t::bittorrent);
				return false;
			}
		}
#ifdef TORRENT_MACOS_DEPRECATED_LIBCRYPTO
#pragma clang diagnostic pop
#endif
#else // TORRENT_USE_OPENSSL
		if (is_ssl_torrent())
		{
			// Don't accidentally allow seeding of SSL torrents, just
			// because libtorrent wasn't built with SSL support
			p->disconnect(errors::requires_ssl_connection, operation_t::ssl_handshake);
			return false;
		}
#endif // TORRENT_USE_OPENSSL

		TORRENT_ASSERT(p != nullptr);
		TORRENT_ASSERT(!p->is_outgoing());

		m_has_incoming = true;

		if (m_apply_ip_filter
			&& m_ip_filter
			&& m_ip_filter->access(p->remote().address()) & ip_filter::blocked)
		{
			if (m_ses.alerts().should_post<peer_blocked_alert>())
				m_ses.alerts().emplace_alert<peer_blocked_alert>(get_handle()
					, p->remote(), peer_blocked_alert::ip_filter);
			p->disconnect(errors::banned_by_ip_filter, operation_t::bittorrent);
			return false;
		}

		if ((m_state == torrent_status::checking_files
			|| m_state == torrent_status::checking_resume_data)
			&& valid_metadata())
		{
			p->disconnect(errors::torrent_not_ready, operation_t::bittorrent);
			return false;
		}

		if (!m_ses.has_connection(p))
		{
			p->disconnect(errors::peer_not_constructed, operation_t::bittorrent);
			return false;
		}

		if (m_ses.is_aborted())
		{
			p->disconnect(errors::session_closing, operation_t::bittorrent);
			return false;
		}

		int connection_limit_factor = 0;
		for (int i = 0; i < p->num_classes(); ++i)
		{
			peer_class_t pc = p->class_at(i);
			if (m_ses.peer_classes().at(pc) == nullptr) continue;
			int f = m_ses.peer_classes().at(pc)->connection_limit_factor;
			if (connection_limit_factor < f) connection_limit_factor = f;
		}
		if (connection_limit_factor == 0) connection_limit_factor = 100;

		std::int64_t const limit = std::int64_t(m_max_connections) * 100 / connection_limit_factor;

		bool maybe_replace_peer = false;

		if (m_connections.end_index() >= limit)
		{
			// if more than 10% of the connections are outgoing
			// connection attempts that haven't completed yet,
			// disconnect one of them and let this incoming
			// connection through.
			if (m_num_connecting > m_max_connections / 10)
			{
				// find one of the connecting peers and disconnect it
				// find any peer that's connecting (i.e. a half-open TCP connection)
				// that's also not disconnecting
				// disconnect the peer that's been waiting to establish a connection
				// the longest
				auto i = std::max_element(begin(), end(), &connecting_time_compare);

				if (i == end() || !(*i)->is_connecting() || (*i)->is_disconnecting())
				{
					// this seems odd, but we might as well handle it
					p->disconnect(errors::too_many_connections, operation_t::bittorrent);
					return false;
				}
				(*i)->disconnect(errors::too_many_connections, operation_t::bittorrent);

				// if this peer was let in via connections slack,
				// it has done its duty of causing the disconnection
				// of another peer
				p->peer_disconnected_other();
			}
			else
			{
				maybe_replace_peer = true;
			}
		}

#ifndef TORRENT_DISABLE_EXTENSIONS
		for (auto& ext : m_extensions)
		{
			std::shared_ptr<peer_plugin> pp(ext->new_connection(
					peer_connection_handle(p->self())));
			if (pp) p->add_extension(pp);
		}
#endif
		torrent_state st = get_peer_list_state();
		need_peer_list();
		if (!m_peer_list->new_connection(*p, m_ses.session_time(), &st))
		{
			peers_erased(st.erased);
#ifndef TORRENT_DISABLE_LOGGING
			if (should_log())
			{
				debug_log("CLOSING CONNECTION \"%s\" peer list full "
					"connections: %d limit: %d"
					, print_endpoint(p->remote()).c_str()
					, num_peers()
					, m_max_connections);
			}
#endif
			p->disconnect(errors::too_many_connections, operation_t::bittorrent);
			return false;
		}
		peers_erased(st.erased);

		m_peers_to_disconnect.reserve(m_connections.size() + 1);
		m_connections.reserve(m_connections.size() + 1);

#if TORRENT_USE_ASSERTS
		error_code ec;
		TORRENT_ASSERT(p->remote() == p->get_socket()->remote_endpoint(ec) || ec);
#endif

		TORRENT_ASSERT(p->peer_info_struct() != nullptr);

		// we need to do this after we've added the peer to the peer_list
		// since that's when the peer is assigned its peer_info object,
		// which holds the rank
		if (maybe_replace_peer)
		{
			// now, find the lowest rank peer and disconnect that
			// if it's lower rank than the incoming connection
			peer_connection* peer = find_lowest_ranking_peer();

			// TODO: 2 if peer is a really good peer, maybe we shouldn't disconnect it
			// perhaps this logic should be disabled if we have too many idle peers
			// (with some definition of idle)
			if (peer != nullptr && peer->peer_rank() < p->peer_rank())
			{
#ifndef TORRENT_DISABLE_LOGGING
				if (should_log())
				{
					debug_log("CLOSING CONNECTION \"%s\" peer list full (low peer rank) "
						"connections: %d limit: %d"
						, print_endpoint(peer->remote()).c_str()
						, num_peers()
						, m_max_connections);
				}
#endif
				peer->disconnect(errors::too_many_connections, operation_t::bittorrent);
				p->peer_disconnected_other();
			}
			else
			{
#ifndef TORRENT_DISABLE_LOGGING
				if (should_log())
				{
					debug_log("CLOSING CONNECTION \"%s\" peer list full (low peer rank) "
						"connections: %d limit: %d"
						, print_endpoint(p->remote()).c_str()
						, num_peers()
						, m_max_connections);
				}
#endif
				p->disconnect(errors::too_many_connections, operation_t::bittorrent);
				// we have to do this here because from the peer's point of view
				// it wasn't really attached to the torrent, but we do need
				// to let peer_list know we're removing it
				remove_peer(p->self());
				return false;
			}
		}

#if TORRENT_USE_INVARIANT_CHECKS
		if (m_peer_list) m_peer_list->check_invariant();
#endif

		if (m_share_mode)
			recalc_share_mode();

		// once we add the peer to our m_connections list, we can't throw an
		// exception. That will end up violating an invariant between the session,
		// torrent and peers
		TORRENT_ASSERT(sorted_find(m_connections, p) == m_connections.end());
		TORRENT_ASSERT(m_iterating_connections == 0);
		sorted_insert(m_connections, p);
		update_want_peers();
		update_want_tick();

		if (p->peer_info_struct() && p->peer_info_struct()->seed)
		{
			TORRENT_ASSERT(m_num_seeds < 0xffff);
			++m_num_seeds;
		}

#ifndef TORRENT_DISABLE_LOGGING
		debug_log("incoming peer (%d)", num_peers());
#endif

#ifndef TORRENT_DISABLE_LOGGING
		if (should_log()) try
		{
			debug_log("ATTACHED CONNECTION \"%s\" connections: %d limit: %d"
				, print_endpoint(p->remote()).c_str(), num_peers()
				, m_max_connections);
		}
		catch (std::exception const&) {}
#endif

		return true;
	}
	catch (...)
	{
		p->disconnect(errors::torrent_not_ready, operation_t::bittorrent);
		// from the peer's point of view it was never really added to the torrent.
		// So we need to clean it up here before propagating the error
		remove_peer(p->self());
		return false;
	}

	bool torrent::want_tick() const
	{
		if (m_abort) return false;

		if (num_peers() > 0) return true;

		// we might want to connect web seeds
		if (!is_finished() && !m_web_seeds.empty() && m_files_checked)
			return true;

		if (m_stat.low_pass_upload_rate() > 0 || m_stat.low_pass_download_rate() > 0)
			return true;

		// if we don't get ticks we won't become inactive
		if (!m_paused && !m_inactive) return true;

		return false;
	}

	void torrent::update_want_tick()
	{
		update_list(aux::session_interface::torrent_want_tick, want_tick());
	}

	// this function adjusts which lists this torrent is part of (checking,
	// seeding or downloading)
	void torrent::update_state_list()
	{
		bool is_checking = false;
		bool is_downloading = false;
		bool is_seeding = false;

		if (is_auto_managed() && !has_error())
		{
			if (m_state == torrent_status::checking_files
				|| m_state == torrent_status::allocating)
			{
				is_checking = true;
			}
			else if (m_state == torrent_status::downloading_metadata
				|| m_state == torrent_status::downloading
				|| m_state == torrent_status::finished
				|| m_state == torrent_status::seeding)
			{
				// torrents that are started (not paused) and
				// inactive are not part of any list. They will not be touched because
				// they are inactive
				if (is_finished())
					is_seeding = true;
				else
					is_downloading = true;
			}
		}

		update_list(aux::session_interface::torrent_downloading_auto_managed
			, is_downloading);
		update_list(aux::session_interface::torrent_seeding_auto_managed
			, is_seeding);
		update_list(aux::session_interface::torrent_checking_auto_managed
			, is_checking);
	}

	// returns true if this torrent is interested in connecting to more peers
	bool torrent::want_peers() const
	{
		// if all our connection slots are taken, we can't connect to more
		if (num_peers() >= int(m_max_connections)) return false;

		// if we're paused, obviously we're not connecting to peers
		if (is_paused() || m_abort || m_graceful_pause_mode) return false;

		if ((m_state == torrent_status::checking_files
			|| m_state == torrent_status::checking_resume_data)
			&& valid_metadata())
			return false;

		// if we don't know of any more potential peers to connect to, there's
		// no point in trying
		if (!m_peer_list || m_peer_list->num_connect_candidates() == 0)
			return false;

		// if the user disabled outgoing connections for seeding torrents,
		// don't make any
		if (!settings().get_bool(settings_pack::seeding_outgoing_connections)
			&& (m_state == torrent_status::seeding
				|| m_state == torrent_status::finished))
			return false;

		return true;
	}

	bool torrent::want_peers_download() const
	{
		return (m_state == torrent_status::downloading
			|| m_state == torrent_status::downloading_metadata)
			&& want_peers();
	}

	bool torrent::want_peers_finished() const
	{
		return (m_state == torrent_status::finished
			|| m_state == torrent_status::seeding)
			&& want_peers();
	}

	void torrent::update_want_peers()
	{
		update_list(aux::session_interface::torrent_want_peers_download, want_peers_download());
		update_list(aux::session_interface::torrent_want_peers_finished, want_peers_finished());
	}

	void torrent::update_want_scrape()
	{
		update_list(aux::session_interface::torrent_want_scrape
			, m_paused && m_auto_managed && !m_abort);
	}

	namespace {

#ifndef TORRENT_DISABLE_LOGGING
	char const* list_name(torrent_list_index_t const idx)
	{
#define TORRENT_LIST_NAME(n) case static_cast<int>(aux::session_interface:: n): return #n;
		switch (static_cast<int>(idx))
		{
			TORRENT_LIST_NAME(torrent_state_updates);
			TORRENT_LIST_NAME(torrent_want_tick);
			TORRENT_LIST_NAME(torrent_want_peers_download);
			TORRENT_LIST_NAME(torrent_want_peers_finished);
			TORRENT_LIST_NAME(torrent_want_scrape);
			TORRENT_LIST_NAME(torrent_downloading_auto_managed);
			TORRENT_LIST_NAME(torrent_seeding_auto_managed);
			TORRENT_LIST_NAME(torrent_checking_auto_managed);
			default: TORRENT_ASSERT_FAIL_VAL(idx);
		}
#undef TORRENT_LIST_NAME
		return "";
	}
#endif // TORRENT_DISABLE_LOGGING

	} // anonymous namespace

	void torrent::update_list(torrent_list_index_t const list, bool in)
	{
		link& l = m_links[list];
		aux::vector<torrent*>& v = m_ses.torrent_list(list);

		if (in)
		{
			if (l.in_list()) return;
			l.insert(v, this);
		}
		else
		{
			if (!l.in_list()) return;
			l.unlink(v, list);
		}

#ifndef TORRENT_DISABLE_LOGGING
		if (should_log())
			debug_log("*** UPDATE LIST [ %s : %d ]", list_name(list), int(in));
#endif
	}

	void torrent::disconnect_all(error_code const& ec, operation_t op)
	{
		TORRENT_ASSERT(m_iterating_connections == 0);
		for (auto const& p : m_connections)
		{
			TORRENT_INCREMENT(m_iterating_connections);
			TORRENT_ASSERT(p->associated_torrent().lock().get() == this);
			p->disconnect(ec, op);
		}

		update_want_peers();
		update_want_tick();
	}

	namespace {

	// this returns true if lhs is a better disconnect candidate than rhs
	bool compare_disconnect_peer(peer_connection const* lhs, peer_connection const* rhs)
	{
		// prefer to disconnect peers that are already disconnecting
		if (lhs->is_disconnecting() != rhs->is_disconnecting())
			return lhs->is_disconnecting();

		// prefer to disconnect peers we're not interested in
		if (lhs->is_interesting() != rhs->is_interesting())
			return rhs->is_interesting();

		// prefer to disconnect peers that are not seeds
		if (lhs->is_seed() != rhs->is_seed())
			return rhs->is_seed();

		// prefer to disconnect peers that are on parole
		if (lhs->on_parole() != rhs->on_parole())
			return lhs->on_parole();

		// prefer to disconnect peers that send data at a lower rate
		std::int64_t lhs_transferred = lhs->statistics().total_payload_download();
		std::int64_t rhs_transferred = rhs->statistics().total_payload_download();

		time_point const now = aux::time_now();
		std::int64_t const lhs_time_connected = total_seconds(now - lhs->connected_time());
		std::int64_t const rhs_time_connected = total_seconds(now - rhs->connected_time());

		lhs_transferred /= lhs_time_connected + 1;
		rhs_transferred /= (rhs_time_connected + 1);
		if (lhs_transferred != rhs_transferred)
			return lhs_transferred < rhs_transferred;

		// prefer to disconnect peers that chokes us
		if (lhs->is_choked() != rhs->is_choked())
			return lhs->is_choked();

		return lhs->last_received() < rhs->last_received();
	}

	} // anonymous namespace

	int torrent::disconnect_peers(int const num, error_code const& ec)
	{
		INVARIANT_CHECK;

#if TORRENT_USE_ASSERTS
		// make sure we don't have any dangling pointers
		for (auto p : m_connections)
		{
			TORRENT_INCREMENT(m_iterating_connections);
			TORRENT_ASSERT(m_ses.has_peer(p));
		}
#endif
		aux::vector<peer_connection*> to_disconnect;
		to_disconnect.resize(num);
		auto end = std::partial_sort_copy(m_connections.begin(), m_connections.end()
			, to_disconnect.begin(), to_disconnect.end(), compare_disconnect_peer);
		for (auto p : range(to_disconnect.begin(), end))
		{
			TORRENT_ASSERT(p->associated_torrent().lock().get() == this);
			p->disconnect(ec, operation_t::bittorrent);
		}
		return static_cast<int>(end - to_disconnect.begin());
	}

	// called when torrent is finished (all interesting
	// pieces have been downloaded)
	void torrent::finished()
	{
		update_state_list();

		INVARIANT_CHECK;

		TORRENT_ASSERT(is_finished());

		set_state(torrent_status::finished);
		set_queue_position(no_pos);

		m_became_finished = aux::time_now32();

		// we have to call completed() before we start
		// disconnecting peers, since there's an assert
		// to make sure we're cleared the piece picker
		if (is_seed()) completed();

		send_upload_only();
		state_updated();

		if (m_completed_time == 0)
			m_completed_time = time(nullptr);

		// disconnect all seeds
		if (settings().get_bool(settings_pack::close_redundant_connections))
		{
			// TODO: 1 should disconnect all peers that have the pieces we have
			// not just seeds. It would be pretty expensive to check all pieces
			// for all peers though
			std::vector<peer_connection*> seeds;
			for (auto const p : m_connections)
			{
				TORRENT_INCREMENT(m_iterating_connections);
				TORRENT_ASSERT(p->associated_torrent().lock().get() == this);
				if (p->upload_only())
				{
#ifndef TORRENT_DISABLE_LOGGING
					p->peer_log(peer_log_alert::info, "SEED", "CLOSING CONNECTION");
#endif
					seeds.push_back(p);
				}
			}
			for (auto& p : seeds)
				p->disconnect(errors::torrent_finished, operation_t::bittorrent, 0);
		}

		if (m_abort) return;

		update_want_peers();

		if (m_storage)
		{
			// we need to keep the object alive during this operation
			m_ses.disk_thread().async_release_files(m_storage
				, std::bind(&torrent::on_cache_flushed, shared_from_this()));
		}

		// this torrent just completed downloads, which means it will fall
		// under a different limit with the auto-manager. Make sure we
		// update auto-manage torrents in that case
		if (m_auto_managed)
			m_ses.trigger_auto_manage();
	}

	// this is called when we were finished, but some files were
	// marked for downloading, and we are no longer finished
	void torrent::resume_download()
	{
		// the invariant doesn't hold here, because it expects the torrent
		// to be in downloading state (which it will be set to shortly)
//		INVARIANT_CHECK;

		if (m_state == torrent_status::checking_resume_data
			|| m_state == torrent_status::checking_files
			|| m_state == torrent_status::allocating)
		{
#ifndef TORRENT_DISABLE_LOGGING
			debug_log("*** RESUME_DOWNLOAD [ skipping, state: %d ]"
				, int(m_state));
#endif
			return;
		}

		// we're downloading now, which means we're no longer in seed mode
		if (m_seed_mode)
			leave_seed_mode(false);

		TORRENT_ASSERT(!is_finished());
		set_state(torrent_status::downloading);
		set_queue_position(last_pos);

		m_completed_time = 0;

#ifndef TORRENT_DISABLE_LOGGING
		debug_log("*** RESUME_DOWNLOAD");
#endif
		send_upload_only();
		update_want_tick();
		update_state_list();
	}

	void torrent::maybe_done_flushing()
	{
		if (!has_picker()) return;

		if (m_picker->is_seeding())
		{
			// no need for the piece picker anymore
			// when we're suggesting read cache pieces, we
			// still need the piece picker, to keep track
			// of availability counts for pieces
			if (settings().get_int(settings_pack::suggest_mode)
				!= settings_pack::suggest_read_cache)
			{
				m_picker.reset();
				m_file_progress.clear();
			}
			m_have_all = true;
			update_gauge();
		}
	}

	// called when torrent is complete. i.e. all pieces downloaded
	// not necessarily flushed to disk
	void torrent::completed()
	{
		maybe_done_flushing();

		set_state(torrent_status::seeding);
		m_became_seed = aux::time_now32();

		if (!m_announcing) return;

		time_point32 const now = aux::time_now32();
		for (auto& t : m_trackers)
		{
			for (auto& aep : t.endpoints)
			{
				if (aep.complete_sent) continue;
				aep.next_announce = now;
				aep.min_announce = now;
			}
		}
		announce_with_tracker();
	}

	// this will move the tracker with the given index
	// to a prioritized position in the list (move it towards
	// the beginning) and return the new index to the tracker.
	int torrent::prioritize_tracker(int index)
	{
		INVARIANT_CHECK;

		TORRENT_ASSERT(index >= 0);
		TORRENT_ASSERT(index < int(m_trackers.size()));
		if (index >= int(m_trackers.size())) return -1;

		while (index > 0 && m_trackers[index].tier == m_trackers[index - 1].tier)
		{
			using std::swap;
			swap(m_trackers[index], m_trackers[index - 1]);
			if (m_last_working_tracker == index) --m_last_working_tracker;
			else if (m_last_working_tracker == index - 1) ++m_last_working_tracker;
			--index;
		}
		return index;
	}

	int torrent::deprioritize_tracker(int index)
	{
		INVARIANT_CHECK;

		TORRENT_ASSERT(index >= 0);
		TORRENT_ASSERT(index < int(m_trackers.size()));
		if (index >= int(m_trackers.size())) return -1;

		while (index < int(m_trackers.size()) - 1 && m_trackers[index].tier == m_trackers[index + 1].tier)
		{
			using std::swap;
			swap(m_trackers[index], m_trackers[index + 1]);
			if (m_last_working_tracker == index) ++m_last_working_tracker;
			else if (m_last_working_tracker == index + 1) --m_last_working_tracker;
			++index;
		}
		return index;
	}

	void torrent::files_checked()
	{
		TORRENT_ASSERT(is_single_thread());
		TORRENT_ASSERT(m_torrent_file->is_valid());

		if (m_abort)
		{
#ifndef TORRENT_DISABLE_LOGGING
			debug_log("files_checked(), paused");
#endif
			return;
		}

		// we might be finished already, in which case we should
		// not switch to downloading mode. If all files are
		// filtered, we're finished when we start.
		if (m_state != torrent_status::finished
			&& m_state != torrent_status::seeding
			&& !m_seed_mode)
		{
			set_state(torrent_status::downloading);
		}

		INVARIANT_CHECK;

		if (m_ses.alerts().should_post<torrent_checked_alert>())
		{
			m_ses.alerts().emplace_alert<torrent_checked_alert>(
				get_handle());
		}

		// calling pause will also trigger the auto managed
		// recalculation
		// if we just got here by downloading the metadata,
		// just keep going, no need to disconnect all peers just
		// to restart the torrent in a second
		if (m_auto_managed)
		{
			// if this is an auto managed torrent, force a recalculation
			// of which torrents to have active
			m_ses.trigger_auto_manage();
		}

		if (!is_seed())
		{
			// turn off super seeding if we're not a seed
			if (m_super_seeding)
			{
				m_super_seeding = false;
				set_need_save_resume();
				state_updated();
			}

			if (m_state != torrent_status::finished && is_finished())
				finished();
		}
		else
		{
			for (auto& t : m_trackers)
				for (auto& aep : t.endpoints)
					aep.complete_sent = true;

			if (m_state != torrent_status::finished
				&& m_state != torrent_status::seeding)
				finished();
		}

#ifndef TORRENT_DISABLE_EXTENSIONS
		for (auto& ext : m_extensions)
		{
			ext->on_files_checked();
		}
#endif

		bool const notify_initialized = !m_connections_initialized;
		m_connections_initialized = true;
		m_files_checked = true;

		update_want_tick();

		for (auto pc : m_connections)
		{
			TORRENT_INCREMENT(m_iterating_connections);
			// all peer connections have to initialize themselves now that the metadata
			// is available
			if (notify_initialized)
			{
				if (pc->is_disconnecting()) continue;
				pc->on_metadata_impl();
				if (pc->is_disconnecting()) continue;
				pc->init();
			}

#ifndef TORRENT_DISABLE_LOGGING
			pc->peer_log(peer_log_alert::info, "ON_FILES_CHECKED");
#endif
			if (pc->is_interesting() && !pc->has_peer_choked())
			{
				if (request_a_block(*this, *pc))
				{
					inc_stats_counter(counters::unchoke_piece_picks);
					pc->send_block_requests();
				}
			}
		}

		start_announcing();

		maybe_connect_web_seeds();
	}

	alert_manager& torrent::alerts() const
	{
		TORRENT_ASSERT(is_single_thread());
		return m_ses.alerts();
	}

	bool torrent::is_seed() const
	{
		if (!valid_metadata()) return false;
		if (m_seed_mode) return true;
		if (m_have_all) return true;
		if (m_picker && m_picker->num_passed() == m_picker->num_pieces()) return true;
		return m_state == torrent_status::seeding;
	}

	bool torrent::is_finished() const
	{
		if (is_seed()) return true;

		// this is slightly different from m_picker->is_finished()
		// because any piece that has *passed* is considered here,
		// which may be more than the piece we *have* (i.e. written to disk)
		// keep in mind that num_filtered() does not include pieces we
		// have that are filtered
		return valid_metadata() && has_picker()
			&& m_torrent_file->num_pieces() - m_picker->num_filtered() - m_picker->num_passed() == 0;
	}

	bool torrent::is_inactive() const
	{
		if (!settings().get_bool(settings_pack::dont_count_slow_torrents))
			return false;
		return m_inactive;
	}

	std::string torrent::save_path() const
	{
		return m_save_path;
	}

	void torrent::rename_file(file_index_t const index, std::string name)
	{
		INVARIANT_CHECK;

		file_storage const& fs = m_torrent_file->files();
		TORRENT_ASSERT(index >= file_index_t(0));
		TORRENT_ASSERT(index < fs.end_file());
		TORRENT_UNUSED(fs);

		// storage may be nullptr during shutdown
		if (!m_storage)
		{
			if (alerts().should_post<file_rename_failed_alert>())
				alerts().emplace_alert<file_rename_failed_alert>(get_handle()
					, index, errors::session_is_closing);
			return;
		}

		m_ses.disk_thread().async_rename_file(m_storage, index, std::move(name)
			, std::bind(&torrent::on_file_renamed, shared_from_this(), _1, _2, _3));
	}

	void torrent::move_storage(std::string const& save_path, move_flags_t const flags)
	{
		TORRENT_ASSERT(is_single_thread());
		INVARIANT_CHECK;

		if (m_abort)
		{
			if (alerts().should_post<storage_moved_failed_alert>())
				alerts().emplace_alert<storage_moved_failed_alert>(get_handle()
					, boost::asio::error::operation_aborted
					, "", operation_t::unknown);
			return;
		}

		// if we don't have metadata yet, we don't know anything about the file
		// structure and we have to assume we don't have any file.
		if (!valid_metadata())
		{
			if (alerts().should_post<storage_moved_alert>())
				alerts().emplace_alert<storage_moved_alert>(get_handle(), save_path);
#if TORRENT_USE_UNC_PATHS
			std::string path = canonicalize_path(save_path);
#else
			std::string const& path = save_path;
#endif
			m_save_path = complete(path);
			return;
		}

		// storage may be nullptr during shutdown
		if (m_storage)
		{
#if TORRENT_USE_UNC_PATHS
			std::string path = canonicalize_path(save_path);
#else
			std::string path = save_path;
#endif
			m_ses.disk_thread().async_move_storage(m_storage, std::move(path), flags
				, std::bind(&torrent::on_storage_moved, shared_from_this(), _1, _2, _3));
			m_moving_storage = true;
		}
		else
		{
#if TORRENT_USE_UNC_PATHS
			m_save_path = canonicalize_path(save_path);
#else

			m_save_path = save_path;
#endif
			set_need_save_resume();

			if (alerts().should_post<storage_moved_alert>())
			{
				alerts().emplace_alert<storage_moved_alert>(get_handle(), m_save_path);
			}
		}
	}

	void torrent::on_storage_moved(status_t const status, std::string const& path
		, storage_error const& error) try
	{
		TORRENT_ASSERT(is_single_thread());

		m_moving_storage = false;
		if (status == status_t::no_error
			|| status == status_t::need_full_check)
		{
			if (alerts().should_post<storage_moved_alert>())
				alerts().emplace_alert<storage_moved_alert>(get_handle(), path);
			m_save_path = path;
			set_need_save_resume();
			if (status == status_t::need_full_check)
				force_recheck();
		}
		else
		{
			if (alerts().should_post<storage_moved_failed_alert>())
				alerts().emplace_alert<storage_moved_failed_alert>(get_handle(), error.ec
					, resolve_filename(error.file()), error.operation);
		}
	}
	catch (...) { handle_exception(); }

	torrent_handle torrent::get_handle()
	{
		TORRENT_ASSERT(is_single_thread());
		return torrent_handle(shared_from_this());
	}

	aux::session_settings const& torrent::settings() const
	{
		TORRENT_ASSERT(is_single_thread());
		return m_ses.settings();
	}

#if TORRENT_USE_INVARIANT_CHECKS
	void torrent::check_invariant() const
	{
		// the piece picker and the file progress states are supposed to be
		// created in sync
		TORRENT_ASSERT(has_picker() == !m_file_progress.empty());
		TORRENT_ASSERT(current_stats_state() == int(m_current_gauge_state + counters::num_checking_torrents)
			|| m_current_gauge_state == no_gauge_state);

		TORRENT_ASSERT(m_sequence_number == no_pos
			|| m_ses.verify_queue_position(this, m_sequence_number));

		for (auto const& i : m_time_critical_pieces)
		{
			TORRENT_ASSERT(!is_seed());
			TORRENT_ASSERT(!has_picker() || !m_picker->have_piece(i.piece));
		}

		switch (current_stats_state())
		{
			case counters::num_error_torrents: TORRENT_ASSERT(has_error()); break;
			case counters::num_checking_torrents:
#ifdef TORRENT_NO_DEPRECATE
				TORRENT_ASSERT(state() == torrent_status::checking_files);
#else
				TORRENT_ASSERT(state() == torrent_status::checking_files
					|| state() == torrent_status::queued_for_checking);
#endif
				break;
			case counters::num_seeding_torrents: TORRENT_ASSERT(is_seed()); break;
			case counters::num_upload_only_torrents: TORRENT_ASSERT(is_upload_only()); break;
			case counters::num_stopped_torrents: TORRENT_ASSERT(!is_auto_managed()
				&& (m_paused || m_graceful_pause_mode));
				break;
			case counters::num_queued_seeding_torrents:
				TORRENT_ASSERT((m_paused || m_graceful_pause_mode) && is_seed()); break;
		}

		if (m_torrent_file)
		{
			TORRENT_ASSERT(m_info_hash == m_torrent_file->info_hash());
		}

#if TORRENT_USE_ASSERTS
		for (torrent_list_index_t i{}; i != m_links.end_index(); ++i)
		{
			if (!m_links[i].in_list()) continue;
			int const index = m_links[i].index;

			TORRENT_ASSERT(index >= 0);
			TORRENT_ASSERT(index < int(m_ses.torrent_list(i).size()));
		}
#endif

		TORRENT_ASSERT(want_peers_download() == m_links[aux::session_interface::torrent_want_peers_download].in_list());
		TORRENT_ASSERT(want_peers_finished() == m_links[aux::session_interface::torrent_want_peers_finished].in_list());
		TORRENT_ASSERT(want_tick() == m_links[aux::session_interface::torrent_want_tick].in_list());
		TORRENT_ASSERT((m_paused && m_auto_managed && !m_abort) == m_links[aux::session_interface::torrent_want_scrape].in_list());

		bool is_checking = false;
		bool is_downloading = false;
		bool is_seeding = false;

		if (is_auto_managed() && !has_error())
		{
			if (m_state == torrent_status::checking_files
				|| m_state == torrent_status::allocating)
			{
				is_checking = true;
			}
			else if (m_state == torrent_status::downloading_metadata
				|| m_state == torrent_status::downloading
				|| m_state == torrent_status::finished
				|| m_state == torrent_status::seeding)
			{
				if (is_finished())
					is_seeding = true;
				else
					is_downloading = true;
			}
		}

		TORRENT_ASSERT(m_links[aux::session_interface::torrent_checking_auto_managed].in_list()
			== is_checking);
		TORRENT_ASSERT(m_links[aux::session_interface::torrent_downloading_auto_managed].in_list()
			== is_downloading);
		TORRENT_ASSERT(m_links[aux::session_interface::torrent_seeding_auto_managed].in_list()
			== is_seeding);

		if (m_seed_mode)
		{
			TORRENT_ASSERT(is_seed());
		}

		TORRENT_ASSERT(is_single_thread());
		// this fires during disconnecting peers
		if (is_paused()) TORRENT_ASSERT(num_peers() == 0 || m_graceful_pause_mode);

		int seeds = 0;
		int num_uploads = 0;
		int num_connecting = 0;
		int num_connecting_seeds = 0;
		std::map<piece_block, int> num_requests;
		for (peer_connection const* peer : *this)
		{
			peer_connection const& p = *peer;

			if (p.is_connecting()) ++num_connecting;

			if (p.is_connecting() && p.peer_info_struct()->seed)
				++num_connecting_seeds;

			if (p.peer_info_struct() && p.peer_info_struct()->seed)
				++seeds;

			for (auto const& j : p.request_queue())
			{
				if (!j.not_wanted && !j.timed_out) ++num_requests[j.block];
			}

			for (auto const& j : p.download_queue())
			{
				if (!j.not_wanted && !j.timed_out) ++num_requests[j.block];
			}

			if (!p.is_choked() && !p.ignore_unchoke_slots()) ++num_uploads;
			torrent* associated_torrent = p.associated_torrent().lock().get();
			if (associated_torrent != this && associated_torrent != nullptr)
				TORRENT_ASSERT_FAIL();
		}
		TORRENT_ASSERT_VAL(num_uploads == int(m_num_uploads), int(m_num_uploads) - num_uploads);
		TORRENT_ASSERT_VAL(seeds == int(m_num_seeds), int(m_num_seeds) - seeds);
		TORRENT_ASSERT_VAL(num_connecting == int(m_num_connecting), int(m_num_connecting) - num_connecting);
		TORRENT_ASSERT_VAL(num_connecting_seeds == int(m_num_connecting_seeds)
			, int(m_num_connecting_seeds) - num_connecting_seeds);
		TORRENT_ASSERT_VAL(int(m_num_uploads) <= num_peers(), m_num_uploads - num_peers());
		TORRENT_ASSERT_VAL(int(m_num_seeds) <= num_peers(), m_num_seeds - num_peers());
		TORRENT_ASSERT_VAL(int(m_num_connecting) <= num_peers(), int(m_num_connecting) - num_peers());
		TORRENT_ASSERT_VAL(int(m_num_connecting_seeds) <= num_peers(), int(m_num_connecting_seeds) - num_peers());
		TORRENT_ASSERT_VAL(int(m_num_connecting) + int(m_num_seeds) >= int(m_num_connecting_seeds)
			, int(m_num_connecting_seeds) - (int(m_num_connecting) + int(m_num_seeds)));
		TORRENT_ASSERT_VAL(int(m_num_connecting) + int(m_num_seeds) - int(m_num_connecting_seeds) <= num_peers()
			, num_peers() - (int(m_num_connecting) + int(m_num_seeds) - int(m_num_connecting_seeds)));

		if (has_picker())
		{
			for (std::map<piece_block, int>::iterator i = num_requests.begin()
				, end(num_requests.end()); i != end; ++i)
			{
				piece_block b = i->first;
				int count = i->second;
				int picker_count = m_picker->num_peers(b);
				// if we're no longer downloading the piece
				// (for instance, it may be fully downloaded and waiting
				// for the hash check to return), the piece picker always
				// returns 0 requests, regardless of how many peers may still
				// have the block in their queue
				if (!m_picker->is_downloaded(b) && m_picker->is_downloading(b.piece_index))
				{
					if (picker_count != count)
					{
						std::fprintf(stderr, "picker count discrepancy: "
							"picker: %d != peerlist: %d\n", picker_count, count);

						for (const_peer_iterator j = this->begin(); j != this->end(); ++j)
						{
							peer_connection const& p = *(*j);
							std::fprintf(stderr, "peer: %s\n", print_endpoint(p.remote()).c_str());
							for (auto const& k : p.request_queue())
							{
								std::fprintf(stderr, "  rq: (%d, %d) %s %s %s\n"
									, static_cast<int>(k.block.piece_index)
									, k.block.block_index, k.not_wanted ? "not-wanted" : ""
									, k.timed_out ? "timed-out" : "", k.busy ? "busy": "");
							}
							for (auto const& k : p.download_queue())
							{
								std::fprintf(stderr, "  dq: (%d, %d) %s %s %s\n"
									, static_cast<int>(k.block.piece_index)
									, k.block.block_index, k.not_wanted ? "not-wanted" : ""
									, k.timed_out ? "timed-out" : "", k.busy ? "busy": "");
							}
						}
						TORRENT_ASSERT_FAIL();
					}
				}
			}
			TORRENT_ASSERT(num_have() >= m_picker->num_have_filtered());
		}

		if (valid_metadata())
		{
			TORRENT_ASSERT(m_abort || m_error || !m_picker || m_picker->num_pieces() == m_torrent_file->num_pieces());
		}
		else
		{
			TORRENT_ASSERT(m_abort || m_error || !m_picker || m_picker->num_pieces() == 0);
		}

#ifdef TORRENT_EXPENSIVE_INVARIANT_CHECKS
		// make sure we haven't modified the peer object
		// in a way that breaks the sort order
		if (m_peer_list && m_peer_list->begin() != m_peer_list->end())
		{
			auto i = m_peer_list->begin();
			auto p = i++;
			auto end(m_peer_list->end());
			peer_address_compare cmp;
			for (; i != end; ++i, ++p)
			{
				TORRENT_ASSERT(!cmp(*i, *p));
			}
		}
#endif

		std::int64_t total_done = quantized_bytes_done();
		if (m_torrent_file->is_valid())
		{
			if (is_seed())
				TORRENT_ASSERT(total_done == m_torrent_file->total_size());
			else
				TORRENT_ASSERT(total_done != m_torrent_file->total_size() || !m_files_checked);

			TORRENT_ASSERT(block_size() <= m_torrent_file->piece_length());
		}
		else
		{
			TORRENT_ASSERT(total_done == 0);
		}
/*
		if (m_picker && !m_abort)
		{
			// make sure that pieces that have completed the download
			// of all their blocks are in the disk io thread's queue
			// to be checked.
			std::vector<piece_picker::downloading_piece> dl_queue
				= m_picker->get_download_queue();
			for (std::vector<piece_picker::downloading_piece>::const_iterator i =
				dl_queue.begin(); i != dl_queue.end(); ++i)
			{
				const int blocks_per_piece = m_picker->blocks_in_piece(i->index);

				bool complete = true;
				for (int j = 0; j < blocks_per_piece; ++j)
				{
					if (i->info[j].state == piece_picker::block_info::state_finished)
						continue;
					complete = false;
					break;
				}
				TORRENT_ASSERT(complete);
			}
		}
*/
		if (m_files_checked && valid_metadata())
		{
			TORRENT_ASSERT(block_size() > 0);
		}
	}
#endif

	void torrent::set_sequential_download(bool const sd)
	{
		TORRENT_ASSERT(is_single_thread());
		if (m_sequential_download == sd) return;
		m_sequential_download = sd;
#ifndef TORRENT_DISABLE_LOGGING
		debug_log("*** set-sequential-download: %d", sd);
#endif

		set_need_save_resume();

		state_updated();
	}

	void torrent::queue_up()
	{
		// finished torrents may not change their queue positions, as it's set to
		// -1
		if (m_abort || is_finished()) return;

		set_queue_position(queue_position() == queue_position_t{0}
			? queue_position() : prev(queue_position()));
	}

	void torrent::queue_down()
	{
		set_queue_position(next(queue_position()));
	}

	void torrent::set_queue_position(queue_position_t const p)
	{
		TORRENT_ASSERT(is_single_thread());

		// finished torrents may not change their queue positions, as it's set to
		// -1
		if ((m_abort || is_finished()) && p != no_pos) return;

		TORRENT_ASSERT((p == no_pos) == is_finished()
			|| (!m_auto_managed && p == no_pos)
			|| (m_abort && p == no_pos)
			|| (!m_added && p == no_pos));
		if (p == m_sequence_number) return;

		TORRENT_ASSERT(p >= no_pos);

		state_updated();

		m_ses.set_queue_position(this, p);
	}

	void torrent::set_max_uploads(int limit, bool const state_update)
	{
		TORRENT_ASSERT(is_single_thread());
		TORRENT_ASSERT(limit >= -1);
		if (limit <= 0) limit = (1 << 24) - 1;
		if (int(m_max_uploads)!= limit && state_update) state_updated();
		m_max_uploads = aux::numeric_cast<std::uint32_t>(limit);
#ifndef TORRENT_DISABLE_LOGGING
		debug_log("*** set-max-uploads: %d", m_max_uploads);
#endif

		if (state_update)
			set_need_save_resume();
	}

	void torrent::set_max_connections(int limit, bool const state_update)
	{
		TORRENT_ASSERT(is_single_thread());
		TORRENT_ASSERT(limit >= -1);
		if (limit <= 0) limit = (1 << 24) - 1;
		if (int(m_max_connections) != limit && state_update) state_updated();
		m_max_connections = aux::numeric_cast<std::uint32_t>(limit);
		update_want_peers();

#ifndef TORRENT_DISABLE_LOGGING
		debug_log("*** set-max-connections: %d", m_max_connections);
#endif

		if (num_peers() > int(m_max_connections))
		{
			disconnect_peers(num_peers() - m_max_connections
				, errors::too_many_connections);
		}

		if (state_update)
			set_need_save_resume();
	}

	void torrent::set_upload_limit(int const limit)
	{
		set_limit_impl(limit, peer_connection::upload_channel);
		set_need_save_resume();
#ifndef TORRENT_DISABLE_LOGGING
		debug_log("*** set-upload-limit: %d", limit);
#endif
	}

	void torrent::set_download_limit(int const limit)
	{
		set_limit_impl(limit, peer_connection::download_channel);
		set_need_save_resume();
#ifndef TORRENT_DISABLE_LOGGING
		debug_log("*** set-download-limit: %d", limit);
#endif
	}

	void torrent::set_limit_impl(int limit, int const channel, bool const state_update)
	{
		TORRENT_ASSERT(is_single_thread());
		TORRENT_ASSERT(limit >= -1);
		if (limit <= 0) limit = 0;

		if (m_peer_class == peer_class_t{0})
		{
			if (limit == 0) return;
			setup_peer_class();
		}

		struct peer_class* tpc = m_ses.peer_classes().at(m_peer_class);
		TORRENT_ASSERT(tpc);
		if (tpc->channel[channel].throttle() != limit && state_update)
			state_updated();
		tpc->channel[channel].throttle(limit);
	}

	void torrent::setup_peer_class()
	{
		TORRENT_ASSERT(m_peer_class == peer_class_t{0});
		m_peer_class = m_ses.peer_classes().new_peer_class(name());
		add_class(m_ses.peer_classes(), m_peer_class);
	}

	int torrent::limit_impl(int const channel) const
	{
		TORRENT_ASSERT(is_single_thread());

		if (m_peer_class == peer_class_t{0}) return -1;
		int limit = m_ses.peer_classes().at(m_peer_class)->channel[channel].throttle();
		if (limit == std::numeric_limits<int>::max()) limit = -1;
		return limit;
	}

	int torrent::upload_limit() const
	{
		return limit_impl(peer_connection::upload_channel);
	}

	int torrent::download_limit() const
	{
		return limit_impl(peer_connection::download_channel);
	}

	bool torrent::delete_files(remove_flags_t const options)
	{
		TORRENT_ASSERT(is_single_thread());

#ifndef TORRENT_DISABLE_LOGGING
		log_to_all_peers("deleting files");
#endif

		disconnect_all(errors::torrent_removed, operation_t::bittorrent);
		stop_announcing();

		// storage may be nullptr during shutdown
		if (m_storage)
		{
			TORRENT_ASSERT(m_storage);
			m_ses.disk_thread().async_delete_files(m_storage, options
				, std::bind(&torrent::on_files_deleted, shared_from_this(), _1));
			m_deleted = true;
			return true;
		}
		return false;
	}

	void torrent::clear_error()
	{
		TORRENT_ASSERT(is_single_thread());
		if (!m_error) return;
		bool const checking_files = should_check_files();
		m_ses.trigger_auto_manage();
		m_error.clear();
		m_error_file = torrent_status::error_file_none;

		update_gauge();
		state_updated();
		update_want_peers();
		update_state_list();

#ifndef TORRENT_NO_DEPRECATE
		// deprecated in 1.2
		// if we haven't downloaded the metadata from m_url, try again
		if (!m_url.empty() && !m_torrent_file->is_valid())
		{
			start_download_url();
			return;
		}
#endif
		// if the error happened during initialization, try again now
		if (!m_connections_initialized && valid_metadata()) init();
		if (!checking_files && should_check_files())
			start_checking();
	}
	std::string torrent::resolve_filename(file_index_t const file) const
	{
		if (file == torrent_status::error_file_none) return "";
#ifndef TORRENT_NO_DEPRECATE
		// deprecated in 1.2
		if (file == torrent_status::error_file_url) return m_url;
#endif
		if (file == torrent_status::error_file_ssl_ctx) return "SSL Context";
		if (file == torrent_status::error_file_exception) return "exception";

		if (m_storage && file >= file_index_t(0))
		{
			file_storage const& st = m_torrent_file->files();
			return combine_path(m_save_path, st.file_path(file));
		}
		else
		{
			return m_save_path;
		}
	}

	void torrent::set_error(error_code const& ec, file_index_t const error_file)
	{
		TORRENT_ASSERT(is_single_thread());
		m_error = ec;
		m_error_file = error_file;

		update_gauge();

		if (alerts().should_post<torrent_error_alert>())
			alerts().emplace_alert<torrent_error_alert>(get_handle(), ec
				, resolve_filename(error_file));

#ifndef TORRENT_DISABLE_LOGGING
		if (ec)
		{
			char buf[1024];
			std::snprintf(buf, sizeof(buf), "error %s: %s", ec.message().c_str()
				, resolve_filename(error_file).c_str());
			log_to_all_peers(buf);
		}
#endif

		state_updated();
		update_state_list();
	}

	void torrent::auto_managed(bool a)
	{
		TORRENT_ASSERT(is_single_thread());
		INVARIANT_CHECK;

		if (m_auto_managed == a) return;
		bool const checking_files = should_check_files();
		m_auto_managed = a;
		update_gauge();
		update_want_scrape();
		update_state_list();

		state_updated();

		// we need to save this new state as well
		set_need_save_resume();

		// recalculate which torrents should be
		// paused
		m_ses.trigger_auto_manage();

		if (!checking_files && should_check_files())
		{
			start_checking();
		}
	}

	namespace {

	std::uint16_t clamped_subtract_u16(int const a, int const b)
	{
		if (a < b) return 0;
		return std::uint16_t(a - b);
	}
#ifndef TORRENT_NO_DEPRECATE
	std::int16_t clamped_subtract_s16(int a, int b)
	{
		if (a + std::numeric_limits<std::int16_t>::min() < b)
			return std::numeric_limits<std::int16_t>::min();
		return std::int16_t(a - b);
	}
#endif
	} // anonymous namespace

	// this is called every time the session timer takes a step back. Since the
	// session time is meant to fit in 16 bits, it only covers a range of
	// about 18 hours. This means every few hours the whole epoch of this
	// clock is shifted forward. All timestamp in this clock must then be
	// shifted backwards to remain the same. Anything that's shifted back
	// beyond the new epoch is clamped to 0 (to represent the oldest timestamp
	// currently representable by the session_time)
	void torrent::step_session_time(int const seconds)
	{
		if (m_peer_list)
		{
			for (auto pe : *m_peer_list)
			{
				pe->last_optimistically_unchoked
					= clamped_subtract_u16(pe->last_optimistically_unchoked, seconds);
				pe->last_connected = clamped_subtract_u16(pe->last_connected, seconds);
			}
		}

#ifndef TORRENT_NO_DEPRECATE
		m_last_scrape = clamped_subtract_s16(m_last_scrape, seconds);
#endif
	}

	// the higher seed rank, the more important to seed
	int torrent::seed_rank(aux::session_settings const& s) const
	{
		TORRENT_ASSERT(is_single_thread());
		enum flags
		{
			seed_ratio_not_met = 0x40000000,
			no_seeds           = 0x20000000,
			recently_started   = 0x10000000,
			prio_mask          = 0x0fffffff
		};

		if (!is_finished()) return 0;

		int scale = 1000;
		if (!is_seed()) scale = 500;

		int ret = 0;

		seconds32 const act_time = active_time();
		seconds32 const fin_time = finished_time();
		seconds32 const download_time = act_time - fin_time;

		// if we haven't yet met the seed limits, set the seed_ratio_not_met
		// flag. That will make this seed prioritized
		// downloaded may be 0 if the torrent is 0-sized
		std::int64_t const downloaded = std::max(m_total_downloaded, m_torrent_file->total_size());
		if (fin_time < seconds(s.get_int(settings_pack::seed_time_limit))
			&& (download_time.count() > 1
				&& fin_time * 100 / download_time < s.get_int(settings_pack::seed_time_ratio_limit))
			&& downloaded > 0
			&& m_total_uploaded * 100 / downloaded < s.get_int(settings_pack::share_ratio_limit))
			ret |= seed_ratio_not_met;

		// if this torrent is running, and it was started less
		// than 30 minutes ago, give it priority, to avoid oscillation
		if (!is_paused() && act_time < minutes(30))
			ret |= recently_started;

		// if we have any scrape data, use it to calculate
		// seed rank
		int seeds = 0;
		int downloaders = 0;

		if (m_complete != 0xffffff) seeds = m_complete;
		else seeds = m_peer_list ? m_peer_list->num_seeds() : 0;

		if (m_incomplete != 0xffffff) downloaders = m_incomplete;
		else downloaders = m_peer_list ? m_peer_list->num_peers() - m_peer_list->num_seeds() : 0;

		if (seeds == 0)
		{
			ret |= no_seeds;
			ret |= downloaders & prio_mask;
		}
		else
		{
			ret |= ((1 + downloaders) * scale / seeds) & prio_mask;
		}

		return ret;
	}

	// this is an async operation triggered by the client
	// TODO: add a flag to ignore stats, and only care about resume data for
	// content. For unchanged files, don't trigger a load of the metadata
	// just to save an empty resume data file
	void torrent::save_resume_data(resume_data_flags_t const flags)
	{
		TORRENT_ASSERT(is_single_thread());
		INVARIANT_CHECK;

		if (!valid_metadata())
		{
			alerts().emplace_alert<save_resume_data_failed_alert>(get_handle()
				, errors::no_metadata);
			return;
		}

		if ((flags & torrent_handle::only_if_modified) && !m_need_save_resume_data)
		{
			alerts().emplace_alert<save_resume_data_failed_alert>(get_handle()
				, errors::resume_data_not_modified);
			return;
		}

		m_need_save_resume_data = false;
		m_save_resume_flags = flags;
		state_updated();

		if ((flags & torrent_handle::flush_disk_cache) && m_storage)
			m_ses.disk_thread().async_release_files(m_storage);

		state_updated();

		add_torrent_params atp;
		write_resume_data(atp);
		alerts().emplace_alert<save_resume_data_alert>(std::move(atp), get_handle());
	}

	bool torrent::should_check_files() const
	{
		TORRENT_ASSERT(is_single_thread());
		return m_state == torrent_status::checking_files
			&& !m_paused
			&& !has_error()
			&& !m_abort
			&& !m_session_paused;
	}

	void torrent::flush_cache()
	{
		TORRENT_ASSERT(is_single_thread());

		// storage may be nullptr during shutdown
		if (!m_storage)
		{
			TORRENT_ASSERT(m_abort);
			return;
		}
		m_ses.disk_thread().async_release_files(m_storage
			, std::bind(&torrent::on_cache_flushed, shared_from_this()));
	}

	void torrent::on_cache_flushed() try
	{
		TORRENT_ASSERT(is_single_thread());

		if (m_ses.is_aborted()) return;

		if (alerts().should_post<cache_flushed_alert>())
			alerts().emplace_alert<cache_flushed_alert>(get_handle());
	}
	catch (...) { handle_exception(); }

	void torrent::on_torrent_aborted()
	{
		TORRENT_ASSERT(is_single_thread());

		// there should be no more disk activity for this torrent now, we can
		// release the disk io handle
		m_storage.reset();
	}

	bool torrent::is_paused() const
	{
		return m_paused || m_session_paused;
	}

	void torrent::pause(bool const graceful)
	{
		TORRENT_ASSERT(is_single_thread());
		INVARIANT_CHECK;

		if (!m_paused)
		{
			// we need to save this new state
			set_need_save_resume();
		}

		int const flags = graceful ? flag_graceful_pause : 0;
		set_paused(true, flags | flag_clear_disk_cache);
	}

	void torrent::do_pause(bool const clear_disk_cache)
	{
		TORRENT_ASSERT(is_single_thread());
		if (!is_paused()) return;

		// this torrent may be about to consider itself inactive. If so, we want
		// to prevent it from doing so, since it's being paused unconditionally
		// now. An illustrative example of this is a torrent that completes
		// downloading when active_seeds = 0. It completes, it gets paused and it
		// should not come back to life again.
		if (m_pending_active_change)
		{
			m_inactivity_timer.cancel();
		}

#ifndef TORRENT_DISABLE_EXTENSIONS
		for (auto& ext : m_extensions)
		{
			if (ext->on_pause()) return;
		}
#endif

		m_need_connect_boost = true;
		m_inactive = false;

		update_state_list();
		update_want_tick();

		const time_point now = aux::time_now();

		m_active_time +=
			duration_cast<seconds32>(now - m_started);

		if (is_seed()) m_seeding_time +=
			duration_cast<seconds32>(now - m_became_seed);

		if (is_finished()) m_finished_time +=
			duration_cast<seconds32>(now - m_became_finished);

		m_announce_to_dht = false;
		m_announce_to_trackers = false;
		m_announce_to_lsd = false;

		state_updated();
		update_want_peers();
		update_want_scrape();
		update_gauge();
		update_state_list();

#ifndef TORRENT_DISABLE_LOGGING
		log_to_all_peers("pausing");
#endif

		// when checking and being paused in graceful pause mode, we
		// post the paused alert when the last outstanding disk job completes
		if (m_state == torrent_status::checking_files)
		{
			if (m_checking_piece == m_num_checked_pieces)
			{
				if (alerts().should_post<torrent_paused_alert>())
					alerts().emplace_alert<torrent_paused_alert>(get_handle());
			}
			disconnect_all(errors::torrent_paused, operation_t::bittorrent);
			return;
		}

		if (!m_graceful_pause_mode)
		{
			// this will make the storage close all
			// files and flush all cached data
			if (m_storage && clear_disk_cache)
			{
				// the torrent_paused alert will be posted from on_torrent_paused
				m_ses.disk_thread().async_stop_torrent(m_storage
					, std::bind(&torrent::on_torrent_paused, shared_from_this()));
			}
			else
			{
				if (alerts().should_post<torrent_paused_alert>())
					alerts().emplace_alert<torrent_paused_alert>(get_handle());
			}

			disconnect_all(errors::torrent_paused, operation_t::bittorrent);
		}
		else
		{
			// disconnect all peers with no outstanding data to receive
			// and choke all remaining peers to prevent responding to new
			// requests
			for (auto p : m_connections)
			{
				TORRENT_INCREMENT(m_iterating_connections);
				TORRENT_ASSERT(p->associated_torrent().lock().get() == this);

				if (p->is_disconnecting()) continue;

				if (p->outstanding_bytes() > 0)
				{
#ifndef TORRENT_DISABLE_LOGGING
					p->peer_log(peer_log_alert::info, "CHOKING_PEER", "torrent graceful paused");
#endif
					// remove any un-sent requests from the queue
					p->clear_request_queue();
					// don't accept new requests from the peer
					p->choke_this_peer();
					continue;
				}

				// since we're currently in graceful pause mode, the last peer to
				// disconnect (assuming all peers end up begin disconnected here)
				// will post the torrent_paused_alert
#ifndef TORRENT_DISABLE_LOGGING
				p->peer_log(peer_log_alert::info, "CLOSING_CONNECTION", "torrent_paused");
#endif
				p->disconnect(errors::torrent_paused, operation_t::bittorrent);
			}
		}

		stop_announcing();
	}

#ifndef TORRENT_DISABLE_LOGGING
	void torrent::log_to_all_peers(char const* message)
	{
		TORRENT_ASSERT(is_single_thread());

		bool const log_peers = !m_connections.empty()
			&& m_connections.front()->should_log(peer_log_alert::info);

		if (log_peers)
		{
			for (auto const p : m_connections)
			{
				TORRENT_INCREMENT(m_iterating_connections);
				p->peer_log(peer_log_alert::info, "TORRENT", "%s", message);
			}
		}

		debug_log("%s", message);
	}
#endif

	// add or remove a url that will be attempted for
	// finding the file(s) in this torrent.
	web_seed_t* torrent::add_web_seed(std::string const& url
		, web_seed_entry::type_t const type
		, std::string const& auth
		, web_seed_entry::headers_t const& extra_headers
		, bool const ephemeral)
	{
		web_seed_t ent(url, type, auth, extra_headers);
		ent.ephemeral = ephemeral;

		// don't add duplicates
		auto const it = std::find(m_web_seeds.begin(), m_web_seeds.end(), ent);
		if (it != m_web_seeds.end()) return &*it;
		m_web_seeds.push_back(ent);
		set_need_save_resume();
		return &m_web_seeds.back();
	}

	void torrent::set_session_paused(bool const b)
	{
		if (m_session_paused == b) return;
		bool const paused_before = is_paused();
		m_session_paused = b;

		if (paused_before == is_paused()) return;

		if (b) do_pause();
		else do_resume();
	}

	void torrent::set_paused(bool const b, int flags)
	{
		TORRENT_ASSERT(is_single_thread());

		// if there are no peers, there is no point in a graceful pause mode. In
		// fact, the promise to post the torrent_paused_alert exactly once is
		// maintained by the last peer to be disconnected in graceful pause mode,
		// if there are no peers, we must not enter graceful pause mode, and post
		// the torrent_paused_alert immediately instead.
		if (num_peers() == 0)
			flags &= ~flag_graceful_pause;

		if (m_paused == b)
		{
			// there is one special case here. If we are
			// currently in graceful pause mode, and we just turned into regular
			// paused mode, we need to actually pause the torrent properly
			if (m_paused == true
				&& m_graceful_pause_mode == true
				&& (flags & flag_graceful_pause) == 0)
			{
				m_graceful_pause_mode = false;
				update_gauge();
				do_pause();
			}
			return;
		}

		bool const paused_before = is_paused();

		m_paused = b;

		// the session may still be paused, in which case
		// the effective state of the torrent did not change
		if (paused_before == is_paused()) return;

		m_graceful_pause_mode = (flags & flag_graceful_pause) ? true : false;

		if (b) do_pause((flags & flag_clear_disk_cache) != 0);
		else do_resume();
	}

	void torrent::resume()
	{
		TORRENT_ASSERT(is_single_thread());
		INVARIANT_CHECK;

		if (!m_paused
			&& m_announce_to_dht
			&& m_announce_to_trackers
			&& m_announce_to_lsd) return;

		m_announce_to_dht = true;
		m_announce_to_trackers = true;
		m_announce_to_lsd = true;
		m_paused = false;
		if (!m_session_paused) m_graceful_pause_mode = false;

		update_gauge();

		// we need to save this new state
		set_need_save_resume();

		do_resume();
	}

	void torrent::do_resume()
	{
		TORRENT_ASSERT(is_single_thread());
		if (is_paused())
		{
			update_want_tick();
			return;
		}

#ifndef TORRENT_DISABLE_EXTENSIONS
		for (auto& ext : m_extensions)
		{
			if (ext->on_resume()) return;
		}
#endif

		if (alerts().should_post<torrent_resumed_alert>())
			alerts().emplace_alert<torrent_resumed_alert>(get_handle());

		m_started = aux::time_now32();
		if (is_seed()) m_became_seed = m_started;
		if (is_finished()) m_became_finished = m_started;

		clear_error();

		if (m_state == torrent_status::checking_files)
		{
			if (m_auto_managed) m_ses.trigger_auto_manage();
			if (should_check_files()) start_checking();
		}

		state_updated();
		update_want_peers();
		update_want_tick();
		update_want_scrape();
		update_gauge();

		if (should_check_files()) start_checking();

		if (m_state == torrent_status::checking_files) return;

		start_announcing();

		do_connect_boost();
	}

	namespace
	{
		struct timer_state
		{
			explicit timer_state(aux::listen_socket_handle const& s)
				: socket(s) {}

			aux::listen_socket_handle socket;

			int tier = INT_MAX;
			bool found_working = false;
			bool done = false;
		};
	}

	void torrent::update_tracker_timer(time_point32 const now)
	{
		TORRENT_ASSERT(is_single_thread());
		if (!m_announcing)
		{
#ifndef TORRENT_DISABLE_LOGGING
			debug_log("*** update tracker timer: not announcing");
#endif
			return;
		}

		time_point32 next_announce = time_point32::max();

		std::vector<timer_state> listen_socket_states;

		for (auto const& t : m_trackers)
		{
			for (auto const& aep : t.endpoints)
			{
				auto aep_state_iter = std::find_if(listen_socket_states.begin(), listen_socket_states.end()
					, [&](timer_state const& s) { return s.socket == aep.socket; });
				if (aep_state_iter == listen_socket_states.end())
				{
					listen_socket_states.emplace_back(aep.socket);
					aep_state_iter = listen_socket_states.end() - 1;
				}
				timer_state& state = *aep_state_iter;

				if (state.done) continue;

#ifndef TORRENT_DISABLE_LOGGING
			if (should_log())
			{
				debug_log("*** tracker: \"%s\" "
					"[ tiers: %d trackers: %d"
					" found: %d i->tier: %d tier: %d"
					" working: %d fails: %d limit: %d upd: %d ]"
					, t.url.c_str(), settings().get_bool(settings_pack::announce_to_all_tiers)
					, settings().get_bool(settings_pack::announce_to_all_trackers), state.found_working
					, t.tier, state.tier, aep.is_working(), aep.fails, t.fail_limit
					, aep.updating);
			}
#endif

			if (settings().get_bool(settings_pack::announce_to_all_tiers)
				&& state.found_working
				&& t.tier <= state.tier
				&& state.tier != INT_MAX)
				continue;

			if (t.tier > state.tier && !settings().get_bool(settings_pack::announce_to_all_tiers)) break;
			if (aep.is_working()) { state.tier = t.tier; state.found_working = false; }
			if (aep.fails >= t.fail_limit && t.fail_limit != 0) continue;
			if (aep.updating)
			{
				state.found_working = true;
			}
			else
			{
				time_point32 const next_tracker_announce = std::max(aep.next_announce, aep.min_announce);
				if (next_tracker_announce < next_announce
					&& (!state.found_working || aep.is_working()))
					next_announce = next_tracker_announce;
			}
				if (aep.is_working()) state.found_working = true;
				if (state.found_working
					&& !settings().get_bool(settings_pack::announce_to_all_trackers)
					&& !settings().get_bool(settings_pack::announce_to_all_tiers))
					state.done = true;
			}

			if (std::all_of(listen_socket_states.begin(), listen_socket_states.end()
				, [](timer_state const& s) { return s.done; }))
				break;
		}

		if (next_announce <= now) next_announce = now;

#ifndef TORRENT_DISABLE_LOGGING
		debug_log("*** update tracker timer: next_announce < now %d"
			" m_waiting_tracker: %d next_announce_in: %d"
			, next_announce <= now, m_waiting_tracker
			, int(total_seconds(now - next_announce)));
#endif

		// don't re-issue the timer if it's the same expiration time as last time
		// if m_waiting_tracker is 0, expires_at() is undefined
		if (m_waiting_tracker && m_tracker_timer.expires_at() == next_announce) return;

		error_code ec;
		auto self = shared_from_this();

		m_tracker_timer.expires_at(next_announce, ec);
		ADD_OUTSTANDING_ASYNC("tracker::on_tracker_announce");
		++m_waiting_tracker;
		m_tracker_timer.async_wait([self](error_code const& e)
			{ self->wrap(&torrent::on_tracker_announce, e); });
	}

	void torrent::start_announcing()
	{
		TORRENT_ASSERT(is_single_thread());
		TORRENT_ASSERT(state() != torrent_status::checking_files);
		if (is_paused())
		{
#ifndef TORRENT_DISABLE_LOGGING
			debug_log("start_announcing(), paused");
#endif
			return;
		}
		// if we don't have metadata, we need to announce
		// before checking files, to get peers to
		// request the metadata from
		if (!m_files_checked && valid_metadata())
		{
#ifndef TORRENT_DISABLE_LOGGING
			debug_log("start_announcing(), files not checked (with valid metadata)");
#endif
			return;
		}
#ifndef TORRENT_NO_DEPRECATE
		// deprecated in 1.2
		if (!m_torrent_file->is_valid() && !m_url.empty())
		{
#ifndef TORRENT_DISABLE_LOGGING
			debug_log("start_announcing(), downloading URL");
#endif
			return;
		}
#endif
		if (m_announcing) return;

		m_announcing = true;

#ifndef TORRENT_DISABLE_DHT
		if ((!m_peer_list || m_peer_list->num_peers() < 50) && m_ses.dht())
		{
			// we don't have any peers, prioritize
			// announcing this torrent with the DHT
			m_ses.prioritize_dht(shared_from_this());
		}
#endif

		if (!m_trackers.empty())
		{
			// tell the tracker that we're back
			for (auto& t : m_trackers) t.reset();
		}

		// reset the stats, since from the tracker's
		// point of view, this is a new session
		m_total_failed_bytes = 0;
		m_total_redundant_bytes = 0;
		m_stat.clear();

		update_want_tick();

		announce_with_tracker();

		lsd_announce();
	}

	void torrent::stop_announcing()
	{
		TORRENT_ASSERT(is_single_thread());
		if (!m_announcing) return;

		error_code ec;
		m_tracker_timer.cancel(ec);

		m_announcing = false;

		time_point32 const now = aux::time_now32();
		for (auto& t : m_trackers)
		{
			for (auto& aep : t.endpoints)
			{
				aep.next_announce = now;
				aep.min_announce = now;
			}
		}
		announce_with_tracker(tracker_request::stopped);
	}

	seconds32 torrent::finished_time() const
	{
		if(!is_finished() || is_paused())
			return m_finished_time;

		return m_finished_time + duration_cast<seconds32>(
			aux::time_now() - m_became_finished);
	}

	seconds32 torrent::active_time() const
	{
		if(is_paused())
			return m_active_time;

		// m_active_time does not account for the current "session", just the
		// time before we last started this torrent. To get the current time, we
		// need to add the time since we started it
		return m_active_time + duration_cast<seconds32>(
			aux::time_now() - m_started);
	}

	seconds32 torrent::seeding_time() const
	{
		if(!is_seed() || is_paused())
			return m_seeding_time;
		// m_seeding_time does not account for the current "session", just the
		// time before we last started this torrent. To get the current time, we
		// need to add the time since we started it
		return m_seeding_time + duration_cast<seconds32>(
			aux::time_now() - m_became_seed);
	}

	seconds32 torrent::upload_mode_time() const
	{
		if(!m_upload_mode)
			return seconds32(0);

		return aux::time_now32() - m_upload_mode_time;
	}

	void torrent::second_tick(int const tick_interval_ms)
	{
		TORRENT_ASSERT(want_tick());
		TORRENT_ASSERT(is_single_thread());
		INVARIANT_CHECK;

		auto self = shared_from_this();

#ifndef TORRENT_DISABLE_EXTENSIONS
		for (auto const& ext : m_extensions)
		{
			ext->tick();
		}

		if (m_abort) return;
#endif

		// if we're in upload only mode and we're auto-managed
		// leave upload mode every 10 minutes hoping that the error
		// condition has been fixed
		if (m_upload_mode && m_auto_managed && upload_mode_time() >=
			seconds(settings().get_int(settings_pack::optimistic_disk_retry)))
		{
			set_upload_mode(false);
		}

		if (is_paused() && !m_graceful_pause_mode)
		{
			// let the stats fade out to 0
			// check the rate before ticking the stats so that the last update is sent
			// with the rate equal to zero
			if (m_stat.low_pass_upload_rate() > 0 || m_stat.low_pass_download_rate() > 0)
				state_updated();
			m_stat.second_tick(tick_interval_ms);
			// if the rate is 0, there's no update because of network transfers
			if (!(m_stat.low_pass_upload_rate() > 0 || m_stat.low_pass_download_rate() > 0))
				update_want_tick();

			return;
		}

		if (settings().get_bool(settings_pack::rate_limit_ip_overhead))
		{
			int const up_limit = upload_limit();
			int const down_limit = download_limit();

			if (down_limit > 0
				&& m_stat.download_ip_overhead() >= down_limit
				&& alerts().should_post<performance_alert>())
			{
				alerts().emplace_alert<performance_alert>(get_handle()
					, performance_alert::download_limit_too_low);
			}

			if (up_limit > 0
				&& m_stat.upload_ip_overhead() >= up_limit
				&& alerts().should_post<performance_alert>())
			{
				alerts().emplace_alert<performance_alert>(get_handle()
					, performance_alert::upload_limit_too_low);
			}
		}

		// ---- TIME CRITICAL PIECES ----

#if TORRENT_DEBUG_STREAMING > 0
		std::vector<partial_piece_info> queue;
		get_download_queue(&queue);

		std::vector<peer_info> peer_list;
		get_peer_info(peer_list);

		std::sort(queue.begin(), queue.end(), std::bind(&partial_piece_info::piece_index, _1)
			< std::bind(&partial_piece_info::piece_index, _2));

		std::printf("average piece download time: %.2f s (+/- %.2f s)\n"
			, m_average_piece_time / 1000.f
			, m_piece_time_deviation / 1000.f);
		for (auto& i : queue)
		{
			extern void print_piece(libtorrent::partial_piece_info* pp
				, std::vector<libtorrent::peer_info> const& peers
				, std::vector<time_critical_piece> const& time_critical);

			print_piece(&i, peer_list, m_time_critical_pieces);
		}
#endif // TORRENT_DEBUG_STREAMING

		if (!m_time_critical_pieces.empty() && !upload_mode())
		{
			request_time_critical_pieces();
		}

		// ---- WEB SEEDS ----

		maybe_connect_web_seeds();

		m_swarm_last_seen_complete = m_last_seen_complete;
		for (auto p : m_connections)
		{
			TORRENT_INCREMENT(m_iterating_connections);

			// look for the peer that saw a seed most recently
			m_swarm_last_seen_complete = std::max(p->last_seen_complete(), m_swarm_last_seen_complete);

			// updates the peer connection's ul/dl bandwidth
			// resource requests
			p->second_tick(tick_interval_ms);
		}
		if (m_ses.alerts().should_post<stats_alert>())
			m_ses.alerts().emplace_alert<stats_alert>(get_handle(), tick_interval_ms, m_stat);

		m_total_uploaded += m_stat.last_payload_uploaded();
		m_total_downloaded += m_stat.last_payload_downloaded();
		m_stat.second_tick(tick_interval_ms);

		// these counters are saved in the resume data, since they updated
		// we need to save the resume data too
		m_need_save_resume_data = true;

		// if the rate is 0, there's no update because of network transfers
		if (m_stat.low_pass_upload_rate() > 0 || m_stat.low_pass_download_rate() > 0)
			state_updated();

		// this section determines whether the torrent is active or not. When it
		// changes state, it may also trigger the auto-manage logic to reconsider
		// which torrents should be queued and started. There is a low pass
		// filter in order to avoid flapping (auto_manage_startup).
		bool is_inactive = is_inactive_internal();

		if (settings().get_bool(settings_pack::dont_count_slow_torrents))
		{
			if (is_inactive != m_inactive && !m_pending_active_change)
			{
				int const delay = settings().get_int(settings_pack::auto_manage_startup);
				m_inactivity_timer.expires_from_now(seconds(delay));
				m_inactivity_timer.async_wait([self](error_code const& ec) {
					self->wrap(&torrent::on_inactivity_tick, ec); });
				m_pending_active_change = true;
			}
			else if (is_inactive == m_inactive
				&& m_pending_active_change)
			{
				m_inactivity_timer.cancel();
			}
		}

		update_want_tick();
	}

	bool torrent::is_inactive_internal() const
	{
		if (is_finished())
			return m_stat.upload_payload_rate()
				< settings().get_int(settings_pack::inactive_up_rate);
		else
			return m_stat.download_payload_rate()
				< settings().get_int(settings_pack::inactive_down_rate);
	}

	void torrent::on_inactivity_tick(error_code const& ec) try
	{
		m_pending_active_change = false;

		if (ec) return;

		bool const is_inactive = is_inactive_internal();
		if (is_inactive == m_inactive) return;

		m_inactive = is_inactive;

		update_state_list();
		update_want_tick();

		if (settings().get_bool(settings_pack::dont_count_slow_torrents))
			m_ses.trigger_auto_manage();
	}
	catch (...) { handle_exception(); }

	namespace {
		int zero_or(int const val, int const def_val)
		{ return (val <= 0) ? def_val : val; }
	}

	void torrent::maybe_connect_web_seeds()
	{
		if (m_abort) return;

		// if we have everything we want we don't need to connect to any web-seed
		if (m_web_seeds.empty()
			|| is_finished()
			|| !m_files_checked
			|| num_peers() >= int(m_max_connections)
			|| m_ses.num_connections() >= settings().get_int(settings_pack::connections_limit))
		{
			return;
		}

		// when set to unlimited, use 100 as the limit
		int limit = zero_or(settings().get_int(settings_pack::max_web_seed_connections)
			, 100);

		auto const now = aux::time_now();

		// keep trying web-seeds if there are any
		// first find out which web seeds we are connected to
		for (auto i = m_web_seeds.begin(); i != m_web_seeds.end() && limit > 0;)
		{
			auto const w = i++;
			if (w->removed || w->retry > now)
				continue;

			--limit;
			if (w->peer_info.connection || w->resolving)
				continue;

			connect_to_url_seed(w);
		}
	}

	void torrent::recalc_share_mode()
	{
		TORRENT_ASSERT(share_mode());
		if (is_seed()) return;

		int pieces_in_torrent = m_torrent_file->num_pieces();
		int num_seeds = 0;
		int num_peers = 0;
		int num_downloaders = 0;
		int missing_pieces = 0;
		int num_interested = 0;
		for (auto const p : m_connections)
		{
			TORRENT_INCREMENT(m_iterating_connections);
			if (p->is_connecting()) continue;
			if (p->is_disconnecting()) continue;
			++num_peers;
			if (p->is_seed())
			{
				++num_seeds;
				continue;
			}

			if (p->share_mode()) continue;
			if (p->upload_only()) continue;

			if (p->is_peer_interested()) ++num_interested;

			++num_downloaders;
			missing_pieces += pieces_in_torrent - p->num_have_pieces();
		}

		if (num_peers == 0) return;

		if (num_seeds * 100 / num_peers > 50
			&& (num_peers * 100 / m_max_connections > 90
				|| num_peers > 20))
		{
			// we are connected to more than 90% seeds (and we're beyond
			// 90% of the max number of connections). That will
			// limit our ability to upload. We need more downloaders.
			// disconnect some seeds so that we don't have more than 50%
			int const to_disconnect = num_seeds - num_peers / 2;
			aux::vector<peer_connection*> seeds;
			seeds.reserve(num_seeds);
			for (auto const p : m_connections)
			{
				if (p->is_seed()) seeds.push_back(p);
			}

			aux::random_shuffle(seeds.begin(), seeds.end());
			TORRENT_ASSERT(to_disconnect <= seeds.end_index());
			for (int i = 0; i < to_disconnect; ++i)
				seeds[i]->disconnect(errors::upload_upload_connection
					, operation_t::bittorrent);
		}

		if (num_downloaders == 0) return;

		// assume that the seeds are about as fast as us. During the time
		// we can download one piece, and upload one piece, each seed
		// can upload two pieces.
		missing_pieces -= 2 * num_seeds;

		if (missing_pieces <= 0) return;

		// missing_pieces represents our opportunity to download pieces
		// and share them more than once each

		// now, download at least one piece, otherwise download one more
		// piece if our downloaded (and downloading) pieces is less than 50%
		// of the uploaded bytes
		int const num_downloaded_pieces = std::max(m_picker->num_have()
			, pieces_in_torrent - m_picker->num_filtered());

		if (std::int64_t(num_downloaded_pieces) * m_torrent_file->piece_length()
			* settings().get_int(settings_pack::share_mode_target) > m_total_uploaded
			&& num_downloaded_pieces > 0)
			return;

		// don't have more pieces downloading in parallel than 5% of the total
		// number of pieces we have downloaded
		if (m_picker->get_download_queue_size() > num_downloaded_pieces / 20)
			return;

		// one more important property is that there are enough pieces
		// that more than one peer wants to download
		// make sure that there are enough downloaders for the rarest
		// piece. Go through all pieces, figure out which one is the rarest
		// and how many peers that has that piece

		aux::vector<piece_index_t> rarest_pieces;

		int const num_pieces = m_torrent_file->num_pieces();
		int rarest_rarity = INT_MAX;
		for (piece_index_t i(0); i < piece_index_t(num_pieces); ++i)
		{
			piece_picker::piece_stats_t ps = m_picker->piece_stats(i);
			if (ps.peer_count == 0) continue;
			if (ps.priority == 0 && (ps.have || ps.downloading))
			{
				m_picker->set_piece_priority(i, default_priority);
				continue;
			}
			// don't count pieces we already have or are trying to download
			if (ps.priority > 0 || ps.have) continue;
			if (ps.peer_count > rarest_rarity) continue;
			if (ps.peer_count == rarest_rarity)
			{
				rarest_pieces.push_back(i);
				continue;
			}

			rarest_pieces.clear();
			rarest_rarity = ps.peer_count;
			rarest_pieces.push_back(i);
		}

		update_gauge();
		update_want_peers();

		// now, rarest_pieces is a list of all pieces that are the rarest ones.
		// and rarest_rarity is the number of peers that have the rarest pieces

		// if there's only a single peer that doesn't have the rarest piece
		// it's impossible for us to download one piece and upload it
		// twice. i.e. we cannot get a positive share ratio
		if (num_peers - rarest_rarity
			< settings().get_int(settings_pack::share_mode_target))
			return;

		// now, pick one of the rarest pieces to download
		int const pick = int(random(aux::numeric_cast<std::uint32_t>(rarest_pieces.end_index() - 1)));
		bool const was_finished = is_finished();
		m_picker->set_piece_priority(rarest_pieces[pick], default_priority);
		update_gauge();
		update_peer_interest(was_finished);
		update_want_peers();
	}

	void torrent::sent_bytes(int const bytes_payload, int const bytes_protocol)
	{
		m_stat.sent_bytes(bytes_payload, bytes_protocol);
		m_ses.sent_bytes(bytes_payload, bytes_protocol);
	}

	void torrent::received_bytes(int const bytes_payload, int const bytes_protocol)
	{
		m_stat.received_bytes(bytes_payload, bytes_protocol);
		m_ses.received_bytes(bytes_payload, bytes_protocol);
	}

	void torrent::trancieve_ip_packet(int const bytes, bool const ipv6)
	{
		m_stat.trancieve_ip_packet(bytes, ipv6);
		m_ses.trancieve_ip_packet(bytes, ipv6);
	}

	void torrent::sent_syn(bool const ipv6)
	{
		m_stat.sent_syn(ipv6);
		m_ses.sent_syn(ipv6);
	}

	void torrent::received_synack(bool const ipv6)
	{
		m_stat.received_synack(ipv6);
		m_ses.received_synack(ipv6);
	}

#if TORRENT_DEBUG_STREAMING > 0
	char const* esc(char const* code)
	{
		// this is a silly optimization
		// to avoid copying of strings
		int const num_strings = 200;
		static char buf[num_strings][20];
		static int round_robin = 0;
		char* ret = buf[round_robin];
		++round_robin;
		if (round_robin >= num_strings) round_robin = 0;
		ret[0] = '\033';
		ret[1] = '[';
		int i = 2;
		int j = 0;
		while (code[j]) ret[i++] = code[j++];
		ret[i++] = 'm';
		ret[i++] = 0;
		return ret;
	}

	int peer_index(libtorrent::tcp::endpoint addr
		, std::vector<libtorrent::peer_info> const& peers)
	{
		std::vector<peer_info>::const_iterator i = std::find_if(peers.begin()
			, peers.end(), std::bind(&peer_info::ip, _1) == addr);
		if (i == peers.end()) return -1;

		return i - peers.begin();
	}

	void print_piece(libtorrent::partial_piece_info* pp
		, std::vector<libtorrent::peer_info> const& peers
		, std::vector<time_critical_piece> const& time_critical)
	{
		time_point const now = clock_type::now();

		float deadline = 0.f;
		float last_request = 0.f;
		int timed_out = -1;

		int piece = pp->piece_index;
		std::vector<time_critical_piece>::const_iterator i
			= std::find_if(time_critical.begin(), time_critical.end()
				, std::bind(&time_critical_piece::piece, _1) == piece);
		if (i != time_critical.end())
		{
			deadline = total_milliseconds(i->deadline - now) / 1000.f;
			if (i->last_requested == min_time())
				last_request = -1;
			else
				last_request = total_milliseconds(now - i->last_requested) / 1000.f;
			timed_out = i->timed_out;
		}

		int num_blocks = pp->blocks_in_piece;

		std::printf("%5d: [", piece);
		for (int j = 0; j < num_blocks; ++j)
		{
			int index = pp ? peer_index(pp->blocks[j].peer(), peers) % 36 : -1;
			char chr = '+';
			if (index >= 0)
				chr = (index < 10)?'0' + index:'A' + index - 10;

			char const* color = "";
			char const* multi_req = "";

			if (pp->blocks[j].num_peers > 1)
				multi_req = esc("1");

			if (pp->blocks[j].bytes_progress > 0
				&& pp->blocks[j].state == block_info::requested)
			{
				color = esc("33;7");
				chr = '0' + (pp->blocks[j].bytes_progress * 10 / pp->blocks[j].block_size);
			}
			else if (pp->blocks[j].state == block_info::finished) color = esc("32;7");
			else if (pp->blocks[j].state == block_info::writing) color = esc("36;7");
			else if (pp->blocks[j].state == block_info::requested) color = esc("0");
			else { color = esc("0"); chr = ' '; }

			std::printf("%s%s%c%s", color, multi_req, chr, esc("0"));
		}
		std::printf("%s]", esc("0"));
		if (deadline != 0.f)
			std::printf(" deadline: %f last-req: %f timed_out: %d\n"
				, deadline, last_request, timed_out);
		else
			std::printf("\n");
	}
#endif // TORRENT_DEBUG_STREAMING

	namespace {

	struct busy_block_t
	{
		int peers;
		int index;
		bool operator<(busy_block_t rhs) const { return peers < rhs.peers; }
	};

	void pick_busy_blocks(piece_picker const* picker
		, piece_index_t const piece
		, int const blocks_in_piece
		, int const timed_out
		, std::vector<piece_block>& interesting_blocks
		, piece_picker::downloading_piece const& pi)
	{
		// if there aren't any free blocks in the piece, and the piece is
		// old enough, we may switch into busy mode for this piece. In this
		// case busy_blocks and busy_count are set to contain the eligible
		// busy blocks we may pick
		// first, figure out which blocks are eligible for picking
		// in "busy-mode"
		TORRENT_ALLOCA(busy_blocks, busy_block_t, blocks_in_piece);
		int busy_count = 0;

		// pick busy blocks from the piece
		int idx = -1;
		for (auto const& info : picker->blocks_for_piece(pi))
		{
			++idx;
			// only consider blocks that have been requested
			// and we're still waiting for them
			if (info.state != piece_picker::block_info::state_requested)
				continue;

			piece_block b(piece, idx);

			// only allow a single additional request per block, in order
			// to spread it out evenly across all stalled blocks
			if (int(info.num_peers) > timed_out)
				continue;

			busy_blocks[busy_count].peers = info.num_peers;
			busy_blocks[busy_count].index = idx;
			++busy_count;

#if TORRENT_DEBUG_STREAMING > 1
			std::printf(" [%d (%d)]", b.block_index, info.num_peers);
#endif
		}
#if TORRENT_DEBUG_STREAMING > 1
		std::printf("\n");
#endif

		busy_blocks = busy_blocks.first(busy_count);

		// then sort blocks by the number of peers with requests
		// to the blocks (request the blocks with the fewest peers
		// first)
		std::sort(busy_blocks.begin(), busy_blocks.end());

		// then insert them into the interesting_blocks vector
		for (auto const& block : busy_blocks)
		{
			interesting_blocks.emplace_back(piece, block.index);
		}
	}

	void pick_time_critical_block(std::vector<peer_connection*>& peers
		, std::vector<peer_connection*>& ignore_peers
		, std::set<peer_connection*>& peers_with_requests
		, piece_picker::downloading_piece const& pi
		, time_critical_piece* i
		, piece_picker const* picker
		, int const blocks_in_piece
		, int const timed_out)
	{
		std::vector<piece_block> interesting_blocks;
		std::vector<piece_block> backup1;
		std::vector<piece_block> backup2;
		std::vector<piece_index_t> ignore;

		time_point const now = aux::time_now();

		// loop until every block has been requested from this piece (i->piece)
		do
		{
			// if this peer's download time exceeds 2 seconds, we're done.
			// We don't want to build unreasonably long request queues
			if (!peers.empty() && peers[0]->download_queue_time() > milliseconds(2000))
			{
#if TORRENT_DEBUG_STREAMING > 1
				std::printf("queue time: %d ms, done\n"
					, int(total_milliseconds(peers[0]->download_queue_time())));
#endif
				break;
			}

			// pick the peer with the lowest download_queue_time that has i->piece
			auto p = std::find_if(peers.begin(), peers.end()
				, std::bind(&peer_connection::has_piece, _1, i->piece));

			// obviously we'll have to skip it if we don't have a peer that has
			// this piece
			if (p == peers.end())
			{
#if TORRENT_DEBUG_STREAMING > 1
				std::printf("out of peers, done\n");
#endif
				break;
			}
			peer_connection& c = **p;

			interesting_blocks.clear();
			backup1.clear();
			backup2.clear();

			// specifically request blocks with no affinity towards fast or slow
			// pieces. If we would, the picked block might end up in one of
			// the backup lists
			picker->add_blocks(i->piece, c.get_bitfield(), interesting_blocks
				, backup1, backup2, blocks_in_piece, 0, c.peer_info_struct()
				, ignore, {});

			interesting_blocks.insert(interesting_blocks.end()
				, backup1.begin(), backup1.end());
			interesting_blocks.insert(interesting_blocks.end()
				, backup2.begin(), backup2.end());

			bool busy_mode = false;

			if (interesting_blocks.empty())
			{
				busy_mode = true;

#if TORRENT_DEBUG_STREAMING > 1
				std::printf("interesting_blocks.empty()\n");
#endif

				// there aren't any free blocks to pick, and the piece isn't
				// old enough to pick busy blocks yet. break to continue to
				// the next piece.
				if (timed_out == 0)
				{
#if TORRENT_DEBUG_STREAMING > 1
					std::printf("not timed out, moving on to next piece\n");
#endif
					break;
				}

#if TORRENT_DEBUG_STREAMING > 1
				std::printf("pick busy blocks\n");
#endif

				pick_busy_blocks(picker, i->piece, blocks_in_piece, timed_out
					, interesting_blocks, pi);
			}

			// we can't pick anything from this piece, we're done with it.
			// move on to the next one
			if (interesting_blocks.empty()) break;

			piece_block b = interesting_blocks.front();

			// in busy mode we need to make sure we don't do silly
			// things like requesting the same block twice from the
			// same peer
			std::vector<pending_block> const& dq = c.download_queue();

			bool const already_requested = std::find_if(dq.begin(), dq.end()
				, aux::has_block(b)) != dq.end();

			if (already_requested)
			{
				// if the piece is stalled, we may end up picking a block
				// that we've already requested from this peer. If so, we should
				// simply disregard this peer from this piece, since this peer
				// is likely to be causing the stall. We should request it
				// from the next peer in the list
				// the peer will be put back in the set for the next piece
				ignore_peers.push_back(*p);
				peers.erase(p);
#if TORRENT_DEBUG_STREAMING > 1
				std::printf("piece already requested by peer, try next peer\n");
#endif
				// try next peer
				continue;
			}

			std::vector<pending_block> const& rq = c.request_queue();

			bool const already_in_queue = std::find_if(rq.begin(), rq.end()
				, aux::has_block(b)) != rq.end();

			if (already_in_queue)
			{
				if (!c.make_time_critical(b))
				{
#if TORRENT_DEBUG_STREAMING > 1
					std::printf("piece already time-critical and in queue for peer, trying next peer\n");
#endif
					ignore_peers.push_back(*p);
					peers.erase(p);
					continue;
				}
				i->last_requested = now;

#if TORRENT_DEBUG_STREAMING > 1
				std::printf("piece already in queue for peer, making time-critical\n");
#endif

				// we inserted a new block in the request queue, this
				// makes us actually send it later
				peers_with_requests.insert(peers_with_requests.begin(), &c);
			}
			else
			{
				if (!c.add_request(b, peer_connection::time_critical
					| (busy_mode ? peer_connection::busy : request_flags_t{})))
				{
#if TORRENT_DEBUG_STREAMING > 1
					std::printf("failed to request block [%d, %d]\n"
						, b.piece_index, b.block_index);
#endif
					ignore_peers.push_back(*p);
					peers.erase(p);
					continue;
				}

#if TORRENT_DEBUG_STREAMING > 1
				std::printf("requested block [%d, %d]\n"
					, b.piece_index, b.block_index);
#endif
				peers_with_requests.insert(peers_with_requests.begin(), &c);
			}

			if (!busy_mode) i->last_requested = now;

			if (i->first_requested == min_time()) i->first_requested = now;

			if (!c.can_request_time_critical())
			{
#if TORRENT_DEBUG_STREAMING > 1
				std::printf("peer cannot pick time critical pieces\n");
#endif
				peers.erase(p);
				// try next peer
				continue;
			}

			// resort p, since it will have a higher download_queue_time now
			while (p != peers.end()-1 && (*p)->download_queue_time()
				> (*(p+1))->download_queue_time())
			{
				std::iter_swap(p, p+1);
				++p;
			}
		} while (!interesting_blocks.empty());
	}

	} // anonymous namespace

	void torrent::request_time_critical_pieces()
	{
		TORRENT_ASSERT(is_single_thread());
		TORRENT_ASSERT(!upload_mode());

		// build a list of peers and sort it by download_queue_time
		// we use this sorted list to determine which peer we should
		// request a block from. The earlier a peer is in the list,
		// the sooner we will fully download the block we request.
		aux::vector<peer_connection*> peers;
		peers.reserve(num_peers());

		// some peers are marked as not being able to request time critical
		// blocks from. For instance, peers that have choked us, peers that are
		// on parole (i.e. they are believed to have sent us bad data), peers
		// that are being disconnected, in upload mode etc.
		std::remove_copy_if(m_connections.begin(), m_connections.end()
			, std::back_inserter(peers), [] (peer_connection* p)
			{ return !p->can_request_time_critical(); });

		// sort by the time we believe it will take this peer to send us all
		// blocks we've requested from it. The shorter time, the better candidate
		// it is to request a time critical block from.
		std::sort(peers.begin(), peers.end()
			, [] (peer_connection const* lhs, peer_connection const* rhs)
			{ return lhs->download_queue_time(16*1024) < rhs->download_queue_time(16*1024); });

		// remove the bottom 10% of peers from the candidate set.
		// this is just to remove outliers that might stall downloads
		int const new_size = (peers.end_index() * 9 + 9) / 10;
		TORRENT_ASSERT(new_size <= peers.end_index());
		peers.resize(new_size);

		// remember all the peers we issued requests to, so we can commit them
		// at the end of this function. Instead of sending the requests right
		// away, we batch them up and send them in a single write to the TCP
		// socket, increasing the chance that they will all be sent in the same
		// packet.
		std::set<peer_connection*> peers_with_requests;

		// peers that should be temporarily ignored for a specific piece
		// in order to give priority to other peers. They should be used for
		// subsequent pieces, so they are stored in this vector until the
		// piece is done
		std::vector<peer_connection*> ignore_peers;

		time_point const now = clock_type::now();

		// now, iterate over all time critical pieces, in order of importance, and
		// request them from the peers, in order of responsiveness. i.e. request
		// the most time critical pieces from the fastest peers.
		bool first_piece{true};
		for (auto& i : m_time_critical_pieces)
		{
#if TORRENT_DEBUG_STREAMING > 1
			std::printf("considering %d\n", i->piece);
#endif

			if (peers.empty())
			{
#if TORRENT_DEBUG_STREAMING > 1
				std::printf("out of peers, done\n");
#endif
				break;
			}

			// the +1000 is to compensate for the fact that we only call this
			// function once per second, so if we need to request it 500 ms from
			// now, we should request it right away
			if (!first_piece && i.deadline > now
				+ milliseconds(m_average_piece_time + m_piece_time_deviation * 4 + 1000))
			{
				// don't request pieces whose deadline is too far in the future
				// this is one of the termination conditions. We don't want to
				// send requests for all pieces in the torrent right away
#if TORRENT_DEBUG_STREAMING > 0
				std::printf("reached deadline horizon [%f + %f * 4 + 1]\n"
					, m_average_piece_time / 1000.f
					, m_piece_time_deviation / 1000.f);
#endif
				break;
			}
			first_piece = false;

			piece_picker::downloading_piece pi;
			m_picker->piece_info(i.piece, pi);

			// the number of "times" this piece has timed out.
			int timed_out = 0;

			int const blocks_in_piece = m_picker->blocks_in_piece(i.piece);

#if TORRENT_DEBUG_STREAMING > 0
			i.timed_out = timed_out;
#endif
			int const free_to_request = blocks_in_piece
				- pi.finished - pi.writing - pi.requested;

			if (free_to_request == 0)
			{
				if (i.last_requested == min_time())
					i.last_requested = now;

				// if it's been more than half of the typical download time
				// of a piece since we requested the last block, allow
				// one more request per block
				if (m_average_piece_time > 0)
					timed_out = int(total_milliseconds(now - i.last_requested)
						/ std::max(int(m_average_piece_time + m_piece_time_deviation / 2), 1));

#if TORRENT_DEBUG_STREAMING > 0
				i.timed_out = timed_out;
#endif
				// every block in this piece is already requested
				// there's no need to consider this piece, unless it
				// appears to be stalled.
				if (pi.requested == 0 || timed_out == 0)
				{
#if TORRENT_DEBUG_STREAMING > 1
					std::printf("skipping %d (full) [req: %d timed_out: %d ]\n"
						, i.piece, pi.requested
						, timed_out);
#endif

					// if requested is 0, it means all blocks have been received, and
					// we're just waiting for it to flush them to disk.
					// if last_requested is recent enough, we should give it some
					// more time
					// skip to the next piece
					continue;
				}

				// it's been too long since we requested the last block from
				// this piece. Allow re-requesting blocks from this piece
#if TORRENT_DEBUG_STREAMING > 1
				std::printf("timed out [average-piece-time: %d ms ]\n"
					, m_average_piece_time);
#endif
			}

			// pick all blocks for this piece. the peers list is kept up to date
			// and sorted. when we issue a request to a peer, its download queue
			// time will increase and it may need to be bumped in the peers list,
			// since it's ordered by download queue time
			pick_time_critical_block(peers, ignore_peers
				, peers_with_requests
				, pi, &i, m_picker.get()
				, blocks_in_piece, timed_out);

			// put back the peers we ignored into the peer list for the next piece
			if (!ignore_peers.empty())
			{
				peers.insert(peers.begin(), ignore_peers.begin(), ignore_peers.end());
				ignore_peers.clear();

				// TODO: instead of resorting the whole list, insert the peers
				// directly into the right place
				std::sort(peers.begin(), peers.end()
					, [] (peer_connection const* lhs, peer_connection const* rhs)
					{ return lhs->download_queue_time(16*1024) < rhs->download_queue_time(16*1024); });
			}

			// if this peer's download time exceeds 2 seconds, we're done.
			// We don't want to build unreasonably long request queues
			if (!peers.empty() && peers[0]->download_queue_time() > milliseconds(2000))
				break;
		}

		// commit all the time critical requests
		for (auto p : peers_with_requests)
		{
			p->send_block_requests();
		}
	}

	std::set<std::string> torrent::web_seeds(web_seed_entry::type_t const type) const
	{
		TORRENT_ASSERT(is_single_thread());
		std::set<std::string> ret;
		for (auto const& s : m_web_seeds)
		{
			if (s.peer_info.banned) continue;
			if (s.removed) continue;
			if (s.type != type) continue;
			ret.insert(s.url);
		}
		return ret;
	}

	void torrent::remove_web_seed(std::string const& url, web_seed_entry::type_t const type)
	{
		auto const i = std::find_if(m_web_seeds.begin(), m_web_seeds.end()
			, [&] (web_seed_t const& w) { return w.url == url && w.type == type; });

		if (i != m_web_seeds.end())
		{
			remove_web_seed_iter(i);
			set_need_save_resume();
		}
	}

	void torrent::disconnect_web_seed(peer_connection* p)
	{
		auto const i = std::find_if(m_web_seeds.begin(), m_web_seeds.end()
			, [p] (web_seed_t const& ws) { return ws.peer_info.connection == p; });

		// this happens if the web server responded with a redirect
		// or with something incorrect, so that we removed the web seed
		// immediately, before we disconnected
		if (i == m_web_seeds.end()) return;

		TORRENT_ASSERT(i->resolving == false);

		TORRENT_ASSERT(i->peer_info.connection);
		i->peer_info.connection = nullptr;
	}

	void torrent::remove_web_seed_conn(peer_connection* p, error_code const& ec
		, operation_t const op, int const error)
	{
		auto const i = std::find_if(m_web_seeds.begin(), m_web_seeds.end()
			, [p] (web_seed_t const& ws) { return ws.peer_info.connection == p; });

		TORRENT_ASSERT(i != m_web_seeds.end());
		if (i == m_web_seeds.end()) return;

		auto* peer = static_cast<peer_connection*>(i->peer_info.connection);
		if (peer != nullptr)
		{
			// if we have a connection for this web seed, we also need to
			// disconnect it and clear its reference to the peer_info object
			// that's part of the web_seed_t we're about to remove
			TORRENT_ASSERT(peer->m_in_use == 1337);
			peer->disconnect(ec, op, error);
			peer->set_peer_info(nullptr);
		}
		remove_web_seed_iter(i);
	}

	void torrent::retry_web_seed(peer_connection* p, boost::optional<seconds32> const retry)
	{
		TORRENT_ASSERT(is_single_thread());
		auto const i = std::find_if(m_web_seeds.begin(), m_web_seeds.end()
			, [p] (web_seed_t const& ws) { return ws.peer_info.connection == p; });

		TORRENT_ASSERT(i != m_web_seeds.end());
		if (i == m_web_seeds.end()) return;
		if (i->removed) return;
		i->retry = aux::time_now32() + value_or(retry, seconds32(
			settings().get_int(settings_pack::urlseed_wait_retry)));
	}

	torrent_state torrent::get_peer_list_state()
	{
		torrent_state ret;
		ret.is_paused = is_paused();
		ret.is_finished = is_finished();
		ret.allow_multiple_connections_per_ip = settings().get_bool(settings_pack::allow_multiple_connections_per_ip);
		ret.max_peerlist_size = is_paused()
			? settings().get_int(settings_pack::max_paused_peerlist_size)
			: settings().get_int(settings_pack::max_peerlist_size);
		ret.min_reconnect_time = settings().get_int(settings_pack::min_reconnect_time);

		ret.ip = m_ses.external_address();
		ret.port = m_ses.listen_port();
		ret.max_failcount = settings().get_int(settings_pack::max_failcount);
		return ret;
	}

	bool torrent::try_connect_peer()
	{
		TORRENT_ASSERT(is_single_thread());
		TORRENT_ASSERT(want_peers());

		torrent_state st = get_peer_list_state();
		need_peer_list();
		torrent_peer* p = m_peer_list->connect_one_peer(m_ses.session_time(), &st);
		peers_erased(st.erased);
		inc_stats_counter(counters::connection_attempt_loops, st.loop_counter);

		if (p == nullptr)
		{
			update_want_peers();
			return false;
		}

		if (!connect_to_peer(p))
		{
			m_peer_list->inc_failcount(p);
			update_want_peers();
			return false;
		}
		update_want_peers();

		return true;
	}

	torrent_peer* torrent::add_peer(tcp::endpoint const& adr
		, peer_source_flags_t const source, pex_flags_t const flags)
	{
		TORRENT_ASSERT(is_single_thread());

#if !TORRENT_USE_IPV6
		if (!adr.address().is_v4())
		{
#ifndef TORRENT_DISABLE_LOGGING
			error_code ec;
			debug_log("add_peer() %s unsupported address family"
				, adr.address().to_string(ec).c_str());
#endif
			return nullptr;
		}
#endif

#ifndef TORRENT_DISABLE_DHT
		if (source != peer_info::resume_data)
		{
			// try to send a DHT ping to this peer
			// as well, to figure out if it supports
			// DHT (uTorrent and BitComet don't
			// advertise support)
			session().add_dht_node({adr.address(), adr.port()});
		}
#endif

		if (m_apply_ip_filter
			&& m_ip_filter
			&& m_ip_filter->access(adr.address()) & ip_filter::blocked)
		{
			if (alerts().should_post<peer_blocked_alert>())
				alerts().emplace_alert<peer_blocked_alert>(get_handle()
					, adr, peer_blocked_alert::ip_filter);

#ifndef TORRENT_DISABLE_EXTENSIONS
			notify_extension_add_peer(adr, source, torrent_plugin::filtered);
#endif
			return nullptr;
		}

		if (m_ses.get_port_filter().access(adr.port()) & port_filter::blocked)
		{
			if (alerts().should_post<peer_blocked_alert>())
				alerts().emplace_alert<peer_blocked_alert>(get_handle()
					, adr, peer_blocked_alert::port_filter);
#ifndef TORRENT_DISABLE_EXTENSIONS
			notify_extension_add_peer(adr, source, torrent_plugin::filtered);
#endif
			return nullptr;
		}

#if TORRENT_USE_I2P
		// if this is an i2p torrent, and we don't allow mixed mode
		// no regular peers should ever be added!
		if (!settings().get_bool(settings_pack::allow_i2p_mixed) && is_i2p())
		{
			if (alerts().should_post<peer_blocked_alert>())
				alerts().emplace_alert<peer_blocked_alert>(get_handle()
					, adr, peer_blocked_alert::i2p_mixed);
			return nullptr;
		}
#endif

		if (settings().get_bool(settings_pack::no_connect_privileged_ports) && adr.port() < 1024)
		{
			if (alerts().should_post<peer_blocked_alert>())
				alerts().emplace_alert<peer_blocked_alert>(get_handle()
					, adr, peer_blocked_alert::privileged_ports);
#ifndef TORRENT_DISABLE_EXTENSIONS
			notify_extension_add_peer(adr, source, torrent_plugin::filtered);
#endif
			return nullptr;
		}

		need_peer_list();
		torrent_state st = get_peer_list_state();
		torrent_peer* p = m_peer_list->add_peer(adr, source, flags, &st);
		peers_erased(st.erased);

#ifndef TORRENT_DISABLE_LOGGING
		if (should_log())
		{
			error_code ec;
			debug_log("add_peer() %s connect-candidates: %d"
				, adr.address().to_string(ec).c_str(), m_peer_list->num_connect_candidates());
		}
#endif

		if (p)
		{
			state_updated();
#ifndef TORRENT_DISABLE_EXTENSIONS
			notify_extension_add_peer(adr, source
				, st.first_time_seen
					? torrent_plugin::first_time
					: add_peer_flags_t{});
#endif
		}
		else
		{
#ifndef TORRENT_DISABLE_EXTENSIONS
			notify_extension_add_peer(adr, source, torrent_plugin::filtered);
#endif
		}
		update_want_peers();
		state_updated();
		return p;
	}

	bool torrent::ban_peer(torrent_peer* tp)
	{
		if (!settings().get_bool(settings_pack::ban_web_seeds) && tp->web_seed)
			return false;

		need_peer_list();
		if (!m_peer_list->ban_peer(tp)) return false;
		update_want_peers();

		inc_stats_counter(counters::num_banned_peers);
		return true;
	}

	void torrent::set_seed(torrent_peer* p, bool const s)
	{
		if (p->seed != s)
		{
			if (s)
			{
				TORRENT_ASSERT(m_num_seeds < 0xffff);
				++m_num_seeds;
			}
			else
			{
				TORRENT_ASSERT(m_num_seeds > 0);
				--m_num_seeds;
			}
		}

		need_peer_list();
		m_peer_list->set_seed(p, s);
		update_auto_sequential();
	}

	void torrent::clear_failcount(torrent_peer* p)
	{
		need_peer_list();
		m_peer_list->set_failcount(p, 0);
		update_want_peers();
	}

	std::pair<peer_list::iterator, peer_list::iterator> torrent::find_peers(address const& a)
	{
		need_peer_list();
		return m_peer_list->find_peers(a);
	}

	void torrent::update_peer_port(int const port, torrent_peer* p
		, peer_source_flags_t const src)
	{
		need_peer_list();
		torrent_state st = get_peer_list_state();
		m_peer_list->update_peer_port(port, p, src, &st);
		peers_erased(st.erased);
		update_want_peers();
	}

	// verify piece is used when checking resume data or when the user
	// adds a piece
	void torrent::verify_piece(piece_index_t const piece)
	{
//		picker().mark_as_checking(piece);

		TORRENT_ASSERT(m_storage);

		m_ses.disk_thread().async_hash(m_storage, piece, {}
			, std::bind(&torrent::on_piece_verified, shared_from_this(), _1, _2, _3));
	}

	announce_entry* torrent::find_tracker(std::string const& url)
	{
		auto i = std::find_if(m_trackers.begin(), m_trackers.end()
			, [&url](announce_entry const& ae) { return ae.url == url; });
		if (i == m_trackers.end()) return nullptr;
		return &*i;
	}

	void torrent::ip_filter_updated()
	{
		if (!m_apply_ip_filter) return;
		if (!m_peer_list) return;
		if (!m_ip_filter) return;

		torrent_state st = get_peer_list_state();
		std::vector<address> banned;
		m_peer_list->apply_ip_filter(*m_ip_filter, &st, banned);

		if (alerts().should_post<peer_blocked_alert>())
		{
			for (auto const& addr : banned)
				alerts().emplace_alert<peer_blocked_alert>(get_handle()
					, tcp::endpoint(addr, 0)
					, peer_blocked_alert::ip_filter);
		}

		peers_erased(st.erased);
	}

	void torrent::port_filter_updated()
	{
		if (!m_apply_ip_filter) return;
		if (!m_peer_list) return;

		torrent_state st = get_peer_list_state();
		std::vector<address> banned;
		m_peer_list->apply_port_filter(m_ses.get_port_filter(), &st, banned);

		if (alerts().should_post<peer_blocked_alert>())
		{
			for (auto const& addr : banned)
				alerts().emplace_alert<peer_blocked_alert>(get_handle()
					, tcp::endpoint(addr, 0)
					, peer_blocked_alert::port_filter);
		}

		peers_erased(st.erased);
	}

	// this is called when torrent_peers are removed from the peer_list
	// (peer-list). It removes any references we may have to those torrent_peers,
	// so we don't leave then dangling
	void torrent::peers_erased(std::vector<torrent_peer*> const& peers)
	{
		if (!has_picker()) return;

		for (auto const p : peers)
		{
			m_picker->clear_peer(p);
		}
#if TORRENT_USE_INVARIANT_CHECKS
		m_picker->check_peers();
#endif
	}

#ifndef TORRENT_NO_DEPRECATE
#if !TORRENT_NO_FPU
	void torrent::file_progress_float(aux::vector<float, file_index_t>& fp)
	{
		TORRENT_ASSERT(is_single_thread());
		if (!valid_metadata())
		{
			fp.clear();
			return;
		}

		fp.resize(m_torrent_file->num_files(), 1.f);
		if (is_seed()) return;

		aux::vector<std::int64_t, file_index_t> progress;
		file_progress(progress);
		file_storage const& fs = m_torrent_file->files();
		for (file_index_t i(0); i < fs.end_file(); ++i)
		{
			std::int64_t file_size = m_torrent_file->files().file_size(i);
			if (file_size == 0) fp[i] = 1.f;
			else fp[i] = float(progress[i]) / file_size;
		}
	}
#endif
#endif // TORRENT_NO_DEPRECATE

	void torrent::file_progress(aux::vector<std::int64_t, file_index_t>& fp, int const flags)
	{
		TORRENT_ASSERT(is_single_thread());
		if (!valid_metadata())
		{
			fp.clear();
			return;
		}

		// if we're a seed, we don't have an m_file_progress anyway
		// since we don't need one. We know we have all files
		// just fill in the full file sizes as a shortcut
		if (is_seed())
		{
			fp.resize(m_torrent_file->num_files());
			file_storage const& fs = m_torrent_file->files();
			for (file_index_t i(0); i < fs.end_file(); ++i)
				fp[i] = fs.file_size(i);
			return;
		}

		if (num_have() == 0 || m_file_progress.empty())
		{
			// if we don't have any pieces, just return zeroes
			fp.clear();
			fp.resize(m_torrent_file->num_files(), 0);
			return;
		}

		m_file_progress.export_progress(fp);

		if (flags & torrent_handle::piece_granularity)
			return;

		TORRENT_ASSERT(has_picker());

		std::vector<piece_picker::downloading_piece> q = m_picker->get_download_queue();

		file_storage const& fs = m_torrent_file->files();
		for (auto const& dp : q)
		{
			std::int64_t offset = std::int64_t(static_cast<int>(dp.index))
				* m_torrent_file->piece_length();
			file_index_t file = fs.file_index_at_offset(offset);
			int idx = -1;
			for (auto const& info : m_picker->blocks_for_piece(dp))
			{
				++idx;
				TORRENT_ASSERT(file < fs.end_file());
				TORRENT_ASSERT(offset == std::int64_t(static_cast<int>(dp.index))
					* m_torrent_file->piece_length()
					+ idx * block_size());
				TORRENT_ASSERT(offset < m_torrent_file->total_size());
				while (offset >= fs.file_offset(file) + fs.file_size(file))
				{
					++file;
				}
				TORRENT_ASSERT(file < fs.end_file());

				std::int64_t block = block_size();

				if (info.state == piece_picker::block_info::state_none)
				{
					offset += block;
					continue;
				}

				if (info.state == piece_picker::block_info::state_requested)
				{
					block = 0;
					torrent_peer* p = info.peer;
					if (p != nullptr && p->connection)
					{
						auto* peer = static_cast<peer_connection*>(p->connection);
						auto pbp = peer->downloading_piece_progress();
						if (pbp.piece_index == dp.index && pbp.block_index == idx)
							block = pbp.bytes_downloaded;
						TORRENT_ASSERT(block <= block_size());
					}

					if (block == 0)
					{
						offset += block_size();
						continue;
					}
				}

				if (offset + block > fs.file_offset(file) + fs.file_size(file))
				{
					std::int64_t left_over = block_size() - block;
					// split the block on multiple files
					while (block > 0)
					{
						TORRENT_ASSERT(offset <= fs.file_offset(file) + fs.file_size(file));
						std::int64_t const slice = std::min(fs.file_offset(file) + fs.file_size(file) - offset
							, block);
						fp[file] += slice;
						offset += slice;
						block -= slice;
						TORRENT_ASSERT(offset <= fs.file_offset(file) + fs.file_size(file));
						if (offset == fs.file_offset(file) + fs.file_size(file))
						{
							++file;
							if (file == fs.end_file())
							{
								offset += block;
								break;
							}
						}
					}
					offset += left_over;
					TORRENT_ASSERT(offset == std::int64_t(static_cast<int>(dp.index))
						* m_torrent_file->piece_length()
						+ (idx + 1) * block_size());
				}
				else
				{
					fp[file] += block;
					offset += block_size();
				}
				TORRENT_ASSERT(file <= fs.end_file());
			}
		}
	}

	void torrent::new_external_ip()
	{
		if (m_peer_list) m_peer_list->clear_peer_prio();
	}

namespace {

		bool is_downloading_state(int const st)
		{
			switch (st)
			{
				case torrent_status::checking_files:
				case torrent_status::allocating:
				case torrent_status::checking_resume_data:
					return false;
				case torrent_status::downloading_metadata:
				case torrent_status::downloading:
				case torrent_status::finished:
				case torrent_status::seeding:
					return true;
				default:
					// unexpected state
					TORRENT_ASSERT_FAIL_VAL(st);
					return false;
			}
		}
	}

	void torrent::stop_when_ready(bool const b)
	{
		m_stop_when_ready = b;

		// to avoid race condition, if we're already in a downloading state,
		// trigger the stop-when-ready logic immediately.
		if (m_stop_when_ready
			&& is_downloading_state(m_state))
		{
#ifndef TORRENT_DISABLE_LOGGING
			debug_log("stop_when_ready triggered");
#endif
			auto_managed(false);
			pause();
			m_stop_when_ready = false;
		}
	}

	void torrent::set_state(torrent_status::state_t const s)
	{
		TORRENT_ASSERT(is_single_thread());
		TORRENT_ASSERT(s != 0); // this state isn't used anymore

#if TORRENT_USE_ASSERTS

		if (s == torrent_status::seeding)
		{
			TORRENT_ASSERT(is_seed());
			TORRENT_ASSERT(is_finished());
		}
		if (s == torrent_status::finished)
			TORRENT_ASSERT(is_finished());
		if (s == torrent_status::downloading && m_state == torrent_status::finished)
			TORRENT_ASSERT(!is_finished());
#endif

		if (int(m_state) == s) return;

		if (m_ses.alerts().should_post<state_changed_alert>())
		{
			m_ses.alerts().emplace_alert<state_changed_alert>(get_handle()
				, s, static_cast<torrent_status::state_t>(m_state));
		}

		if (s == torrent_status::finished
			&& alerts().should_post<torrent_finished_alert>())
		{
			alerts().emplace_alert<torrent_finished_alert>(
				get_handle());
		}

		if (m_stop_when_ready
			&& !is_downloading_state(m_state)
			&& is_downloading_state(s))
		{
#ifndef TORRENT_DISABLE_LOGGING
			debug_log("stop_when_ready triggered");
#endif
			// stop_when_ready is set, and we're transitioning from a downloading
			// state to a non-downloading state. pause the torrent. Note that
			// "downloading" is defined broadly to include any state where we
			// either upload or download (for the purpose of this flag).
			auto_managed(false);
			pause();
			m_stop_when_ready = false;
		}

		m_state = s;

#ifndef TORRENT_DISABLE_LOGGING
		debug_log("set_state() %d", m_state);
#endif

		update_gauge();
		update_want_peers();
		update_state_list();

		state_updated();

#ifndef TORRENT_DISABLE_EXTENSIONS
		for (auto& ext : m_extensions)
		{
			ext->on_state(state());
		}
#endif
	}

#ifndef TORRENT_DISABLE_EXTENSIONS
	void torrent::notify_extension_add_peer(tcp::endpoint const& ip
		, peer_source_flags_t const src, add_peer_flags_t const flags)
	{
		for (auto& ext : m_extensions)
		{
			ext->on_add_peer(ip, src, flags);
		}
	}
#endif

	void torrent::state_updated()
	{
		// if this fails, this function is probably called
		// from within the torrent constructor, which it
		// shouldn't be. Whichever function ends up calling
		// this should probably be moved to torrent::start()
		TORRENT_ASSERT(shared_from_this());

		// we can't call state_updated() while the session
		// is building the status update alert
		TORRENT_ASSERT(!m_ses.is_posting_torrent_updates());

		// we're not subscribing to this torrent, don't add it
		if (!m_state_subscription) return;

		aux::vector<torrent*>& list = m_ses.torrent_list(aux::session_interface::torrent_state_updates);

		// if it has already been updated this round, no need to
		// add it to the list twice
		if (m_links[aux::session_interface::torrent_state_updates].in_list())
		{
#ifdef TORRENT_EXPENSIVE_INVARIANT_CHECKS
			TORRENT_ASSERT(find(list.begin(), list.end(), this) != list.end());
#endif
			return;
		}

#ifdef TORRENT_EXPENSIVE_INVARIANT_CHECKS
		TORRENT_ASSERT(find(list.begin(), list.end(), this) == list.end());
#endif

		m_links[aux::session_interface::torrent_state_updates].insert(list, this);
	}

	void torrent::status(torrent_status* st, status_flags_t const flags)
	{
		INVARIANT_CHECK;

		time_point32 const now = aux::time_now32();

		st->handle = get_handle();
		st->info_hash = info_hash();
#ifndef TORRENT_NO_DEPRECATE
		st->is_loaded = true;
#endif

		if (flags & torrent_handle::query_name)
			st->name = name();

		if (flags & torrent_handle::query_save_path)
			st->save_path = save_path();

		if (flags & torrent_handle::query_torrent_file)
			st->torrent_file = m_torrent_file;

		st->has_incoming = m_has_incoming;
		st->errc = m_error;
		st->error_file = m_error_file;

#ifndef TORRENT_NO_DEPRECATE
		if (m_error) st->error = convert_from_native(m_error.message())
			+ ": " + resolve_filename(m_error_file);
		st->seed_mode = m_seed_mode;
#endif
		st->moving_storage = m_moving_storage;

		st->announcing_to_trackers = m_announce_to_trackers;
		st->announcing_to_lsd = m_announce_to_lsd;
		st->announcing_to_dht = m_announce_to_dht;
#ifndef TORRENT_NO_DEPRECATE
		st->stop_when_ready = m_stop_when_ready;
#endif

		st->added_time = m_added_time;
		st->completed_time = m_completed_time;

#ifndef TORRENT_NO_DEPRECATE
		st->last_scrape = m_last_scrape == std::numeric_limits<std::int16_t>::min() ? -1
			: clamped_subtract_u16(m_ses.session_time(), m_last_scrape);
#endif

#ifndef TORRENT_NO_DEPRECATE
		st->share_mode = m_share_mode;
		st->upload_mode = m_upload_mode;
#endif
		st->up_bandwidth_queue = 0;
		st->down_bandwidth_queue = 0;
#ifndef TORRENT_NO_DEPRECATE
		st->priority = priority();
#endif

		st->num_peers = num_peers() - m_num_connecting;

		st->list_peers = m_peer_list ? m_peer_list->num_peers() : 0;
		st->list_seeds = m_peer_list ? m_peer_list->num_seeds() : 0;
		st->connect_candidates = m_peer_list ? m_peer_list->num_connect_candidates() : 0;
		st->seed_rank = seed_rank(settings());

		st->all_time_upload = m_total_uploaded;
		st->all_time_download = m_total_downloaded;

		// activity time
#ifndef TORRENT_NO_DEPRECATE
		st->finished_time = int(total_seconds(finished_time()));
		st->active_time = int(total_seconds(active_time()));
		st->seeding_time = int(total_seconds(seeding_time()));

		st->time_since_upload = int(total_seconds(aux::time_now()
			- m_last_upload));
		st->time_since_download = int(total_seconds(aux::time_now()
			- m_last_download));
#endif

		st->finished_duration = finished_time();
		st->active_duration = active_time();
		st->seeding_duration = seeding_time();

		st->last_upload = m_last_upload;
		st->last_download = m_last_download;

		st->storage_mode = static_cast<storage_mode_t>(m_storage_mode);

		st->num_complete = (m_complete == 0xffffff) ? -1 : m_complete;
		st->num_incomplete = (m_incomplete == 0xffffff) ? -1 : m_incomplete;
#ifndef TORRENT_NO_DEPRECATE
		st->paused = is_torrent_paused();
		st->auto_managed = m_auto_managed;
		st->sequential_download = m_sequential_download;
#endif
		st->is_seeding = is_seed();
		st->is_finished = is_finished();
#ifndef TORRENT_NO_DEPRECATE
		st->super_seeding = m_super_seeding;
#endif
		st->has_metadata = valid_metadata();
		bytes_done(*st, bool(flags & torrent_handle::query_accurate_download_counters));
		TORRENT_ASSERT(st->total_wanted_done >= 0);
		TORRENT_ASSERT(st->total_done >= st->total_wanted_done);

		// payload transfer
		st->total_payload_download = m_stat.total_payload_download();
		st->total_payload_upload = m_stat.total_payload_upload();

		// total transfer
		st->total_download = m_stat.total_payload_download()
			+ m_stat.total_protocol_download();
		st->total_upload = m_stat.total_payload_upload()
			+ m_stat.total_protocol_upload();

		// failed bytes
		st->total_failed_bytes = m_total_failed_bytes;
		st->total_redundant_bytes = m_total_redundant_bytes;

		// transfer rate
		st->download_rate = m_stat.download_rate();
		st->upload_rate = m_stat.upload_rate();
		st->download_payload_rate = m_stat.download_payload_rate();
		st->upload_payload_rate = m_stat.upload_payload_rate();

		if (is_paused() || m_tracker_timer.expires_at() < now)
			st->next_announce = seconds(0);
		else
			st->next_announce = m_tracker_timer.expires_at() - now;

		if (st->next_announce.count() < 0)
			st->next_announce = seconds(0);

#ifndef TORRENT_NO_DEPRECATE
		st->announce_interval = seconds(0);
#endif

		st->current_tracker.clear();
		if (m_last_working_tracker >= 0)
		{
			TORRENT_ASSERT(m_last_working_tracker < m_trackers.end_index());
			const int i = m_last_working_tracker;
			st->current_tracker = m_trackers[i].url;
		}
		else
		{
			for (auto const& t : m_trackers)
			{
				if (std::any_of(t.endpoints.begin(), t.endpoints.end()
					, [](announce_endpoint const& aep) { return aep.updating; })) continue;
				if (!t.verified) continue;
				st->current_tracker = t.url;
				break;
			}
		}

		if ((flags & torrent_handle::query_verified_pieces))
		{
			st->verified_pieces = m_verified;
		}

		st->num_uploads = m_num_uploads;
		st->uploads_limit = m_max_uploads == (1 << 24) - 1 ? -1 : m_max_uploads;
		st->num_connections = num_peers();
		st->connections_limit = m_max_connections == (1 << 24) - 1 ? -1 : m_max_connections;
		// if we don't have any metadata, stop here

		st->queue_position = queue_position();
		st->need_save_resume = need_save_resume_data();
#ifndef TORRENT_NO_DEPRECATE
		st->ip_filter_applies = m_apply_ip_filter;
#endif

		st->state = static_cast<torrent_status::state_t>(m_state);
		st->flags = this->flags();

#if TORRENT_USE_ASSERTS
		if (st->state == torrent_status::finished
			|| st->state == torrent_status::seeding)
		{
			TORRENT_ASSERT(st->is_finished);
		}
#endif

		if (!valid_metadata())
		{
			st->state = torrent_status::downloading_metadata;
			st->progress_ppm = m_progress_ppm;
#if !TORRENT_NO_FPU
			st->progress = m_progress_ppm / 1000000.f;
#endif
			st->block_size = 0;
			return;
		}

		st->block_size = block_size();

		if (m_state == torrent_status::checking_files)
		{
			st->progress_ppm = m_progress_ppm;
#if !TORRENT_NO_FPU
			st->progress = m_progress_ppm / 1000000.f;
#endif
		}
		else if (st->total_wanted == 0)
		{
			st->progress_ppm = 1000000;
			st->progress = 1.f;
		}
		else
		{
			st->progress_ppm = int(st->total_wanted_done * 1000000
				/ st->total_wanted);
#if !TORRENT_NO_FPU
			st->progress = st->progress_ppm / 1000000.f;
#endif
		}

		if (flags & torrent_handle::query_pieces)
		{
			int const num_pieces = m_torrent_file->num_pieces();
			if (has_picker())
			{
				st->pieces.resize(num_pieces, false);
				for (piece_index_t i(0); i < piece_index_t(num_pieces); ++i)
					if (m_picker->has_piece_passed(i)) st->pieces.set_bit(i);
			}
			else if (m_have_all)
			{
				st->pieces.resize(num_pieces, true);
			}
			else
			{
				st->pieces.resize(num_pieces, false);
			}
		}
		st->num_pieces = num_have();
		st->num_seeds = num_seeds();
		if ((flags & torrent_handle::query_distributed_copies) && m_picker.get())
		{
			std::tie(st->distributed_full_copies, st->distributed_fraction) =
				m_picker->distributed_copies();
#if TORRENT_NO_FPU
			st->distributed_copies = -1.f;
#else
			st->distributed_copies = st->distributed_full_copies
				+ float(st->distributed_fraction) / 1000;
#endif
		}
		else
		{
			st->distributed_full_copies = -1;
			st->distributed_fraction = -1;
			st->distributed_copies = -1.f;
		}

		st->last_seen_complete = m_swarm_last_seen_complete;
	}

	int torrent::priority() const
	{
		int priority = 0;
		for (int i = 0; i < num_classes(); ++i)
		{
			int const* prio = m_ses.peer_classes().at(class_at(i))->priority;
			priority = std::max(priority, prio[peer_connection::upload_channel]);
			priority = std::max(priority, prio[peer_connection::download_channel]);
		}
		return priority;
	}

#ifndef TORRENT_NO_DEPRECATE
	void torrent::set_priority(int const prio)
	{
		// priority 1 is default
		if (prio == 1 && m_peer_class == 0) return;

		if (m_peer_class == 0)
			setup_peer_class();

		struct peer_class* tpc = m_ses.peer_classes().at(m_peer_class);
		TORRENT_ASSERT(tpc);
		tpc->priority[peer_connection::download_channel] = prio;
		tpc->priority[peer_connection::upload_channel] = prio;

		state_updated();
	}
#endif

	void torrent::add_redundant_bytes(int const b, waste_reason const reason)
	{
		TORRENT_ASSERT(is_single_thread());
		TORRENT_ASSERT(b > 0);
		TORRENT_ASSERT(m_total_redundant_bytes <= std::numeric_limits<std::int32_t>::max() - b);
		m_total_redundant_bytes += b;

		TORRENT_ASSERT(static_cast<int>(reason) >= 0);
		TORRENT_ASSERT(static_cast<int>(reason) < static_cast<int>(waste_reason::max));
		m_stats_counters.inc_stats_counter(counters::recv_redundant_bytes, b);
		m_stats_counters.inc_stats_counter(counters::waste_piece_timed_out + static_cast<int>(reason), b);
	}

	void torrent::add_failed_bytes(int const b)
	{
		TORRENT_ASSERT(is_single_thread());
		TORRENT_ASSERT(b > 0);
		TORRENT_ASSERT(m_total_failed_bytes <= std::numeric_limits<std::int32_t>::max() - b);
		m_total_failed_bytes += b;
		m_stats_counters.inc_stats_counter(counters::recv_failed_bytes, b);
	}

	// the number of connected peers that are seeds
	int torrent::num_seeds() const
	{
		TORRENT_ASSERT(is_single_thread());
		INVARIANT_CHECK;

		return int(m_num_seeds) - int(m_num_connecting_seeds);
	}

	// the number of connected peers that are not seeds
	int torrent::num_downloaders() const
	{
		TORRENT_ASSERT(is_single_thread());
		INVARIANT_CHECK;

		int const ret = num_peers()
			- m_num_seeds
			- m_num_connecting
			+ m_num_connecting_seeds;
		TORRENT_ASSERT(ret >= 0);
		return ret;
	}

	void torrent::tracker_request_error(tracker_request const& r
		, error_code const& ec, std::string const& msg
		, seconds32 const retry_interval)
	{
		TORRENT_ASSERT(is_single_thread());

		INVARIANT_CHECK;

#ifndef TORRENT_DISABLE_LOGGING
		if (should_log())
		{
			debug_log("*** tracker error: (%d) %s %s", ec.value()
				, ec.message().c_str(), msg.c_str());
		}
#endif
		if (0 == (r.kind & tracker_request::scrape_request))
		{
			// announce request
			announce_entry* ae = find_tracker(r.url);
			int fails = 0;
			tcp::endpoint local_endpoint;
			if (ae)
			{
				auto aep = std::find_if(ae->endpoints.begin(), ae->endpoints.end()
					, [&](announce_endpoint const& e) { return e.socket == r.outgoing_socket; });

				if (aep != ae->endpoints.end())
				{
					local_endpoint = aep->local_endpoint;
					aep->failed(settings().get_int(settings_pack::tracker_backoff)
						, retry_interval);
					aep->last_error = ec;
					aep->message = msg;
					fails = aep->fails;
#ifndef TORRENT_DISABLE_LOGGING
					debug_log("*** increment tracker fail count [%d]", aep->fails);
#endif
				}
				else if (r.outgoing_socket)
				{
#ifndef TORRENT_DISABLE_LOGGING
					debug_log("*** no matching endpoint for request [%s, %s]", r.url.c_str(), print_endpoint(r.outgoing_socket.get_local_endpoint()).c_str());
#endif
				}

				int const tracker_index = int(ae - m_trackers.data());

				// never talk to this tracker again
				if (ec == error_code(410, http_category())) ae->fail_limit = 1;

				deprioritize_tracker(tracker_index);
			}
			if (m_ses.alerts().should_post<tracker_error_alert>()
				|| r.triggered_manually)
			{
				m_ses.alerts().emplace_alert<tracker_error_alert>(get_handle()
					, local_endpoint, fails, r.url, ec, msg);
			}
		}
		else
		{
			announce_entry* ae = find_tracker(r.url);

			// scrape request
			if (ec == error_code(410, http_category()))
			{
				// never talk to this tracker again
				if (ae != nullptr) ae->fail_limit = 1;
			}

			// if this was triggered manually we need to post this unconditionally,
			// since the client expects a response from its action, regardless of
			// whether all tracker events have been enabled by the alert mask
			if (m_ses.alerts().should_post<scrape_failed_alert>()
				|| r.triggered_manually)
			{
				tcp::endpoint local_endpoint;
				if (ae != nullptr)
				{
					auto aep = ae->find_endpoint(r.outgoing_socket);
					if (aep != nullptr) local_endpoint = aep->local_endpoint;
				}

				m_ses.alerts().emplace_alert<scrape_failed_alert>(get_handle(), local_endpoint, r.url, ec);
			}
		}
		// announce to the next working tracker
		if ((!m_abort && !is_paused()) || r.event == tracker_request::stopped)
			announce_with_tracker(r.event);
		update_tracker_timer(aux::time_now32());
	}

#ifndef TORRENT_DISABLE_LOGGING
	bool torrent::should_log() const
	{
		return alerts().should_post<torrent_log_alert>();
	}

	TORRENT_FORMAT(2,3)
	void torrent::debug_log(char const* fmt, ...) const noexcept try
	{
		if (!alerts().should_post<torrent_log_alert>()) return;

		va_list v;
		va_start(v, fmt);
		alerts().emplace_alert<torrent_log_alert>(
			const_cast<torrent*>(this)->get_handle(), fmt, v);
		va_end(v);
	}
	catch (std::exception const&) {}
#endif

}<|MERGE_RESOLUTION|>--- conflicted
+++ resolved
@@ -3324,14 +3324,6 @@
 		if (want_peers()) m_ses.prioritize_connections(shared_from_this());
 	}
 
-<<<<<<< HEAD
-	time_point torrent::next_announce() const
-	{
-		return m_waiting_tracker ? m_tracker_timer.expires_at() : min_time();
-	}
-
-=======
->>>>>>> 91e03c78
 	// this is the entry point for the client to force a re-announce. It's
 	// considered a client-initiated announce (as opposed to the regular ones,
 	// issued by libtorrent)
