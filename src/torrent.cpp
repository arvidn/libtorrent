/*

Copyright (c) 2016-2018, Pavel Pimenov
Copyright (c) 2016-2018, Pavel Pimenov
Copyright (c) 2003-2022, Arvid Norberg
Copyright (c) 2003, Daniel Wallin
Copyright (c) 2004, Magnus Jonsson
Copyright (c) 2008, Andrew Resch
Copyright (c) 2015, Mikhail Titov
Copyright (c) 2015-2020, Steven Siloti
Copyright (c) 2016-2021, Alden Torres
Copyright (c) 2016-2017, Andrei Kurushin
Copyright (c) 2016, Jonathan McDougall
Copyright (c) 2016-2018, 2022, Pave Pimenov
Copyright (c) 2017, 2020, AllSeeingEyeTolledEweSew
Copyright (c) 2017, Falcosc
Copyright (c) 2017, ximply
Copyright (c) 2018, Fernando Rodriguez
Copyright (c) 2018, airium
Copyright (c) 2018, d-komarov
Copyright (c) 2020, Paul-Louis Ageneau
Copyright (c) 2020, Rosen Penev
Copyright (c) 2020, Viktor Elofsson
Copyright (c) 2021, AdvenT
Copyright (c) 2021, Joris CARRIER
Copyright (c) 2021, Mark Scott
Copyright (c) 2021, thrnz
Copyright (c) 2024, Elyas EL IDRISSI
All rights reserved.

You may use, distribute and modify this code under the terms of the BSD license,
see LICENSE file.
*/

#include "libtorrent/config.hpp"

#include <cstdarg> // for va_list
#include <ctime>
#include <algorithm>

#include <set>
#include <map>
#include <vector>
#include <cctype>
#include <memory>
#include <numeric>
#include <limits> // for numeric_limits
#include <cstdio> // for snprintf
#include <functional>

#include "libtorrent/aux_/torrent.hpp"

#ifdef TORRENT_SSL_PEERS
#include "libtorrent/aux_/ssl_stream.hpp"
#include "libtorrent/aux_/ssl.hpp"
#endif // TORRENT_SSL_PEERS

#include "libtorrent/torrent_handle.hpp"
#include "libtorrent/announce_entry.hpp"
#include "libtorrent/torrent_info.hpp"
#include "libtorrent/aux_/parse_url.hpp"
#include "libtorrent/bencode.hpp"
#include "libtorrent/hasher.hpp"
#include "libtorrent/entry.hpp"
#include "libtorrent/aux_/peer.hpp"
#include "libtorrent/aux_/peer_connection.hpp"
#include "libtorrent/aux_/bt_peer_connection.hpp"
#include "libtorrent/aux_/web_peer_connection.hpp"
#include "libtorrent/peer_connection_handle.hpp"
#include "libtorrent/peer_id.hpp"
#include "libtorrent/identify_client.hpp"
#include "libtorrent/alert_types.hpp"
#include "libtorrent/extensions.hpp"
#include "libtorrent/aux_/session_interface.hpp"
#include "libtorrent/aux_/instantiate_connection.hpp"
#include "libtorrent/assert.hpp"
#include "libtorrent/kademlia/dht_tracker.hpp"
#include "libtorrent/peer_info.hpp"
#include "libtorrent/aux_/http_connection.hpp"
#include "libtorrent/aux_/random.hpp"
#include "libtorrent/peer_class.hpp" // for peer_class
#include "libtorrent/aux_/socket_io.hpp" // for read_*_endpoint
#include "libtorrent/ip_filter.hpp"
#include "libtorrent/aux_/request_blocks.hpp"
#include "libtorrent/performance_counters.hpp" // for counters
#include "libtorrent/aux_/resolver_interface.hpp"
#include "libtorrent/aux_/alloca.hpp"
#include "libtorrent/aux_/resolve_links.hpp"
#include "libtorrent/aux_/file_progress.hpp"
#include "libtorrent/aux_/has_block.hpp"
#include "libtorrent/aux_/alert_manager.hpp"
#include "libtorrent/disk_interface.hpp"
#include "libtorrent/aux_/ip_helpers.hpp" // for is_ip_address
#include "libtorrent/download_priority.hpp"
#include "libtorrent/hex.hpp" // to_hex
#include "libtorrent/aux_/range.hpp"
#include "libtorrent/aux_/merkle.hpp"
#include "libtorrent/mmap_disk_io.hpp" // for hasher_thread_divisor
#include "libtorrent/aux_/numeric_cast.hpp"
#include "libtorrent/aux_/path.hpp"
#include "libtorrent/aux_/generate_peer_id.hpp"
#include "libtorrent/aux_/announce_entry.hpp"
#include "libtorrent/aux_/ssl.hpp"
#include "libtorrent/aux_/apply_pad_files.hpp"
#include "libtorrent/aux_/tracker_list.hpp"

#ifndef TORRENT_DISABLE_LOGGING
#include "libtorrent/aux_/session_impl.hpp" // for tracker_logger
#endif

#include "libtorrent/aux_/torrent_impl.hpp"

using namespace std::placeholders;

namespace libtorrent::aux {
namespace {

bool is_downloading_state(int const st)
{
	switch (st)
	{
		case torrent_status::checking_files:
		case torrent_status::checking_resume_data:
			return false;
		case torrent_status::downloading_metadata:
		case torrent_status::downloading:
		case torrent_status::finished:
		case torrent_status::seeding:
			return true;
		default:
			// unexpected state
			TORRENT_ASSERT_FAIL_VAL(st);
			return false;
	}
}
} // anonymous namespace

	web_seed_t::web_seed_t(web_seed_entry const& wse)
		: web_seed_entry(wse)
	{
		peer_info.web_seed = true;
	}

	web_seed_t::web_seed_t(std::string const& url_
		, std::string const& auth_
		, web_seed_entry::headers_t const& extra_headers_)
		: web_seed_entry(url_, auth_, extra_headers_)
	{
		peer_info.web_seed = true;
	}

	torrent_hot_members::torrent_hot_members(aux::session_interface& ses
		, add_torrent_params const& p, bool const session_paused)
		: m_ses(ses)
		, m_complete(0xffffff)
		, m_upload_mode(p.flags & torrent_flags::upload_mode)
		, m_connections_initialized(false)
		, m_abort(false)
		, m_paused(p.flags & torrent_flags::paused)
		, m_session_paused(session_paused)
#ifndef TORRENT_DISABLE_SHARE_MODE
		, m_share_mode(p.flags & torrent_flags::share_mode)
#endif
		, m_have_all(false)
		, m_graceful_pause_mode(false)
		, m_state_subscription(p.flags & torrent_flags::update_subscribe)
		, m_max_connections(0xffffff)
		, m_state(torrent_status::checking_resume_data)
	{}

	torrent::torrent(
		aux::session_interface& ses
		, bool const session_paused
		, add_torrent_params&& p)
		: torrent_hot_members(ses, p, session_paused)
		, m_total_uploaded(p.total_uploaded)
		, m_total_downloaded(p.total_downloaded)
		, m_tracker_timer(ses.get_context())
		, m_inactivity_timer(ses.get_context())
		, m_trackerid(p.trackerid)
		, m_save_path(complete(p.save_path))
		, m_stats_counters(ses.stats_counters())
		, m_added_time(p.added_time ? p.added_time : aux::posix_time())
		, m_completed_time(p.completed_time)
		, m_last_seen_complete(p.last_seen_complete)
		, m_swarm_last_seen_complete(p.last_seen_complete)
		, m_info_hash(p.info_hashes)
		, m_comment(p.comment)
		, m_created_by(p.created_by)
		, m_creation_date(p.creation_date)
		, m_error_file(torrent_status::error_file_none)
		, m_sequence_number(-1)
		, m_peer_id(aux::generate_peer_id(settings()))
		, m_announce_to_trackers(!(p.flags & torrent_flags::paused))
		, m_announce_to_lsd(!(p.flags & torrent_flags::paused))
		, m_has_incoming(false)
		, m_files_checked(false)
		, m_storage_mode(p.storage_mode)
		, m_announcing(false)
		, m_added(false)
		, m_sequential_download(p.flags & torrent_flags::sequential_download)
		, m_auto_sequential(false)
		, m_seed_mode(false)
#ifndef TORRENT_DISABLE_SUPERSEEDING
		, m_super_seeding(p.flags & torrent_flags::super_seeding)
#endif
		, m_stop_when_ready(p.flags & torrent_flags::stop_when_ready)
		, m_enable_dht(!bool(p.flags & torrent_flags::disable_dht))
		, m_enable_lsd(!bool(p.flags & torrent_flags::disable_lsd))
		, m_i2p(bool(p.flags & torrent_flags::i2p_torrent))
		, m_max_uploads((1 << 24) - 1)
		, m_num_uploads(0)
		, m_enable_pex(!bool(p.flags & torrent_flags::disable_pex))
		, m_apply_ip_filter(p.flags & torrent_flags::apply_ip_filter)
		, m_pending_active_change(false)
#if TORRENT_ABI_VERSION < 4
		, m_v2_piece_layers_validated(false)
#endif
		, m_connect_boost_counter(static_cast<std::uint8_t>(settings().get_int(settings_pack::torrent_connect_boost)))
		, m_incomplete(0xffffff)
		, m_announce_to_dht(!(p.flags & torrent_flags::paused))
		, m_ssl_torrent(false)
		, m_deleted(false)
		, m_last_download(aux::from_time_t(p.last_download))
		, m_last_upload(aux::from_time_t(p.last_upload))
		, m_userdata(p.userdata)
		, m_auto_managed(p.flags & torrent_flags::auto_managed)
		, m_current_gauge_state(static_cast<std::uint32_t>(no_gauge_state))
		, m_moving_storage(false)
		, m_inactive(false)
		, m_downloaded(0xffffff)
		, m_progress_ppm(0)
		, m_torrent_initialized(false)
		, m_outstanding_file_priority(false)
		, m_complete_sent(false)
	{
		if (p.flags & torrent_flags::need_save_resume)
		{
			m_need_save_resume_data |= torrent_handle::if_metadata_changed;
		}

		// we cannot log in the constructor, because it relies on shared_from_this
		// being initialized, which happens after the constructor returns.

#if TORRENT_USE_UNC_PATHS
		m_save_path = canonicalize_path(m_save_path);
#endif

		if (!m_apply_ip_filter)
		{
			inc_stats_counter(counters::non_filter_torrents);
		}

		if (!m_torrent_file)
			m_torrent_file = (p.ti ? p.ti : std::make_shared<torrent_info>(m_info_hash));

#if TORRENT_USE_I2P
		if (m_torrent_file->is_i2p())
			m_i2p = true;
#endif

		if (m_torrent_file->is_valid())
		{
			// merkle trees are loaded from add_torrent_params below, in load_merkle_trees()
			error_code ec = initialize_merkle_trees();
			if (ec) throw system_error(ec);
			m_size_on_disk = m_torrent_file->files().size_on_disk();
		}

		// --- WEB SEEDS ---

		std::vector<web_seed_t> ws;
#if TORRENT_ABI_VERSION < 4
		// if override web seed flag is set, don't load any web seeds from the
		// torrent file.
		if (!(p.flags & torrent_flags::deprecated_override_web_seeds))
		{
			for (auto const& e : m_torrent_file->internal_web_seeds())
				ws.emplace_back(e);
		}
#endif

		// add web seeds from add_torrent_params
		bool const multi_file = m_torrent_file->is_valid()
				&& m_torrent_file->num_files() > 1;

		for (auto const& u : p.url_seeds)
		{
			ws.emplace_back(u);

			// correct URLs to end with a "/" for multi-file torrents
			if (multi_file)
				ensure_trailing_slash(ws.back().url);
#if TORRENT_ABI_VERSION < 4
			if (!m_torrent_file->is_valid())
				m_torrent_file->add_url_seed(ws.back().url);
#endif
		}

		aux::random_shuffle(ws);
		for (auto& w : ws) m_web_seeds.emplace_back(std::move(w));

		// --- TRACKERS ---

#if TORRENT_ABI_VERSION < 4
		// if override trackers flag is set, don't load trackers from torrent file
		if (!(p.flags & torrent_flags::deprecated_override_trackers))
		{
			m_trackers.replace(m_torrent_file->internal_trackers());
		}
#endif

		int tier = 0;
		auto tier_iter = p.tracker_tiers.begin();
		for (auto const& url : p.trackers)
		{
			if (url.empty()) continue;

			aux::announce_entry e(url);
			if (tier_iter != p.tracker_tiers.end())
				tier = *tier_iter++;

			e.fail_limit = 0;
			e.source = lt::announce_entry::source_magnet_link;
			e.tier = std::uint8_t(tier);

			if (!m_trackers.add_tracker(e))
				continue;

#if TORRENT_ABI_VERSION < 4
			// add the tracker to the m_torrent_file here so that the trackers
			// will be preserved via create_torrent() when passing in just the
			// torrent_info object.
			if (!m_torrent_file->is_valid())
				m_torrent_file->add_tracker(e.url, e.tier, lt::announce_entry::tracker_source(e.source));
#endif
		}

		if (settings().get_bool(settings_pack::prefer_udp_trackers))
			m_trackers.prioritize_udp_trackers();

		if (m_torrent_file->is_valid())
		{
			// setting file- or piece priorities for seed mode makes no sense. If a
			// torrent ends up in seed mode by accident, it can be very confusing,
			// so assume the seed mode flag is not intended and don't enable it in
			// that case. Also, if the resume data says we're missing a piece, we
			// can't be in seed-mode.
			m_seed_mode = (p.flags & torrent_flags::seed_mode)
				&& std::find(p.file_priorities.begin(), p.file_priorities.end(), dont_download) == p.file_priorities.end()
				&& std::find(p.piece_priorities.begin(), p.piece_priorities.end(), dont_download) == p.piece_priorities.end()
				&& std::find(p.have_pieces.begin(), p.have_pieces.end(), false) == p.have_pieces.end();

			m_connections_initialized = true;
		}
		else
		{
			if (!p.name.empty()) m_name = std::make_unique<std::string>(p.name);
		}

		TORRENT_ASSERT(is_single_thread());
		m_file_priority.assign(p.file_priorities.begin(), p.file_priorities.end());

		if (m_seed_mode)
		{
			m_verified.resize(m_torrent_file->num_pieces(), false);
			m_verifying.resize(m_torrent_file->num_pieces(), false);
		}

		m_total_uploaded = p.total_uploaded;
		m_total_downloaded = p.total_downloaded;

		// the number of seconds this torrent has spent in started, finished and
		// seeding state so far, respectively.
		m_active_time = seconds(p.active_time);
		m_finished_time = seconds(p.finished_time);
		m_seeding_time = seconds(p.seeding_time);

		if (m_completed_time != 0 && m_completed_time < m_added_time)
			m_completed_time = m_added_time;

		// --- V2 HASHES ---

		if (m_torrent_file->is_valid() && m_torrent_file->info_hashes().has_v2())
		{
			if (!p.merkle_trees.empty())
				load_merkle_trees(
					std::move(p.merkle_trees)
					, std::move(p.merkle_tree_mask)
					, std::move(p.verified_leaf_hashes));

			// we really don't want to store extra copies of the trees
			TORRENT_ASSERT(p.merkle_trees.empty());
		}

		if (valid_metadata())
		{
			inc_stats_counter(counters::num_total_pieces_added
				, m_torrent_file->num_pieces());
		}

		// TODO: 3 we could probably get away with just saving a few fields here
		m_add_torrent_params = std::make_unique<add_torrent_params>(std::move(p));
	}

	void torrent::load_merkle_trees(
		aux::vector<std::vector<sha256_hash>, file_index_t> trees_import
		, aux::vector<bitfield, file_index_t> mask
		, aux::vector<bitfield, file_index_t> verified)
	{
		auto const& fs = m_torrent_file->orig_files();

		bitfield const empty_verified;
		for (file_index_t i{0}; i < fs.end_file(); ++i)
		{
			if (fs.pad_file_at(i) || fs.file_size(i) == 0)
				continue;

			if (i >= trees_import.end_index()) break;
			bitfield const& verified_bitmask = (i >= verified.end_index()) ? empty_verified : verified[i];
			if (i < mask.end_index() && !mask[i].empty())
			{
<<<<<<< HEAD
				mask[i].resize(int(m_merkle_trees[i].size()));
=======
>>>>>>> a005bdea
				m_merkle_trees[i].load_sparse_tree(trees_import[i], mask[i], verified_bitmask);
			}
			else
			{
				m_merkle_trees[i].load_tree(trees_import[i], verified_bitmask);
			}
		}
	}

	void torrent::inc_stats_counter(int c, int value)
	{ m_ses.stats_counters().inc_stats_counter(c, value); }

	int torrent::current_stats_state() const
	{
		if (m_abort || !m_added)
			return counters::num_checking_torrents + no_gauge_state;

		if (has_error()) return counters::num_error_torrents;
		if (m_paused || m_graceful_pause_mode)
		{
			if (!is_auto_managed()) return counters::num_stopped_torrents;
			if (is_seed()) return counters::num_queued_seeding_torrents;
			return counters::num_queued_download_torrents;
		}
		if (state() == torrent_status::checking_files
#if TORRENT_ABI_VERSION == 1
			|| state() == torrent_status::queued_for_checking
#endif
			)
			return counters::num_checking_torrents;
		else if (is_seed()) return counters::num_seeding_torrents;
		else if (is_upload_only()) return counters::num_upload_only_torrents;
		return counters::num_downloading_torrents;
	}

	void torrent::update_gauge()
	{
		int const new_gauge_state = current_stats_state() - counters::num_checking_torrents;
		TORRENT_ASSERT(new_gauge_state >= 0);
		TORRENT_ASSERT(new_gauge_state <= no_gauge_state);

		if (new_gauge_state == int(m_current_gauge_state)) return;

		if (m_current_gauge_state != no_gauge_state)
			inc_stats_counter(m_current_gauge_state + counters::num_checking_torrents, -1);
		if (new_gauge_state != no_gauge_state)
			inc_stats_counter(new_gauge_state + counters::num_checking_torrents, 1);

		TORRENT_ASSERT(new_gauge_state >= 0);
		TORRENT_ASSERT(new_gauge_state <= no_gauge_state);
		m_current_gauge_state = static_cast<std::uint32_t>(new_gauge_state);
	}

	void torrent::leave_seed_mode(seed_mode_t const checking)
	{
		if (!m_seed_mode) return;

		if (checking == seed_mode_t::check_files)
		{
			// this means the user promised we had all the
			// files, but it turned out we didn't. This is
			// an error.

			// TODO: 2 post alert

#ifndef TORRENT_DISABLE_LOGGING
			debug_log("*** FAILED SEED MODE, rechecking");
#endif
		}

#ifndef TORRENT_DISABLE_LOGGING
		debug_log("*** LEAVING SEED MODE (%s)"
			, checking == seed_mode_t::skip_checking ? "as seed" : "as non-seed");
#endif
		m_seed_mode = false;
		// seed is false if we turned out not
		// to be a seed after all
		if (checking == seed_mode_t::check_files
			&& state() != torrent_status::checking_resume_data)
		{
			m_have_all = false;
			set_state(torrent_status::downloading);
			force_recheck();
		}
		m_num_verified = 0;
		m_verified.clear();
		m_verifying.clear();

		set_need_save_resume(torrent_handle::if_state_changed);
	}

	void torrent::verified(piece_index_t const piece)
	{
		TORRENT_ASSERT(!m_verified.get_bit(piece));
		++m_num_verified;
		m_verified.set_bit(piece);
		set_need_save_resume(torrent_handle::if_download_progress);
	}

	void torrent::start()
	{
		TORRENT_ASSERT(is_single_thread());
		TORRENT_ASSERT(m_was_started == false);
#if TORRENT_USE_ASSERTS
		m_was_started = true;
#endif

		update_want_tick();

		// Some of these calls may log to the torrent debug log, which requires a
		// call to get_handle(), which requires the torrent object to be fully
		// constructed, as it relies on get_shared_from_this()
		if (m_add_torrent_params)
		{
			add_torrent_params const& p = *m_add_torrent_params;

#if TORRENT_ABI_VERSION == 1
			if (p.internal_resume_data_error
				&& m_ses.alerts().should_post<fastresume_rejected_alert>())
			{
				m_ses.alerts().emplace_alert<fastresume_rejected_alert>(get_handle()
					, p.internal_resume_data_error, ""
					, operation_t::unknown);
			}
#endif


			set_max_uploads(p.max_uploads, false);
			set_max_connections(p.max_connections, false);
			set_limit_impl(p.upload_limit, peer_connection::upload_channel, false);
			set_limit_impl(p.download_limit, peer_connection::download_channel, false);

			for (auto const& peer : p.peers)
			{
				add_peer(peer, peer_info::resume_data);
			}

			if (!p.peers.empty())
			{
				do_connect_boost();
			}

#ifndef TORRENT_DISABLE_LOGGING
			if (should_log() && !p.peers.empty())
			{
				std::string str;
				for (auto const& peer : p.peers)
				{
					str += peer.address().to_string();
					str += ' ';
				}
				debug_log("add_torrent add_peer() [ %s] connect-candidates: %d"
					, str.c_str(), m_peer_list
					? m_peer_list->num_connect_candidates() : -1);
			}
#endif
		}

#ifndef TORRENT_DISABLE_LOGGING
		if (should_log())
		{
			debug_log("creating torrent: %s max-uploads: %d max-connections: %d "
				"upload-limit: %d download-limit: %d flags: %s%s%s%s%s%s%s%s%s%s%s "
				"save-path: %s"
				, torrent_file().name().c_str()
				, int(m_max_uploads)
				, int(m_max_connections)
				, upload_limit()
				, download_limit()
				, m_seed_mode ? "seed-mode " : ""
				, m_upload_mode ? "upload-mode " : ""
#ifndef TORRENT_DISABLE_SHARE_MODE
				, m_share_mode ? "share-mode " : ""
#else
				, ""
#endif
				, m_apply_ip_filter ? "apply-ip-filter " : ""
				, m_paused ? "paused " : ""
				, m_auto_managed ? "auto-managed " : ""
				, m_state_subscription ? "update-subscribe " : ""
#ifndef TORRENT_DISABLE_SUPERSEEDING
				, m_super_seeding ? "super-seeding " : ""
#else
				, ""
#endif
				, m_sequential_download ? "sequential-download " : ""
				, (m_add_torrent_params && m_add_torrent_params->flags & torrent_flags::deprecated_override_trackers)
					? "override-trackers "  : ""
				, (m_add_torrent_params && m_add_torrent_params->flags & torrent_flags::deprecated_override_web_seeds)
					? "override-web-seeds " : ""
				, m_save_path.c_str()
				);
		}
#endif

		update_gauge();

		update_want_peers();
		update_want_scrape();
		update_state_list();

		if (m_torrent_file->is_valid())
		{
			init();
		}
		else
		{
			// we need to start announcing since we don't have any
			// metadata. To receive peers to ask for it.
			set_state(torrent_status::downloading_metadata);
			start_announcing();
		}

#if TORRENT_USE_INVARIANT_CHECKS
		check_invariant();
#endif
	}

	void torrent::set_apply_ip_filter(bool b)
	{
		if (b == m_apply_ip_filter) return;
		if (b)
		{
			inc_stats_counter(counters::non_filter_torrents, -1);
		}
		else
		{
			inc_stats_counter(counters::non_filter_torrents);
		}

		set_need_save_resume(torrent_handle::if_config_changed);

		m_apply_ip_filter = b;
		ip_filter_updated();
		state_updated();
	}

	void torrent::set_ip_filter(std::shared_ptr<const ip_filter> ipf)
	{
		m_ip_filter = std::move(ipf);
		if (!m_apply_ip_filter) return;
		ip_filter_updated();
	}

#ifndef TORRENT_DISABLE_DHT
	bool torrent::should_announce_dht() const
	{
		TORRENT_ASSERT(is_single_thread());
		if (!m_enable_dht) return false;
		if (!m_ses.announce_dht()) return false;

#if TORRENT_USE_I2P
		// i2p torrents don't announced on the DHT
		// unless we allow mixed swarms
		if (is_i2p() && !settings().get_bool(settings_pack::allow_i2p_mixed))
			return false;
#endif

		if (!m_ses.dht()) return false;
		if (m_torrent_file->is_valid() && !m_files_checked) return false;
		if (!m_announce_to_dht) return false;
		if (m_paused) return false;

		// don't announce private torrents
		if (m_torrent_file->is_valid() && m_torrent_file->priv()) return false;
		if (m_trackers.empty()) return true;
		if (!settings().get_bool(settings_pack::use_dht_as_fallback)) return true;

		return !m_trackers.any_verified();
	}

#endif

	torrent::~torrent()
	{
		// TODO: 3 assert there are no outstanding async operations on this
		// torrent

#if TORRENT_USE_ASSERTS
		for (torrent_list_index_t i{}; i != m_links.end_index(); ++i)
		{
			if (!m_links[i].in_list()) continue;
			m_links[i].unlink(m_ses.torrent_list(i), i);
		}
#endif

		// The invariant can't be maintained here, since the torrent
		// is being destructed, all weak references to it have been
		// reset, which means that all its peers already have an
		// invalidated torrent pointer (so it cannot be verified to be correct)

		// i.e. the invariant can only be maintained if all connections have
		// been closed by the time the torrent is destructed. And they are
		// supposed to be closed. So we can still do the invariant check.

		// however, the torrent object may be destructed from the main
		// thread when shutting down, if the disk cache has references to it.
		// this means that the invariant check that this is called from the
		// network thread cannot be maintained

		TORRENT_ASSERT(m_peer_class == peer_class_t{0});
		TORRENT_ASSERT(m_connections.empty());
		// just in case, make sure the session accounting is kept right
		for (auto* p : m_connections)
			m_ses.close_connection(p);
	}

	void torrent::read_piece(piece_index_t const piece)
	{
		error_code ec;
		if (m_abort || m_deleted)
		{
			ec.assign(boost::system::errc::operation_canceled, generic_category());
		}
		else if (!valid_metadata())
		{
			ec.assign(errors::no_metadata, libtorrent_category());
		}
		else if (!user_have_piece(piece))
		{
			ec.assign(errors::invalid_piece_index, libtorrent_category());
		}

		if (ec)
		{
			m_ses.alerts().emplace_alert<read_piece_alert>(get_handle(), piece, ec);
			return;
		}

		const int piece_size = m_torrent_file->piece_size(piece);
		const int blocks_in_piece = (piece_size + block_size() - 1) / block_size();

		TORRENT_ASSERT(blocks_in_piece > 0);
		TORRENT_ASSERT(piece_size > 0);

		if (blocks_in_piece == 0)
		{
			// this shouldn't actually happen
			boost::shared_array<char> buf;
			m_ses.alerts().emplace_alert<read_piece_alert>(
				get_handle(), piece, buf, 0);
			return;
		}

		std::shared_ptr<read_piece_struct> rp = std::make_shared<read_piece_struct>();
		rp->piece_data.reset(new (std::nothrow) char[std::size_t(piece_size)]);
		if (!rp->piece_data)
		{
			m_ses.alerts().emplace_alert<read_piece_alert>(
				get_handle(), piece, error_code(boost::system::errc::not_enough_memory, generic_category()));
			return;
		}
		rp->blocks_left = blocks_in_piece;
		rp->fail = false;

		disk_job_flags_t flags{};
		auto const read_mode = settings().get_int(settings_pack::disk_io_read_mode);
		if (read_mode == settings_pack::disable_os_cache)
			flags |= disk_interface::volatile_read;

		peer_request r;
		r.piece = piece;
		r.start = 0;
		auto self = shared_from_this();
		for (int i = 0; i < blocks_in_piece; ++i, r.start += block_size())
		{
			r.length = std::min(piece_size - r.start, block_size());
			m_ses.disk_thread().async_read(m_storage, r
				, [self, r, rp](disk_buffer_holder block, storage_error const& se) mutable
				{ self->on_disk_read_complete(std::move(block), se, r, rp); }
				, flags);
		}
		m_ses.deferred_submit_jobs();
	}

#ifndef TORRENT_DISABLE_SHARE_MODE
	void torrent::send_share_mode()
	{
#ifndef TORRENT_DISABLE_EXTENSIONS
		for (auto* const pc : m_connections)
		{
			TORRENT_INCREMENT(m_iterating_connections);
			if (pc->type() != connection_type::bittorrent) continue;
			auto* p = static_cast<bt_peer_connection*>(pc);
			p->write_share_mode();
		}
#endif
	}
#endif // TORRENT_DISABLE_SHARE_MODE

	void torrent::send_upload_only()
	{
#ifndef TORRENT_DISABLE_EXTENSIONS

#ifndef TORRENT_DISABLE_SHARE_MODE
		if (share_mode()) return;
#endif
#ifndef TORRENT_DISABLE_SUPERSEEDING
		if (super_seeding()) return;
#endif

		// if we send upload-only, the other end is very likely to disconnect
		// us, at least if it's a seed. If we don't want to close redundant
		// connections, don't sent upload-only
		if (!settings().get_bool(settings_pack::close_redundant_connections)) return;

		// if we're super seeding, we don't want to make peers
		// think that we only have a single piece and is upload
		// only, since they might disconnect immediately when
		// they have downloaded a single piece, although we'll
		// make another piece available
		bool const upload_only_enabled = is_upload_only()
#ifndef TORRENT_DISABLE_SUPERSEEDING
			&& !super_seeding()
#endif
			;

		for (auto* p : m_connections)
		{
			TORRENT_INCREMENT(m_iterating_connections);

			p->send_not_interested();
			p->send_upload_only(upload_only_enabled);
		}
#endif // TORRENT_DISABLE_EXTENSIONS
	}

	torrent_flags_t torrent::flags() const
	{
		torrent_flags_t ret = torrent_flags_t{};
		if (m_seed_mode)
			ret |= torrent_flags::seed_mode;
		if (m_upload_mode)
			ret |= torrent_flags::upload_mode;
#ifndef TORRENT_DISABLE_SHARE_MODE
		if (m_share_mode)
			ret |= torrent_flags::share_mode;
#endif
		if (m_apply_ip_filter)
			ret |= torrent_flags::apply_ip_filter;
		if (is_torrent_paused())
			ret |= torrent_flags::paused;
		if (m_auto_managed)
			ret |= torrent_flags::auto_managed;
#ifndef TORRENT_DISABLE_SUPERSEEDING
		if (m_super_seeding)
			ret |= torrent_flags::super_seeding;
#endif
		if (m_sequential_download)
			ret |= torrent_flags::sequential_download;
		if (m_stop_when_ready)
			ret |= torrent_flags::stop_when_ready;
		if (!m_enable_dht)
			ret |= torrent_flags::disable_dht;
		if (!m_enable_lsd)
			ret |= torrent_flags::disable_lsd;
		if (!m_enable_pex)
			ret |= torrent_flags::disable_pex;
		if (m_i2p)
			ret |= torrent_flags::i2p_torrent;
		return ret;
	}

	void torrent::set_flags(torrent_flags_t const flags
		, torrent_flags_t const mask)
	{
		if (mask & torrent_flags::i2p_torrent)
		{
			m_i2p = bool(flags & torrent_flags::i2p_torrent);
		}
		if ((mask & torrent_flags::seed_mode)
			&& !(flags & torrent_flags::seed_mode))
		{
			leave_seed_mode(seed_mode_t::check_files);
		}
		if (mask & torrent_flags::upload_mode)
			set_upload_mode(bool(flags & torrent_flags::upload_mode));
#ifndef TORRENT_DISABLE_SHARE_MODE
		if (mask & torrent_flags::share_mode)
			set_share_mode(bool(flags & torrent_flags::share_mode));
#endif
		if (mask & torrent_flags::apply_ip_filter)
			set_apply_ip_filter(bool(flags & torrent_flags::apply_ip_filter));
		if (mask & torrent_flags::paused)
		{
			if (flags & torrent_flags::paused)
				pause(torrent_handle::graceful_pause);
			else
				resume();
		}
		if (mask & torrent_flags::auto_managed)
			auto_managed(bool(flags & torrent_flags::auto_managed));
#ifndef TORRENT_DISABLE_SUPERSEEDING
		if (mask & torrent_flags::super_seeding)
			set_super_seeding(bool(flags & torrent_flags::super_seeding));
#endif
		if (mask & torrent_flags::sequential_download)
			set_sequential_download(bool(flags & torrent_flags::sequential_download));
		if (mask & torrent_flags::stop_when_ready)
			stop_when_ready(bool(flags & torrent_flags::stop_when_ready));
		if (mask & torrent_flags::disable_dht)
		{
			bool const new_value = !bool(flags & torrent_flags::disable_dht);
			if (m_enable_dht != new_value) set_need_save_resume(torrent_handle::if_config_changed);
			m_enable_dht = new_value;
		}
		if (mask & torrent_flags::disable_lsd)
		{
			bool const new_value = !bool(flags & torrent_flags::disable_lsd);
			if (m_enable_dht != new_value) set_need_save_resume(torrent_handle::if_config_changed);
			m_enable_lsd = new_value;
		}
		if (mask & torrent_flags::disable_pex)
		{
			bool const new_value = !bool(flags & torrent_flags::disable_pex);
			if (m_enable_dht != new_value) set_need_save_resume(torrent_handle::if_config_changed);
			m_enable_pex = new_value;
		}
	}

#ifndef TORRENT_DISABLE_SHARE_MODE
	void torrent::set_share_mode(bool s)
	{
		if (s == m_share_mode) return;

		m_share_mode = s;
		set_need_save_resume(torrent_handle::if_config_changed);
#ifndef TORRENT_DISABLE_LOGGING
		debug_log("*** set-share-mode: %d", s);
#endif
		if (m_share_mode)
		{
			std::size_t const num_files = valid_metadata()
				? std::size_t(m_torrent_file->num_files())
				: m_file_priority.size();
			// in share mode, all pieces have their priorities initialized to
			// dont_download
			prioritize_files(aux::vector<download_priority_t, file_index_t>(num_files, dont_download));
		}
	}
#endif // TORRENT_DISABLE_SHARE_MODE

	void torrent::set_upload_mode(bool b)
	{
		if (b == m_upload_mode) return;

		m_upload_mode = b;
#ifndef TORRENT_DISABLE_LOGGING
		debug_log("*** set-upload-mode: %d", b);
#endif

		set_need_save_resume(torrent_handle::if_state_changed);
		update_gauge();
		state_updated();
		send_upload_only();

		if (m_upload_mode)
		{
			// clear request queues of all peers
			for (auto* p : m_connections)
			{
				TORRENT_INCREMENT(m_iterating_connections);
				// we may want to disconnect other upload-only peers
				if (p->upload_only())
					p->update_interest();
				p->cancel_all_requests();
			}
			// this is used to try leaving upload only mode periodically
			m_upload_mode_time = aux::time_now32();
		}
		else if (m_peer_list)
		{
			// reset last_connected, to force fast reconnect after leaving upload mode
			for (auto* pe : *m_peer_list)
			{
				pe->last_connected = 0;
			}

			// send_block_requests on all peers
			for (auto* p : m_connections)
			{
				TORRENT_INCREMENT(m_iterating_connections);
				// we may be interested now, or no longer interested
				p->update_interest();
				p->send_block_requests();
			}
		}
	}

	void torrent::need_peer_list()
	{
		if (m_peer_list) return;
		m_peer_list = std::make_unique<peer_list>(m_ses.get_peer_allocator());
	}

	void torrent::handle_exception()
	{
		try
		{
			throw;
		}
		catch (system_error const& err)
		{
#ifndef TORRENT_DISABLE_LOGGING
			if (should_log())
			{
				debug_log("torrent exception: (%d) %s: %s"
					, err.code().value(), err.code().message().c_str()
					, err.what());
			}
#endif
			set_error(err.code(), torrent_status::error_file_exception);
		}
		catch (std::exception const& err)
		{
			TORRENT_UNUSED(err);
			set_error(error_code(), torrent_status::error_file_exception);
#ifndef TORRENT_DISABLE_LOGGING
			if (should_log())
			{
				debug_log("torrent exception: %s", err.what());
			}
#endif
		}
		catch (...)
		{
			set_error(error_code(), torrent_status::error_file_exception);
#ifndef TORRENT_DISABLE_LOGGING
			if (should_log())
			{
				debug_log("torrent exception: unknown");
			}
#endif
		}
	}

	void torrent::handle_disk_error(string_view job_name
		, storage_error const& error
		, peer_connection* c
		, disk_class rw)
	{
		TORRENT_UNUSED(job_name);
		TORRENT_ASSERT(is_single_thread());
		TORRENT_ASSERT(error);

#ifndef TORRENT_DISABLE_LOGGING
		if (should_log())
		{
			debug_log("disk error: (%d) %s [%*s : %s] in file: %s"
				, error.ec.value(), error.ec.message().c_str()
				, int(job_name.size()), job_name.data()
				, operation_name(error.operation)
				, resolve_filename(error.file()).c_str());
		}
#endif

		if (error.ec == boost::system::errc::not_enough_memory)
		{
			if (alerts().should_post<file_error_alert>())
				alerts().emplace_alert<file_error_alert>(error.ec
					, resolve_filename(error.file()), error.operation, get_handle());
			if (c) c->disconnect(errors::no_memory, error.operation);
			return;
		}

		if (error.ec == boost::asio::error::operation_aborted) return;

		// notify the user of the error
		if (alerts().should_post<file_error_alert>())
			alerts().emplace_alert<file_error_alert>(error.ec
				, resolve_filename(error.file()), error.operation, get_handle());

		// if a write operation failed, and future writes are likely to
		// fail, while reads may succeed, just set the torrent to upload mode
		// if we make an incorrect assumption here, it's not the end of the
		// world, if we ever issue a read request and it fails as well, we
		// won't get in here and we'll actually end up pausing the torrent
		if (rw == disk_class::write
			&& (error.ec == boost::system::errc::read_only_file_system
			|| error.ec == boost::system::errc::permission_denied
			|| error.ec == boost::system::errc::operation_not_permitted
			|| error.ec == boost::system::errc::no_space_on_device
			|| error.ec == boost::system::errc::file_too_large))
		{
			// if we failed to write, stop downloading and just
			// keep seeding.
			// TODO: 1 make this depend on the error and on the filesystem the
			// files are being downloaded to. If the error is no_space_left_on_device
			// and the filesystem doesn't support sparse files, only zero the priorities
			// of the pieces that are at the tails of all files, leaving everything
			// up to the highest written piece in each file
			set_upload_mode(true);
			return;
		}

		// put the torrent in an error-state
		set_error(error.ec, error.file());

		// if the error appears to be more serious than a full disk, just pause the torrent
		pause();
	}

	void torrent::handle_inconsistent_hashes(piece_index_t const piece)
	{
		auto const file_slices = torrent_file().map_block(piece, 0, 0);
		file_index_t const file = file_slices.empty() ? torrent_status::error_file_none : file_slices[0].file_index;
		set_error(errors::torrent_inconsistent_hashes, file);
		// if this is a hybrid torrent, we may have marked some more pieces
		// as "have" but not yet validated them against the v2 hashes. At
		// this point, just assume we have no pieces
		m_picker.reset();
		m_hash_picker.reset();
		m_file_progress.clear();
		m_have_all = false;
		update_gauge();
		pause();
	}

	void torrent::on_piece_fail_sync(piece_index_t const piece, piece_block) try
	{
		if (m_abort) return;

		// the user may have called force_recheck, which clears
		// the piece picker
		if (has_picker())
		{
			// unlock the piece and restore it, as if no block was
			// ever downloaded for it.
			m_picker->restore_piece(piece);
		}

		update_gauge();
		// some peers that previously was no longer interesting may
		// now have become interesting, since we lack this one piece now.
		for (auto i = begin(); i != end();)
		{
			peer_connection* p = *i;
			// update_interest may disconnect the peer and
			// invalidate the iterator
			++i;
			// no need to do anything with peers that
			// already are interested. Gaining a piece may
			// only make uninteresting peers interesting again.
			if (p->is_interesting()) continue;
			p->update_interest();
			if (!m_abort)
			{
				if (request_a_block(*this, *p))
					inc_stats_counter(counters::hash_fail_piece_picks);
				p->send_block_requests();
			}
		}
	}
	catch (...) { handle_exception(); }

	void torrent::on_disk_read_complete(disk_buffer_holder buffer
		, storage_error const& se
		, peer_request const&  r, std::shared_ptr<read_piece_struct> rp) try
	{
		// hold a reference until this function returns
		TORRENT_ASSERT(is_single_thread());

		--rp->blocks_left;
		if (se)
		{
			rp->fail = true;
			rp->error = se.ec;
			handle_disk_error("read", se);
		}
		else
		{
			std::memcpy(rp->piece_data.get() + r.start, buffer.data(), aux::numeric_cast<std::size_t>(r.length));
		}

		if (rp->blocks_left == 0)
		{
			int size = m_torrent_file->piece_size(r.piece);
			if (rp->fail)
			{
				m_ses.alerts().emplace_alert<read_piece_alert>(
					get_handle(), r.piece, rp->error);
			}
			else
			{
				m_ses.alerts().emplace_alert<read_piece_alert>(
					get_handle(), r.piece, rp->piece_data, size);
			}
		}
	}
	catch (...) { handle_exception(); }

	storage_mode_t torrent::storage_mode() const
	{ return storage_mode_t(m_storage_mode); }

	void torrent::clear_peers()
	{
		disconnect_all(error_code(), operation_t::unknown);
		if (m_peer_list) m_peer_list->clear();
	}

	void torrent::set_sequential_range(piece_index_t first_piece, piece_index_t last_piece)
	{
		if (!has_picker()) {
			if (!valid_metadata() || !m_connections_initialized) return;
			else if (!m_have_all
				|| settings().get_int(settings_pack::suggest_mode)
				== settings_pack::suggest_read_cache)
				need_picker();
			else return;
		}
		if (first_piece > m_torrent_file->last_piece() || last_piece > m_torrent_file->last_piece()) return;
		TORRENT_ASSERT_PRECOND(first_piece <= m_torrent_file->last_piece() && last_piece <= m_torrent_file->last_piece());
		m_sequential_download = true;
		m_picker->set_sequential_range(first_piece, last_piece);
	}

	void torrent::set_sequential_range(piece_index_t first_piece)
	{
		if (!has_picker()) {
			if (!valid_metadata() || !m_connections_initialized) return;
			else if (!m_have_all
				|| settings().get_int(settings_pack::suggest_mode)
				== settings_pack::suggest_read_cache)
				need_picker();
			else return;
		}
		// find the last file in piece `first_piece`
		auto const f = m_torrent_file->files().last_file_index_at_piece(first_piece);
		// find the last piece in file `f`
		auto const last_piece = m_torrent_file->files().last_piece_index_at_file(f);
		TORRENT_ASSERT(first_piece <= last_piece);
		set_sequential_range(first_piece, last_piece);
	}

	void torrent::need_picker()
	{
		if (m_picker) return;

		TORRENT_ASSERT(valid_metadata());
		TORRENT_ASSERT(m_connections_initialized);

		INVARIANT_CHECK;

		// if we have all pieces we should not have a picker
		// unless we're in suggest mode
		TORRENT_ASSERT(!m_have_all
			|| settings().get_int(settings_pack::suggest_mode)
			== settings_pack::suggest_read_cache);

		auto pp = std::make_unique<piece_picker>(m_torrent_file->total_size()
			, m_torrent_file->piece_length());

		if (m_have_all) pp->we_have_all();

		// initialize the file progress too
		if (m_file_progress.empty())
			m_file_progress.init(*pp, m_torrent_file->files());

		m_picker = std::move(pp);

		update_gauge();

		for (auto* const p : m_connections)
		{
			TORRENT_INCREMENT(m_iterating_connections);
			if (p->is_disconnecting()) continue;
			peer_has(p->get_bitfield(), p);
		}
	}

	void torrent::need_hash_picker()
	{
		if (m_hash_picker) return;

		TORRENT_ASSERT(valid_metadata());
		TORRENT_ASSERT(m_connections_initialized);

		//INVARIANT_CHECK;

		m_hash_picker = std::make_unique<hash_picker>(m_torrent_file->orig_files()
			, m_merkle_trees);
	}

	struct piece_refcount
	{
		piece_refcount(piece_picker& p, piece_index_t piece)
			: m_picker(p)
			, m_piece(piece)
		{
			m_picker.inc_refcount(m_piece, nullptr);
		}

		piece_refcount(piece_refcount const&) = delete;
		piece_refcount& operator=(piece_refcount const&) = delete;

		void disarm() { m_armed = false; }

		~piece_refcount()
		{
			if (m_armed)
				m_picker.dec_refcount(m_piece, nullptr);
		}

	private:
		piece_picker& m_picker;
		piece_index_t m_piece;
		bool m_armed = true;
	};

	void torrent::add_piece_async(piece_index_t const piece
		, std::vector<char> data, add_piece_flags_t const flags)
	{
		TORRENT_ASSERT(is_single_thread());

		// make sure the piece index is correct
		if (piece >= torrent_file().end_piece())
			return;

		// make sure the piece size is correct
		if (data.size() != std::size_t(m_torrent_file->piece_size(piece)))
			return;

		add_piece(piece, data.data(), flags);
	}

	// TODO: 3 there's some duplication between this function and
	// peer_connection::incoming_piece(). is there a way to merge something?
	void torrent::add_piece(piece_index_t const piece, char const* data
		, add_piece_flags_t const flags)
	{
		TORRENT_ASSERT(is_single_thread());

		// make sure the piece index is correct
		if (piece >= torrent_file().end_piece())
			return;

		int const piece_size = m_torrent_file->piece_size(piece);
		int const blocks_in_piece = (piece_size + block_size() - 1) / block_size();

		if (m_deleted) return;

		// avoid crash trying to access the picker when there is none
		if (m_have_all && !has_picker()) return;

		// we don't support clobbering the piece picker while checking the
		// files. We may end up having the same piece multiple times
		TORRENT_ASSERT_PRECOND(state() != torrent_status::checking_files
			&& state() != torrent_status::checking_resume_data);
		if (state() == torrent_status::checking_files
			|| state() == torrent_status::checking_resume_data)
			return;

		need_picker();

		if (picker().have_piece(piece)
			&& !(flags & torrent_handle::overwrite_existing))
			return;

		peer_request p;
		p.piece = piece;
		p.start = 0;
		piece_refcount refcount{picker(), piece};
		auto self = shared_from_this();
		for (int i = 0; i < blocks_in_piece; ++i, p.start += block_size())
		{
			piece_block const block(piece, i);

			bool const finished = picker().is_finished(block);

			// if this block is already finished, only resume if we have the
			// flag set to overwrite existing data.
			if (!(flags & torrent_handle::overwrite_existing) && finished)
				continue;

			bool const downloaded = picker().is_downloaded(block);

			// however, if the block is downloaded by not written to disk yet,
			// we can't (easily) replace it. We would have to synchronize with
			// the disk in a clear_piece() call. Instead, just ignore such
			// blocks.
			if (downloaded && !finished)
				continue;

			p.length = std::min(piece_size - p.start, block_size());

			m_stats_counters.inc_stats_counter(counters::queued_write_bytes, p.length);

			disk_job_flags_t dflags{};

			auto const write_mode = settings().get_int(settings_pack::disk_io_write_mode);
			if (write_mode == settings_pack::disable_os_cache)
				dflags |= disk_interface::flush_piece | disk_interface::volatile_read;

			m_ses.disk_thread().async_write(m_storage, p, data + p.start, nullptr
				, [self, p](storage_error const& error) { self->on_disk_write_complete(error, p); }
				, dflags);

			bool const was_finished = picker().is_piece_finished(p.piece);
			bool const multi = picker().num_peers(block) > 1;

			picker().mark_as_downloading(block, nullptr);
			picker().mark_as_writing(block, nullptr);

			if (multi) cancel_block(block);

			// did we just finish the piece?
			// this means all blocks are either written
			// to disk or are in the disk write cache
			if (picker().is_piece_finished(p.piece) && !was_finished)
			{
				verify_piece(p.piece);
			}
		}
		m_ses.deferred_submit_jobs();
		// if we don't have a picker anymore, we don't need to (and shouldn't)
		// decrement the refcount
		if (!m_picker)
			refcount.disarm();
	}

	void torrent::on_disk_write_complete(storage_error const& error
		, peer_request const& p) try
	{
		TORRENT_ASSERT(is_single_thread());

		m_stats_counters.inc_stats_counter(counters::queued_write_bytes, -p.length);

//		std::fprintf(stderr, "torrent::on_disk_write_complete ret:%d piece:%d block:%d\n"
//			, j->ret, j->piece, j->offset/0x4000);

		INVARIANT_CHECK;
		if (m_abort) return;
		piece_block const block_finished(p.piece, p.start / block_size());

		if (error)
		{
			handle_disk_error("write", error);
			return;
		}

		if (!has_picker()) return;

		// if we already have this block, just ignore it.
		// this can happen if the same block is passed in through
		// add_piece() multiple times
		if (picker().is_finished(block_finished)) return;

		picker().mark_as_finished(block_finished, nullptr);
		maybe_done_flushing();

		if (alerts().should_post<block_finished_alert>())
		{
			alerts().emplace_alert<block_finished_alert>(get_handle(),
				tcp::endpoint(), peer_id(), block_finished.block_index
				, block_finished.piece_index);
		}
	}
	catch (...) { handle_exception(); }

	peer_request torrent::to_req(piece_block const& p) const
	{
		int const block_offset = p.block_index * block_size();
		int const block = std::min(torrent_file().piece_size(
			p.piece_index) - block_offset, block_size());
		TORRENT_ASSERT(block > 0);
		TORRENT_ASSERT(block <= block_size());

		peer_request r;
		r.piece = p.piece_index;
		r.start = block_offset;
		r.length = block;
		return r;
	}

	std::string torrent::name() const
	{
		if (valid_metadata()) return m_torrent_file->name();
		if (m_name) return *m_name;
		return "";
	}

#ifndef TORRENT_DISABLE_EXTENSIONS

	void torrent::add_extension(std::shared_ptr<torrent_plugin> ext)
	{
		m_extensions.push_back(std::move(ext));
		auto& ext_ref = m_extensions.back();

		for (auto* p : m_connections)
		{
			TORRENT_INCREMENT(m_iterating_connections);
			std::shared_ptr<peer_plugin> pp(ext_ref->new_connection(peer_connection_handle(p->self())));
			if (pp) p->add_extension(std::move(pp));
		}

		// if files are checked for this torrent, call the extension
		// to let it initialize itself
		if (m_connections_initialized)
			ext_ref->on_files_checked();
	}

	void torrent::remove_extension(std::shared_ptr<torrent_plugin> ext)
	{
		auto const i = std::find(m_extensions.begin(), m_extensions.end(), ext);
		if (i == m_extensions.end()) return;
		m_extensions.erase(i);
	}

	void torrent::add_extension_fun(std::function<std::shared_ptr<torrent_plugin>(torrent_handle const&, client_data_t)> const& ext
		, client_data_t userdata)
	{
		std::shared_ptr<torrent_plugin> tp(ext(get_handle(), userdata));
		if (!tp) return;

		add_extension(std::move(tp));
	}

#endif

#ifdef TORRENT_SSL_PEERS
	bool torrent::verify_peer_cert(bool const preverified, ssl::verify_context& ctx)
	{
		// if the cert wasn't signed by the correct CA, fail the verification
		if (!preverified) return false;

		std::string expected = m_torrent_file->name();
#ifndef TORRENT_DISABLE_LOGGING
		std::string names;
		bool match = false;
#endif

#ifdef TORRENT_USE_OPENSSL
#ifdef __clang__
#pragma clang diagnostic push
#pragma clang diagnostic ignored "-Wdeprecated-declarations"
#pragma clang diagnostic ignored "-Wused-but-marked-unused"
#pragma clang diagnostic ignored "-Wold-style-cast"
#pragma clang diagnostic ignored "-Wzero-as-null-pointer-constant"
#endif
		// we're only interested in checking the certificate at the end of the chain.
		// any certificate that isn't the leaf (i.e. the one presented by the peer)
		// should be accepted automatically, given preverified is true. The leaf certificate
		// need to be verified to make sure its DN matches the info-hash
		int depth = X509_STORE_CTX_get_error_depth(ctx.native_handle());
		if (depth > 0) return true;

		X509* cert = X509_STORE_CTX_get_current_cert(ctx.native_handle());

		// Go through the alternate names in the certificate looking for matching DNS entries
		auto* gens = static_cast<GENERAL_NAMES*>(
			X509_get_ext_d2i(cert, NID_subject_alt_name, nullptr, nullptr));

		for (int i = 0; i < sk_GENERAL_NAME_num(gens); ++i)
		{
			GENERAL_NAME* gen = sk_GENERAL_NAME_value(gens, i);
			if (gen->type != GEN_DNS) continue;
			ASN1_IA5STRING* domain = gen->d.dNSName;
			if (domain->type != V_ASN1_IA5STRING || !domain->data || !domain->length) continue;
			auto const* torrent_name = reinterpret_cast<char const*>(domain->data);
			auto const name_length = aux::numeric_cast<std::size_t>(domain->length);

#ifndef TORRENT_DISABLE_LOGGING
			if (i > 1) names += " | n: ";
			names.append(torrent_name, name_length);
#endif
			if (std::strncmp(torrent_name, "*", name_length) == 0
				|| std::strncmp(torrent_name, expected.c_str(), name_length) == 0)
			{
#ifndef TORRENT_DISABLE_LOGGING
				match = true;
				// if we're logging, keep looping over all names,
				// for completeness of the log
				continue;
#else
				return true;
#endif
			}
		}

		// no match in the alternate names, so try the common names. We should only
		// use the "most specific" common name, which is the last one in the list.
		X509_NAME* name = X509_get_subject_name(cert);
		int i = -1;
		ASN1_STRING* common_name = nullptr;
		while ((i = X509_NAME_get_index_by_NID(name, NID_commonName, i)) >= 0)
		{
			X509_NAME_ENTRY* name_entry = X509_NAME_get_entry(name, i);
			common_name = X509_NAME_ENTRY_get_data(name_entry);
		}
		if (common_name && common_name->data && common_name->length)
		{
			auto const* torrent_name = reinterpret_cast<char const*>(common_name->data);
			auto const name_length = aux::numeric_cast<std::size_t>(common_name->length);

#ifndef TORRENT_DISABLE_LOGGING
			if (!names.empty()) names += " | n: ";
			names.append(torrent_name, name_length);
#endif
			if (std::strncmp(torrent_name, "*", name_length) == 0
				|| std::strncmp(torrent_name, expected.c_str(), name_length) == 0)
			{
#ifdef TORRENT_DISABLE_LOGGING
				return true;
#else
				match = true;
#endif

			}
		}
#ifdef __clang__
#pragma clang diagnostic pop
#endif

#elif defined TORRENT_USE_GNUTLS
		gnutls_x509_crt_t cert = ctx.native_handle();

		// We don't use gnutls_x509_crt_check_hostname()
		// as it doesn't handle wildcards the way we need here

		char buf[256];
		unsigned int seq = 0;
		while(true) {
			size_t len = sizeof(buf);
			int ret = gnutls_x509_crt_get_subject_alt_name(cert, seq, buf, &len, nullptr);
			if(ret == GNUTLS_E_REQUESTED_DATA_NOT_AVAILABLE) break;
			if(ret == GNUTLS_E_SUCCESS)
			{
#ifndef TORRENT_DISABLE_LOGGING
				if (!names.empty()) names += " | n: ";
				names.append(buf, len);
#endif
				if (std::strncmp(buf, "*", len) == 0
					|| std::strncmp(buf, expected.c_str(), len) == 0)
				{
#ifndef TORRENT_DISABLE_LOGGING
					match = true;
					continue;
#else
					return true;
#endif
				}
			}
			++seq;
		}

		// no match in the alternate names, so try the common name
		size_t len = sizeof(buf);
		int ret = gnutls_x509_crt_get_dn_by_oid(cert, GNUTLS_OID_X520_COMMON_NAME, 0, 0, buf, &len);
		if(ret == GNUTLS_E_SUCCESS)
		{
#ifndef TORRENT_DISABLE_LOGGING
			if (!names.empty()) names += " | n: ";
			names.append(buf, len);
#endif
			if (std::strncmp(buf, "*", len) == 0
				|| std::strncmp(buf, expected.c_str(), len) == 0)
			{
#ifdef TORRENT_DISABLE_LOGGING
				return true;
#else
				match = true;
#endif
			}
		}
#endif // TORRENT_USE_GNUTLS

#ifndef TORRENT_DISABLE_LOGGING
		debug_log("<== incoming SSL CONNECTION [ n: %s | match: %s ]"
			, names.c_str(), match?"yes":"no");
		return match;
#else
		return false;
#endif
	}

	void torrent::init_ssl(string_view cert)
	{
		// create the SSL context for this torrent. We need to
		// inject the root certificate, and no other, to
		// verify other peers against
		std::unique_ptr<ssl::context> ctx(std::make_unique<ssl::context>(ssl::context::tls));

		ctx->set_options(ssl::context::default_workarounds
			| ssl::context::no_sslv2
			| ssl::context::no_sslv3
			| ssl::context::single_dh_use);

		error_code ec;
		ctx->set_verify_mode(ssl::context::verify_peer
			| ssl::context::verify_fail_if_no_peer_cert
			| ssl::context::verify_client_once, ec);
		if (ec)
		{
			set_error(ec, torrent_status::error_file_ssl_ctx);
			pause();
			return;
		}

		// the verification function verifies the distinguished name
		// of a peer certificate to make sure it matches the info-hash
		// of the torrent, or that it's a "star-cert"
		ctx->set_verify_callback(
				std::bind(&torrent::verify_peer_cert, this, _1, _2)
				, ec);
		if (ec)
		{
			set_error(ec, torrent_status::error_file_ssl_ctx);
			pause();
			return;
		}

		// set the root certificate as trust
		ssl::set_trust_certificate(ctx->native_handle(), cert, ec);
		if (ec)
		{
			set_error(ec, torrent_status::error_file_ssl_ctx);
			pause();
			return;
		}

#if 0
		char filename[100];
		std::snprintf(filename, sizeof(filename), "/tmp/%u.pem", random());
		FILE* f = fopen(filename, "w+");
		fwrite(cert.c_str(), cert.size(), 1, f);
		fclose(f);
		ctx->load_verify_file(filename);
#endif

		// if all went well, set the torrent ssl context to this one
		m_ssl_ctx = std::move(ctx);
		// tell the client we need a cert for this torrent
		alerts().emplace_alert<torrent_need_cert_alert>(get_handle());
	}
#endif // TORRENT_SSL_PEERS

	void torrent::construct_storage()
	{
		storage_params params{
			m_torrent_file->orig_files(),
			&m_torrent_file->orig_files() != &m_torrent_file->files()
				? &m_torrent_file->files() : nullptr,
			m_save_path,
			static_cast<storage_mode_t>(m_storage_mode),
			m_file_priority,
			m_info_hash.get_best(),
			m_torrent_file->v1(),
			m_torrent_file->v2()
		};

		// the shared_from_this() will create an intentional
		// cycle of ownership, se the hpp file for description.
		m_storage = m_ses.disk_thread().new_torrent(params, shared_from_this());
	}

	peer_connection* torrent::find_lowest_ranking_peer() const
	{
		auto lowest_rank = end();
		for (auto i = begin(); i != end(); ++i)
		{
			// disconnecting peers don't count
			if ((*i)->is_disconnecting()) continue;
			if (lowest_rank == end() || (*lowest_rank)->peer_rank() > (*i)->peer_rank())
				lowest_rank = i;
		}

		if (lowest_rank == end()) return nullptr;
		return *lowest_rank;
	}

	// this may not be called from a constructor because of the call to
	// shared_from_this(). It's either called when we start() the torrent, or at a
	// later time if it's a magnet link, once the metadata is downloaded
	void torrent::init()
	{
		INVARIANT_CHECK;

		TORRENT_ASSERT(is_single_thread());

#ifndef TORRENT_DISABLE_LOGGING
		debug_log("init torrent: %s", torrent_file().name().c_str());
#endif

		TORRENT_ASSERT(valid_metadata());
		TORRENT_ASSERT(m_torrent_file->num_files() > 0);
		TORRENT_ASSERT(m_torrent_file->total_size() >= 0);

		if (int(m_file_priority.size()) > m_torrent_file->num_files())
			m_file_priority.resize(m_torrent_file->num_files());
		else if (m_add_torrent_params->flags & torrent_flags::default_dont_download)
			m_file_priority.resize(m_torrent_file->num_files(), dont_download);

		auto cert = m_torrent_file->ssl_cert();
		if (!cert.empty())
		{
			m_ssl_torrent = true;
#ifdef TORRENT_SSL_PEERS
			init_ssl(cert);
#endif
		}

		if (m_torrent_file->num_pieces() > piece_picker::max_pieces)
		{
			set_error(errors::too_many_pieces_in_torrent, torrent_status::error_file_none);
			pause();
			return;
		}

		if (m_torrent_file->num_pieces() == 0)
		{
			set_error(errors::torrent_invalid_length, torrent_status::error_file_none);
			pause();
			return;
		}

		int const blocks_per_piece
			= (m_torrent_file->piece_length() + default_block_size - 1) / default_block_size;
		if (blocks_per_piece > piece_picker::max_blocks_per_piece)
		{
			set_error(errors::invalid_piece_size, torrent_status::error_file_none);
			pause();
			return;
		}

		// --- MAPPED FILES ---
		file_storage const& fs = m_torrent_file->files();
		if (m_add_torrent_params)
		{
			for (auto const& f : m_add_torrent_params->renamed_files)
			{
				if (f.first < file_index_t(0) || f.first >= fs.end_file()) continue;
				m_torrent_file->rename_file(file_index_t(f.first), f.second);
			}
		}

		construct_storage();

#ifndef TORRENT_DISABLE_SHARE_MODE
		if (m_share_mode && valid_metadata())
		{
			// in share mode, all pieces have their priorities initialized to 0
			m_file_priority.clear();
			m_file_priority.resize(m_torrent_file->num_files(), dont_download);
		}
#endif

		// it's important to initialize the peers early, because this is what will
		// fix up their have-bitmasks to have the correct size
		// TODO: 2 add a unit test where we don't have metadata, connect to a peer
		// that sends a bitfield that's too large, then we get the metadata
		if (!m_connections_initialized)
		{
			m_connections_initialized = true;
			// all peer connections have to initialize themselves now that the metadata
			// is available
			// copy the peer list since peers may disconnect and invalidate
			// m_connections as we initialize them
			for (auto* const c : m_connections)
			{
				auto pc = c->self();
				if (pc->is_disconnecting()) continue;
				pc->on_metadata_impl();
				if (pc->is_disconnecting()) continue;
				pc->init();
			}
		}

		// in case file priorities were passed in via the add_torrent_params
		// and also in the case of share mode, we need to update the priorities
		// this has to be applied before piece priority
		if (!m_file_priority.empty())
		{
			// m_file_priority was loaded from the resume data, this doesn't
			// alter any state that needs to be saved in the resume data
			auto const ns = m_need_save_resume_data;
			update_piece_priorities(m_file_priority);
			m_need_save_resume_data = ns;
		}

		if (m_add_torrent_params)
		{
			piece_index_t idx(0);
			if (m_add_torrent_params->piece_priorities.size() > std::size_t(m_torrent_file->num_pieces()))
				m_add_torrent_params->piece_priorities.resize(std::size_t(m_torrent_file->num_pieces()));

			for (auto prio : m_add_torrent_params->piece_priorities)
			{
				if (has_picker() || prio != default_priority)
				{
					need_picker();
					m_picker->set_piece_priority(idx, prio);
				}
				++idx;
			}
			update_gauge();
		}

		if (m_seed_mode)
		{
			m_have_all = true;
			update_gauge();
			update_state_list();
			update_want_tick();
		}
		else
		{
			need_picker();

			TORRENT_ASSERT(block_size() > 0);

			m_padding_bytes = 0;
			std::vector<piece_index_t> have_pieces;

			aux::apply_pad_files(fs, [&](piece_index_t const piece, int const bytes)
			{
				m_padding_bytes += bytes;
				if (bytes == fs.piece_size(piece))
					have_pieces.push_back(piece);
				m_picker->set_pad_bytes(piece, bytes);
			});

			for (auto i : have_pieces)
			{
				// we may have this piece already, if we picked it up from
				// resume data.
				if (m_picker->have_piece(i)) continue;
//				picker().piece_passed(i);
//				TORRENT_ASSERT(picker().have_piece(i));
				we_have(i);
			}
		}

		set_state(torrent_status::checking_resume_data);

		aux::vector<std::string, file_index_t> links;
#ifndef TORRENT_DISABLE_MUTABLE_TORRENTS
		if (!m_torrent_file->similar_torrents().empty()
			|| !m_torrent_file->collections().empty())
		{
			resolve_links res(m_torrent_file);

			for (auto const& ih : m_torrent_file->similar_torrents())
			{
				std::shared_ptr<torrent> t = m_ses.find_torrent(info_hash_t(ih)).lock();
				if (!t) continue;

				// Only attempt to reuse files from torrents that are seeding.
				// TODO: this could be optimized by looking up which files are
				// complete and just look at those
				if (!t->is_seed()) continue;

				res.match(t->get_torrent_file(), t->save_path());
			}
			for (auto const& c : m_torrent_file->collections())
			{
				std::vector<std::shared_ptr<torrent>> ts = m_ses.find_collection(c);

				for (auto const& t : ts)
				{
					// Only attempt to reuse files from torrents that are seeding.
					// TODO: this could be optimized by looking up which files are
					// complete and just look at those
					if (!t->is_seed()) continue;

					res.match(t->get_torrent_file(), t->save_path());
				}
			}

			std::vector<resolve_links::link_t> const& l = res.get_links();
			if (!l.empty())
			{
				links.resize(m_torrent_file->files().num_files());
				for (auto const& i : l)
				{
					if (!i.ti) continue;
					links[i.file_idx] = combine_path(i.save_path
						, i.ti->files().file_path(i.file_idx));
				}
			}
		}
#endif // TORRENT_DISABLE_MUTABLE_TORRENTS

#if TORRENT_USE_ASSERTS
		TORRENT_ASSERT(m_outstanding_check_files == false);
		m_outstanding_check_files = true;
#endif

		if (!m_add_torrent_params || !(m_add_torrent_params->flags & torrent_flags::no_verify_files))
		{
			m_ses.disk_thread().async_check_files(
				m_storage, m_add_torrent_params ? m_add_torrent_params.get() : nullptr
				, std::move(links), [self = shared_from_this()](status_t st, storage_error const& error)
				{ self->on_resume_data_checked(st, error); });
#ifndef TORRENT_DISABLE_LOGGING
			debug_log("init, async_check_files");
#endif
			m_ses.deferred_submit_jobs();
		}
		else
		{
			on_resume_data_checked({}, storage_error{});
		}

		update_want_peers();
		update_want_tick();

		// this will remove the piece picker, if we're done with it
		maybe_done_flushing();

		m_torrent_initialized = true;
	}

	bt_peer_connection* torrent::find_introducer(tcp::endpoint const& ep) const
	{
#ifndef TORRENT_DISABLE_EXTENSIONS
		for (auto* pe : m_connections)
		{
			TORRENT_INCREMENT(m_iterating_connections);
			if (pe->type() != connection_type::bittorrent) continue;
			auto* p = static_cast<bt_peer_connection*>(pe);
			if (!p->supports_holepunch()) continue;
			if (p->was_introduced_by(ep)) return p;
		}
#else
		TORRENT_UNUSED(ep);
#endif
		return nullptr;
	}

	bt_peer_connection* torrent::find_peer(tcp::endpoint const& ep) const
	{
		for (auto* p : m_connections)
		{
			TORRENT_INCREMENT(m_iterating_connections);
			if (p->type() != connection_type::bittorrent) continue;
			if (p->remote() == ep) return static_cast<bt_peer_connection*>(p);
		}
		return nullptr;
	}

	peer_connection* torrent::find_peer(peer_id const& pid)
	{
		for (auto* p : m_connections)
		{
			if (p->pid() == pid) return p;
		}
		return nullptr;
	}

	bool torrent::is_self_connection(peer_id const& pid) const
	{
		return m_outgoing_pids.count(pid) > 0;
	}

	void torrent::on_resume_data_checked(status_t const status
		, storage_error const& error) try
	{
#if TORRENT_USE_ASSERTS
		TORRENT_ASSERT(m_outstanding_check_files);
		m_outstanding_check_files = false;
#endif

		// when applying some of the resume data to the torrent, we will
		// trigger calls that set m_need_save_resume_data, even though we're
		// just applying the state of the resume data we loaded with. We don't
		// want anything in this function to affect the state of
		// m_need_save_resume_data, so we save it in a local variable and reset
		// it at the end of the function.
		auto const need_save_resume_data = m_need_save_resume_data;

		TORRENT_ASSERT(is_single_thread());

		if (m_abort) return;

		if (status & disk_status::oversized_file)
		{
			if (m_ses.alerts().should_post<oversized_file_alert>())
				m_ses.alerts().emplace_alert<oversized_file_alert>(get_handle());
		}

		if (status & disk_status::fatal_disk_error)
		{
			TORRENT_ASSERT(m_outstanding_check_files == false);
			handle_disk_error("check_resume_data", error);
			auto_managed(false);
			pause();
		}

		state_updated();

		if (m_add_torrent_params)
		{
			// --- PEERS ---

			for (auto const& p : m_add_torrent_params->peers)
			{
				add_peer(p , peer_info::resume_data);
			}

#ifndef TORRENT_DISABLE_LOGGING
			if (should_log() && !m_add_torrent_params->peers.empty())
			{
				std::string str;
				for (auto const& peer : m_add_torrent_params->peers)
				{
					str += peer.address().to_string();
					str += ' ';
				}
				debug_log("resume-checked add_peer() [ %s] connect-candidates: %d"
					, str.c_str(), m_peer_list
					? m_peer_list->num_connect_candidates() : -1);
			}
#endif

			for (auto const& p : m_add_torrent_params->banned_peers)
			{
				torrent_peer* peer = add_peer(p, peer_info::resume_data);
				if (peer) ban_peer(peer);
			}

			if (!m_add_torrent_params->peers.empty()
				|| !m_add_torrent_params->banned_peers.empty())
			{
				update_want_peers();
			}

#ifndef TORRENT_DISABLE_LOGGING
			if (m_peer_list && m_peer_list->num_peers() > 0)
				debug_log("resume added peers (total peers: %d)"
					, m_peer_list->num_peers());
#endif
		}

		bool const has_error_status
			= (status & disk_status::fatal_disk_error)
			|| (status & disk_status::need_full_check)
			|| (status & disk_status::file_exist);

		// only report this error if the user actually provided resume data
		// (i.e. m_add_torrent_params->have_pieces)
		if ((error || has_error_status)
			&& m_add_torrent_params
			&& aux::contains_resume_data(*m_add_torrent_params)
			&& m_ses.alerts().should_post<fastresume_rejected_alert>())
		{
			m_ses.alerts().emplace_alert<fastresume_rejected_alert>(get_handle()
				, error.ec
				, resolve_filename(error.file())
				, error.operation);
		}

#ifndef TORRENT_DISABLE_LOGGING
		if (should_log())
		{
			if (has_error_status || error)
			{
				debug_log("fastresume data rejected: ret: %d (%d) op: %s file: %d %s"
					, int(static_cast<std::uint8_t>(status)), error.ec.value()
					, operation_name(error.operation)
					, static_cast<int>(error.file())
					, error.ec.message().c_str());
			}
			else
			{
				debug_log("fastresume data accepted");
			}
		}
#endif

		bool should_start_full_check = has_error_status;

		// if we got a partial pieces bitfield, it means we were in the middle of
		// checking this torrent. pick it up where we left off
		if (!has_error_status
			&& m_add_torrent_params
			&& !m_add_torrent_params->have_pieces.empty()
			&& m_add_torrent_params->have_pieces.size() < m_torrent_file->num_pieces())
		{
			m_checking_piece = m_num_checked_pieces
				= m_add_torrent_params->have_pieces.end_index();
			should_start_full_check = true;
		}

		// if ret != 0, it means we need a full check. We don't necessarily need
		// that when the resume data check fails. For instance, if the resume data
		// is incorrect, but we don't have any files, we skip the check and initialize
		// the storage to not have anything.
		if (!has_error_status)
		{
			// there are either no files for this torrent
			// or the resume_data was accepted

			if (m_seed_mode)
			{
				m_have_all = true;
				update_gauge();
				update_state_list();

				if (!error && m_add_torrent_params)
				{
					int const num_pieces2 = std::min(m_add_torrent_params->verified_pieces.size()
						, torrent_file().num_pieces());
					for (piece_index_t i{0}; i < piece_index_t(num_pieces2); ++i)
					{
						if (!m_add_torrent_params->verified_pieces[i]) continue;
						m_verified.set_bit(i);
					}
				}
			}
			else if (!error && m_add_torrent_params)
			{
				// --- PIECES ---

				int const num_pieces = std::min(m_add_torrent_params->have_pieces.size()
					, torrent_file().num_pieces());
				for (piece_index_t i{0}; i < piece_index_t(num_pieces); ++i)
				{
					if (!m_add_torrent_params->have_pieces[i]) continue;
					need_picker();
					m_picker->piece_flushed(i);
					inc_stats_counter(counters::num_piece_passed);
					update_gauge();
					we_have(i, true);
				}

				// --- UNFINISHED PIECES ---

				int const num_blocks_per_piece = torrent_file().blocks_per_piece();

				for (auto const& p : m_add_torrent_params->unfinished_pieces)
				{
					piece_index_t const piece = p.first;
					bitfield const& blocks = p.second;

					if (piece < piece_index_t(0) || piece >= torrent_file().end_piece())
					{
						continue;
					}

					if (have_piece(piece))
						continue;

					// being in seed mode and missing a piece is not compatible.
					// Leave seed mode if that happens
					if (m_seed_mode) leave_seed_mode(seed_mode_t::skip_checking);

					if (has_picker() && m_picker->have_piece(piece))
					{
						m_picker->we_dont_have(piece);
						update_gauge();
					}

					need_picker();

					const int num_bits = std::min(num_blocks_per_piece, int(blocks.size()));
					for (int k = 0; k < num_bits; ++k)
					{
						if (blocks.get_bit(k))
						{
							m_picker->mark_as_finished(piece_block(piece, k), nullptr);
						}
					}
					if (m_picker->is_piece_finished(piece))
					{
						verify_piece(piece);
					}
				}
			}
		}
		else
		{
			m_seed_mode = false;
			// either the fastresume data was rejected or there are
			// some files
			m_have_all = false;
			update_gauge();
			update_state_list();
		}

		if (should_start_full_check)
		{
			stop_announcing();
			set_state(torrent_status::checking_files);
			if (should_check_files()) start_checking();

			// start the checking right away (potentially)
			m_ses.trigger_auto_manage();
		}
		else
		{
			files_checked();
		}

		// this will remove the piece picker, if we're done with it
		maybe_done_flushing();
		TORRENT_ASSERT(m_outstanding_check_files == false);
		m_add_torrent_params.reset();

		// restore m_need_save_resume_data to its state when we entered this
		// function.
		m_need_save_resume_data = need_save_resume_data;
	}
	catch (...) { handle_exception(); }

	void torrent::force_recheck()
	{
		INVARIANT_CHECK;

		if (!valid_metadata()) return;

		// if the torrent is already queued to check its files
		// don't do anything
		if (should_check_files()
			|| m_state == torrent_status::checking_resume_data)
			return;

		clear_error();

		disconnect_all(errors::stopping_torrent, operation_t::bittorrent);
		stop_announcing();

		// we're checking everything anyway, no point in assuming we are a seed
		// now.
		leave_seed_mode(seed_mode_t::skip_checking);

		// forget that we have any pieces
		m_have_all = false;

// removing the piece picker will clear the user priorities
// instead, just clear which pieces we have
		if (m_picker)
		{
			m_picker->resize(m_torrent_file->total_size(), m_torrent_file->piece_length());

			m_file_progress.clear();
			m_file_progress.init(picker(), m_torrent_file->files());
		}

		// assume that we don't have anything
		m_files_checked = false;

		update_gauge();
		update_want_tick();
		set_state(torrent_status::checking_resume_data);

		set_queue_position(last_pos);

		TORRENT_ASSERT(m_outstanding_check_files == false);
		m_add_torrent_params.reset();

		// this will clear the stat cache, to make us actually query the
		// filesystem for files again
		m_ses.disk_thread().async_release_files(m_storage);

		m_ses.disk_thread().async_check_files(m_storage, nullptr
			, {}, [self = shared_from_this()](status_t st, storage_error const& error)
			{ self->on_force_recheck(st, error); });
		m_ses.deferred_submit_jobs();
	}

	void torrent::on_force_recheck(status_t const status, storage_error const& error) try
	{
		TORRENT_ASSERT(is_single_thread());

		// hold a reference until this function returns
		state_updated();

		if (m_abort) return;

		if (status & disk_status::oversized_file)
		{
			if (m_ses.alerts().should_post<oversized_file_alert>())
				m_ses.alerts().emplace_alert<oversized_file_alert>(get_handle());
		}

		if (error)
		{
			handle_disk_error("force_recheck", error);
			return;
		}
		bool const has_error_status
			= (status & disk_status::fatal_disk_error)
			|| (status & disk_status::need_full_check)
			|| (status & disk_status::file_exist);
		if (!has_error_status)
		{
			// if there are no files, just start
			files_checked();
		}
		else
		{
			m_progress_ppm = 0;
			m_checking_piece = piece_index_t(0);
			m_num_checked_pieces = piece_index_t(0);

			set_state(torrent_status::checking_files);
			if (m_auto_managed) pause(torrent_handle::graceful_pause);
			if (should_check_files()) start_checking();
			else m_ses.trigger_auto_manage();
		}
	}
	catch (...) { handle_exception(); }

	void torrent::start_checking() try
	{
		TORRENT_ASSERT(should_check_files());

		int num_outstanding = settings().get_int(settings_pack::checking_mem_usage) * block_size()
			/ m_torrent_file->piece_length();
		// if we only keep a single read operation in-flight at a time, we suffer
		// significant performance degradation. Always keep at least 4 jobs
		// outstanding per hasher thread
		int const min_outstanding
			= std::max(1, settings().get_int(settings_pack::hashing_threads)) * 2;
		if (num_outstanding < min_outstanding) num_outstanding = min_outstanding;

		// subtract the number of pieces we already have outstanding
		num_outstanding -= (static_cast<int>(m_checking_piece)
			- static_cast<int>(m_num_checked_pieces));
		if (num_outstanding <= 0) return;

		// we might already have some outstanding jobs, if we were paused and
		// resumed quickly, before the outstanding jobs completed
		if (m_checking_piece >= m_torrent_file->end_piece())
		{
#ifndef TORRENT_DISABLE_LOGGING
			debug_log("start_checking, checking_piece >= num_pieces. %d >= %d"
				, static_cast<int>(m_checking_piece), m_torrent_file->num_pieces());
#endif
			return;
		}

		for (int i = 0; i < num_outstanding; ++i)
		{
			if (has_picker())
			{
				// skip pieces we already have
				while (m_checking_piece < m_torrent_file->end_piece()
					&& m_picker->have_piece(m_checking_piece))
				{
					++m_checking_piece;
					++m_num_checked_pieces;
				}
			}

			if (m_checking_piece >= m_torrent_file->end_piece()) break;

			auto flags = disk_interface::sequential_access | disk_interface::volatile_read;
			if (torrent_file().info_hashes().has_v1())
				flags |= disk_interface::v1_hash;
			aux::vector<sha256_hash> hashes;
			if (torrent_file().info_hashes().has_v2())
				hashes.resize(torrent_file().orig_files().blocks_in_piece2(m_checking_piece));

			span<sha256_hash> v2_span(hashes);
			m_ses.disk_thread().async_hash(m_storage, m_checking_piece, v2_span, flags
				, [self = shared_from_this(), hashes1 = std::move(hashes)]
				(piece_index_t p, sha1_hash const& h, storage_error const& error) mutable
				{ self->on_piece_hashed(std::move(hashes1), p, h, error); });
			++m_checking_piece;
			if (m_checking_piece >= m_torrent_file->end_piece()) break;
		}
		m_ses.deferred_submit_jobs();
#ifndef TORRENT_DISABLE_LOGGING
		debug_log("start_checking, m_checking_piece: %d"
			, static_cast<int>(m_checking_piece));
#endif
	}
	catch (...) { handle_exception(); }

	// This is only used for checking of torrents. i.e. force-recheck or initial checking
	// of existing files
	void torrent::on_piece_hashed(aux::vector<sha256_hash> block_hashes
		, piece_index_t const piece, sha1_hash const& piece_hash
		, storage_error const& error) try
	{
		TORRENT_ASSERT(is_single_thread());
		INVARIANT_CHECK;

		if (m_abort) return;
		if (m_deleted) return;

		state_updated();

		++m_num_checked_pieces;

		if (error)
		{
			if (error.ec == boost::system::errc::no_such_file_or_directory
				|| error.ec == boost::asio::error::eof
				|| error.ec == lt::errors::file_too_short
#ifdef TORRENT_WINDOWS
				|| error.ec == error_code(ERROR_HANDLE_EOF, system_category())
#endif
				)
			{
				TORRENT_ASSERT(error.file() >= file_index_t(0));

				// skip this file by updating m_checking_piece to the first piece following it
				file_storage const& st = m_torrent_file->files();
				std::int64_t file_size = st.file_size(error.file());
				piece_index_t last = st.map_file(error.file(), file_size, 0).piece;
				if (m_checking_piece < last)
				{
					int diff = static_cast<int>(last) - static_cast<int>(m_checking_piece);
					m_num_checked_pieces = piece_index_t(static_cast<int>(m_num_checked_pieces) + diff);
					m_checking_piece = last;
				}
			}
			else
			{
				m_checking_piece = piece_index_t{0};
				m_num_checked_pieces = piece_index_t{0};
				if (m_ses.alerts().should_post<file_error_alert>())
					m_ses.alerts().emplace_alert<file_error_alert>(error.ec,
						resolve_filename(error.file()), error.operation, get_handle());

#ifndef TORRENT_DISABLE_LOGGING
				if (should_log())
				{
					debug_log("on_piece_hashed, fatal disk error: (%d) %s", error.ec.value()
						, error.ec.message().c_str());
				}
#endif
				auto_managed(false);
				pause();
				set_error(error.ec, error.file());

				// recalculate auto-managed torrents sooner
				// in order to start checking the next torrent
				m_ses.trigger_auto_manage();
				return;
			}
		}

		m_progress_ppm = std::uint32_t(std::int64_t(static_cast<int>(m_num_checked_pieces))
			* 1000000 / torrent_file().num_pieces());

		boost::tribool hash_passed[2]
			= { boost::indeterminate, boost::indeterminate };

		if (!settings().get_bool(settings_pack::disable_hash_checks))
		{
			if (torrent_file().info_hashes().has_v1())
				hash_passed[0] = piece_hash == m_torrent_file->hash_for_piece(piece);

			// if the v1 hash failed the check, don't add the v2 hashes to the
			// merkle tree. They are most likely invalid.
			if (torrent_file().info_hashes().has_v2() && !bool(hash_passed[0] == false))
			{
				hash_passed[1] = on_blocks_hashed(piece, block_hashes);
			}
		}
		else
		{
			hash_passed[0] = hash_passed[1] = true;
		}

		if ((hash_passed[0] && !hash_passed[1]) || (!hash_passed[0] && hash_passed[1]))
		{
			handle_inconsistent_hashes(piece);
			return;
		}
		else if (hash_passed[0] || hash_passed[1])
		{
			if (has_picker() || !m_have_all)
			{
				need_picker();
				m_picker->piece_flushed(piece);
				set_need_save_resume(torrent_handle::if_download_progress);
				update_gauge();
			}
			we_have(piece);
		}
		else if (!error
			&& boost::indeterminate(hash_passed[0])
			&& boost::indeterminate(hash_passed[1]))
		{
			// The data exists but we don't have the hashes needed to verify
			// it yet. This is a special case because we want to say we have
			// the piece once the hash is verified and not download the data
			// unless the hash check fails. To get this effect we setup the
			// piece's state in the piece picker so that it looks like a piece
			// which is finished but not hash checked.
			need_picker();
			int const blocks_in_piece = m_picker->blocks_in_piece(piece);
			for (int i = 0; i < blocks_in_piece; ++i)
				m_picker->mark_as_finished(piece_block(piece, i), nullptr);
		}

		if (m_checking_piece < m_torrent_file->end_piece() && has_picker())
		{
			// skip pieces we already have
			while (m_picker->have_piece(m_checking_piece))
			{
				++m_checking_piece;
				++m_num_checked_pieces;
				if (m_checking_piece >= m_torrent_file->end_piece())
				{
					// actually, we already have outstanding jobs for
					// the remaining pieces. We just need to wait for them
					// to finish
					break;
				}
			}
		}

		if (m_num_checked_pieces < m_torrent_file->end_piece())
		{
			// we paused the checking
			if (!should_check_files())
			{
#ifndef TORRENT_DISABLE_LOGGING
				debug_log("on_piece_hashed, checking paused");
#endif
				if (m_checking_piece == m_num_checked_pieces)
				{
					// we are paused, and we just completed the last outstanding job.
					// now we can be considered paused
					if (alerts().should_post<torrent_paused_alert>())
						alerts().emplace_alert<torrent_paused_alert>(get_handle());
				}
				return;
			}

			if (m_checking_piece >= m_torrent_file->end_piece())
				return;

			auto flags = disk_interface::sequential_access | disk_interface::volatile_read;

			if (torrent_file().info_hashes().has_v1())
				flags |= disk_interface::v1_hash;
			if (torrent_file().info_hashes().has_v2())
				block_hashes.resize(torrent_file().orig_files().blocks_in_piece2(m_checking_piece));

			span<sha256_hash> v2_span(block_hashes);
			m_ses.disk_thread().async_hash(m_storage, m_checking_piece, v2_span, flags
				, [self = shared_from_this(), hashes = std::move(block_hashes)]
				(piece_index_t p, sha1_hash const& h, storage_error const& e)
				{ self->on_piece_hashed(std::move(hashes), p, h, e); });
			++m_checking_piece;
			m_ses.deferred_submit_jobs();
#ifndef TORRENT_DISABLE_LOGGING
			debug_log("on_piece_hashed, m_checking_piece: %d"
				, static_cast<int>(m_checking_piece));
#endif
			return;
		}

#ifndef TORRENT_DISABLE_LOGGING
		debug_log("on_piece_hashed, completed");
#endif

		auto const& pack = settings();
		auto get_int_setting = [&pack](int const name) {
			int const v = pack.get_int(name);
			if (v < 0) return std::numeric_limits<int>::max();
			return v;
		};
		int const limit = std::min({
			get_int_setting(settings_pack::active_downloads)
			, get_int_setting(settings_pack::active_seeds)
			, get_int_setting(settings_pack::active_limit)});
		int const num_torrents = m_ses.num_torrents();
		if (m_auto_managed && num_torrents > limit)
		{
			// if we're auto managed and we've reached one of the limits. Assume
			// we need to be paused until the auto managed logic runs again
			// (which is triggered further down)
			set_paused(true);
		}

		// we're done checking! (this should cause a call to trigger_auto_manage)
		files_checked();

		// reset the checking state
		m_checking_piece = piece_index_t(0);
		m_num_checked_pieces = piece_index_t(0);
	}
	catch (...) { handle_exception(); }

#if TORRENT_ABI_VERSION == 1
	void torrent::use_interface(std::string net_interfaces)
	{
		std::shared_ptr<settings_pack> p = std::make_shared<settings_pack>();
		p->set_str(settings_pack::outgoing_interfaces, std::move(net_interfaces));
		m_ses.apply_settings_pack(p);
	}
#endif

	void torrent::on_tracker_announce(error_code const& ec) try
	{
		COMPLETE_ASYNC("tracker::on_tracker_announce");
		TORRENT_ASSERT(is_single_thread());
		TORRENT_ASSERT(m_waiting_tracker > 0);
		--m_waiting_tracker;
		if (ec) return;
		if (m_abort) return;
		announce_with_tracker();
	}
	catch (...) { handle_exception(); }

	void torrent::lsd_announce()
	{
		if (m_abort) return;
		if (!m_enable_lsd) return;

		// if the files haven't been checked yet, we're
		// not ready for peers. Except, if we don't have metadata,
		// we need peers to download from
		if (!m_files_checked && valid_metadata()) return;

		if (!m_announce_to_lsd) return;

		// private torrents are never announced on LSD
		if (m_torrent_file->is_valid() && m_torrent_file->priv()) return;

#if TORRENT_USE_I2P
		// i2p torrents are also never announced on LSD
		// unless we allow mixed swarms
		if (is_i2p() && !settings().get_bool(settings_pack::allow_i2p_mixed))
			return;
#endif

		if (is_paused()) return;

		if (!m_ses.has_lsd()) return;

		// TODO: this pattern is repeated in a few places. Factor this into
		// a function and generalize the concept of a torrent having a
		// dedicated listen port
#ifdef TORRENT_SSL_PEERS
		int port = is_ssl_torrent() ? m_ses.ssl_listen_port() : m_ses.listen_port();
#else
		int port = m_ses.listen_port();
#endif

		// announce with the local discovery service
		m_torrent_file->info_hashes().for_each([&](sha1_hash const& ih, protocol_version)
		{
			m_ses.announce_lsd(ih, port);
		});
	}

#ifndef TORRENT_DISABLE_DHT

	void torrent::dht_announce()
	{
		TORRENT_ASSERT(is_single_thread());
		if (!m_ses.dht())
		{
#ifndef TORRENT_DISABLE_LOGGING
			debug_log("DHT: no dht initialized");
#endif
			return;
		}
		if (!should_announce_dht())
		{
#ifndef TORRENT_DISABLE_LOGGING
			if (should_log())
			{
#if TORRENT_USE_I2P
				if (is_i2p() && !settings().get_bool(settings_pack::allow_i2p_mixed))
					debug_log("DHT: i2p torrent (and mixed peers not allowed)");
#endif
				if (!m_ses.announce_dht())
					debug_log("DHT: no listen sockets");

				if (m_torrent_file->is_valid() && !m_files_checked)
					debug_log("DHT: files not checked, skipping DHT announce");

				if (!m_announce_to_dht)
					debug_log("DHT: queueing disabled DHT announce");

				if (m_paused)
					debug_log("DHT: torrent paused, no DHT announce");

				if (!m_enable_dht)
					debug_log("DHT: torrent has DHT disabled flag");

				if (m_torrent_file->is_valid() && m_torrent_file->priv())
					debug_log("DHT: private torrent, no DHT announce");

				if (settings().get_bool(settings_pack::use_dht_as_fallback)
					&& m_trackers.any_verified())
				{
					debug_log("DHT: only using DHT as fallback and there are working trackers");
				}
			}
#endif
			return;
		}

		TORRENT_ASSERT(!m_paused);

#ifndef TORRENT_DISABLE_LOGGING
		debug_log("START DHT announce");
		m_dht_start_time = aux::time_now();
#endif

		// if we're a seed, we tell the DHT for better scrape stats
		dht::announce_flags_t flags = is_seed() ? dht::announce::seed : dht::announce_flags_t{};

		// If this is an SSL torrent the announce needs to specify an SSL
		// listen port. DHT nodes only operate on non-SSL ports so SSL
		// torrents cannot use implied_port.
		// if we allow incoming uTP connections and don't overwrite
		// the announced port, set the implied_port argument
		// in the announce, this will make the DHT node use
		// our source port in the packet as our listen port, which is
		// likely more accurate when behind a NAT
		const auto announce_port = std::uint16_t(settings().get_int(settings_pack::announce_port));
		if (is_ssl_torrent())
		{
			flags |= dht::announce::ssl_torrent;
		}
		else if (!announce_port && settings().get_bool(settings_pack::enable_incoming_utp))
		{
			flags |= dht::announce::implied_port;
		}

		std::weak_ptr<torrent> self(shared_from_this());
		m_torrent_file->info_hashes().for_each([&](sha1_hash const& ih, protocol_version v)
		{
			m_ses.dht()->announce(ih, announce_port, flags
				, std::bind(&torrent::on_dht_announce_response_disp, self, v, _1));
		});
	}

	void torrent::on_dht_announce_response_disp(std::weak_ptr<torrent> const t
		, protocol_version const v, std::vector<tcp::endpoint> const& peers)
	{
		std::shared_ptr<torrent> tor = t.lock();
		if (!tor) return;
		tor->on_dht_announce_response(v, peers);
	}

	void torrent::on_dht_announce_response(protocol_version const v
		, std::vector<tcp::endpoint> const& peers) try
	{
		TORRENT_ASSERT(is_single_thread());

#ifndef TORRENT_DISABLE_LOGGING
		debug_log("END DHT announce (%d ms) (%d peers)"
			, int(total_milliseconds(clock_type::now() - m_dht_start_time))
			, int(peers.size()));
#endif

		if (m_abort) return;
		if (peers.empty()) return;

		if (m_ses.alerts().should_post<dht_reply_alert>())
		{
			m_ses.alerts().emplace_alert<dht_reply_alert>(
				get_handle(), int(peers.size()));
		}

#if TORRENT_USE_I2P
		if (is_i2p() && !settings().get_bool(settings_pack::allow_i2p_mixed)) return;
#endif

		if (torrent_file().priv()) return;

		for (auto const& p : peers)
			add_peer(p, peer_info::dht, v == protocol_version::V2 ? pex_lt_v2 : pex_flags_t(0));

#ifndef TORRENT_DISABLE_LOGGING
		if (should_log() && !peers.empty())
		{
			std::string str;
			for (auto const& peer : peers)
			{
				str += peer.address().to_string();
				str += ' ';
			}
			debug_log("DHT add_peer() [ %s] connect-candidates: %d"
				, str.c_str(), m_peer_list
				? m_peer_list->num_connect_candidates() : -1);
		}
#endif

		do_connect_boost();

		update_want_peers();
	}
	catch (...) { handle_exception(); }

#endif

namespace {
	void refresh_endpoint_list(aux::session_interface& ses
		, bool const is_ssl, bool const complete_sent
		, aux::announce_entry& ae)
	{
#if TORRENT_USE_I2P
		if (is_i2p_url(ae.url))
		{
			if (ae.endpoints.size() > 1)
			{
				ae.endpoints.erase(ae.endpoints.begin() + 1, ae.endpoints.end());
			}
			else if (ae.endpoints.empty())
			{
				ae.endpoints.emplace_back(aux::listen_socket_handle(), complete_sent);
			}
			return;
		}
#endif

		auto const ver = ses.listen_socket_version();
		if (ver == ae.listen_socket_version)
			return;

		// update the endpoint list by adding entries for new listen sockets
		// and removing entries for non-existent ones
		std::size_t valid_endpoints = 0;
		ses.for_each_listen_socket([&](aux::listen_socket_handle const& s) {
			if (s.is_ssl() != is_ssl)
				return;
			for (auto& aep : ae.endpoints)
			{
				if (aep.socket != s) continue;
				if (&ae.endpoints[valid_endpoints] != &aep) std::swap(ae.endpoints[valid_endpoints], aep);
				valid_endpoints++;
				return;
			}

			ae.endpoints.emplace_back(s, complete_sent);
			std::swap(ae.endpoints[valid_endpoints], ae.endpoints.back());
			valid_endpoints++;
		});

#if TORRENT_USE_RTC
		if(auto pos = ae.url.find(':'); pos != string_view::npos)
		{
			string_view const protocol = string_view(ae.url).substr(0, pos);
			if (protocol == "ws" || protocol == "wss")
			{
				// WebSocket trackers will ignore the endpoint anyway
				valid_endpoints = std::min(valid_endpoints, std::size_t(1));
			}
		}
#endif

		TORRENT_ASSERT(valid_endpoints <= ae.endpoints.size());
		ae.endpoints.erase(ae.endpoints.begin() + int(valid_endpoints), ae.endpoints.end());
		ae.listen_socket_version = ver;
	}
}

	namespace
	{
		struct announce_protocol_state
		{
			// the tier is kept as INT_MAX until we find the first
			// tracker that works, then it's set to that tracker's
			// tier.
			int tier = INT_MAX;

			// have we sent an announce in this tier yet?
			bool sent_announce = false;

			// have we finished sending announces on this listen socket?
			bool done = false;
		};

		struct announce_state
		{
			explicit announce_state(aux::listen_socket_handle s)
				: socket(std::move(s)) {}

			aux::listen_socket_handle socket;

			aux::array<announce_protocol_state, num_protocols, protocol_version> state;
		};
	}

	void torrent::announce_with_tracker(event_t e)
	{
		TORRENT_ASSERT(is_single_thread());
		TORRENT_ASSERT(e == event_t::stopped || state() != torrent_status::checking_files);
		INVARIANT_CHECK;

		if (m_trackers.empty())
		{
#ifndef TORRENT_DISABLE_LOGGING
			debug_log("*** announce: no trackers");
#endif
			return;
		}

		if (m_abort) e = event_t::stopped;

		// having stop_tracker_timeout <= 0 means that there is
		// no need to send any request to trackers or trigger any
		// related logic when the event is stopped
		if (e == event_t::stopped
			&& settings().get_int(settings_pack::stop_tracker_timeout) <= 0)
		{
#ifndef TORRENT_DISABLE_LOGGING
			debug_log("*** announce: event == stopped && stop_tracker_timeout <= 0");
#endif
			return;
		}

		// if we're not announcing to trackers, only allow
		// stopping
		if (e != event_t::stopped && !m_announce_to_trackers)
		{
#ifndef TORRENT_DISABLE_LOGGING
			debug_log("*** announce: event != stopped && !m_announce_to_trackers");
#endif
			return;
		}

		// if we're not allowing peers, there's no point in announcing
		if (e != event_t::stopped && m_paused)
		{
#ifndef TORRENT_DISABLE_LOGGING
			debug_log("*** announce: event != stopped && m_paused");
#endif
			return;
		}

		TORRENT_ASSERT(!m_paused || e == event_t::stopped);

		if (e == event_t::none && is_finished() && !is_seed())
			e = event_t::paused;

		tracker_request req;
		if (settings().get_bool(settings_pack::apply_ip_filter_to_trackers)
			&& m_apply_ip_filter)
		{
			req.filter = m_ip_filter;
		}

		req.private_torrent = m_torrent_file->priv();

		req.pid = m_peer_id;
		req.downloaded = m_stat.total_payload_download() - m_total_failed_bytes;
		req.uploaded = m_stat.total_payload_upload();
		req.corrupt = m_total_failed_bytes;
		req.left = bytes_left().value_or(16 * 1024);
#ifdef TORRENT_SSL_PEERS
		// if this torrent contains an SSL certificate, make sure
		// any SSL tracker presents a certificate signed by it
		req.ssl_ctx = m_ssl_ctx.get();
#endif

		req.redundant = m_total_redundant_bytes;
		// exclude redundant bytes if we should
		if (!settings().get_bool(settings_pack::report_true_downloaded))
		{
			req.downloaded -= m_total_redundant_bytes;

			// if the torrent is complete we know that all incoming pieces will be
			// marked redundant so add them to the redundant count
			// this is mainly needed to cover the case where a torrent has just completed
			// but still has partially downloaded pieces
			// if the incoming pieces are not accounted for it could cause the downloaded
			// amount to exceed the total size of the torrent which upsets some trackers
			if (is_seed())
			{
				for (auto const& c : m_connections)
				{
					TORRENT_INCREMENT(m_iterating_connections);
					auto const pbp = c->downloading_piece_progress();
					if (pbp.bytes_downloaded > 0)
					{
						req.downloaded -= pbp.bytes_downloaded;
						req.redundant += pbp.bytes_downloaded;
					}
				}
			}
		}
		if (req.downloaded < 0) req.downloaded = 0;

		req.event = e;

		// since sending our IPv4/v6 address to the tracker may be sensitive. Only
		// do that if we're not in anonymous mode and if it's a private torrent
		if (!settings().get_bool(settings_pack::anonymous_mode)
			&& m_torrent_file
			&& m_torrent_file->priv())
		{
			m_ses.for_each_listen_socket([&](aux::listen_socket_handle const& s)
			{
				if (s.is_ssl() != is_ssl_torrent()) return;
				tcp::endpoint const ep = s.get_local_endpoint();
				if (ep.address().is_unspecified()) return;
				if (aux::is_v6(ep))
				{
					if (!aux::is_local(ep.address()) && !ep.address().is_loopback())
						req.ipv6.push_back(ep.address().to_v6());
				}
				else
				{
					if (!aux::is_local(ep.address()) && !ep.address().is_loopback())
						req.ipv4.push_back(ep.address().to_v4());
				}
			});
		}

		// if we are aborting. we don't want any new peers
		req.num_want = (req.event == event_t::stopped)
			? 0 : settings().get_int(settings_pack::num_want);

// some older versions of clang had a bug where it would fire this warning here
#ifdef __clang__
#pragma clang diagnostic push
#pragma clang diagnostic ignored "-Wmissing-braces"
#endif
		aux::array<bool const, num_protocols, protocol_version> const supports_protocol
		{ {
			m_info_hash.has_v1(),
			m_info_hash.has_v2()
		} };
#ifdef __clang__
#pragma clang diagnostic pop
#endif

		time_point32 const now = aux::time_now32();

		// each listen socket gets its own announce state
		// so that each one should get at least one announce
		std::vector<announce_state> listen_socket_states;

		bool const announce_to_all_tiers = settings().get_bool(settings_pack::announce_to_all_tiers);
		bool const announce_to_all_trackers = settings().get_bool(settings_pack::announce_to_all_trackers);
#ifndef TORRENT_DISABLE_LOGGING
		int idx = -1;
		if (should_log())
		{
			debug_log("*** announce: "
				"[ announce_to_all_tiers: %d announce_to_all_trackers: %d num_trackers: %d ]"
				, announce_to_all_tiers
				, announce_to_all_trackers
				, int(m_trackers.size()));
		}
#endif

		// TODO: it would be nice to raise the abstraction level of the
		// tracker_list or trackers a bit here
		for (auto& ae : m_trackers)
		{
#ifndef TORRENT_DISABLE_LOGGING
			++idx;
#endif
			refresh_endpoint_list(m_ses, is_ssl_torrent(), bool(m_complete_sent), ae);

			// if trackerid is not specified for tracker use default one, probably set explicitly
			req.trackerid = ae.trackerid.empty() ? m_trackerid : ae.trackerid;
			req.url = ae.url;

#if TORRENT_USE_I2P
			if (is_i2p_url(req.url))
			{
				req.kind |= tracker_request::i2p;
			}
			else if (is_i2p() && !settings().get_bool(settings_pack::allow_i2p_mixed))
			{
				// if we don't allow mixing normal peers into this i2p
				// torrent, skip this announce
				continue;
			}
#endif

			for (auto& aep : ae.endpoints)
			{
				// do not add code which continues to the next endpoint here!
				// listen_socket_states needs to be populated even if none of the endpoints
				// will be announcing for this tracker
				// otherwise the early bail out when neither announce_to_all_trackers
				// nor announce_to_all_tiers is set may be triggered prematurely

				auto aep_state_iter = std::find_if(listen_socket_states.begin(), listen_socket_states.end()
					, [&](announce_state const& s) { return s.socket == aep.socket; });
				if (aep_state_iter == listen_socket_states.end())
				{
					listen_socket_states.emplace_back(aep.socket);
					aep_state_iter = listen_socket_states.end() - 1;
				}
				announce_state& ep_state = *aep_state_iter;

				if (!aep.enabled) continue;

				for (protocol_version const ih : all_versions)
				{
					if (!supports_protocol[ih]) continue;

					auto& state = ep_state.state[ih];
					auto& a = aep.info_hashes[ih];

					// if we haven't sent an event=start to the tracker, there's no
					// point in sending an event=stopped
					if (!a.start_sent && req.event == event_t::stopped)
						continue;

					if (state.done) continue;

#ifndef TORRENT_DISABLE_LOGGING
					if (should_log())
					{
						debug_log("*** tracker:  (%d) [ep: %s ] \"%s\" [ "
							" i->tier: %d tier: %d working: %d limit: %d"
							" can: %d sent: %d ]"
							, idx, print_endpoint(aep.local_endpoint).c_str()
							, ae.url.c_str(), ae.tier, state.tier, a.is_working(), ae.fail_limit
							, a.can_announce(now, is_seed(), ae.fail_limit), state.sent_announce);
					}
#endif

					if (announce_to_all_tiers
						&& !announce_to_all_trackers
						&& state.sent_announce
						&& ae.tier <= state.tier
						&& state.tier != INT_MAX)
						continue;

					if (ae.tier > state.tier && state.sent_announce
						&& !announce_to_all_tiers) continue;
					if (a.is_working()) { state.tier = ae.tier; state.sent_announce = false; }
					if (!a.can_announce(now, is_seed(), ae.fail_limit))
					{
						// this counts
						if (a.is_working())
						{
							state.sent_announce = true;
							if (!announce_to_all_trackers
								&& !announce_to_all_tiers)
							{
								state.done = true;
							}
						}
						continue;
					}

					req.event = e;
					if (req.event == event_t::none)
					{
						if (!a.start_sent) req.event = event_t::started;
						else if (!m_complete_sent
							&& !a.complete_sent
							&& is_seed())
						{
							req.event = event_t::completed;
						}
					}

					req.triggered_manually = a.triggered_manually;
					a.triggered_manually = false;

#if TORRENT_ABI_VERSION == 1
					req.auth = tracker_login();
#endif
					req.key = tracker_key();

					req.outgoing_socket = aep.socket;
					req.info_hash = m_torrent_file->info_hashes().get(ih);

#ifndef TORRENT_DISABLE_LOGGING
					if (should_log())
					{
						debug_log("==> TRACKER REQUEST \"%s\" event: %s abort: %d ssl: %p "
							"port: %d ssl-port: %d fails: %d upd: %d ep: %s"
							, req.url.c_str()
							, (req.event == event_t::stopped ? "stopped"
								: req.event == event_t::started ? "started" : "")
							, m_abort
#ifdef TORRENT_SSL_PEERS
							, static_cast<void*>(req.ssl_ctx)
#else
							, static_cast<void*>(nullptr)
#endif
							, m_ses.listen_port()
							, m_ses.ssl_listen_port()
							, a.fails
							, a.updating
							, print_endpoint(aep.local_endpoint).c_str());
					}

					// if we're not logging session logs, don't bother creating an
					// observer object just for logging
					if (m_abort && m_ses.should_log())
					{
						auto tl = std::make_shared<aux::tracker_logger>(m_ses);
						m_ses.queue_tracker_request(req, tl);
					}
					else
#endif
					{
						m_ses.queue_tracker_request(req, shared_from_this());
					}

					a.updating = true;
					a.next_announce = now;
					a.min_announce = now;

					if (m_ses.alerts().should_post<tracker_announce_alert>())
					{
						m_ses.alerts().emplace_alert<tracker_announce_alert>(
							get_handle(), aep.local_endpoint, req.url, ih, req.event);
					}

					state.sent_announce = true;
					if (a.is_working()
						&& !announce_to_all_trackers
						&& !announce_to_all_tiers)
					{
						state.done = true;
					}
				}
			}

			if (std::all_of(listen_socket_states.begin(), listen_socket_states.end()
				, [supports_protocol](announce_state const& s) {
					for (protocol_version const ih : all_versions)
					{
						if (supports_protocol[ih] && !s.state[ih].done)
							return false;
					}
					return true;
				}))
				break;
		}
		update_tracker_timer(now);
	}

	void torrent::scrape_tracker(int idx, bool const user_triggered)
	{
		TORRENT_ASSERT(is_single_thread());

		if (m_trackers.empty()) return;

		aux::announce_entry* ae = nullptr;
		if (idx < 0 || idx >= int(m_trackers.size()))
		{
			ae = m_trackers.last_working();
			if (ae == nullptr) ae = m_trackers.first();
		}
		else
		{
			ae = m_trackers.find(idx);
		}
		if (ae == nullptr) return;

		scrape_tracker_impl(*ae, user_triggered);
	}

	void torrent::scrape_tracker_url(std::string url, bool const user_triggered)
	{
		TORRENT_ASSERT(is_single_thread());
		if (m_trackers.empty()) return;

		aux::announce_entry* ae = m_trackers.find_tracker(url);
		if (ae == nullptr) ae = m_trackers.last_working();
		if (ae == nullptr) ae = m_trackers.first();
		if (ae == nullptr) return;

		scrape_tracker_impl(*ae, user_triggered);
	}

	void torrent::scrape_tracker_impl(aux::announce_entry& ae, bool user_triggered)
	{
		tracker_request req;
		if (settings().get_bool(settings_pack::apply_ip_filter_to_trackers)
			&& m_apply_ip_filter)
			req.filter = m_ip_filter;

		req.kind |= tracker_request::scrape_request;

#if TORRENT_USE_I2P
		if (is_i2p_url(ae.url))
			req.kind |= tracker_request::i2p;
		else if (is_i2p() && !settings().get_bool(settings_pack::allow_i2p_mixed))
			return;
#endif
		refresh_endpoint_list(m_ses, is_ssl_torrent(), bool(m_complete_sent), ae);
		req.url = ae.url;
		req.private_torrent = m_torrent_file->priv();
#if TORRENT_ABI_VERSION == 1
		req.auth = tracker_login();
#endif
		req.key = tracker_key();
		req.triggered_manually = user_triggered;
		for (aux::announce_endpoint const& aep : ae.endpoints)
		{
			if (!aep.enabled) continue;
			req.outgoing_socket = aep.socket;
			m_torrent_file->info_hashes().for_each([&](sha1_hash const& ih, protocol_version)
			{
				req.info_hash = ih;
				m_ses.queue_tracker_request(req, shared_from_this());
			});
		}
#if TORRENT_ABI_VERSION == 1
		m_last_scrape = aux::time_now32();
#endif
	}

	void torrent::tracker_warning(tracker_request const& req, std::string const& msg)
	{
		TORRENT_ASSERT(is_single_thread());

		INVARIANT_CHECK;

		protocol_version const hash_version = req.info_hash == m_info_hash.v1
			? protocol_version::V1 : protocol_version::V2;

		aux::announce_entry* ae = m_trackers.find_tracker(req.url);
		tcp::endpoint local_endpoint;
		if (ae)
		{
			for (auto& aep : ae->endpoints)
			{
				if (aep.socket != req.outgoing_socket) continue;
				local_endpoint = aep.local_endpoint;
				aep.info_hashes[hash_version].message = msg;
				break;
			}
		}

		if (m_ses.alerts().should_post<tracker_warning_alert>())
			m_ses.alerts().emplace_alert<tracker_warning_alert>(get_handle()
				, local_endpoint, req.url, hash_version, msg);
	}

	void torrent::tracker_scrape_response(tracker_request const& req
		, int const complete, int const incomplete, int const downloaded, int /* downloaders */)
	{
		TORRENT_ASSERT(is_single_thread());

		INVARIANT_CHECK;
		TORRENT_ASSERT(req.kind & tracker_request::scrape_request);

		protocol_version const hash_version = req.info_hash == m_info_hash.v1
			? protocol_version::V1 : protocol_version::V2;

		aux::announce_entry* ae = m_trackers.find_tracker(req.url);
		tcp::endpoint local_endpoint;
		if (ae)
		{
			auto* aep = ae->find_endpoint(req.outgoing_socket);
			if (aep)
			{
				local_endpoint = aep->local_endpoint;
				if (incomplete >= 0) aep->info_hashes[hash_version].scrape_incomplete = incomplete;
				if (complete >= 0) aep->info_hashes[hash_version].scrape_complete = complete;
				if (downloaded >= 0) aep->info_hashes[hash_version].scrape_downloaded = downloaded;

				update_scrape_state();
			}
		}

		// if this was triggered manually we need to post this unconditionally,
		// since the client expects a response from its action, regardless of
		// whether all tracker events have been enabled by the alert mask
		if (m_ses.alerts().should_post<scrape_reply_alert>()
			|| req.triggered_manually)
		{
			m_ses.alerts().emplace_alert<scrape_reply_alert>(
				get_handle(), local_endpoint, incomplete, complete, req.url, hash_version);
		}
	}

	void torrent::update_scrape_state()
	{
		// loop over all trackers and find the largest numbers for each scrape field
		// then update the torrent-wide understanding of number of downloaders and seeds
		int complete = -1;
		int incomplete = -1;
		int downloaded = -1;
		for (auto const& t : m_trackers)
		{
			for (auto const& aep : t.endpoints)
			{
				for (protocol_version const ih : all_versions)
				{
					auto const& a = aep.info_hashes[ih];
					complete = std::max(a.scrape_complete, complete);
					incomplete = std::max(a.scrape_incomplete, incomplete);
					downloaded = std::max(a.scrape_downloaded, downloaded);
				}
			}
		}

		if ((complete >= 0 && int(m_complete) != complete)
			|| (incomplete >= 0 && int(m_incomplete) != incomplete)
			|| (downloaded >= 0 && int(m_downloaded) != downloaded))
			state_updated();

		if (int(m_complete) != complete
			|| int(m_incomplete) != incomplete
			|| int(m_downloaded) != downloaded)
		{
			m_complete = std::uint32_t(complete);
			m_incomplete = std::uint32_t(incomplete);
			m_downloaded = std::uint32_t(downloaded);

			update_auto_sequential();

			// these numbers are cached in the resume data
			set_need_save_resume(torrent_handle::if_counters_changed);
		}
	}

	void torrent::tracker_response(
		tracker_request const& r
		, address const& tracker_ip // this is the IP we connected to
		, std::list<address> const& tracker_ips // these are all the IPs it resolved to
		, struct tracker_response const& resp)
	{
		TORRENT_ASSERT(is_single_thread());

		INVARIANT_CHECK;
		TORRENT_ASSERT(!(r.kind & tracker_request::scrape_request));

		// if the tracker told us what our external IP address is, record it with
		// out external IP counter (and pass along the IP of the tracker to know
		// who to attribute this vote to)
		if (resp.external_ip != address() && !tracker_ip.is_unspecified() && r.outgoing_socket)
			m_ses.set_external_address(r.outgoing_socket.get_local_endpoint()
				, resp.external_ip
				, aux::session_interface::source_tracker, tracker_ip);

		time_point32 const now = aux::time_now32();

		protocol_version const v = r.info_hash == torrent_file().info_hashes().v1
			? protocol_version::V1 : protocol_version::V2;

		// TODO: move this into a function on tracker_list
		aux::announce_entry* ae = m_trackers.find_tracker(r.url);

		tcp::endpoint local_endpoint;
		if (ae)
		{
			auto* aep = ae->find_endpoint(r.outgoing_socket);
			if (aep)
			{
				auto& a = aep->info_hashes[v];

				local_endpoint = aep->local_endpoint;
				if (resp.incomplete >= 0) a.scrape_incomplete = resp.incomplete;
				if (resp.complete >= 0) a.scrape_complete = resp.complete;
				if (resp.downloaded >= 0) a.scrape_downloaded = resp.downloaded;
				if (!a.start_sent && r.event == event_t::started)
					a.start_sent = true;
				if (!a.complete_sent && r.event == event_t::completed)
				{
					a.complete_sent = true;
					// we successfully reported event=completed to one tracker. Don't
					// send it to any other ones from now on (there may be other
					// announces outstanding right now though)
					m_complete_sent = true;
				}
				ae->verified = true;
				a.next_announce = now + resp.interval;
				a.min_announce = now + resp.min_interval;
				a.updating = false;
				a.fails = 0;
				a.last_error.clear();
				a.message = !resp.warning_message.empty() ? resp.warning_message : std::string();
				m_trackers.record_working(ae);

				if ((!resp.trackerid.empty()) && (ae->trackerid != resp.trackerid))
				{
					ae->trackerid = resp.trackerid;
					if (m_ses.alerts().should_post<trackerid_alert>())
						m_ses.alerts().emplace_alert<trackerid_alert>(get_handle()
							, aep->local_endpoint, v, r.url, resp.trackerid);
				}

				update_scrape_state();
			}
		}
		update_tracker_timer(now);

#if TORRENT_ABI_VERSION == 1
		if (resp.complete >= 0 && resp.incomplete >= 0)
			m_last_scrape = aux::time_now32();
#endif

#ifndef TORRENT_DISABLE_LOGGING
		if (should_log())
		{
			std::string resolved_to;
			for (auto const& i : tracker_ips)
			{
				resolved_to += i.to_string();
				resolved_to += ", ";
			}
			debug_log("TRACKER RESPONSE [ interval: %d | min-interval: %d | "
				"external ip: %s | resolved to: %s | we connected to: %s ]"
				, resp.interval.count()
				, resp.min_interval.count()
				, print_address(resp.external_ip).c_str()
				, resolved_to.c_str()
				, print_address(tracker_ip).c_str());
		}
#else
		TORRENT_UNUSED(tracker_ips);
#endif

		// for each of the peers we got from the tracker
		for (auto const& i : resp.peers)
		{
			// don't make connections to ourself
			if (i.pid == m_peer_id)
				continue;

#if TORRENT_USE_I2P
			if (r.i2pconn)
			{
				// this is an i2p name, we need to use the SAM connection
				// to do the name lookup
				if (string_ends_with(i.hostname, ".i2p"))
				{
					ADD_OUTSTANDING_ASYNC("torrent::on_i2p_resolve");
					r.i2pconn->async_name_lookup(i.hostname.c_str()
						, [self = shared_from_this()] (error_code const& ec, char const* dest)
						{ self->torrent::on_i2p_resolve(ec, dest, peer_info::tracker); });
				}
				else
				{
					// TODO: the destination string should be base64 decoded and
					// sha256 hashed to form the destination address and store
					// that in the i2p_peer object directly
					torrent_state st = get_peer_list_state();
					need_peer_list();
					if (m_peer_list->add_i2p_peer(i.hostname, peer_info::tracker, {}, &st))
						state_updated();
					peers_erased(st.erased);
				}
			}
			else
#endif
			{
				ADD_OUTSTANDING_ASYNC("torrent::on_peer_name_lookup");
				m_ses.get_resolver().async_resolve(i.hostname, aux::resolver_interface::abort_on_shutdown
					, std::bind(&torrent::on_peer_name_lookup, shared_from_this(), _1, _2, i.port, v));
			}
		}

#if TORRENT_USE_I2P
		if (r.i2pconn)
		{
			for (auto const& i : resp.i2p_peers)
			{
				add_i2p_peer(i.destination, peer_info::tracker);
			}
		}
#endif

		// there are 2 reasons to allow local IPs to be returned from a
		// non-local tracker
		// 1. retrackers are popular in russia, where an ISP runs a tracker within
		//    the AS (but not on the local network) giving out peers only from the
		//    local network
		// 2. it might make sense to have a tracker extension in the future where
		//    trackers records a peer's internal and external IP, and match up
		//    peers on the same local network

		pex_flags_t flags = v == protocol_version::V2 ? pex_lt_v2 : pex_flags_t(0);

		bool need_update = false;
		for (auto const& i : resp.peers4)
		{
			tcp::endpoint const a(address_v4(i.ip), i.port);
			need_update |= bool(add_peer(a, peer_info::tracker, flags) != nullptr);
		}

		for (auto const& i : resp.peers6)
		{
			tcp::endpoint const a(address_v6(i.ip), i.port);
			need_update |= bool(add_peer(a, peer_info::tracker, flags) != nullptr);
		}

#ifndef TORRENT_DISABLE_LOGGING
		if (should_log() && (!resp.peers4.empty() || !resp.peers6.empty()))
		{
			std::string str;
			for (auto const& peer : resp.peers4)
			{
				str += address_v4(peer.ip).to_string();
				str += ' ';
			}
			for (auto const& peer : resp.peers6)
			{
				str += address_v6(peer.ip).to_string();
				str += ' ';
			}
			debug_log("tracker add_peer() [ %s] connect-candidates: %d"
				, str.c_str(), m_peer_list
				? m_peer_list->num_connect_candidates() : -1);
		}
#endif
		if (need_update) state_updated();

		update_want_peers();

		// post unconditionally if the announce was triggered manually
		if (m_ses.alerts().should_post<tracker_reply_alert>()
			|| r.triggered_manually)
		{
			int peer_count = int(resp.peers.size() + resp.peers4.size());
#if TORRENT_USE_I2P
			peer_count += int(resp.i2p_peers.size());
#endif
			m_ses.alerts().emplace_alert<tracker_reply_alert>(
				get_handle(), local_endpoint, peer_count
				+ int(resp.peers6.size()), v, r.url);
		}

		do_connect_boost();

		state_updated();
	}

	void torrent::update_auto_sequential()
	{
		if (!settings().get_bool(settings_pack::auto_sequential))
		{
			m_auto_sequential = false;
			return;
		}

		if (num_peers() - m_num_connecting < 10)
		{
			// there are too few peers. Be conservative and don't assume it's
			// well seeded until we can connect to more peers
			m_auto_sequential = false;
			return;
		}

		// if there are at least 10 seeds, and there are 10 times more
		// seeds than downloaders, enter sequential download mode
		// (for performance)
		int const downloaders = num_downloaders();
		int const seeds = num_seeds();
		m_auto_sequential = downloaders * 10 <= seeds
			&& seeds > 9;
	}

	void torrent::do_connect_boost()
	{
		if (m_connect_boost_counter == 0) return;

		// this is the first tracker response for this torrent
		// instead of waiting one second for session_impl::on_tick()
		// to be called, connect to a few peers immediately
		int conns = std::min(int(m_connect_boost_counter)
			, settings().get_int(settings_pack::connections_limit) - m_ses.num_connections());

		if (conns == 0) return;

		// if we don't know of any peers
		if (!m_peer_list) return;

		while (want_peers() && conns > 0)
		{
			TORRENT_ASSERT(m_connect_boost_counter > 0);
			--conns;
			--m_connect_boost_counter;
			torrent_state st = get_peer_list_state();
			torrent_peer* p = m_peer_list->connect_one_peer(m_ses.session_time(), &st);
			peers_erased(st.erased);
			inc_stats_counter(counters::connection_attempt_loops, st.loop_counter);
			if (p == nullptr)
			{
				update_want_peers();
				continue;
			}

#ifndef TORRENT_DISABLE_LOGGING
			if (should_log())
			{
				external_ip const& external = m_ses.external_address();
				debug_log(" *** FOUND CONNECTION CANDIDATE ["
					" ip: %s rank: %u external: %s t: %d ]"
					, print_endpoint(p->ip()).c_str()
					, p->rank(external, m_ses.listen_port())
					, print_address(external.external_address(p->address())).c_str()
					, int(m_ses.session_time() - p->last_connected));
			}
#endif

			if (!connect_to_peer(p))
			{
				m_peer_list->inc_failcount(p);
				update_want_peers();
			}
			else
			{
				// increase m_ses.m_boost_connections for each connection
				// attempt. This will be deducted from the connect speed
				// the next time session_impl::on_tick() is triggered
				m_ses.inc_boost_connections();
				update_want_peers();
			}
		}

		if (want_peers()) m_ses.prioritize_connections(shared_from_this());
	}

namespace {

	bool trigger_announce(aux::session_interface& ses
		, bool const is_ssl
		, bool const complete_sent
		, reannounce_flags_t const flags
		, time_point const t
		, aux::announce_entry& e)
	{
		bool ret = false;
		// make sure we check for new endpoints from the listen sockets
		refresh_endpoint_list(ses, is_ssl, complete_sent, e);
		for (auto& aep : e.endpoints)
		{
			for (auto& a : aep.info_hashes)
			{
				a.next_announce = (flags & torrent_handle::ignore_min_interval)
					? time_point_cast<seconds32>(t) + seconds32(1)
					: std::max(time_point_cast<seconds32>(t), a.min_announce) + seconds32(1);
				a.min_announce = a.next_announce;
				a.triggered_manually = true;
				ret = true;
			}
		}
		return ret;
	}
}

	// this is the entry point for the client to force a re-announce. It's
	// considered a client-initiated announce (as opposed to the regular ones,
	// issued by libtorrent)
	void torrent::force_tracker_request(time_point const t, int const tracker_idx
		, reannounce_flags_t const flags)
	{
		TORRENT_ASSERT_PRECOND((tracker_idx >= 0
			&& tracker_idx < int(m_trackers.size()))
			|| tracker_idx == -1);

		if (is_paused()) return;
		bool found_one = false;
		if (tracker_idx == -1)
		{
			for (auto e : m_trackers)
			{
				// make sure we check for new endpoints from the listen sockets
				refresh_endpoint_list(m_ses, is_ssl_torrent(), bool(m_complete_sent), e);
				found_one |= trigger_announce(m_ses, is_ssl_torrent(), bool(m_complete_sent), flags, t, e);
			}
		}
		else
		{
			if (tracker_idx < 0 || tracker_idx >= int(m_trackers.size()))
				return;
			auto* e = m_trackers.find(tracker_idx);
			if (e == nullptr) return;
			found_one |= trigger_announce(m_ses, is_ssl_torrent(), bool(m_complete_sent), flags, t, *e);
		}

#ifndef TORRENT_DISABLE_LOGGING
		if (!found_one)
		{
			debug_log("*** found no tracker endpoints to announce");
		}
#else
		TORRENT_UNUSED(found_one);
#endif
		update_tracker_timer(aux::time_now32());
	}

	// this is the entry point for the client to force a re-announce. It's
	// considered a client-initiated announce (as opposed to the regular ones,
	// issued by libtorrent)
	void torrent::force_tracker_request_url(time_point const t, std::string const& url
		, reannounce_flags_t const flags)
	{
		if (is_paused()) return;
		aux::announce_entry* e = m_trackers.find_tracker(url);
		if (e == nullptr)
		{
#ifndef TORRENT_DISABLE_LOGGING
			debug_log("*** tracker URL not found %s", url.c_str());
#endif
			return;
		}

		bool const found = trigger_announce(m_ses, is_ssl_torrent(), bool(m_complete_sent), flags, t, *e);

		if (found)
		{
			update_tracker_timer(aux::time_now32());
		}
#ifndef TORRENT_DISABLE_LOGGING
		else
		{
			debug_log("*** found no tracker endpoints to announce");
		}
#endif
	}

#if TORRENT_ABI_VERSION == 1
	void torrent::set_tracker_login(std::string const& name
		, std::string const& pw)
	{
		m_username = name;
		m_password = pw;
	}
#endif

#if TORRENT_USE_I2P
	void torrent::add_i2p_peer(sha256_hash const& dest, peer_source_flags_t const source)
	{
		// TODO: store i2p addresses as a 32 byte sha256 hash in the
		// i2p_peer object, rather than resolving it into the full vase64
		// destination. We should keep the full destination as a cache in the
		// i2p_peer object still.
		i2p_connection& i2pconn = session().i2p_conn();
		if (!i2pconn.is_open()) return;

		std::string destination = base32encode_i2p(dest);
		destination += ".b32.i2p";

		ADD_OUTSTANDING_ASYNC("torrent::on_i2p_resolve");
		i2pconn.async_name_lookup(destination.c_str()
			, [self = shared_from_this(), source] (error_code const& ec, char const* d)
			{ self->torrent::on_i2p_resolve(ec, d, source); });
	}

	void torrent::on_i2p_resolve(error_code const& ec, char const* dest, peer_source_flags_t const source) try
	{
		TORRENT_ASSERT(is_single_thread());

		INVARIANT_CHECK;

		COMPLETE_ASYNC("torrent::on_i2p_resolve");
#ifndef TORRENT_DISABLE_LOGGING
		if (ec && should_log())
			debug_log("i2p_resolve error: %s", ec.message().c_str());
#endif
		if (ec || m_abort || m_ses.is_aborted()) return;

		need_peer_list();
		torrent_state st = get_peer_list_state();
		if (m_peer_list->add_i2p_peer(dest, source, {}, &st))
			state_updated();
		peers_erased(st.erased);

		update_want_peers();
	}
	catch (...) { handle_exception(); }
#endif

	void torrent::on_peer_name_lookup(error_code const& e
		, std::vector<address> const& host_list, int const port
		, protocol_version const v) try
	{
		TORRENT_ASSERT(is_single_thread());

		INVARIANT_CHECK;

		COMPLETE_ASYNC("torrent::on_peer_name_lookup");

#ifndef TORRENT_DISABLE_LOGGING
		if (e && should_log())
			debug_log("peer name lookup error: %s", e.message().c_str());
#endif

		if (e || m_abort || host_list.empty() || m_ses.is_aborted()) return;

		// TODO: add one peer per IP the hostname resolves to
		tcp::endpoint host(host_list.front(), std::uint16_t(port));

		if (m_ip_filter && m_ip_filter->access(host.address()) & ip_filter::blocked)
		{
#ifndef TORRENT_DISABLE_LOGGING
			if (should_log())
			{
				debug_log("blocked ip from tracker: %s", host.address().to_string().c_str());
			}
#endif
			if (m_ses.alerts().should_post<peer_blocked_alert>())
				m_ses.alerts().emplace_alert<peer_blocked_alert>(get_handle()
					, host, peer_blocked_alert::ip_filter);
			return;
		}

		if (add_peer(host, peer_info::tracker, v == protocol_version::V2 ? pex_lt_v2 : pex_flags_t(0)))
		{
			state_updated();

#ifndef TORRENT_DISABLE_LOGGING
			if (should_log())
			{
				debug_log("name-lookup add_peer() [ %s ] connect-candidates: %d"
					, host.address().to_string().c_str()
					, m_peer_list ? m_peer_list->num_connect_candidates() : -1);
			}
#endif
		}
		update_want_peers();
	}
	catch (...) { handle_exception(); }

	std::optional<std::int64_t> torrent::bytes_left() const
	{
		// if we don't have the metadata yet, we
		// cannot tell how big the torrent is.
		if (!valid_metadata()) return {};
		TORRENT_ASSERT(m_torrent_file->num_pieces() > 0);
		if (m_seed_mode) return std::int64_t(0);
		if (!has_picker()) return is_seed() ? std::int64_t(0) : m_torrent_file->total_size();

		piece_count const pc = m_picker->have();
		std::int64_t left
			= m_torrent_file->total_size()
			- std::int64_t(pc.num_pieces) * m_torrent_file->piece_length();

		// if we have the last piece, we may have subtracted too much, as it can
		// be smaller than the normal piece size.
		// we have to correct it
		if (pc.last_piece)
		{
			left += m_torrent_file->piece_length() - m_torrent_file->piece_size(m_torrent_file->last_piece());
		}

		return left;
	}

	// we assume the last block is never a pad block. Should be a fairly
	// safe assumption, and you just get a few kiB off if it is
	std::int64_t calc_bytes(file_storage const& fs, piece_count const& pc)
	{
		// it's an impossible combination to have 0 pieces, but still have one of them be the last piece
		TORRENT_ASSERT(!(pc.num_pieces == 0 && pc.last_piece == true));

		// if we have 0 pieces, we can't have any pad blocks either
		TORRENT_ASSERT(!(pc.num_pieces == 0 && pc.pad_bytes > 0));

		// if we have all pieces, we must also have the last one
		TORRENT_ASSERT(!(pc.num_pieces == fs.num_pieces() && pc.last_piece == false));

		// every block should not be a pad block
		TORRENT_ASSERT(pc.pad_bytes <= std::int64_t(pc.num_pieces) * fs.piece_length());

		return std::int64_t(pc.num_pieces) * fs.piece_length()
			- (pc.last_piece ? fs.piece_length() - fs.piece_size(fs.last_piece()) : 0)
			- std::int64_t(pc.pad_bytes);
	}

	// fills in total_wanted, total_wanted_done and total_done
// TODO: 3 this could probably be pulled out into a free function
	void torrent::bytes_done(torrent_status& st, status_flags_t const flags) const
	{
		INVARIANT_CHECK;

		st.total_done = 0;
		st.total_wanted_done = 0;
		st.total_wanted = m_size_on_disk;

		TORRENT_ASSERT(st.total_wanted <= m_torrent_file->total_size());
		TORRENT_ASSERT(st.total_wanted >= 0);

		TORRENT_ASSERT(!valid_metadata() || m_torrent_file->num_pieces() > 0);
		if (!valid_metadata()) return;

		if (m_seed_mode || is_seed())
		{
			// once we're a seed and remove the piece picker, we stop tracking
			// piece- and file priority. We consider everything as being
			// "wanted"
			st.total_done = m_torrent_file->total_size() - m_padding_bytes;
			st.total_wanted_done = m_size_on_disk;
			st.total_wanted = m_size_on_disk;
			TORRENT_ASSERT(st.total_wanted <= st.total_done);
			TORRENT_ASSERT(st.total_wanted_done <= st.total_wanted);
			TORRENT_ASSERT(st.total_done <= m_torrent_file->total_size());
			return;
		}
		else if (!has_picker())
		{
			st.total_done = 0;
			st.total_wanted_done = 0;
			st.total_wanted = m_size_on_disk;
			return;
		}

		TORRENT_ASSERT(has_picker());

		file_storage const& files = m_torrent_file->files();

		st.total_wanted = std::min(m_size_on_disk, calc_bytes(files, m_picker->want()));
		st.total_wanted_done = std::min(m_file_progress.total_on_disk()
			, calc_bytes(files, m_picker->have_want()));
		st.total_done = calc_bytes(files, m_picker->have());
		st.total = calc_bytes(files, m_picker->all_pieces());

		TORRENT_ASSERT(st.total_done <= calc_bytes(files, m_picker->all_pieces()));
		TORRENT_ASSERT(st.total_wanted <= calc_bytes(files, m_picker->all_pieces()));

		TORRENT_ASSERT(st.total_wanted_done >= 0);
		TORRENT_ASSERT(st.total_wanted >= 0);
		TORRENT_ASSERT(st.total_wanted >= st.total_wanted_done);
		TORRENT_ASSERT(st.total_done >= 0);
		TORRENT_ASSERT(st.total_done >= st.total_wanted_done);

		// this is expensive, we might not want to do it all the time
		if (!(flags & torrent_handle::query_accurate_download_counters)) return;

		// to get higher accuracy of the download progress, include
		// blocks from currently downloading pieces as well
		std::vector<piece_picker::downloading_piece> const dl_queue
			= m_picker->get_download_queue();

		// look at all unfinished pieces and add the completed
		// blocks to our 'done' counter
		for (auto i = dl_queue.begin(); i != dl_queue.end(); ++i)
		{
			piece_index_t const index = i->index;

			// completed pieces are already accounted for
			if (m_picker->have_piece(index)) continue;

			TORRENT_ASSERT(i->finished + i->writing <= m_picker->blocks_in_piece(index));

			auto const additional_bytes = std::int64_t(i->finished + i->writing
				- m_picker->pad_bytes_in_piece(index) / block_size())
				* block_size();
			TORRENT_ASSERT(additional_bytes >= 0);
			st.total_done += additional_bytes;
			if (m_picker->piece_priority(index) > dont_download)
				st.total_wanted_done += additional_bytes;
		}

		TORRENT_ASSERT(st.total_wanted_done >= 0);
		TORRENT_ASSERT(st.total_done >= st.total_wanted_done);
	}

	void torrent::on_piece_verified(aux::vector<sha256_hash> block_hashes
		, piece_index_t const piece
		, sha1_hash const& piece_hash, storage_error const& error) try
	{
		TORRENT_ASSERT(is_single_thread());

		if (m_abort) return;
		if (m_deleted) return;

		m_picker->completed_hash_job(piece);

		boost::tribool passed = boost::indeterminate;
		boost::tribool v2_passed = boost::indeterminate;

		if (settings().get_bool(settings_pack::disable_hash_checks))
		{
			passed = v2_passed = true;
		}
		else if (error)
		{
			passed = v2_passed = false;
		}
		else
		{
			if (torrent_file().info_hashes().has_v1())
			{
				passed = sha1_hash(piece_hash) == m_torrent_file->hash_for_piece(piece);
			}

			if (!block_hashes.empty())
			{
				TORRENT_ASSERT(torrent_file().info_hashes().has_v2());
				v2_passed = on_blocks_hashed(piece, block_hashes);
			}
		}

		if (!error && ((passed && !v2_passed) || (!passed && v2_passed)))
		{
			handle_inconsistent_hashes(piece);
			return;
		}

		bool const disk_error = (!passed || !v2_passed) && error;

		if (disk_error) handle_disk_error("piece_verified", error);

#ifndef TORRENT_DISABLE_LOGGING
		if (should_log())
		{
			debug_log("*** PIECE_FINISHED [ p: %d | chk: %s | size: %d ]"
				, static_cast<int>(piece)
				, (passed || v2_passed) ? "passed"
				: disk_error ? "disk failed"
				: (!passed || !v2_passed) ? "failed"
				: "-"
				, m_torrent_file->piece_size(piece));
		}
#endif
		TORRENT_ASSERT(valid_metadata());

		// if we're a seed we don't have a picker
		// and we also don't have to do anything because
		// we already have this piece
		if (!has_picker() && m_have_all) return;

		need_picker();

		TORRENT_ASSERT(!m_picker->have_piece(piece));

		state_updated();

		// even though the piece passed the hash-check
		// it might still have failed being written to disk
		// if so, piece_picker::write_failed() has been
		// called, and the piece is no longer finished.
		// in this case, we have to ignore the fact that
		// it passed the check
		if (!m_picker->is_piece_finished(piece)) return;

		if (disk_error)
		{
			update_gauge();
		}
		else if (passed || v2_passed)
		{
			// the following call may cause picker to become invalid
			// in case we just became a seed
			piece_passed(piece);
			// if we're in seed mode, we just acquired this piece
			// mark it as verified
			if (m_seed_mode) verified(piece);
		}
		else if (!passed || !v2_passed)
		{
			// piece_failed() will restore the piece
			piece_failed(piece);
		}
	}
	catch (...) { handle_exception(); }

	void torrent::add_suggest_piece(piece_index_t const index)
	{
		TORRENT_ASSERT(settings().get_int(settings_pack::suggest_mode)
			== settings_pack::suggest_read_cache);

		// when we care about suggest mode, we keep the piece picker
		// around to track piece availability
		need_picker();
		int const peers = std::max(num_peers(), 1);
		int const availability = m_picker->get_availability(index) * 100 / peers;

		m_suggest_pieces.add_piece(index, availability
			, settings().get_int(settings_pack::max_suggest_pieces));
	}

	// this is called when either:
	// * we have completely downloaded piece 'index' and its hash has been verified.
	// * during initial file check when we find a piece whose hash is correct
	// * if there's a pad-file that extends over the entire piece
	// this function does not update the piece picker, telling it we have the
	// piece, it just does all the torrent-level accounting that needs to
	// happen. It may not be called twice for the same piece (if it is,
	// file_progress will assert)
	void torrent::we_have(piece_index_t const index, bool const loading_resume)
	{
		TORRENT_ASSERT(is_single_thread());
		TORRENT_ASSERT(!has_picker() || m_picker->have_piece(index));

		inc_stats_counter(counters::num_have_pieces);

		// at this point, we have the piece for sure. It has been
		// successfully written to disk. We may announce it to peers
		// (unless it has already been announced through predictive_piece_announce
		// feature).
		bool announce_piece = true;
#ifndef TORRENT_DISABLE_PREDICTIVE_PIECES
		auto const it = std::lower_bound(m_predictive_pieces.begin()
			, m_predictive_pieces.end(), index);
		if (it != m_predictive_pieces.end() && *it == index)
		{
			// this means we've already announced the piece
			announce_piece = false;
			m_predictive_pieces.erase(it);
		}
#endif

		// make a copy of the peer list since peers
		// may disconnect while looping
		for (auto* c : m_connections)
		{
			auto p = c->self();

			// received_piece will check to see if we're still interested
			// in this peer, and if neither of us is interested in the other,
			// disconnect it.
			p->received_piece(index);
			if (p->is_disconnecting()) continue;

			// if we're not announcing the piece, it means we
			// already have, and that we might have received
			// a request for it, and not sending it because
			// we were waiting to receive the piece, now that
			// we have received it, try to send stuff (fill_send_buffer)
			if (announce_piece) p->announce_piece(index);
			else p->fill_send_buffer();
		}

#ifndef TORRENT_DISABLE_EXTENSIONS
		for (auto& ext : m_extensions)
		{
			ext->on_piece_pass(index);
		}
#endif

		// since this piece just passed, we might have
		// become uninterested in some peers where this
		// was the last piece we were interested in
		// update_interest may disconnect the peer and
		// invalidate the iterator
		for (auto* p : m_connections)
		{
			TORRENT_INCREMENT(m_iterating_connections);
			// if we're not interested already, no need to check
			if (!p->is_interesting()) continue;
			// if the peer doesn't have the piece we just got, it
			// shouldn't affect our interest
			if (!p->has_piece(index)) continue;
			p->update_interest();
		}

		if (!loading_resume)
		{
			set_need_save_resume(torrent_handle::if_download_progress);
			state_updated();
			update_want_tick();
		}

		if (m_ses.alerts().should_post<piece_finished_alert>())
			m_ses.alerts().emplace_alert<piece_finished_alert>(get_handle(), index);

		// update m_file_progress (if we have one)
		m_file_progress.update(m_torrent_file->files(), index
			, [this](file_index_t const file_index)
			{
				if (m_ses.alerts().should_post<file_completed_alert>())
				{
					// this file just completed, post alert
					m_ses.alerts().emplace_alert<file_completed_alert>(
						get_handle(), file_index);
				}
			});

#ifndef TORRENT_DISABLE_STREAMING
		remove_time_critical_piece(index, true);
#endif

		if (is_downloading_state(m_state))
		{
			if (m_state != torrent_status::finished
				&& m_state != torrent_status::seeding
				&& is_finished())
			{
				// torrent finished
				// i.e. all the pieces we're interested in have
				// been downloaded. Release the files (they will open
				// in read only mode if needed)
				finished();
				// if we just became a seed, picker is now invalid, since it
				// is deallocated by the torrent once it starts seeding
			}

			m_last_download = aux::time_now32();

#ifndef TORRENT_DISABLE_SHARE_MODE
			if (m_share_mode)
				recalc_share_mode();
#endif
		}
		update_want_tick();
	}

	boost::tribool torrent::on_blocks_hashed(piece_index_t const piece
		, span<sha256_hash const> const block_hashes)
	{
		boost::tribool ret = boost::indeterminate;
		need_hash_picker();

		int const blocks_in_piece = torrent_file().orig_files().blocks_in_piece2(piece);
		int const blocks_per_piece = torrent_file().blocks_per_piece();

		// the blocks are guaranteed to represent exactly one piece
		TORRENT_ASSERT(blocks_in_piece == int(block_hashes.size()));

		TORRENT_ALLOCA(block_passed, bool, blocks_in_piece);
		std::fill(block_passed.begin(), block_passed.end(), false);

		auto last_result = set_block_hash_result(set_block_hash_result::result::unknown);

		for (int i = 0; i < blocks_in_piece; ++i)
		{
			// if there was an enoent or eof error the block hashes array may be incomplete
			// bail if we've hit the end of the valid hashes
			if (block_hashes[i].is_all_zeros()) return false;

			auto const result = get_hash_picker().set_block_hash(piece
				, i * default_block_size, block_hashes[i]);
			last_result = result;

			// all verified ranges should always be full pieces or less
			TORRENT_ASSERT(result.first_verified_block >= 0
				|| (result.first_verified_block % blocks_per_piece) == 0);
			TORRENT_ASSERT(result.num_verified <= blocks_per_piece
				|| (result.num_verified % blocks_per_piece) == 0);

			if (result.status == set_block_hash_result::result::success)
			{
				TORRENT_ASSERT(result.first_verified_block < blocks_in_piece);
				TORRENT_ASSERT(blocks_in_piece <= blocks_per_piece);

				// note that result.num_verified may cover pad blocks too, and
				// so may be > blocks_in_piece

				// sometimes, completing a single block may "unlock" validating
				// multiple pieces. e.g. if we don't have the piece layer yet,
				// but we completed the last block in the whole torrent, now we
				// can validate everything. For this reason,
				// first_verified_block may be negative.

				// In this call, we track the blocks in this piece though, in
				// the block_passed array. For that tracking we need to clamp
				// the start index to 0.
				auto const first_block = std::max(0, result.first_verified_block);
				auto const count = std::min(blocks_in_piece - first_block, result.num_verified);
				std::fill_n(block_passed.begin() + first_block, count, true);

				// the current block (i) should be part of the range that was
				// verified
				TORRENT_ASSERT(first_block <= i);
				TORRENT_ASSERT(i < first_block + count);

				// if the hashes for more than one piece have been verified,
				// check for any pieces which were already checked but couldn't
				// be verified and mark them as verified
				for (piece_index_t verified_piece : result.piece_range(piece, blocks_per_piece))
				{
					if (!has_picker()
						|| verified_piece == piece
						|| !m_picker->is_piece_finished(verified_piece)
						|| m_picker->have_piece(verified_piece))
						continue;

					TORRENT_ASSERT(get_hash_picker().piece_verified(verified_piece));
					m_picker->piece_flushed(verified_piece);
					update_gauge();
					we_have(verified_piece);
				}
			}
			else if (result.status == set_block_hash_result::result::block_hash_failed)
			{
				ret = false;
			}
		}
		if (last_result.status == set_block_hash_result::result::piece_hash_failed)
		{
			// only if the *last* block causes the piece to fail, do we know
			// it actually failed. Otherwise it might have been failing
			// because of other, previously existing block hashes.
			ret = false;

			// if the hashes for more than one piece have been verified,
			// check for any pieces which were already checked but couldn't
			// be verified and mark them as verified
			for (piece_index_t verified_piece : last_result.piece_range(piece, blocks_per_piece))
			{
				if (!has_picker()
					|| verified_piece == piece)
					continue;

				m_picker->we_dont_have(verified_piece);
				update_gauge();
				piece_failed(verified_piece);
			}
		}

		if (boost::indeterminate(ret) && std::all_of(block_passed.begin(), block_passed.end()
			, [](bool e) { return e; }))
		{
			ret = true;
		}
		return ret;
	}

	// this is called when the piece hash is checked as correct. Note
	// that the piece picker and the torrent won't necessarily consider
	// us to have this piece yet, since it might not have been flushed
	// to disk yet. Only if we have predictive_piece_announce on will
	// we announce this piece to peers at this point.
	void torrent::piece_passed(piece_index_t const index)
	{
//		INVARIANT_CHECK;
		TORRENT_ASSERT(is_single_thread());
		TORRENT_ASSERT(!m_picker->have_piece(index));

#ifndef TORRENT_DISABLE_LOGGING
		if (should_log())
			debug_log("PIECE_PASSED (%d) (num_have: %d)", int(index), num_have());
#endif

//		std::fprintf(stderr, "torrent::piece_passed piece:%d\n", index);

		TORRENT_ASSERT(index >= piece_index_t(0));
		TORRENT_ASSERT(index < m_torrent_file->end_piece());

		set_need_save_resume(torrent_handle::if_download_progress);

		inc_stats_counter(counters::num_piece_passed);

		if (settings().get_int(settings_pack::suggest_mode)
			== settings_pack::suggest_read_cache)
		{
			// we just got a new piece. Chances are that it's actually the
			// rarest piece (since we're likely to download pieces rarest first)
			// if it's rarer than any other piece that we currently suggest, insert
			// it in the suggest set and pop the last one out
			add_suggest_piece(index);
		}

		// increase the trust point of all peers that sent
		// parts of this piece.
		std::set<torrent_peer*> const peers = [&]
		{
			std::vector<torrent_peer*> const downloaders = m_picker->get_downloaders(index);

			std::set<torrent_peer*> ret;
			// these torrent_peer pointers are owned by m_peer_list and they may be
			// invalidated if a peer disconnects. We cannot keep them across any
			// significant operations, but we should use them right away
			// ignore nullptrs
			std::remove_copy(downloaders.begin(), downloaders.end()
				, std::inserter(ret, ret.begin()), static_cast<torrent_peer*>(nullptr));
			return ret;
		}();

		for (auto* p : peers)
		{
			TORRENT_ASSERT(p != nullptr);
			if (p == nullptr) continue;
			TORRENT_ASSERT(p->in_use);
			p->on_parole = false;
			int trust_points = p->trust_points;
			++trust_points;
			if (trust_points > 8) trust_points = 8;
			p->trust_points = trust_points;
			if (p->connection)
			{
				auto* peer = static_cast<peer_connection*>(p->connection);
				TORRENT_ASSERT(peer->m_in_use == 1337);
				peer->received_valid_data(index);
			}
		}

		m_picker->piece_passed(index);
		update_gauge();
		we_have(index);

#ifndef TORRENT_DISABLE_LOGGING
		if (should_log())
			debug_log("we_have(%d) (num_have: %d)", int(index), num_have());
#endif
#ifndef TORRENT_DISABLE_STREAMING
		remove_time_critical_piece(index, true);
#endif
	}

#ifndef TORRENT_DISABLE_PREDICTIVE_PIECES
	// we believe we will complete this piece very soon
	// announce it to peers ahead of time to eliminate the
	// round-trip times involved in announcing it, requesting it
	// and sending it
	void torrent::predicted_have_piece(piece_index_t const index, time_duration const duration)
	{
		auto const i = std::lower_bound(m_predictive_pieces.begin()
			, m_predictive_pieces.end(), index);
		if (i != m_predictive_pieces.end() && *i == index) return;

		for (auto* p : m_connections)
		{
			TORRENT_INCREMENT(m_iterating_connections);
#ifndef TORRENT_DISABLE_LOGGING
			p->peer_log(peer_log_alert::outgoing, peer_log_alert::predictive_have, "piece: %d expected in %d ms"
				, static_cast<int>(index), static_cast<int>(total_milliseconds(duration)));
#else
			TORRENT_UNUSED(duration);
#endif
			p->announce_piece(index);
		}

		m_predictive_pieces.insert(i, index);
	}
#endif

	// blocks may contain the block indices of the blocks that failed (if this is
	// a v2 torrent).
	void torrent::piece_failed(piece_index_t const index, std::vector<int> blocks)
	{
		// if the last piece fails the peer connection will still
		// think that it has received all of it until this function
		// resets the download queue. So, we cannot do the
		// invariant check here since it assumes:
		// (total_done == m_torrent_file->total_size()) => is_seed()
		INVARIANT_CHECK;
		TORRENT_ASSERT(is_single_thread());

		TORRENT_ASSERT(has_picker());
		TORRENT_ASSERT(index >= piece_index_t(0));
		TORRENT_ASSERT(index < m_torrent_file->end_piece());
		TORRENT_ASSERT(std::is_sorted(blocks.begin(), blocks.end()));

		inc_stats_counter(counters::num_piece_failed);

#ifndef TORRENT_DISABLE_PREDICTIVE_PIECES
		auto const it = std::lower_bound(m_predictive_pieces.begin()
			, m_predictive_pieces.end(), index);
		if (it != m_predictive_pieces.end() && *it == index)
		{
			for (auto* p : m_connections)
			{
				TORRENT_INCREMENT(m_iterating_connections);
				// send reject messages for
				// potential outstanding requests to this piece
				p->reject_piece(index);
				// let peers that support the dont-have message
				// know that we don't actually have this piece
				p->write_dont_have(index);
			}
			m_predictive_pieces.erase(it);
		}
#endif

		std::vector<torrent_peer*> const downloaders = m_picker->get_downloaders(index);

		// decrease the trust point of all peers that sent
		// parts of this piece.
		// first, build a set of all peers that participated
		// if we know which blocks failed, just include the peer(s) sending those
		// blocks
		std::set<torrent_peer*> const peers = [&]
		{
			std::set<torrent_peer*> ret;
			if (!blocks.empty() && !downloaders.empty())
			{
				for (auto const b : blocks) ret.insert(downloaders[std::size_t(b)]);
			}
			else
			{
				std::copy(downloaders.begin(), downloaders.end(), std::inserter(ret, ret.begin()));
			}
			return ret;
		}();

		// if this piece wasn't downloaded from peers, we just found it on disk.
		// In that case, we should just consider it as "not-have" and there's no
		// need to try to get higher fidelity hashes (yet)
		bool const found_on_disk = peers.size() == 1 && peers.count(nullptr);

		if (!torrent_file().info_hashes().has_v1() && blocks.empty() && !found_on_disk)
		{
			// TODO: only do this if the piece size > 1 blocks
			// This is a v2 torrent so we can request get block
			// level hashes.
			verify_block_hashes(index);
		}

		// the below code is penalizing peers that sent use bad data.
		// increase the total amount of failed bytes
		if (!found_on_disk)
		{
			if (blocks.empty())
				add_failed_bytes(m_torrent_file->piece_size(index));
			else
				add_failed_bytes(static_cast<int>(blocks.size()) * default_block_size);

#ifndef TORRENT_DISABLE_EXTENSIONS
			for (auto& ext : m_extensions)
			{
				ext->on_piece_failed(index);
			}
#endif

			// did we receive this piece from a single peer?
			// if we know exactly which blocks failed the hash, we can also be certain
			// that all peers in the list sent us bad data
			bool const known_bad_peer = peers.size() == 1 || !blocks.empty();

			penalize_peers(peers, index, known_bad_peer);
		}

		// If m_storage isn't set here, it means we're shutting down
		if (m_storage)
		{
			// it doesn't make much sense to fail to hash a piece
			// without having a storage associated with the torrent.
			// restoring the piece in the piece picker without calling
			// clear piece on the disk thread will make them out of
			// sync, and if we try to write more blocks to this piece
			// the disk thread will barf, because it hasn't been cleared
			TORRENT_ASSERT(m_storage);

			// don't allow picking any blocks from this piece
			// until we're done synchronizing with the disk threads.
			m_picker->lock_piece(index);

			// don't do this until after the plugins have had a chance
			// to read back the blocks that failed, for blame purposes
			// this way they have a chance to hit the cache
			m_ses.disk_thread().async_clear_piece(m_storage, index
				, [self = shared_from_this(), c = std::move(blocks)](piece_index_t const& p)
				{ self->on_piece_sync(p, c); });
			m_ses.deferred_submit_jobs();
		}
		else
		{
			TORRENT_ASSERT(m_abort);
			// it doesn't really matter what we do
			// here, since we're about to destruct the
			// torrent anyway.
			on_piece_sync(index, std::move(blocks));
		}
	}

	void torrent::penalize_peers(std::set<torrent_peer*> const& peers
		, piece_index_t const index, bool const known_bad_peer)
	{
		for (auto* p : peers)
		{
			if (p == nullptr) continue;
			TORRENT_ASSERT(p->in_use);
			bool allow_disconnect = true;
			if (p->connection)
			{
				auto* peer = static_cast<peer_connection*>(p->connection);
				TORRENT_ASSERT(peer->m_in_use == 1337);

				// the peer implementation can ask not to be disconnected.
				// this is used for web seeds for instance, to instead of
				// disconnecting, mark the file as not being had.
				allow_disconnect = peer->received_invalid_data(index, known_bad_peer);
			}

			if (settings().get_bool(settings_pack::use_parole_mode))
				p->on_parole = true;

			int hashfails = p->hashfails;
			int trust_points = p->trust_points;

			// we decrease more than we increase, to keep the
			// allowed failed/passed ratio low.
			trust_points -= 2;
			++hashfails;
			if (trust_points < -7) trust_points = -7;
			p->trust_points = trust_points;
			if (hashfails > 255) hashfails = 255;
			p->hashfails = std::uint8_t(hashfails);

			// either, we have received too many failed hashes
			// or this was the only peer that sent us this piece.
			// if we have failed more than 3 pieces from this peer,
			// don't trust it regardless.
			if (p->trust_points <= -7
				|| (known_bad_peer && allow_disconnect))
			{
				// we don't trust this peer anymore
				// ban it.
				if (m_ses.alerts().should_post<peer_ban_alert>())
				{
					peer_id const pid = p->connection
						? p->connection->pid() : peer_id();
					m_ses.alerts().emplace_alert<peer_ban_alert>(
						get_handle(), p->ip(), pid);
				}

				// mark the peer as banned
				ban_peer(p);
				update_want_peers();
				inc_stats_counter(counters::banned_for_hash_failure);

				if (p->connection)
				{
					auto* peer = static_cast<peer_connection*>(p->connection);
#ifndef TORRENT_DISABLE_LOGGING
					if (should_log())
					{
						debug_log("*** BANNING PEER: \"%s\" Too many corrupt pieces"
							, print_endpoint(p->ip()).c_str());
					}
					peer->peer_log(peer_log_alert::info, peer_log_alert::banning_peer, "Too many corrupt pieces");
#endif
					peer->disconnect(errors::too_many_corrupt_pieces, operation_t::bittorrent);
				}
			}
		}
	}

	void torrent::peer_is_interesting(peer_connection& c)
	{
		INVARIANT_CHECK;

		// no peer should be interesting if we're finished
		TORRENT_ASSERT(!is_finished());

		if (c.in_handshake()) return;
		c.send_interested();
		if (c.has_peer_choked()
			&& c.allowed_fast().empty())
			return;

		if (request_a_block(*this, c))
			inc_stats_counter(counters::interesting_piece_picks);
		c.send_block_requests();
	}

	void torrent::on_piece_sync(piece_index_t const piece, std::vector<int> const& blocks) try
	{
		// the user may have called force_recheck, which clears
		// the piece picker
		if (!has_picker()) return;

		// unlock the piece and restore it, as if no block was
		// ever downloaded for it.
		m_picker->restore_piece(piece, blocks);

		if (m_ses.alerts().should_post<hash_failed_alert>())
			m_ses.alerts().emplace_alert<hash_failed_alert>(get_handle(), piece);

		// we have to let the piece_picker know that
		// this piece failed the check as it can restore it
		// and mark it as being interesting for download
		TORRENT_ASSERT(!m_picker->have_piece(piece));

		// loop over all peers and re-request potential duplicate
		// blocks to this piece
		for (auto* p : m_connections)
		{
			TORRENT_INCREMENT(m_iterating_connections);
			for (auto const& b : p->download_queue())
			{
				if (b.timed_out || b.not_wanted) continue;
				if (b.block.piece_index != piece) continue;
				if (!blocks.empty()
					&& std::find(blocks.begin(), blocks.end(), b.block.block_index) == blocks.end())
					continue;
				m_picker->mark_as_downloading(b.block, p->peer_info_struct()
					, p->picker_options());
			}
			for (auto const& b : p->request_queue())
			{
				if (b.block.piece_index != piece) continue;
				if (!blocks.empty()
					&& std::find(blocks.begin(), blocks.end(), b.block.block_index) == blocks.end())
					continue;
				m_picker->mark_as_downloading(b.block, p->peer_info_struct()
					, p->picker_options());
			}
		}
	}
	catch (...) { handle_exception(); }

	void torrent::peer_has(piece_index_t const index, peer_connection const* peer)
	{
		if (has_picker())
		{
			torrent_peer* pp = peer->peer_info_struct();
			m_picker->inc_refcount(index, pp);
		}
		else
		{
			TORRENT_ASSERT(is_seed() || !m_have_all);
		}
	}

	// when we get a bitfield message, this is called for that piece
	void torrent::peer_has(typed_bitfield<piece_index_t> const& bits
		, peer_connection const* peer)
	{
		if (has_picker())
		{
			TORRENT_ASSERT(bits.size() == torrent_file().num_pieces());
			torrent_peer* pp = peer->peer_info_struct();
			m_picker->inc_refcount(bits, pp);
		}
		else
		{
			TORRENT_ASSERT(is_seed() || !m_have_all);
		}
	}

	void torrent::peer_has_all(peer_connection const* peer)
	{
		if (has_picker())
		{
			torrent_peer* pp = peer->peer_info_struct();
			m_picker->inc_refcount_all(pp);
		}
		else
		{
			TORRENT_ASSERT(is_seed() || !m_have_all);
		}
	}

	void torrent::peer_lost(typed_bitfield<piece_index_t> const& bits
		, peer_connection const* peer)
	{
		if (has_picker())
		{
			TORRENT_ASSERT(bits.size() == torrent_file().num_pieces());
			torrent_peer* pp = peer->peer_info_struct();
			m_picker->dec_refcount(bits, pp);
		}
		else
		{
			TORRENT_ASSERT(is_seed() || !m_have_all);
		}
	}

	void torrent::peer_lost(piece_index_t const index, peer_connection const* peer)
	{
		if (m_picker)
		{
			torrent_peer* pp = peer->peer_info_struct();
			m_picker->dec_refcount(index, pp);
		}
		else
		{
			TORRENT_ASSERT(is_seed() || !m_have_all);
		}
	}

	void torrent::abort()
	{
		TORRENT_ASSERT(is_single_thread());

		if (m_abort) return;

		m_abort = true;
		update_want_peers();
		update_want_tick();
		update_want_scrape();
		update_gauge();
		stop_announcing();

		// remove from download queue
		m_ses.set_queue_position(this, queue_position_t{-1});

		if (m_peer_class > peer_class_t{0})
		{
			remove_class(m_ses.peer_classes(), m_peer_class);
			m_ses.peer_classes().decref(m_peer_class);
			m_peer_class = peer_class_t{0};
		}

		m_inactivity_timer.cancel();

#ifndef TORRENT_DISABLE_LOGGING
		log_to_all_peers("aborting");
#endif

		// disconnect all peers and close all
		// files belonging to the torrents
		disconnect_all(errors::torrent_aborted, operation_t::bittorrent);

		// make sure to destruct the peers immediately
		on_remove_peers();
		TORRENT_ASSERT(m_connections.empty());

		// post a message to the main thread to destruct
		// the torrent object from there
		if (m_storage)
		{
			try {
				m_ses.disk_thread().async_stop_torrent(m_storage
					, std::bind(&torrent::on_torrent_aborted, shared_from_this()));
			}
			catch (std::exception const& e)
			{
				TORRENT_UNUSED(e);
				m_storage.reset();
#ifndef TORRENT_DISABLE_LOGGING
				debug_log("Failed to flush disk cache: %s", e.what());
#endif
				// clients may rely on this alert to be posted, so it's probably a
				// good idea to post it here, even though we failed
				// TODO: 3 should this alert have an error code in it?
				if (alerts().should_post<cache_flushed_alert>())
					alerts().emplace_alert<cache_flushed_alert>(get_handle());
			}
			m_ses.deferred_submit_jobs();
		}
		else
		{
			if (alerts().should_post<cache_flushed_alert>())
				alerts().emplace_alert<cache_flushed_alert>(get_handle());
			alerts().emplace_alert<torrent_removed_alert>(get_handle()
				, info_hash(), get_userdata());
		}

		// TODO: 2 abort lookups this torrent has made via the
		// session host resolver interface

		if (!m_apply_ip_filter)
		{
			inc_stats_counter(counters::non_filter_torrents, -1);
			m_apply_ip_filter = true;
		}

		m_paused = false;
		m_auto_managed = false;
		update_state_list();
		for (torrent_list_index_t i{}; i != m_links.end_index(); ++i)
		{
			if (!m_links[i].in_list()) continue;
			m_links[i].unlink(m_ses.torrent_list(i), i);
		}
		// don't re-add this torrent to the state-update list
		m_state_subscription = false;

#if TORRENT_USE_RTC
		if(m_rtc_signaling)
			m_rtc_signaling->close();
#endif
	}

	// this is called when we're destructing non-gracefully. i.e. we're _just_
	// destructing everything.
	void torrent::panic()
	{
		m_storage.reset();
		// if there are any other peers allocated still, we need to clear them
		// now. They can't be cleared later because the allocator will already
		// have been destructed
		if (m_peer_list) m_peer_list->clear();
		m_connections.clear();
		m_outgoing_pids.clear();
		m_peers_to_disconnect.clear();
		m_num_uploads = 0;
		m_num_connecting = 0;
		m_num_connecting_seeds = 0;
	}

#ifndef TORRENT_DISABLE_SUPERSEEDING
	void torrent::set_super_seeding(bool const on)
	{
		if (on == m_super_seeding) return;

		m_super_seeding = on;
		set_need_save_resume(torrent_handle::if_state_changed);
		state_updated();

		if (m_super_seeding) return;

		// disable super seeding for all peers
		for (auto* pc : *this)
		{
			pc->superseed_piece(piece_index_t(-1), piece_index_t(-1));
		}
	}

	// TODO: 3 this should return optional<>. piece index -1 should not be
	// allowed
	piece_index_t torrent::get_piece_to_super_seed(typed_bitfield<piece_index_t> const& bits)
	{
		// return a piece with low availability that is not in
		// the bitfield and that is not currently being super
		// seeded by any peer
		TORRENT_ASSERT(m_super_seeding);

		// do a linear search from the first piece
		int min_availability = 9999;
		std::vector<piece_index_t> avail_vec;
		for (auto const i : m_torrent_file->piece_range())
		{
			if (bits[i]) continue;

			int availability = 0;
			for (auto* pc : *this)
			{
				if (pc->super_seeded_piece(i))
				{
					// avoid super-seeding the same piece to more than one
					// peer if we can avoid it. Do this by artificially
					// increase the availability
					availability = 999;
					break;
				}
				if (pc->has_piece(i)) ++availability;
			}
			if (availability > min_availability) continue;
			if (availability == min_availability)
			{
				avail_vec.push_back(i);
				continue;
			}
			TORRENT_ASSERT(availability < min_availability);
			min_availability = availability;
			avail_vec.clear();
			avail_vec.push_back(i);
		}

		if (avail_vec.empty()) return piece_index_t{-1};
		return avail_vec[random(std::uint32_t(avail_vec.size() - 1))];
	}
#endif

	void torrent::on_files_deleted(storage_error const& error) try
	{
		TORRENT_ASSERT(is_single_thread());

		if (error)
		{
			if (alerts().should_post<torrent_delete_failed_alert>())
				alerts().emplace_alert<torrent_delete_failed_alert>(get_handle()
					, error.ec, m_torrent_file->info_hashes());
		}
		else
		{
			alerts().emplace_alert<torrent_deleted_alert>(get_handle(), m_torrent_file->info_hashes());
		}
	}
	catch (...) { handle_exception(); }

	void torrent::on_file_renamed(std::string const& filename
		, file_index_t const file_idx
		, storage_error const& error) try
	{
		TORRENT_ASSERT(is_single_thread());

		if (error)
		{
			if (alerts().should_post<file_rename_failed_alert>())
				alerts().emplace_alert<file_rename_failed_alert>(get_handle()
					, file_idx, error.ec);
		}
		else
		{
			if (alerts().should_post<file_renamed_alert>())
				alerts().emplace_alert<file_renamed_alert>(get_handle()
					, filename, m_torrent_file->files().file_path(file_idx), file_idx);
			m_torrent_file->rename_file(file_idx, filename);

			set_need_save_resume(torrent_handle::if_state_changed);
		}
	}
	catch (...) { handle_exception(); }

	void torrent::on_torrent_paused() try
	{
		TORRENT_ASSERT(is_single_thread());

		if (alerts().should_post<torrent_paused_alert>())
			alerts().emplace_alert<torrent_paused_alert>(get_handle());
	}
	catch (...) { handle_exception(); }

#if TORRENT_ABI_VERSION == 1
	std::string torrent::tracker_login() const
	{
		if (m_username.empty() && m_password.empty()) return "";
		return m_username + ":" + m_password;
	}
#endif

	std::uint32_t torrent::tracker_key() const
	{
		auto const self = reinterpret_cast<uintptr_t>(this);
		auto const ses = reinterpret_cast<uintptr_t>(&m_ses);
		std::uint32_t const storage = m_storage
			? static_cast<std::uint32_t>(static_cast<storage_index_t>(m_storage))
			: 0;
		sha1_hash const h = hasher(reinterpret_cast<char const*>(&self), sizeof(self))
			.update(reinterpret_cast<char const*>(&storage), sizeof(storage))
			.update(reinterpret_cast<char const*>(&ses), sizeof(ses))
			.final();
		unsigned char const* ptr = &h[0];
		return aux::read_uint32(ptr);
	}

#ifndef TORRENT_DISABLE_STREAMING
	void torrent::cancel_non_critical()
	{
		// if we don't have a piece picker, there's nothing to cancel.
		// e.g. We may have become a seed already.
		if (!has_picker()) return;

		std::set<piece_index_t> time_critical;
		for (auto const& p : m_time_critical_pieces)
			time_critical.insert(p.piece);

		for (auto* p : m_connections)
		{
			TORRENT_INCREMENT(m_iterating_connections);
			// for each peer, go through its download and request queue
			// and cancel everything, except pieces that are time critical

			// make a copy of the download queue since we may be cancelling entries
			// from it from within the loop
			std::vector<pending_block> dq = p->download_queue();
			for (auto const& k : dq)
			{
				if (time_critical.count(k.block.piece_index)) continue;
				if (k.not_wanted || k.timed_out) continue;
				p->cancel_request(k.block, true);
			}

			// make a copy of the download queue since we may be cancelling entries
			// from it from within the loop
			std::vector<pending_block> rq = p->request_queue();
			for (auto const& k : rq)
			{
				if (time_critical.count(k.block.piece_index)) continue;
				p->cancel_request(k.block, true);
			}
		}
	}

	void torrent::set_piece_deadline(piece_index_t const piece, int const t
		, deadline_flags_t const flags)
	{
		INVARIANT_CHECK;

		TORRENT_ASSERT_PRECOND(piece >= piece_index_t(0));
		TORRENT_ASSERT_PRECOND(valid_metadata());
		TORRENT_ASSERT_PRECOND(valid_metadata() && piece < m_torrent_file->end_piece());

		if (m_abort || !valid_metadata()
			|| piece < piece_index_t(0)
			|| piece >= m_torrent_file->end_piece())
		{
			// failed
			if (flags & torrent_handle::alert_when_available)
			{
				m_ses.alerts().emplace_alert<read_piece_alert>(
					get_handle(), piece, error_code(boost::system::errc::operation_canceled, generic_category()));
			}
			return;
		}

		time_point const deadline = aux::time_now() + milliseconds(t);

		// if we already have the piece, no need to set the deadline.
		// however, if the user asked to get the piece data back, we still
		// need to read it and post it back to the user
		if (is_seed() || (has_picker() && m_picker->have_piece(piece)))
		{
			if (flags & torrent_handle::alert_when_available)
				read_piece(piece);
			return;
		}

		// if this is the first time critical piece we add. in order to make it
		// react quickly, cancel all the currently outstanding requests
		if (m_time_critical_pieces.empty())
		{
			// defer this by posting it to the end of the message queue.
			// this gives the client a chance to specify multiple time-critical
			// pieces before libtorrent cancels requests
			auto self = shared_from_this();
			post(m_ses.get_context(), [self] { self->wrap(&torrent::cancel_non_critical); });
		}

		for (auto i = m_time_critical_pieces.begin()
			, end(m_time_critical_pieces.end()); i != end; ++i)
		{
			if (i->piece != piece) continue;
			i->deadline = deadline;
			i->flags = flags;

			// resort i since deadline might have changed
			while (std::next(i) != m_time_critical_pieces.end() && i->deadline > std::next(i)->deadline)
			{
				std::iter_swap(i, std::next(i));
				++i;
			}
			while (i != m_time_critical_pieces.begin() && i->deadline < std::prev(i)->deadline)
			{
				std::iter_swap(i, std::prev(i));
				--i;
			}
			// just in case this piece had priority 0
			download_priority_t const prev_prio = m_picker->piece_priority(piece);
			bool const was_finished = is_finished();
			bool const filter_updated = m_picker->set_piece_priority(piece, top_priority);
			if (prev_prio == dont_download)
			{
				update_gauge();
				if (filter_updated) update_peer_interest(was_finished);
			}
			return;
		}

		need_picker();

		time_critical_piece p;
		p.first_requested = min_time();
		p.last_requested = min_time();
		p.flags = flags;
		p.deadline = deadline;
		p.peers = 0;
		p.piece = piece;
		auto const critical_piece_it = std::upper_bound(m_time_critical_pieces.begin()
			, m_time_critical_pieces.end(), p);
		m_time_critical_pieces.insert(critical_piece_it, p);

		// just in case this piece had priority 0
		download_priority_t const prev_prio = m_picker->piece_priority(piece);
		bool const was_finished = is_finished();
		bool const filter_updated = m_picker->set_piece_priority(piece, top_priority);
		if (prev_prio == dont_download)
		{
			update_gauge();
			if (filter_updated) update_peer_interest(was_finished);
		}

		piece_picker::downloading_piece pi;
		m_picker->piece_info(piece, pi);
		if (pi.requested == 0) return;
		// this means we have outstanding requests (or queued
		// up requests that haven't been sent yet). Promote them
		// to deadline pieces immediately
		std::vector<torrent_peer*> const downloaders
			= m_picker->get_downloaders(piece);

		int block = 0;
		for (auto i = downloaders.begin()
			, end(downloaders.end()); i != end; ++i, ++block)
		{
			torrent_peer* const tp = *i;
			if (tp == nullptr || tp->connection == nullptr) continue;
			auto* peer = static_cast<peer_connection*>(tp->connection);
			peer->make_time_critical(piece_block(piece, block));
		}
	}

	void torrent::reset_piece_deadline(piece_index_t piece)
	{
		remove_time_critical_piece(piece);
	}

	void torrent::remove_time_critical_piece(piece_index_t const piece, bool const finished)
	{
		for (auto i = m_time_critical_pieces.begin(), end(m_time_critical_pieces.end());
			i != end; ++i)
		{
			if (i->piece != piece) continue;
			if (finished)
			{
				if (i->flags & torrent_handle::alert_when_available)
				{
					read_piece(i->piece);
				}

				// if first_requested is min_time(), it wasn't requested as a critical piece
				// and we shouldn't adjust any average download times
				if (i->first_requested != min_time())
				{
					// update the average download time and average
					// download time deviation
					int const dl_time = aux::numeric_cast<int>(total_milliseconds(aux::time_now() - i->first_requested));

					if (m_average_piece_time == 0)
					{
						m_average_piece_time = dl_time;
					}
					else
					{
						int diff = std::abs(dl_time - m_average_piece_time);
						if (m_piece_time_deviation == 0) m_piece_time_deviation = diff;
						else m_piece_time_deviation = (m_piece_time_deviation * 9 + diff) / 10;

						m_average_piece_time = (m_average_piece_time * 9 + dl_time) / 10;
					}
				}
			}
			else if (i->flags & torrent_handle::alert_when_available)
			{
				// post an empty read_piece_alert to indicate it failed
				alerts().emplace_alert<read_piece_alert>(
					get_handle(), piece, error_code(boost::system::errc::operation_canceled, generic_category()));
			}
			if (has_picker()) m_picker->set_piece_priority(piece, low_priority);
			m_time_critical_pieces.erase(i);
			return;
		}
	}

	void torrent::clear_time_critical()
	{
		for (auto i = m_time_critical_pieces.begin(); i != m_time_critical_pieces.end();)
		{
			if (i->flags & torrent_handle::alert_when_available)
			{
				// post an empty read_piece_alert to indicate it failed
				m_ses.alerts().emplace_alert<read_piece_alert>(
					get_handle(), i->piece, error_code(boost::system::errc::operation_canceled, generic_category()));
			}
			if (has_picker()) m_picker->set_piece_priority(i->piece, low_priority);
			i = m_time_critical_pieces.erase(i);
		}
	}

	// remove time critical pieces where priority is 0
	void torrent::remove_time_critical_pieces(aux::vector<download_priority_t, piece_index_t> const& priority)
	{
		for (auto i = m_time_critical_pieces.begin(); i != m_time_critical_pieces.end();)
		{
			if (priority[i->piece] == dont_download)
			{
				if (i->flags & torrent_handle::alert_when_available)
				{
					// post an empty read_piece_alert to indicate it failed
					alerts().emplace_alert<read_piece_alert>(
						get_handle(), i->piece, error_code(boost::system::errc::operation_canceled, generic_category()));
				}
				i = m_time_critical_pieces.erase(i);
				continue;
			}
			++i;
		}
	}
#endif // TORRENT_DISABLE_STREAMING

	void torrent::post_piece_availability()
	{
		aux::vector<int, piece_index_t> avail;
		piece_availability(avail);
		alerts().emplace_alert<piece_availability_alert>(get_handle(), std::move(avail));
	}

	void torrent::piece_availability(aux::vector<int, piece_index_t>& avail) const
	{
		INVARIANT_CHECK;

		TORRENT_ASSERT(valid_metadata());
		if (!has_picker())
		{
			avail.clear();
			return;
		}

		m_picker->get_availability(avail);
	}

	void torrent::set_piece_priority(piece_index_t const index
		, download_priority_t const priority)
	{
//		INVARIANT_CHECK;

#ifndef TORRENT_DISABLE_LOGGING
		if (!valid_metadata())
		{
			debug_log("*** SET_PIECE_PRIORITY [ idx: %d prio: %d ignored. "
				"no metadata yet ]", static_cast<int>(index)
				, static_cast<std::uint8_t>(priority));
		}
#endif
		if (!valid_metadata() || is_seed()) return;

		// this call is only valid on torrents with metadata
		if (index < piece_index_t(0) || index >= m_torrent_file->end_piece())
		{
			return;
		}

		need_picker();

		bool const was_finished = is_finished();
		bool const filter_updated = m_picker->set_piece_priority(index, priority);

		update_gauge();

		if (filter_updated)
		{
			update_peer_interest(was_finished);
#ifndef TORRENT_DISABLE_STREAMING
			if (priority == dont_download) remove_time_critical_piece(index);
#endif // TORRENT_DISABLE_STREAMING
		}

	}

	download_priority_t torrent::piece_priority(piece_index_t const index) const
	{
//		INVARIANT_CHECK;

		if (!has_picker()) return default_priority;

		// this call is only valid on torrents with metadata
		TORRENT_ASSERT(valid_metadata());
		if (index < piece_index_t(0) || index >= m_torrent_file->end_piece())
		{
			TORRENT_ASSERT_FAIL();
			return dont_download;
		}

		return m_picker->piece_priority(index);
	}

	void torrent::prioritize_piece_list(std::vector<std::pair<piece_index_t
		, download_priority_t>> const& pieces)
	{
		INVARIANT_CHECK;

		// this call is only valid on torrents with metadata
		TORRENT_ASSERT(valid_metadata());
		if (is_seed()) return;

		need_picker();

		bool filter_updated = false;
		bool const was_finished = is_finished();
		for (auto const& p : pieces)
		{
			static_assert(std::is_unsigned<decltype(p.second)::underlying_type>::value
				, "we need assert p.second >= dont_download");
			TORRENT_ASSERT(p.second <= top_priority);
			TORRENT_ASSERT(p.first >= piece_index_t(0));
			TORRENT_ASSERT(p.first < m_torrent_file->end_piece());

			if (p.first < piece_index_t(0)
				|| p.first >= m_torrent_file->end_piece()
				|| p.second > top_priority)
			{
				static_assert(std::is_unsigned<decltype(p.second)::underlying_type>::value
					, "we need additional condition: p.second < dont_download");
				continue;
			}

			filter_updated |= m_picker->set_piece_priority(p.first, p.second);
		}
		update_gauge();
		if (filter_updated)
		{
			// we need to save this new state
			set_need_save_resume(torrent_handle::if_config_changed);

			update_peer_interest(was_finished);
		}

		state_updated();
	}

	void torrent::prioritize_pieces(aux::vector<download_priority_t, piece_index_t> const& pieces)
	{
		INVARIANT_CHECK;

		// this call is only valid on torrents with metadata
		TORRENT_ASSERT(valid_metadata());
		if (is_seed()) return;

		if (!valid_metadata())
		{
#ifndef TORRENT_DISABLE_LOGGING
			debug_log("*** PRIORITIZE_PIECES [ ignored. no metadata yet ]");
#endif
			return;
		}

		need_picker();

		piece_index_t index(0);
		bool filter_updated = false;
		bool const was_finished = is_finished();
		for (auto prio : pieces)
		{
			static_assert(std::is_unsigned<decltype(prio)::underlying_type>::value
				, "we need assert prio >= dont_download");
			TORRENT_ASSERT(prio <= top_priority);
			filter_updated |= m_picker->set_piece_priority(index, prio);
			++index;
		}
		update_gauge();
		update_want_tick();

		if (filter_updated)
		{
			// we need to save this new state
			set_need_save_resume(torrent_handle::if_config_changed);

			update_peer_interest(was_finished);
#ifndef TORRENT_DISABLE_STREAMING
			remove_time_critical_pieces(pieces);
#endif
		}

		state_updated();
		update_state_list();
	}

	void torrent::piece_priorities(aux::vector<download_priority_t, piece_index_t>* pieces) const
	{
		INVARIANT_CHECK;

		// this call is only valid on torrents with metadata
		if (!valid_metadata())
		{
			pieces->clear();
			return;
		}

		if (!has_picker())
		{
			pieces->clear();
			pieces->resize(m_torrent_file->num_pieces(), default_priority);
			return;
		}

		TORRENT_ASSERT(m_picker);
		m_picker->piece_priorities(*pieces);
	}

	namespace
	{
		aux::vector<download_priority_t, file_index_t> fix_priorities(
			aux::vector<download_priority_t, file_index_t> input
			, file_storage const* fs)
		{
			if (fs) input.resize(fs->num_files(), default_priority);

			for (file_index_t i : input.range())
			{
				// initialize pad files to priority 0
				if (input[i] > dont_download && fs && fs->pad_file_at(i))
					input[i] = dont_download;
				else if (input[i] > top_priority)
					input[i] = top_priority;
			}

			return input;
		}
	}

	void torrent::on_file_priority(storage_error const& err
		, aux::vector<download_priority_t, file_index_t> prios)
	{
		m_outstanding_file_priority = false;
		COMPLETE_ASYNC("file_priority");

		if (m_file_priority != prios)
		{
			update_piece_priorities(prios);
			m_file_priority = std::move(prios);
			set_need_save_resume(torrent_handle::if_config_changed);
#ifndef TORRENT_DISABLE_SHARE_MODE
			if (m_share_mode)
				recalc_share_mode();
#endif
		}

		if (err)
		{
			// in this case, some file priorities failed to get set
			if (alerts().should_post<file_error_alert>())
				alerts().emplace_alert<file_error_alert>(err.ec
					, resolve_filename(err.file()), err.operation, get_handle());

			set_error(err.ec, err.file());
			pause();
			return;
		}

		if (alerts().should_post<file_prio_alert>())
			alerts().emplace_alert<file_prio_alert>(get_handle());

		if (!m_deferred_file_priorities.empty() && !m_abort)
		{
			auto new_priority = m_file_priority;
			// resize the vector if we have to. The last item in the map has the
			// highest file index.
			auto const max_idx = std::prev(m_deferred_file_priorities.end())->first;
			if (new_priority.end_index() <= max_idx)
			{
				// any unallocated slot is assumed to have the default priority
				new_priority.resize(static_cast<int>(max_idx) + 1, default_priority);
			}
			for (auto const& p : m_deferred_file_priorities)
			{
				file_index_t const index = p.first;
				download_priority_t const prio = p.second;
				new_priority[index] = prio;
			}
			m_deferred_file_priorities.clear();
			prioritize_files(std::move(new_priority));
		}
	}

	void torrent::prioritize_files(aux::vector<download_priority_t, file_index_t> files)
	{
		INVARIANT_CHECK;

		auto new_priority = fix_priorities(std::move(files)
			, valid_metadata() ? &m_torrent_file->files() : nullptr);

		m_deferred_file_priorities.clear();

		// storage may be NULL during shutdown
		if (m_storage)
		{
			// the update of m_file_priority is deferred until the disk job comes
			// back, but to preserve sanity and consistency, the piece priorities are
			// updated immediately. If, on the off-chance, there's a disk failure, the
			// piece priorities still stay the same, but the file priorities are
			// possibly not fully updated.

			m_outstanding_file_priority = true;
			ADD_OUTSTANDING_ASYNC("file_priority");
			m_ses.disk_thread().async_set_file_priority(m_storage
				, std::move(new_priority)
				, [self = shared_from_this()] (storage_error const& ec, aux::vector<download_priority_t, file_index_t> p)
				{ self->on_file_priority(ec, std::move(p)); });
			m_ses.deferred_submit_jobs();
		}
		else
		{
			m_file_priority = std::move(new_priority);
			set_need_save_resume(torrent_handle::if_config_changed);
		}
	}

	void torrent::set_file_priority(file_index_t const index
		, download_priority_t prio)
	{
		INVARIANT_CHECK;

		// setting file priority on a torrent that doesn't have metadata yet is
		// similar to having passed in file priorities through add_torrent_params.
		// we store the priorities in m_file_priority until we get the metadata
		if (index < file_index_t(0)
			|| (valid_metadata() && index >= m_torrent_file->files().end_file()))
		{
			return;
		}

		prio = std::clamp(prio, dont_download, top_priority);

		if (m_outstanding_file_priority)
		{
			m_deferred_file_priorities[index] = prio;
			return;
		}

		auto new_priority = m_file_priority;
		if (new_priority.end_index() <= index)
		{
			// any unallocated slot is assumed to have the default priority
			new_priority.resize(static_cast<int>(index) + 1, default_priority);
		}

		new_priority[index] = prio;

		// storage may be nullptr during shutdown
		if (m_storage)
		{
			m_outstanding_file_priority = true;
			ADD_OUTSTANDING_ASYNC("file_priority");
			m_ses.disk_thread().async_set_file_priority(m_storage
				, std::move(new_priority)
				, [self = shared_from_this()] (storage_error const& ec, aux::vector<download_priority_t, file_index_t> p)
				{ self->on_file_priority(ec, std::move(p)); });
			m_ses.deferred_submit_jobs();
		}
		else
		{
			m_file_priority = std::move(new_priority);
			set_need_save_resume(torrent_handle::if_config_changed);
		}
	}

	download_priority_t torrent::file_priority(file_index_t const index) const
	{
		TORRENT_ASSERT_PRECOND(index >= file_index_t(0));
		if (index < file_index_t(0)) return dont_download;

		// if we have metadata, perform additional checks
		if (valid_metadata())
		{
			file_storage const& fs = m_torrent_file->files();
			TORRENT_ASSERT_PRECOND(index < fs.end_file());
			if (index >= fs.end_file()) return dont_download;

			// pad files always have priority 0
			if (fs.pad_file_at(index)) return dont_download;
		}

		// any unallocated slot is assumed to have the default priority
		if (m_file_priority.end_index() <= index) return default_priority;

		return m_file_priority[index];
	}

	void torrent::file_priorities(aux::vector<download_priority_t, file_index_t>* files) const
	{
		INVARIANT_CHECK;

		files->assign(m_file_priority.begin(), m_file_priority.end());

		if (!valid_metadata())
		{
			return;
		}

		files->resize(m_torrent_file->num_files(), default_priority);
	}

	void torrent::update_piece_priorities(
		aux::vector<download_priority_t, file_index_t> const& file_prios)
	{
		INVARIANT_CHECK;

		if (m_torrent_file->num_pieces() == 0) return;

		bool need_update = false;
		// initialize the piece priorities to 0, then only allow
		// setting higher priorities
		aux::vector<download_priority_t, piece_index_t> pieces(aux::numeric_cast<std::size_t>(
			m_torrent_file->num_pieces()), dont_download);
		file_storage const& fs = m_torrent_file->files();
		for (auto const i : fs.file_range())
		{
			std::int64_t const size = m_torrent_file->files().file_size(i);
			if (size == 0) continue;

			// pad files always have priority 0
			download_priority_t const file_prio
				= fs.pad_file_at(i) ? dont_download
				: i >= file_prios.end_index() ? default_priority
				: file_prios[i];

			if (file_prio == dont_download)
			{
				// the pieces already start out as priority 0, no need to update
				// the pieces vector in this case
				need_update = true;
				continue;
			}

			// mark all pieces of the file with this file's priority
			// but only if the priority is higher than the pieces
			// already set (to avoid problems with overlapping pieces)
			auto const [start, end] = file_piece_range_inclusive(fs, i);

			// if one piece spans several files, we might
			// come here several times with the same start_piece, end_piece
			for (piece_index_t p = start; p < end; ++p)
				pieces[p] = std::max(pieces[p], file_prio);

			need_update = true;
		}
		if (need_update) prioritize_pieces(pieces);
	}

	// this is called when piece priorities have been updated
	// updates the interested flag in peers
	void torrent::update_peer_interest(bool const was_finished)
	{
		for (auto i = begin(); i != end();)
		{
			peer_connection* p = *i;
			// update_interest may disconnect the peer and
			// invalidate the iterator
			++i;
			p->update_interest();
		}

		if (!is_downloading_state(m_state))
		{
#ifndef TORRENT_DISABLE_LOGGING
			debug_log("*** UPDATE_PEER_INTEREST [ skipping, state: %d ]"
				, int(m_state));
#endif
			return;
		}

#ifndef TORRENT_DISABLE_LOGGING
		if (should_log())
		{
			debug_log("*** UPDATE_PEER_INTEREST [ finished: %d was_finished %d ]"
				, is_finished(), was_finished);
		}
#endif

		// the torrent just became finished
		if (!was_finished && is_finished())
		{
			finished();
		}
		else if (was_finished && !is_finished())
		{
			// if we used to be finished, but we aren't anymore
			// we may need to connect to peers again
			resume_download();
		}
	}

	void torrent::post_trackers()
	{
		auto t = trackers();
		m_ses.alerts().emplace_alert<tracker_list_alert>(get_handle(), std::move(t));
	}

	std::vector<lt::announce_entry> torrent::trackers() const
	{
		std::vector<lt::announce_entry> ret;
		ret.reserve(m_trackers.size());
		for (auto const& t : m_trackers)
		{
			ret.emplace_back(t.url);
			auto& tr = ret.back();
			tr.source = t.source;
			tr.trackerid = t.trackerid;
			tr.verified = t.verified;
			tr.tier = t.tier;
			tr.fail_limit = t.fail_limit;
			tr.endpoints.reserve(t.endpoints.size());
			for (auto const& ep : t.endpoints)
			{
				tr.endpoints.emplace_back();
				auto& aep = tr.endpoints.back();
				aep.local_endpoint = ep.local_endpoint;
				aep.enabled = ep.enabled;

				for (protocol_version v : {protocol_version::V1, protocol_version::V2})
				{
					aep.info_hashes[v].message = ep.info_hashes[v].message;
					aep.info_hashes[v].last_error = ep.info_hashes[v].last_error;
					aep.info_hashes[v].next_announce = ep.info_hashes[v].next_announce;
					aep.info_hashes[v].min_announce = ep.info_hashes[v].min_announce;
					aep.info_hashes[v].scrape_incomplete = ep.info_hashes[v].scrape_incomplete;
					aep.info_hashes[v].scrape_complete = ep.info_hashes[v].scrape_complete;
					aep.info_hashes[v].scrape_downloaded = ep.info_hashes[v].scrape_downloaded;
					aep.info_hashes[v].fails = ep.info_hashes[v].fails;
					aep.info_hashes[v].updating = ep.info_hashes[v].updating;
					aep.info_hashes[v].start_sent = ep.info_hashes[v].start_sent;
					aep.info_hashes[v].complete_sent = ep.info_hashes[v].complete_sent;
					aep.info_hashes[v].triggered_manually = ep.info_hashes[v].triggered_manually;
#if TORRENT_ABI_VERSION == 1
					tr.complete_sent |= ep.info_hashes[v].complete_sent;
#endif
				}
#if TORRENT_ABI_VERSION <= 2
#include "libtorrent/aux_/disable_warnings_push.hpp"
				aep.message = aep.info_hashes[protocol_version::V1].message;
				aep.scrape_incomplete = ep.info_hashes[protocol_version::V1].scrape_incomplete;
				aep.scrape_complete = ep.info_hashes[protocol_version::V1].scrape_complete;
				aep.scrape_downloaded = ep.info_hashes[protocol_version::V1].scrape_downloaded;
				aep.complete_sent = ep.info_hashes[protocol_version::V1].complete_sent;
				aep.last_error = ep.info_hashes[protocol_version::V1].last_error;
				aep.fails = ep.info_hashes[protocol_version::V1].fails;
				aep.next_announce = ep.info_hashes[protocol_version::V1].next_announce;
				aep.min_announce = ep.info_hashes[protocol_version::V1].min_announce;
				aep.updating = ep.info_hashes[protocol_version::V1].updating;
#include "libtorrent/aux_/disable_warnings_pop.hpp"
#endif
			}
		}
		return ret;
	}

	void torrent::replace_trackers(std::vector<lt::announce_entry> const& urls)
	{
		m_trackers.replace(urls);

		if (settings().get_bool(settings_pack::prefer_udp_trackers))
			m_trackers.prioritize_udp_trackers();

		if (m_announcing && !m_trackers.empty()) announce_with_tracker();

		set_need_save_resume(torrent_handle::if_metadata_changed);
	}

	bool torrent::add_tracker(lt::announce_entry const& url)
	{
		bool const added = m_trackers.add_tracker(aux::announce_entry(url));
		if (added) set_need_save_resume(torrent_handle::if_metadata_changed);
		if (m_announcing && added) announce_with_tracker();
		return added;
	}

	bool torrent::choke_peer(peer_connection& c)
	{
		INVARIANT_CHECK;

		TORRENT_ASSERT(!c.is_choked());
		TORRENT_ASSERT(!c.ignore_unchoke_slots());
		TORRENT_ASSERT(m_num_uploads > 0);
		if (!c.send_choke()) return false;
		--m_num_uploads;
		state_updated();
		return true;
	}

	bool torrent::unchoke_peer(peer_connection& c, bool optimistic)
	{
		INVARIANT_CHECK;

		TORRENT_ASSERT(!m_graceful_pause_mode);
		TORRENT_ASSERT(c.is_choked());
		TORRENT_ASSERT(!c.ignore_unchoke_slots());
		// when we're unchoking the optimistic slots, we might
		// exceed the limit temporarily while we're iterating
		// over the peers
		if (m_num_uploads >= m_max_uploads && !optimistic) return false;
		if (!c.send_unchoke()) return false;
		++m_num_uploads;
		state_updated();
		return true;
	}

	void torrent::trigger_unchoke() noexcept
	{
		m_ses.trigger_unchoke();
	}

	void torrent::trigger_optimistic_unchoke() noexcept
	{
		m_ses.trigger_optimistic_unchoke();
	}

	void torrent::cancel_block(piece_block block)
	{
		INVARIANT_CHECK;

		TORRENT_ASSERT(has_picker());

		for (auto* p : m_connections)
		{
			TORRENT_INCREMENT(m_iterating_connections);
			p->cancel_request(block);
		}
	}

#ifdef TORRENT_SSL_PEERS
	// certificate is a filename to a .pem file which is our
	// certificate. The certificate must be signed by the root
	// cert of the torrent file. any peer we connect to or that
	// connect to use must present a valid certificate signed
	// by the torrent root cert as well
	void torrent::set_ssl_cert(std::string const& certificate
		, std::string const& private_key
		, std::string const& dh_params
		, std::string const& passphrase)
	{
		if (!m_ssl_ctx)
		{
			if (alerts().should_post<torrent_error_alert>())
				alerts().emplace_alert<torrent_error_alert>(get_handle()
					, errors::not_an_ssl_torrent, "");
			return;
		}

		error_code ec;
		m_ssl_ctx->set_password_callback(
				[passphrase](std::size_t, ssl::context::password_purpose purpose)
				{
					return purpose == ssl::context::for_reading ? passphrase : "";
				}
				, ec);
		if (ec)
		{
			if (alerts().should_post<torrent_error_alert>())
				alerts().emplace_alert<torrent_error_alert>(get_handle(), ec, "");
		}
		m_ssl_ctx->use_certificate_file(certificate, ssl::context::pem, ec);
		if (ec)
		{
			if (alerts().should_post<torrent_error_alert>())
				alerts().emplace_alert<torrent_error_alert>(get_handle(), ec, certificate);
		}
#ifndef TORRENT_DISABLE_LOGGING
		if (should_log())
			debug_log("*** use certificate file: %s", ec.message().c_str());
#endif
		m_ssl_ctx->use_private_key_file(private_key, ssl::context::pem, ec);
		if (ec)
		{
			if (alerts().should_post<torrent_error_alert>())
				alerts().emplace_alert<torrent_error_alert>(get_handle(), ec, private_key);
		}
#ifndef TORRENT_DISABLE_LOGGING
		if (should_log())
			debug_log("*** use private key file: %s", ec.message().c_str());
#endif
		m_ssl_ctx->use_tmp_dh_file(dh_params, ec);
		if (ec)
		{
			if (alerts().should_post<torrent_error_alert>())
				alerts().emplace_alert<torrent_error_alert>(get_handle(), ec, dh_params);
		}
#ifndef TORRENT_DISABLE_LOGGING
		if (should_log())
			debug_log("*** use DH file: %s", ec.message().c_str());
#endif
	}

	void torrent::set_ssl_cert_buffer(std::string const& certificate
		, std::string const& private_key
		, std::string const& dh_params)
	{
		if (!m_ssl_ctx) return;

		boost::asio::const_buffer certificate_buf(certificate.c_str(), certificate.size());

		error_code ec;
		m_ssl_ctx->use_certificate(certificate_buf, ssl::context::pem, ec);
		if (ec)
		{
			if (alerts().should_post<torrent_error_alert>())
				alerts().emplace_alert<torrent_error_alert>(get_handle(), ec, "[certificate]");
		}

		boost::asio::const_buffer private_key_buf(private_key.c_str(), private_key.size());
		m_ssl_ctx->use_private_key(private_key_buf, ssl::context::pem, ec);
		if (ec)
		{
			if (alerts().should_post<torrent_error_alert>())
				alerts().emplace_alert<torrent_error_alert>(get_handle(), ec, "[private key]");
		}

		boost::asio::const_buffer dh_params_buf(dh_params.c_str(), dh_params.size());
		m_ssl_ctx->use_tmp_dh(dh_params_buf, ec);
		if (ec)
		{
			if (alerts().should_post<torrent_error_alert>())
				alerts().emplace_alert<torrent_error_alert>(get_handle(), ec, "[dh params]");
		}
	}

#endif

	void torrent::on_exception(std::exception const&)
	{
		set_error(errors::no_memory, torrent_status::error_file_none);
	}

	void torrent::on_error(error_code const& ec)
	{
		set_error(ec, torrent_status::error_file_none);
	}

#if TORRENT_USE_RTC
	void torrent::generate_rtc_offers(int const count
		, std::function<void(error_code const&, std::vector<aux::rtc_offer>)> handler)
	{
		// rtc_signaling is created lazily
		if (!m_rtc_signaling)
		{
			TORRENT_ASSERT(count > 0);
			m_rtc_signaling = std::make_shared<aux::rtc_signaling>(m_ses.get_context()
				, this
				, std::bind(&torrent::on_rtc_stream, this, _1));
		}

		m_rtc_signaling->generate_offers(count, std::move(handler));
	}

	void torrent::on_rtc_offer(aux::rtc_offer const& offer)
	{
		TORRENT_ASSERT(m_rtc_signaling);
		if(m_rtc_signaling) m_rtc_signaling->process_offer(offer);
	}

	void torrent::on_rtc_answer(aux::rtc_answer const& answer)
	{
		TORRENT_ASSERT(m_rtc_signaling);
		if(m_rtc_signaling) m_rtc_signaling->process_answer(answer);
	}

	void torrent::on_rtc_stream(aux::rtc_stream_init stream_init)
	{
		aux::socket_type s(aux::rtc_stream(m_ses.get_context(), stream_init));

		error_code ec;
		auto endpoint = s.remote_endpoint(ec);
		if(ec)
		{
			// This can happen if the peer immediately disconnects
#ifndef TORRENT_DISABLE_LOGGING
			debug_log("failed to get RTC stream remote endpoint: %s", ec.message().c_str());
#endif
			return;
		}

		need_peer_list();
		torrent_state st = get_peer_list_state();
		if(torrent_peer* peerinfo = m_peer_list->add_rtc_peer(endpoint, peer_source_flags_t{}, {}, &st))
			create_peer_connection(peerinfo, std::move(s), std::move(endpoint));
	}
#endif

	void torrent::remove_connection(peer_connection const* p)
	{
		TORRENT_ASSERT(m_iterating_connections == 0);
		auto const i = sorted_find(m_connections, p);
		if (i != m_connections.end())
			m_connections.erase(i);
	}

	void torrent::remove_peer(std::shared_ptr<peer_connection> p) noexcept
	{
		TORRENT_ASSERT(p);
		TORRENT_ASSERT(is_single_thread());
		TORRENT_ASSERT(std::count(m_peers_to_disconnect.begin()
			, m_peers_to_disconnect.end(), p) == 0);

		auto it = m_outgoing_pids.find(p->our_pid());
		if (it != m_outgoing_pids.end())
		{
			m_outgoing_pids.erase(it);
		}

		// only schedule the peer for actual removal if in fact
		// we can be sure peer_connection will be kept alive until
		// the deferred function is called. If a peer_connection
		// has not associated torrent, the session_impl object may
		// remove it at any time, which may be while the non-owning
		// pointer in m_peers_to_disconnect (if added to it) is
		// waiting for the deferred function to be called.
		//
		// one example of this situation is if for example, this
		// function is called from the attach_peer path and fail to
		// do so because of too many connections.
		bool const is_attached = p->associated_torrent().lock().get() == this;
		if (is_attached)
		{
			std::weak_ptr<torrent> weak_t = shared_from_this();
			TORRENT_ASSERT_VAL(m_peers_to_disconnect.capacity() > m_peers_to_disconnect.size()
				, m_peers_to_disconnect.capacity());
			m_peers_to_disconnect.push_back(p);

			using deferred_handler_type = aux::handler<
				torrent
				, decltype(&torrent::on_remove_peers)
				, &torrent::on_remove_peers
				, &torrent::on_error
				, &torrent::on_exception
				, decltype(m_deferred_handler_storage)
				, &torrent::m_deferred_handler_storage
				>;
			static_assert(sizeof(deferred_handler_type) == sizeof(std::shared_ptr<peer_connection>)
				, "deferred handler does not have the expected size");
			m_deferred_disconnect.post_deferred(m_ses.get_context(), deferred_handler_type(shared_from_this()));
		}
		else
		{
			// if the peer was inserted in m_connections but instructed to
			// be removed from this torrent, just remove it from it, see
			// attach_peer logic.
			remove_connection(p.get());
		}

		torrent_peer* pp = p->peer_info_struct();
		if (ready_for_connections())
		{
			TORRENT_ASSERT(p->associated_torrent().lock().get() == nullptr
				|| p->associated_torrent().lock().get() == this);

			if (has_picker())
			{
				if (p->is_seed())
				{
					m_picker->dec_refcount_all(pp);
				}
				else
				{
					auto const& pieces = p->get_bitfield();
					TORRENT_ASSERT(pieces.count() <= pieces.size());
					m_picker->dec_refcount(pieces, pp);
				}
			}
		}

		if (!p->is_choked() && !p->ignore_unchoke_slots())
		{
			--m_num_uploads;
			trigger_unchoke();
		}

		if (pp)
		{
			if (pp->optimistically_unchoked)
			{
				pp->optimistically_unchoked = false;
				m_stats_counters.inc_stats_counter(
					counters::num_peers_up_unchoked_optimistic, -1);
				trigger_optimistic_unchoke();
			}

			TORRENT_ASSERT(pp->prev_amount_upload == 0);
			TORRENT_ASSERT(pp->prev_amount_download == 0);
			pp->prev_amount_download += aux::numeric_cast<std::uint32_t>(p->statistics().total_payload_download() / 1024);
			pp->prev_amount_upload += aux::numeric_cast<std::uint32_t>(p->statistics().total_payload_upload() / 1024);

			// only decrement the seed count if the peer completed attaching to the torrent
			// otherwise the seed count did not get incremented for this peer
			if (is_attached && pp->seed)
			{
				TORRENT_ASSERT(m_num_seeds > 0);
				--m_num_seeds;
			}

			if (pp->connection && m_peer_list)
			{
				torrent_state st = get_peer_list_state();
				m_peer_list->connection_closed(*p, m_ses.session_time(), &st);
				peers_erased(st.erased);
			}
		}

		p->set_peer_info(nullptr);

		update_want_peers();
		update_want_tick();
	}

	void torrent::on_remove_peers() noexcept
	{
		TORRENT_ASSERT(is_single_thread());
		INVARIANT_CHECK;

#if TORRENT_USE_ASSERTS
		auto const num = m_peers_to_disconnect.size();
#endif
		for (auto const& p : m_peers_to_disconnect)
		{
			TORRENT_ASSERT(p);
			TORRENT_ASSERT(p->associated_torrent().lock().get() == this);

			remove_connection(p.get());
			m_ses.close_connection(p.get());
		}
		TORRENT_ASSERT_VAL(m_peers_to_disconnect.size() == num, m_peers_to_disconnect.size() - num);
		m_peers_to_disconnect.clear();

		if (m_graceful_pause_mode && m_connections.empty())
		{
			// we're in graceful pause mode and this was the last peer we
			// disconnected. This will clear the graceful_pause_mode and post the
			// torrent_paused_alert.
			TORRENT_ASSERT(is_paused());

			// this will post torrent_paused alert
			set_paused(true);
		}

		update_want_peers();
		update_want_tick();
	}

	void torrent::remove_web_seed_iter(std::list<web_seed_t>::iterator web)
	{
		if (web->resolving)
		{
			web->removed = true;
		}
		else
		{
#ifndef TORRENT_DISABLE_LOGGING
			debug_log("removing web seed: \"%s\"", web->url.c_str());
#endif

			auto* peer = static_cast<peer_connection*>(web->peer_info.connection);
			if (peer != nullptr)
			{
				// if we have a connection for this web seed, we also need to
				// disconnect it and clear its reference to the peer_info object
				// that's part of the web_seed_t we're about to remove
				TORRENT_ASSERT(peer->m_in_use == 1337);
				peer->disconnect(boost::asio::error::operation_aborted, operation_t::bittorrent);
				peer->set_peer_info(nullptr);
			}
			if (has_picker()) picker().clear_peer(&web->peer_info);

			m_web_seeds.erase(web);
		}

		update_want_tick();
	}

	void torrent::connect_to_url_seed(std::list<web_seed_t>::iterator web)
	{
		TORRENT_ASSERT(is_single_thread());
		INVARIANT_CHECK;

		TORRENT_ASSERT(!web->resolving);
		if (web->resolving) return;

		if (num_peers() >= int(m_max_connections)
			|| m_ses.num_connections() >= settings().get_int(settings_pack::connections_limit))
			return;

		std::string protocol;
		std::string auth;
		std::string hostname;
		int port;
		std::string path;
		error_code ec;
		std::tie(protocol, auth, hostname, port, path)
			= parse_url_components(web->url, ec);

		if (!settings().get_bool(settings_pack::allow_idna) && is_idna(hostname))
		{
#ifndef TORRENT_DISABLE_LOGGING
			if (should_log())
				debug_log("IDNA disallowed in web seeds: %s", web->url.c_str());
#endif
			if (m_ses.alerts().should_post<url_seed_alert>())
			{
				m_ses.alerts().emplace_alert<url_seed_alert>(get_handle()
					, web->url, error_code(errors::blocked_by_idna));
			}
			// never try it again
			web->disabled = true;
			return;
		}

		if (port == -1)
		{
			port = protocol == "http" ? 80 : 443;
		}

		if (ec)
		{
#ifndef TORRENT_DISABLE_LOGGING
			if (should_log())
				debug_log("failed to parse web seed url: %s", ec.message().c_str());
#endif
			if (m_ses.alerts().should_post<url_seed_alert>())
			{
				m_ses.alerts().emplace_alert<url_seed_alert>(get_handle()
					, web->url, ec);
			}
			// never try it again
			remove_web_seed_iter(web);
			return;
		}

		if (web->peer_info.banned)
		{
#ifndef TORRENT_DISABLE_LOGGING
			debug_log("banned web seed: %s", web->url.c_str());
#endif
			if (m_ses.alerts().should_post<url_seed_alert>())
			{
				m_ses.alerts().emplace_alert<url_seed_alert>(get_handle(), web->url
					, libtorrent::errors::peer_banned);
			}
			// never try it again
			web->disabled = true;
			return;
		}

#if TORRENT_USE_SSL
		if (protocol != "http" && protocol != "https")
#else
		if (protocol != "http")
#endif
		{
			if (m_ses.alerts().should_post<url_seed_alert>())
			{
				m_ses.alerts().emplace_alert<url_seed_alert>(get_handle(), web->url, errors::unsupported_url_protocol);
			}
			// never try it again for this session
			web->disabled = true;
			return;
		}

		if (hostname.empty())
		{
			if (m_ses.alerts().should_post<url_seed_alert>())
			{
				m_ses.alerts().emplace_alert<url_seed_alert>(get_handle(), web->url
					, errors::invalid_hostname);
			}
			// never try it again
			remove_web_seed_iter(web);
			return;
		}

		if (port == 0)
		{
			if (m_ses.alerts().should_post<url_seed_alert>())
			{
				m_ses.alerts().emplace_alert<url_seed_alert>(get_handle(), web->url
					, errors::invalid_port);
			}
			// never try it again
			remove_web_seed_iter(web);
			return;
		}

		if (m_ses.get_port_filter().access(std::uint16_t(port)) & port_filter::blocked)
		{
			if (m_ses.alerts().should_post<url_seed_alert>())
			{
				m_ses.alerts().emplace_alert<url_seed_alert>(get_handle()
					, web->url, errors::port_blocked);
			}
			// never try it again
			web->disabled = true;
			return;
		}

		if (!web->endpoints.empty())
		{
			connect_web_seed(web, web->endpoints.front());
			return;
		}

		aux::proxy_settings const& ps = m_ses.proxy();
		if ((ps.type == settings_pack::http
			|| ps.type == settings_pack::http_pw)
			&& ps.proxy_peer_connections)
		{
#ifndef TORRENT_DISABLE_LOGGING
			debug_log("resolving proxy for web seed: %s", web->url.c_str());
#endif

			std::uint16_t const proxy_port = ps.port;

			// use proxy
			web->resolving = true;
			m_ses.get_resolver().async_resolve(ps.hostname, aux::resolver_interface::abort_on_shutdown
				, [self = shared_from_this(), web, proxy_port](error_code const& e, std::vector<address> const& addrs)
				{ self->wrap(&torrent::on_proxy_name_lookup, e, addrs, web, proxy_port); });
		}
		else if (ps.proxy_hostnames
			&& (ps.type == settings_pack::socks5
				|| ps.type == settings_pack::socks5_pw)
			&& ps.proxy_peer_connections)
		{
			connect_web_seed(web, {address(), std::uint16_t(port)});
		}
		else
		{
#ifndef TORRENT_DISABLE_LOGGING
			debug_log("resolving web seed: \"%s\" %s", hostname.c_str(), web->url.c_str());
#endif

			auto self = shared_from_this();
			web->resolving = true;

			m_ses.get_resolver().async_resolve(hostname, aux::resolver_interface::abort_on_shutdown
				, [self, web, port](error_code const& e, std::vector<address> const& addrs)
				{
					self->wrap(&torrent::on_name_lookup, e, addrs, port, web);
				});
		}
	}

	void torrent::on_proxy_name_lookup(error_code const& e
		, std::vector<address> const& addrs
		, std::list<web_seed_t>::iterator web, int port) try
	{
		TORRENT_ASSERT(is_single_thread());

		INVARIANT_CHECK;

		TORRENT_ASSERT(web->resolving);
#ifndef TORRENT_DISABLE_LOGGING
		debug_log("completed resolve proxy hostname for: %s", web->url.c_str());
		if (e && should_log())
			debug_log("proxy name lookup error: %s", e.message().c_str());
#endif
		web->resolving = false;

		if (web->removed)
		{
#ifndef TORRENT_DISABLE_LOGGING
			debug_log("removed web seed");
#endif
			remove_web_seed_iter(web);
			return;
		}

		if (m_abort) return;
		if (m_ses.is_aborted()) return;

		if (e || addrs.empty())
		{
			if (m_ses.alerts().should_post<url_seed_alert>())
			{
				m_ses.alerts().emplace_alert<url_seed_alert>(get_handle()
					, web->url, e);
			}

			// the name lookup failed for the http host. Don't try
			// this host again
			web->disabled = true;
			return;
		}

		if (num_peers() >= int(m_max_connections)
			|| m_ses.num_connections() >= settings().get_int(settings_pack::connections_limit))
			return;

		tcp::endpoint a(addrs[0], std::uint16_t(port));

		std::string hostname;
		error_code ec;
		std::string protocol;
		std::tie(protocol, std::ignore, hostname, port, std::ignore)
			= parse_url_components(web->url, ec);
		if (port == -1) port = protocol == "http" ? 80 : 443;

		if (ec)
		{
			if (m_ses.alerts().should_post<url_seed_alert>())
			{
				m_ses.alerts().emplace_alert<url_seed_alert>(get_handle()
					, web->url, ec);
			}
			remove_web_seed_iter(web);
			return;
		}

		if (m_ip_filter && m_ip_filter->access(a.address()) & ip_filter::blocked)
		{
			if (m_ses.alerts().should_post<peer_blocked_alert>())
				m_ses.alerts().emplace_alert<peer_blocked_alert>(get_handle()
					, a, peer_blocked_alert::ip_filter);
			return;
		}

		auto self = shared_from_this();
		web->resolving = true;
		m_ses.get_resolver().async_resolve(hostname, aux::resolver_interface::abort_on_shutdown
			, [self, web, port](error_code const& err, std::vector<address> const& addr)
			{
				self->wrap(&torrent::on_name_lookup, err, addr, port, web);
			});
	}
	catch (...) { handle_exception(); }

	void torrent::on_name_lookup(error_code const& e
		, std::vector<address> const& addrs
		, int const port
		, std::list<web_seed_t>::iterator web) try
	{
		TORRENT_ASSERT(is_single_thread());

		INVARIANT_CHECK;

		TORRENT_ASSERT(web->resolving);
#ifndef TORRENT_DISABLE_LOGGING
		debug_log("completed resolve: %s", web->url.c_str());
#endif
		web->resolving = false;
		if (web->removed)
		{
#ifndef TORRENT_DISABLE_LOGGING
			debug_log("removed web seed");
#endif
			remove_web_seed_iter(web);
			return;
		}

		if (m_abort) return;

		if (e || addrs.empty())
		{
			if (m_ses.alerts().should_post<url_seed_alert>())
				m_ses.alerts().emplace_alert<url_seed_alert>(get_handle(), web->url, e);
#ifndef TORRENT_DISABLE_LOGGING
			if (should_log())
			{
				debug_log("*** HOSTNAME LOOKUP FAILED: %s: (%d) %s"
					, web->url.c_str(), e.value(), e.message().c_str());
			}
#endif

			// unavailable, retry in `settings_pack::web_seed_name_lookup_retry` seconds
			web->retry = aux::time_now32()
				+ seconds32(settings().get_int(settings_pack::web_seed_name_lookup_retry));
			return;
		}

		for (auto const& addr : addrs)
		{
			// if this is set, we don't allow this web seed to have resolved to a
			// local IP
			if (web->no_local_ips && !aux::is_global(addr)) continue;

			// fill in the peer struct's address field
			web->endpoints.emplace_back(addr, std::uint16_t(port));

#ifndef TORRENT_DISABLE_LOGGING
			if (should_log())
				debug_log("  -> %s", print_endpoint(tcp::endpoint(addr, std::uint16_t(port))).c_str());
#endif
		}

		if (web->endpoints.empty())
		{
			if (m_ses.alerts().should_post<url_seed_alert>())
			{
				m_ses.alerts().emplace_alert<url_seed_alert>(get_handle()
					, web->url, errors::banned_by_ip_filter);
			}

			// the name lookup failed for the http host. Don't try
			// this host again
			web->disabled = true;
			return;
		}

		if (num_peers() >= int(m_max_connections)
			|| m_ses.num_connections() >= settings().get_int(settings_pack::connections_limit))
			return;

		connect_web_seed(web, web->endpoints.front());
	}
	catch (...) { handle_exception(); }

	void torrent::connect_web_seed(std::list<web_seed_t>::iterator web, tcp::endpoint a)
	{
		INVARIANT_CHECK;

		TORRENT_ASSERT(is_single_thread());
		if (m_abort) return;

		if (m_ip_filter && m_ip_filter->access(a.address()) & ip_filter::blocked)
		{
			if (m_ses.alerts().should_post<peer_blocked_alert>())
				m_ses.alerts().emplace_alert<peer_blocked_alert>(get_handle()
					, a, peer_blocked_alert::ip_filter);
			return;
		}

		TORRENT_ASSERT(!web->resolving);
		TORRENT_ASSERT(web->peer_info.connection == nullptr);

		if (aux::is_v4(a))
		{
			web->peer_info.addr = a.address().to_v4();
			web->peer_info.port = a.port();
		}

		if (is_paused()) return;
		if (m_ses.is_aborted()) return;
		if (is_upload_only()) return;

		// this web seed may have redirected all files to other URLs, leaving it
		// having no file left, and there's no longer any point in connecting to
		// it.
		if (!web->have_files.empty()
			&& web->have_files.none_set()) return;

		void* userdata = nullptr;
#if TORRENT_USE_SSL
		const bool ssl = string_begins_no_case("https://", web->url.c_str());
		if (ssl)
		{
#ifdef TORRENT_SSL_PEERS
			userdata = m_ssl_ctx.get();
#endif
			if (!userdata) userdata = m_ses.ssl_ctx();
		}
#endif
		aux::socket_type s = instantiate_connection(m_ses.get_context()
			, m_ses.proxy(), userdata, nullptr, true, false);

		if (std::get_if<http_stream>(&s))
		{
			// the web seed connection will talk immediately to
			// the proxy, without requiring CONNECT support
			std::get<http_stream>(s).set_no_connect(true);
		}

		std::string hostname;
		std::string path;
		error_code ec;
		using std::ignore;
		std::tie(ignore, ignore, hostname, ignore, path)
			= parse_url_components(web->url, ec);
		if (ec)
		{
			if (m_ses.alerts().should_post<url_seed_alert>())
				m_ses.alerts().emplace_alert<url_seed_alert>(get_handle(), web->url, ec);
			return;
		}

		if (!settings().get_bool(settings_pack::allow_idna) && is_idna(hostname))
		{
#ifndef TORRENT_DISABLE_LOGGING
			if (should_log())
				debug_log("IDNA disallowed in web seeds: %s", web->url.c_str());
#endif
			if (m_ses.alerts().should_post<url_seed_alert>())
			{
				m_ses.alerts().emplace_alert<url_seed_alert>(get_handle()
					, web->url, error_code(errors::blocked_by_idna));
			}
			// never try it again
			web->disabled = true;
			return;
		}

		// The SSRF mitigation for web seeds is that any HTTP server on the
		// local network may not use any query string parameters
		if (settings().get_bool(settings_pack::ssrf_mitigation)
			&& aux::is_local(web->peer_info.addr)
			&& path.find('?') != std::string::npos)
		{
#ifndef TORRENT_DISABLE_LOGGING
			if (should_log())
			{
				debug_log("*** SSRF MITIGATION BLOCKED WEB SEED: %s"
					, web->url.c_str());
			}
#endif
			if (m_ses.alerts().should_post<url_seed_alert>())
				m_ses.alerts().emplace_alert<url_seed_alert>(get_handle()
					, web->url, errors::ssrf_mitigation);
			if (m_ses.alerts().should_post<peer_blocked_alert>())
				m_ses.alerts().emplace_alert<peer_blocked_alert>(get_handle()
					, a, peer_blocked_alert::ssrf_mitigation);
			// never try it again
			web->disabled = true;
			return;
		}

		bool const is_ip = aux::is_ip_address(hostname);
		if (is_ip) a.address(make_address(hostname, ec));
		bool const proxy_hostnames = settings().get_bool(settings_pack::proxy_hostnames)
			&& !is_ip;

		if (proxy_hostnames
			&& (std::get_if<socks5_stream>(&s)
#if TORRENT_USE_SSL
				|| std::get_if<ssl_stream<socks5_stream>>(&s)
#endif
				))
		{
			// we're using a socks proxy and we're resolving
			// hostnames through it
			auto& str =
#if TORRENT_USE_SSL
				ssl ? std::get<ssl_stream<socks5_stream>>(s).next_layer() :
#endif
			std::get<socks5_stream>(s);

			str.set_dst_name(hostname);
		}

		setup_ssl_hostname(s, hostname, ec);
		if (ec)
		{
			if (m_ses.alerts().should_post<url_seed_alert>())
				m_ses.alerts().emplace_alert<url_seed_alert>(get_handle(), web->url, ec);
			return;
		}

		peer_connection_args pack{
			&m_ses
			, &settings()
			, &m_ses.stats_counters()
			, &m_ses.disk_thread()
			, &m_ses.get_context()
			, shared_from_this()
			, std::move(s)
			, a
			, &web->peer_info
			, aux::generate_peer_id(settings())
		};

		auto c = std::make_shared<web_peer_connection>(pack, *web);
		if (!c) return;

#if TORRENT_USE_ASSERTS
		c->m_in_constructor = false;
#endif

#ifndef TORRENT_DISABLE_EXTENSIONS
		for (auto const& ext : m_extensions)
		{
			std::shared_ptr<peer_plugin>
				pp(ext->new_connection(peer_connection_handle(c->self())));
			if (pp) c->add_extension(pp);
		}
#endif

		TORRENT_ASSERT(!c->m_in_constructor);
		// add the newly connected peer to this torrent's peer list
		TORRENT_ASSERT(m_iterating_connections == 0);

		// we don't want to have to allocate memory to disconnect this peer, so
		// make sure there's enough memory allocated in the deferred_disconnect
		// list up-front
		m_peers_to_disconnect.reserve(m_connections.size() + 1);

		sorted_insert(m_connections, c.get());
		update_want_peers();
		update_want_tick();
		m_ses.insert_peer(c);

		if (web->peer_info.seed)
		{
			TORRENT_ASSERT(m_num_seeds < 0xffff);
			++m_num_seeds;
		}

		TORRENT_ASSERT(!web->peer_info.connection);
		web->peer_info.connection = c.get();
#if TORRENT_USE_ASSERTS
		web->peer_info.in_use = true;
#endif

		c->add_stat(std::int64_t(web->peer_info.prev_amount_download) * 1024
			, std::int64_t(web->peer_info.prev_amount_upload) * 1024);
		web->peer_info.prev_amount_download = 0;
		web->peer_info.prev_amount_upload = 0;
#ifndef TORRENT_DISABLE_LOGGING
		if (should_log())
		{
			debug_log("web seed connection started: [%s] %s"
				, print_endpoint(a).c_str(), web->url.c_str());
		}
#endif

		c->start();

		if (c->is_disconnecting()) return;

#ifndef TORRENT_DISABLE_LOGGING
		debug_log("START queue peer [%p] (%d)", static_cast<void*>(c.get())
			, num_peers());
#endif
	}

	hash_request torrent::pick_hashes(peer_connection* peer)
	{
		need_hash_picker();
		if (!m_hash_picker) return {};
		return m_hash_picker->pick_hashes(peer->get_bitfield());
	}

	std::vector<sha256_hash> torrent::get_hashes(hash_request const& req) const
	{
		TORRENT_ASSERT(m_torrent_file->is_valid());
		if (!m_torrent_file->is_valid()) return {};
		TORRENT_ASSERT(validate_hash_request(req, m_torrent_file->files()));

		auto const& f = m_merkle_trees[req.file];

		return f.get_hashes(req.base, req.index, req.count, req.proof_layers);
	}

	bool torrent::add_hashes(hash_request const& req, span<sha256_hash> hashes)
	{
		need_hash_picker();
		if (!m_hash_picker) return true;
		add_hashes_result const result = m_hash_picker->add_hashes(req, hashes);
		for (auto& p : result.hash_failed)
		{
			if (torrent_file().info_hashes().has_v1() && have_piece(p.first))
			{
				handle_inconsistent_hashes(p.first);
				return result.valid;
			}

			TORRENT_ASSERT(!have_piece(p.first));

			// the piece may not have been downloaded in this session
			// it should be open for downloading so nothing needs to be done here
			if (!m_picker || !m_picker->is_downloading(p.first)) continue;
			piece_failed(p.first, p.second);
		}
		for (piece_index_t p : result.hash_passed)
		{
			if (torrent_file().info_hashes().has_v1() && !have_piece(p))
			{
				handle_inconsistent_hashes(p);
				return result.valid;
			}

			if (m_picker && m_picker->is_downloading(p) && m_picker->is_piece_finished(p)
				&& !m_picker->is_hashing(p))
			{
				piece_passed(p);
			}
		}
		return result.valid;
	}

	void torrent::hashes_rejected(hash_request const& req)
	{
		if (!m_hash_picker) return;
		m_hash_picker->hashes_rejected(req);
		// we need to poke all of the v2 peers in case there are no other
		// outstanding hash requests
		for (auto* peer : m_connections)
		{
			if (peer->type() != connection_type::bittorrent) continue;
			auto* const btpeer = static_cast<bt_peer_connection*>(peer);
			btpeer->maybe_send_hash_request();
		}
	}

	void torrent::verify_block_hashes(piece_index_t index)
	{
		need_hash_picker();
		if (!m_hash_picker) return;
#ifndef TORRENT_DISABLE_LOGGING
		if (should_log())
		{
			debug_log("Piece %d hash failure, requesting block hashes", int(index));
		}
#endif
		m_hash_picker->verify_block_hashes(index);
	}

	std::shared_ptr<const torrent_info> torrent::get_torrent_file() const
	{
		if (!m_torrent_file->is_valid()) return {};
		return m_torrent_file;
	}

#if TORRENT_ABI_VERSION < 4
	std::shared_ptr<torrent_info> torrent::get_torrent_copy_with_hashes() const
	{
		if (!m_torrent_file->is_valid()) return {};
		auto ret = std::make_shared<torrent_info>(*m_torrent_file);

		if (ret->v2())
		{
			aux::vector<aux::vector<char>, file_index_t> v2_hashes;
			for (auto const& tree : m_merkle_trees)
			{
				auto const& layer = tree.get_piece_layer();
				std::vector<char> out_layer;
				out_layer.reserve(layer.size() * sha256_hash::size());
				for (auto const& h : layer)
				{
					// we're missing a piece layer. We can't return a valid
					// torrent
					if (h.is_all_zeros()) return {};
					out_layer.insert(out_layer.end(), h.data(), h.data() + sha256_hash::size());
				}
				v2_hashes.emplace_back(std::move(out_layer));
			}
			ret->set_piece_layers(std::move(v2_hashes));
		}

		return ret;
	}
#endif

	std::vector<std::vector<sha256_hash>> torrent::get_piece_layers() const
	{
		std::vector<std::vector<sha256_hash>> ret;
		for (auto const& tree : m_merkle_trees)
			ret.emplace_back(tree.get_piece_layer());
		return ret;
	}

	void torrent::enable_all_trackers()
	{
		m_trackers.enable_all();
	}

	void torrent::write_resume_data(resume_data_flags_t const flags, add_torrent_params& ret) const
	{
		ret.version = LIBTORRENT_VERSION_NUM;
		ret.storage_mode = storage_mode();
		ret.total_uploaded = m_total_uploaded;
		ret.total_downloaded = m_total_downloaded;

		// cast to seconds in case that internal values doesn't have ratio<1>
		ret.active_time = static_cast<int>(total_seconds(active_time()));
		ret.finished_time = static_cast<int>(total_seconds(finished_time()));
		ret.seeding_time = static_cast<int>(total_seconds(seeding_time()));
		ret.last_seen_complete = m_last_seen_complete;
		ret.last_upload = aux::to_time_t(m_last_upload);
		ret.last_download = aux::to_time_t(m_last_download);

		ret.num_complete = m_complete;
		ret.num_incomplete = m_incomplete;
		ret.num_downloaded = m_downloaded;

		ret.flags = this->flags();

		ret.added_time = m_added_time;
		ret.completed_time = m_completed_time;

		ret.save_path = m_save_path;

		ret.comment = m_comment;
		ret.created_by = m_created_by;
		ret.creation_date = m_creation_date;
		ret.info_hashes = m_info_hash;
		if (valid_metadata()) ret.name = m_torrent_file->name();
		else if (m_name) ret.name = *m_name;

#if TORRENT_ABI_VERSION < 3
		ret.info_hash = ret.info_hashes.get_best();
#endif

		if (valid_metadata() && (flags & torrent_handle::save_info_dict))
		{
			ret.ti = m_torrent_file;
		}

		// if this torrent is a seed, we won't have a piece picker
		// if we don't have anything, we may also not have a picker
		// in either case; there will be no half-finished pieces.
		if (has_picker())
		{
			int const num_blocks_per_piece = torrent_file().blocks_per_piece();

			std::vector<piece_picker::downloading_piece> const q
				= m_picker->get_download_queue();

			// info for each unfinished piece
			for (auto const& dp : q)
			{
				if (dp.finished == 0 && dp.writing == 0)
					continue;

				bitfield bitmask;
				bitmask.resize(num_blocks_per_piece, false);

				auto const info = m_picker->blocks_for_piece(dp);
				for (int i = 0; i < int(info.size()); ++i)
				{
					if (info[i].state == piece_picker::block_info::state_finished)
						bitmask.set_bit(i);
				}
				ret.unfinished_pieces.emplace(dp.index, std::move(bitmask));
			}
		}

		// save trackers
		for (auto const& tr : m_trackers)
		{
			ret.trackers.push_back(tr.url);
			ret.tracker_tiers.push_back(tr.tier);
		}

		// save web seeds
		for (auto const& ws : m_web_seeds)
		{
			if (ws.removed || ws.ephemeral) continue;
			ret.url_seeds.push_back(ws.url);
		}

		if (m_add_torrent_params)
			ret.dht_nodes = m_add_torrent_params->dht_nodes;

		// write have bitmask
		// the pieces string has one byte per piece. Each
		// byte is a bitmask representing different properties
		// for the piece
		// bit 0: set if we have the piece
		// bit 1: set if we have verified the piece (in seed mode)
		bool const is_checking = state() == torrent_status::checking_files;

		// if we are checking, only save the have_pieces bitfield up to the piece
		// we have actually checked. This allows us to resume the checking when we
		// load this torrent up again. If we have not completed checking nor is
		// currently checking, don't save any pieces from the have_pieces
		// bitfield.
		piece_index_t const max_piece
			= is_checking ? m_num_checked_pieces
			: m_files_checked ? m_torrent_file->end_piece()
			: piece_index_t(0);

		TORRENT_ASSERT(ret.have_pieces.empty());
		if (max_piece > piece_index_t(0))
		{
			if (is_seed())
			{
				ret.have_pieces.resize(static_cast<int>(max_piece), true);
			}
			else if (has_picker())
			{
				ret.have_pieces.resize(static_cast<int>(max_piece), false);
				for (auto const i : ret.have_pieces.range())
					if (m_picker->is_piece_flushed(i)) ret.have_pieces.set_bit(i);
			}

			if (m_seed_mode)
				ret.verified_pieces = m_verified;
		}

		// write renamed files
		if (valid_metadata()
			&& &m_torrent_file->files() != &m_torrent_file->orig_files()
			&& m_torrent_file->files().num_files() == m_torrent_file->orig_files().num_files())
		{
			file_storage const& fs = m_torrent_file->files();
			file_storage const& orig_fs = m_torrent_file->orig_files();
			for (auto const i : fs.file_range())
			{
				if (fs.file_path(i) != orig_fs.file_path(i))
					ret.renamed_files[i] = fs.file_path(i);
			}
		}

		// write local peers
		std::vector<torrent_peer const*> deferred_peers;
		if (m_peer_list)
		{
			for (auto* p : *m_peer_list)
			{
#if TORRENT_USE_I2P
				if (p->is_i2p_addr) continue;
#endif
				if (p->banned)
				{
					ret.banned_peers.push_back(p->ip());
					continue;
				}

				// we cannot save remote connection
				// since we don't know their listen port
				// unless they gave us their listen port
				// through the extension handshake
				// so, if the peer is not connectable (i.e. we
				// don't know its listen port) or if it has
				// been banned, don't save it.
				if (!p->connectable) continue;

				// don't save peers that don't work
				if (int(p->failcount) > 0) continue;

				// don't save peers that appear to send corrupt data
				if (int(p->trust_points) < 0) continue;

				if (p->last_connected == 0)
				{
					// we haven't connected to this peer. It might still
					// be useful to save it, but only save it if we
					// don't have enough peers that we actually did connect to
					if (int(deferred_peers.size()) < 100)
						deferred_peers.push_back(p);
					continue;
				}

				ret.peers.push_back(p->ip());
			}
		}

		// if we didn't save 100 peers, fill in with second choice peers
		if (int(ret.peers.size()) < 100)
		{
			aux::random_shuffle(deferred_peers);
			for (auto const* p : deferred_peers)
			{
				ret.peers.push_back(p->ip());
				if (int(ret.peers.size()) >= 100) break;
			}
		}

		ret.upload_limit = upload_limit();
		ret.download_limit = download_limit();
		ret.max_connections = max_connections();
		ret.max_uploads = max_uploads();

		// piece priorities and file priorities are mutually exclusive. If there
		// are file priorities set, don't save piece priorities.
		// when in seed mode (i.e. the client promises that we have all files)
		// it does not make sense to save file priorities.
		if (!m_file_priority.empty() && !m_seed_mode)
		{
			// write file priorities
			ret.file_priorities = m_file_priority;
		}

		if (valid_metadata() && has_picker())
		{
			// write piece priorities
			// but only if they are not set to the default
			bool default_prio = true;
			for (auto const i : m_torrent_file->piece_range())
			{
				if (m_picker->piece_priority(i) == default_priority) continue;
				default_prio = false;
				break;
			}

			if (!default_prio)
			{
				ret.piece_priorities.clear();
				ret.piece_priorities.reserve(static_cast<std::size_t>(m_torrent_file->num_pieces()));

				for (auto const i : m_torrent_file->piece_range())
					ret.piece_priorities.push_back(m_picker->piece_priority(i));
			}
		}

		if (m_torrent_file->info_hashes().has_v2())
		{
			auto const num_files = m_merkle_trees.size();
			ret.merkle_trees.clear();
			ret.merkle_trees.reserve(num_files);
			ret.merkle_tree_mask.clear();
			ret.merkle_tree_mask.reserve(num_files);
			ret.verified_leaf_hashes.clear();
			ret.verified_leaf_hashes.reserve(num_files);
			for (auto const& t : m_merkle_trees)
			{
				auto [sparse_tree, mask] = t.build_sparse_vector();
				ret.merkle_trees.emplace_back(std::move(sparse_tree));
				ret.merkle_tree_mask.emplace_back(std::move(mask));
				ret.verified_leaf_hashes.emplace_back(t.verified_leafs());
			}

			if (!has_hash_picker() && !m_have_all)
			{
				file_storage const& fs = m_torrent_file->files();
				ret.verified_leaf_hashes.reserve(fs.num_files());
				for (file_index_t f(0); f != fs.end_file(); ++f)
				{
					if (fs.pad_file_at(f) || fs.file_size(f) == 0)
					{
						ret.verified_leaf_hashes.emplace_back();
						continue;
					}
					ret.verified_leaf_hashes.emplace_back(
						fs.file_num_blocks(f), false);
				}
			}
		}
	}

#if TORRENT_ABI_VERSION == 1
	void torrent::get_full_peer_list(std::vector<peer_list_entry>* v) const
	{
		v->clear();
		if (!m_peer_list) return;

		v->reserve(aux::numeric_cast<std::size_t>(m_peer_list->num_peers()));
		for (auto const* p : *m_peer_list)
		{
			peer_list_entry e;
			e.ip = p->ip();
			e.flags = p->banned ? peer_list_entry::banned : 0;
			e.failcount = p->failcount;
			e.source = p->source;
			v->push_back(e);
		}
	}
#endif

	void torrent::get_peer_info(std::vector<peer_info>* v)
	{
		v->clear();
		for (auto const* peer : *this)
		{
			TORRENT_ASSERT(peer->m_in_use == 1337);

			// incoming peers that haven't finished the handshake should
			// not be included in this list
			if (peer->associated_torrent().expired()) continue;

			v->emplace_back();
			peer_info& p = v->back();

			peer->get_peer_info(p);
		}
	}

	void torrent::post_peer_info()
	{
		std::vector<peer_info> v;
		get_peer_info(&v);
		alerts().emplace_alert<peer_info_alert>(get_handle(), std::move(v));
	}

namespace {
	void initialize_piece_info(piece_picker const& p
		, torrent_info const& ti
		, int const block_size
		, std::vector<block_info>& blk
		, span<piece_picker::downloading_piece const> q
		, std::vector<partial_piece_info>* queue)
	{
		const int blocks_per_piece = p.blocks_in_piece(piece_index_t(0));
		int counter = 0;
		for (auto i = q.begin(); i != q.end(); ++i, ++counter)
		{
			partial_piece_info pi;
			pi.blocks_in_piece = p.blocks_in_piece(i->index);
			pi.finished = int(i->finished);
			pi.writing = int(i->writing);
			pi.requested = int(i->requested);
#if TORRENT_ABI_VERSION == 1
			pi.piece_state = partial_piece_info::none;
#endif
			TORRENT_ASSERT(counter * blocks_per_piece + pi.blocks_in_piece <= int(blk.size()));
			block_info* blocks = &blk[std::size_t(counter * blocks_per_piece)];
			pi.blocks = blocks;
			int const piece_size = ti.piece_size(i->index);
			int idx = -1;
			for (auto const& info : p.blocks_for_piece(*i))
			{
				++idx;
				block_info& bi = blocks[idx];
				bi.state = info.state;
				bi.block_size = idx < pi.blocks_in_piece - 1
					? aux::numeric_cast<std::uint32_t>(block_size)
					: aux::numeric_cast<std::uint32_t>(piece_size - (idx * block_size));
				bool const complete = bi.state == block_info::writing
					|| bi.state == block_info::finished;
				if (info.peer == nullptr)
				{
					bi.set_peer(tcp::endpoint());
					bi.bytes_progress = complete ? bi.block_size : 0;
				}
				else
				{
					torrent_peer* tp = info.peer;
					TORRENT_ASSERT(tp->in_use);
					if (tp->connection)
					{
						auto* peer = static_cast<peer_connection*>(tp->connection);
						TORRENT_ASSERT(peer->m_in_use);
						bi.set_peer(peer->remote());
						if (bi.state == block_info::requested)
						{
							auto pbp = peer->downloading_piece_progress();
							if (pbp.piece_index == i->index && pbp.block_index == idx)
							{
								bi.bytes_progress = aux::numeric_cast<std::uint32_t>(pbp.bytes_downloaded);
								TORRENT_ASSERT(bi.bytes_progress <= bi.block_size);
							}
							else
							{
								bi.bytes_progress = 0;
							}
						}
						else
						{
							bi.bytes_progress = complete ? bi.block_size : 0;
						}
					}
					else
					{
						bi.set_peer(tp->ip());
						bi.bytes_progress = complete ? bi.block_size : 0;
					}
				}

				bi.num_peers = info.num_peers;
			}
			pi.piece_index = i->index;
			queue->push_back(pi);
		}
	}
}

	void torrent::post_download_queue()
	{
		std::vector<block_info> blk;
		if (!valid_metadata() || !has_picker()) return;
		piece_picker const& p = picker();
		std::vector<piece_picker::downloading_piece> const q = p.get_download_queue();
		std::vector<partial_piece_info> queue;
		if (!q.empty())
		{
			const int blocks_per_piece = m_picker->blocks_in_piece(piece_index_t(0));
			blk.resize(q.size() * aux::numeric_cast<std::size_t>(blocks_per_piece));
			initialize_piece_info(p, torrent_file(), block_size(), blk, q, &queue);
		}
		alerts().emplace_alert<piece_info_alert>(get_handle(), std::move(queue), std::move(blk));
	}

	void torrent::get_download_queue(std::vector<partial_piece_info>* queue) const
	{
		TORRENT_ASSERT(is_single_thread());
		queue->clear();
		std::vector<block_info>& blk = m_ses.block_info_storage();
		blk.clear();

		if (!valid_metadata() || !has_picker()) return;
		piece_picker const& p = picker();
		std::vector<piece_picker::downloading_piece> q
			= p.get_download_queue();
		if (q.empty()) return;

		const int blocks_per_piece = m_picker->blocks_in_piece(piece_index_t(0));
		blk.resize(q.size() * aux::numeric_cast<std::size_t>(blocks_per_piece));

		initialize_piece_info(p, torrent_file(), block_size(), blk, q, queue);
	}

#if defined TORRENT_SSL_PEERS
	struct hostname_visitor
	{
		explicit hostname_visitor(std::string const& h) : hostname_(h) {}
		template <typename T>
		void operator()(T&) {}
		template <typename T>
		void operator()(ssl_stream<T>& s) { s.set_host_name(hostname_); }
		std::string const& hostname_;
	};

	struct ssl_handle_visitor
	{
		template <typename T>
		ssl::stream_handle_type operator()(T&)
		{ return nullptr; }

		template <typename T>
		ssl::stream_handle_type operator()(ssl_stream<T>& s)
		{ return s.handle(); }
	};
#endif

	bool torrent::connect_to_peer(torrent_peer* peerinfo, bool const ignore_limit)
	{
		TORRENT_ASSERT(is_single_thread());
		INVARIANT_CHECK;
		TORRENT_UNUSED(ignore_limit);

		TORRENT_ASSERT(peerinfo);
		TORRENT_ASSERT(peerinfo->connection == nullptr);

#if TORRENT_USE_RTC
		if (peerinfo->is_rtc_addr)
		{
			// unsolicited connection is not possible
			TORRENT_ASSERT_FAIL();
			return false;
		}
#endif

		if (m_abort) return false;

		peerinfo->last_connected = m_ses.session_time();
#if TORRENT_USE_ASSERTS
		if (!settings().get_bool(settings_pack::allow_multiple_connections_per_ip)
#if TORRENT_USE_I2P
			&& !peerinfo->is_i2p_addr
#endif
		)
		{
			// this asserts that we don't have duplicates in the peer_list's peer list
			peer_iterator i_ = std::find_if(m_connections.begin(), m_connections.end()
				, [peerinfo] (peer_connection const* p)
				{
					return !p->is_disconnecting() && p->remote() == peerinfo->ip();
				});

			TORRENT_ASSERT(i_ == m_connections.end()
				|| (*i_)->type() != connection_type::bittorrent);
		}
#endif // TORRENT_USE_ASSERTS

		TORRENT_ASSERT(want_peers() || ignore_limit);
		TORRENT_ASSERT(m_ses.num_connections()
			< settings().get_int(settings_pack::connections_limit) || ignore_limit);

		tcp::endpoint a(peerinfo->ip());
		TORRENT_ASSERT(!m_apply_ip_filter
			|| !m_ip_filter
			|| (m_ip_filter->access(peerinfo->address()) & ip_filter::blocked) == 0);

		// this is where we determine if we open a regular TCP connection
		// or a uTP connection. If the utp_socket_manager pointer is not passed in
		// we'll instantiate a TCP connection
		aux::utp_socket_manager* sm = nullptr;

#if TORRENT_USE_I2P
		if (peerinfo->is_i2p_addr)
		{
			if (settings().get_str(settings_pack::i2p_hostname).empty())
			{
				// we have an i2p torrent, but we're not connected to an i2p
				// SAM proxy.
				if (alerts().should_post<i2p_alert>())
					alerts().emplace_alert<i2p_alert>(errors::no_i2p_router);
				return false;
			}
		}
		else
#endif
		{
			if (settings().get_bool(settings_pack::enable_outgoing_utp)
				&& (!settings().get_bool(settings_pack::enable_outgoing_tcp)
					|| peerinfo->supports_utp
					|| peerinfo->confirmed_supports_utp))
			{
				sm = m_ses.utp_socket_manager();
			}

			// don't make a TCP connection if it's disabled
			if (sm == nullptr && !settings().get_bool(settings_pack::enable_outgoing_tcp))
			{
#ifndef TORRENT_DISABLE_LOGGING
				if (should_log())
				{
					debug_log("discarding peer \"%s\": TCP connections disabled "
						"[ supports-utp: %d ]", peerinfo->to_string().c_str()
						, peerinfo->supports_utp);
				}
#endif
				return false;
			}
		}

		// TODO: come up with a better way of doing this, instead of an
		// immediately invoked lambda expression.
		aux::socket_type s = [&] {

#if TORRENT_USE_I2P
		if (peerinfo->is_i2p_addr)
		{
			// It's not entirely obvious why this peer connection is not marked as
			// one. The main feature of a peer connection is that whether or not we
			// proxy it is configurable. When we use i2p, we want to always prox
			// everything via i2p.

			aux::proxy_settings proxy;
			proxy.hostname = settings().get_str(settings_pack::i2p_hostname);
			proxy.port = std::uint16_t(settings().get_int(settings_pack::i2p_port));
			proxy.type = settings_pack::i2p_proxy;

			aux::socket_type ret = instantiate_connection(m_ses.get_context()
				, proxy, nullptr, nullptr, false, false);
			auto& str = std::get<i2p_stream>(ret);
			str.set_local_i2p_endpoint(m_ses.local_i2p_endpoint());
			str.set_destination(static_cast<i2p_peer*>(peerinfo)->dest());
			str.set_command(i2p_stream::cmd_connect);
			str.set_session_id(m_ses.i2p_session());
			return ret;
		}
		else
#endif
		{
			void* userdata = nullptr;
#ifdef TORRENT_SSL_PEERS
			if (is_ssl_torrent())
			{
				userdata = m_ssl_ctx.get();
				// if we're creating a uTP socket, since this is SSL now, make sure
				// to pass in the corresponding utp socket manager
				if (sm) sm = m_ses.ssl_utp_socket_manager();
			}
#endif

			aux::socket_type ret = instantiate_connection(m_ses.get_context()
				, m_ses.proxy(), userdata, sm, true, false);

#if defined TORRENT_SSL_PEERS
			if (is_ssl_torrent())
			{
				// for ssl sockets, set the hostname
				std::string const host_name = aux::to_hex(
					m_torrent_file->info_hashes().get(peerinfo->protocol()));

				std::visit(hostname_visitor{host_name}, ret.var());
			}
#endif
			return ret;
		}
		}();

		if(!create_peer_connection(peerinfo, std::move(s), std::move(a)))
			return false;

		return peerinfo->connection != nullptr;
	}

	bool torrent::create_peer_connection(torrent_peer* peerinfo, aux::socket_type socket, tcp::endpoint endpoint)
	{
		peer_id const our_pid = aux::generate_peer_id(settings());
		peer_connection_args pack{
			&m_ses
			, &settings()
			, &m_ses.stats_counters()
			, &m_ses.disk_thread()
			, &m_ses.get_context()
			, shared_from_this()
			, std::move(socket)
			, std::move(endpoint)
			, peerinfo
			, our_pid
		};

		auto c = std::make_shared<bt_peer_connection>(pack);

#if TORRENT_USE_ASSERTS
		c->m_in_constructor = false;
#endif

		c->add_stat(std::int64_t(peerinfo->prev_amount_download) * 1024
			, std::int64_t(peerinfo->prev_amount_upload) * 1024);
		peerinfo->prev_amount_download = 0;
		peerinfo->prev_amount_upload = 0;

#ifndef TORRENT_DISABLE_EXTENSIONS
		for (auto const& ext : m_extensions)
		{
			std::shared_ptr<peer_plugin> pp(ext->new_connection(
					peer_connection_handle(c->self())));
			if (pp) c->add_extension(pp);
		}
#endif

		// add the newly connected peer to this torrent's peer list
		TORRENT_ASSERT(m_iterating_connections == 0);

		// we don't want to have to allocate memory to disconnect this peer, so
		// make sure there's enough memory allocated in the deferred_disconnect
		// list up-front
		m_peers_to_disconnect.reserve(m_connections.size() + 1);

		sorted_insert(m_connections, c.get());
		try
		{
			m_outgoing_pids.insert(our_pid);
			m_ses.insert_peer(c);
			need_peer_list();
			m_peer_list->set_connection(peerinfo, c.get());
			if (peerinfo->seed)
			{
				TORRENT_ASSERT(m_num_seeds < 0xffff);
				++m_num_seeds;
			}
			update_want_peers();
			update_want_tick();
			c->start();

			if (c->is_disconnecting()) return false;
		}
		catch (std::exception const&)
		{
			TORRENT_ASSERT(m_iterating_connections == 0);
			c->disconnect(errors::no_error, operation_t::bittorrent, peer_connection_interface::failure);
			return false;
		}

#ifndef TORRENT_DISABLE_SHARE_MODE
		if (m_share_mode)
			recalc_share_mode();
#endif
		return true;
	}

	error_code torrent::initialize_merkle_trees()
	{
		if (!info_hash().has_v2()) return {};

#if TORRENT_ABI_VERSION < 4
		bool valid = m_torrent_file->v2_piece_hashes_verified();
#endif

		file_storage const& fs = m_torrent_file->orig_files();
		m_merkle_trees.reserve(fs.num_files());
		for (file_index_t i : fs.file_range())
		{
			if (fs.pad_file_at(i) || fs.file_size(i) == 0)
			{
				m_merkle_trees.emplace_back();
				continue;
			}
			m_merkle_trees.emplace_back(fs.file_num_blocks(i)
				, fs.blocks_per_piece(), fs.root_ptr(i));
#if TORRENT_ABI_VERSION < 4
			auto const piece_layer = m_torrent_file->piece_layer(i);
			if (piece_layer.empty())
			{
				valid = false;
				continue;
			}

			if (!m_merkle_trees[i].load_piece_layer(piece_layer))
			{
				m_merkle_trees[i] = aux::merkle_tree();
				m_v2_piece_layers_validated = false;
				return errors::torrent_invalid_piece_layer;
			}
#endif
		}

#if TORRENT_ABI_VERSION < 4
		m_v2_piece_layers_validated = valid;

		m_torrent_file->free_piece_layers();
#endif
		return {};
	}

	bool torrent::set_metadata(span<char const> metadata_buf)
	{
		TORRENT_ASSERT(is_single_thread());
		INVARIANT_CHECK;

		if (m_torrent_file->is_valid()) return false;

		if (m_torrent_file->info_hashes().has_v1())
		{
			sha1_hash const info_hash = hasher(metadata_buf).final();
			if (info_hash != m_torrent_file->info_hashes().v1)
			{
				// check if the v1 hash is a truncated v2 hash
				sha256_hash const info_hash2 = hasher256(metadata_buf).final();
				if (sha1_hash(info_hash2.data()) != m_torrent_file->info_hashes().v1)
				{
					if (alerts().should_post<metadata_failed_alert>())
					{
						alerts().emplace_alert<metadata_failed_alert>(get_handle()
							, errors::mismatching_info_hash);
					}
					return false;
				}
			}
		}
		if (m_torrent_file->info_hashes().has_v2())
		{
			// we don't have to worry about computing the v2 hash twice because
			// if the v1 hash was a truncated v2 hash then the torrent_file should
			// not have a v2 hash and we shouldn't get here
			sha256_hash const info_hash = hasher256(metadata_buf).final();
			if (info_hash != m_torrent_file->info_hashes().v2)
			{
				if (alerts().should_post<metadata_failed_alert>())
				{
					alerts().emplace_alert<metadata_failed_alert>(get_handle()
						, errors::mismatching_info_hash);
				}
				return false;
			}
		}

		// the torrent's info hash might change
		// e.g. it could be a hybrid torrent which we only had one of the hashes for
		// so remove the existing entry
		info_hash_t const old_ih = m_torrent_file->info_hashes();

		error_code ec;
		int pos = 0;
		bdecode_node const metadata = bdecode(metadata_buf, ec, &pos, 200
			, settings().get_int(settings_pack::metadata_token_limit));

		auto info = std::make_shared<torrent_info>(*m_torrent_file);
		if (ec || !info->parse_info_section(metadata, ec
			, settings().get_int(settings_pack::max_piece_count)))
		{
			update_gauge();
			// this means the metadata is correct, since we
			// verified it against the info-hash, but we
			// failed to parse it. Pause the torrent
			if (alerts().should_post<metadata_failed_alert>())
			{
				alerts().emplace_alert<metadata_failed_alert>(get_handle(), ec);
			}
			set_error(errors::invalid_swarm_metadata, torrent_status::error_file_none);
			pause();
			return false;
		}

		// we might already have this torrent in the session.
		bool failed = false;
		info->info_hashes().for_each([&](sha1_hash const& ih, protocol_version)
		{
			if (failed) return;

			auto t = m_ses.find_torrent(info_hash_t(ih)).lock();
			if (t && t != shared_from_this())
			{
				TORRENT_ASSERT(!t->valid_metadata());

				// if we get a collision, both torrents fail and have to be
				// removed. This is because updating the info_hash_t for this
				// torrent would conflict with torrent "t". That would violate
				// the invariants:
				//   1. an info-hash can only refer to a single torrent
				//   2. every torrent needs at least one info-hash.
				t->set_error(errors::duplicate_torrent, torrent_status::error_file_metadata);
				t->pause();

				set_error(errors::duplicate_torrent, torrent_status::error_file_metadata);
				pause();
				failed = true;

				if (alerts().should_post<torrent_conflict_alert>())
				{
					alerts().emplace_alert<torrent_conflict_alert>(get_handle()
						, torrent_handle(std::move(t)), std::move(info));
				}
			}
		});

		if (failed) return true;
		if (m_abort) return true;

		m_torrent_file = info;
		m_info_hash = m_torrent_file->info_hashes();

		m_size_on_disk = m_torrent_file->files().size_on_disk();

		m_ses.update_torrent_info_hash(shared_from_this(), old_ih);

		ec = initialize_merkle_trees();
		if (ec)
		{
			set_error(ec, torrent_status::error_file_metadata);
			pause();
			return false;
		}

		update_gauge();
		update_want_tick();

		if (m_ses.alerts().should_post<metadata_received_alert>())
		{
			m_ses.alerts().emplace_alert<metadata_received_alert>(
				get_handle());
		}

		// we have to initialize the torrent before we start
		// disconnecting redundant peers, otherwise we'll think
		// we're a seed, because we have all 0 pieces
		init();

		inc_stats_counter(counters::num_total_pieces_added
			, m_torrent_file->num_pieces());

		// disconnect redundant peers
		for (auto* p : m_connections)
			p->disconnect_if_redundant();

		set_need_save_resume(torrent_handle::if_metadata_changed);

		return true;
	}

	namespace {

	bool connecting_time_compare(peer_connection const* lhs, peer_connection const* rhs)
	{
		bool const lhs_connecting = lhs->is_connecting() && !lhs->is_disconnecting();
		bool const rhs_connecting = rhs->is_connecting() && !rhs->is_disconnecting();
		if (lhs_connecting != rhs_connecting) return (int(lhs_connecting) < int(rhs_connecting));

		// a lower value of connected_time means it's been waiting
		// longer. This is a less-than comparison, so if lhs has
		// waited longer than rhs, we should return false.
		return lhs->connected_time() > rhs->connected_time();
	}

	} // anonymous namespace

	bool torrent::attach_peer(peer_connection* p) try
	{
//		INVARIANT_CHECK;

#ifdef TORRENT_SSL_PEERS
		if (is_ssl_torrent())
		{
			// if this is an SSL torrent, don't allow non SSL peers on it
			aux::socket_type& s = p->get_socket();

			ssl::stream_handle_type stream_handle = std::visit(ssl_handle_visitor{}, s.var());

			if (!stream_handle)
			{
				// don't allow non SSL peers on SSL torrents
				p->disconnect(errors::requires_ssl_connection, operation_t::bittorrent);
				return false;
			}

			if (!m_ssl_ctx)
			{
				// we don't have a valid cert, don't accept any connection!
				p->disconnect(errors::invalid_ssl_cert, operation_t::ssl_handshake);
				return false;
			}

			if (!ssl::has_context(stream_handle, ssl::get_handle(*m_ssl_ctx)))
			{
				// if the SSL context associated with this connection is
				// not the one belonging to this torrent, the SSL handshake
				// connected to one torrent, and the BitTorrent protocol
				// to a different one. This is probably an attempt to circumvent
				// access control. Don't allow it.
				p->disconnect(errors::invalid_ssl_cert, operation_t::bittorrent);
				return false;
			}
		}
#else // TORRENT_SSL_PEERS
		if (is_ssl_torrent())
		{
			// Don't accidentally allow seeding of SSL torrents, just
			// because libtorrent wasn't built with SSL support
			p->disconnect(errors::requires_ssl_connection, operation_t::ssl_handshake);
			return false;
		}
#endif // TORRENT_SSL_PEERS

		TORRENT_ASSERT(p != nullptr);
		TORRENT_ASSERT(!p->is_outgoing());

		m_has_incoming = true;

		if (m_apply_ip_filter
			&& m_ip_filter
			&& m_ip_filter->access(p->remote().address()) & ip_filter::blocked)
		{
			if (m_ses.alerts().should_post<peer_blocked_alert>())
				m_ses.alerts().emplace_alert<peer_blocked_alert>(get_handle()
					, p->remote(), peer_blocked_alert::ip_filter);
			p->disconnect(errors::banned_by_ip_filter, operation_t::bittorrent);
			return false;
		}

		if (!is_downloading_state(m_state) && valid_metadata())
		{
			p->disconnect(errors::torrent_not_ready, operation_t::bittorrent);
			return false;
		}

		if (!m_ses.has_connection(p))
		{
			p->disconnect(errors::peer_not_constructed, operation_t::bittorrent);
			return false;
		}

		if (m_ses.is_aborted())
		{
			p->disconnect(errors::session_closing, operation_t::bittorrent);
			return false;
		}

		int connection_limit_factor = 0;
		for (int i = 0; i < p->num_classes(); ++i)
		{
			peer_class_t pc = p->class_at(i);
			if (m_ses.peer_classes().at(pc) == nullptr) continue;
			int f = m_ses.peer_classes().at(pc)->connection_limit_factor;
			if (connection_limit_factor < f) connection_limit_factor = f;
		}
		if (connection_limit_factor == 0) connection_limit_factor = 100;

		std::int64_t const limit = std::int64_t(m_max_connections) * 100 / connection_limit_factor;

		bool maybe_replace_peer = false;

		if (m_connections.end_index() >= limit)
		{
			// if more than 10% of the connections are outgoing
			// connection attempts that haven't completed yet,
			// disconnect one of them and let this incoming
			// connection through.
			if (m_num_connecting > m_max_connections / 10)
			{
				// find one of the connecting peers and disconnect it
				// find any peer that's connecting (i.e. a half-open TCP connection)
				// that's also not disconnecting
				// disconnect the peer that's been waiting to establish a connection
				// the longest
				auto i = std::max_element(begin(), end(), &connecting_time_compare);

				if (i == end() || !(*i)->is_connecting() || (*i)->is_disconnecting())
				{
					// this seems odd, but we might as well handle it
					p->disconnect(errors::too_many_connections, operation_t::bittorrent);
					return false;
				}
				(*i)->disconnect(errors::too_many_connections, operation_t::bittorrent);

				// if this peer was let in via connections slack,
				// it has done its duty of causing the disconnection
				// of another peer
				p->peer_disconnected_other();
			}
			else
			{
				maybe_replace_peer = true;
			}
		}

#ifndef TORRENT_DISABLE_EXTENSIONS
		for (auto& ext : m_extensions)
		{
			std::shared_ptr<peer_plugin> pp(ext->new_connection(
					peer_connection_handle(p->self())));
			if (pp) p->add_extension(pp);
		}
#endif
		torrent_state st = get_peer_list_state();
		need_peer_list();
		if (!m_peer_list->new_connection(*p, m_ses.session_time(), &st))
		{
			peers_erased(st.erased);
#ifndef TORRENT_DISABLE_LOGGING
			if (should_log())
			{
				debug_log("CLOSING CONNECTION \"%s\" peer list full "
					"connections: %d limit: %d"
					, print_endpoint(p->remote()).c_str()
					, num_peers()
					, m_max_connections);
			}
#endif
			p->disconnect(errors::too_many_connections, operation_t::bittorrent);
			return false;
		}
		peers_erased(st.erased);

		m_peers_to_disconnect.reserve(m_connections.size() + 1);
		m_connections.reserve(m_connections.size() + 1);

#if TORRENT_USE_ASSERTS
		error_code ec;
		TORRENT_ASSERT(p->remote() == p->get_socket().remote_endpoint(ec) || ec);
#endif

		TORRENT_ASSERT(p->peer_info_struct() != nullptr);

		// we need to do this after we've added the peer to the peer_list
		// since that's when the peer is assigned its peer_info object,
		// which holds the rank
		if (maybe_replace_peer)
		{
			// now, find the lowest rank peer and disconnect that
			// if it's lower rank than the incoming connection
			peer_connection* peer = find_lowest_ranking_peer();

			// TODO: 2 if peer is a really good peer, maybe we shouldn't disconnect it
			// perhaps this logic should be disabled if we have too many idle peers
			// (with some definition of idle)
			if (peer != nullptr && peer->peer_rank() < p->peer_rank())
			{
#ifndef TORRENT_DISABLE_LOGGING
				if (should_log())
				{
					debug_log("CLOSING CONNECTION \"%s\" peer list full (low peer rank) "
						"connections: %d limit: %d"
						, print_endpoint(peer->remote()).c_str()
						, num_peers()
						, m_max_connections);
				}
#endif
				peer->disconnect(errors::too_many_connections, operation_t::bittorrent);
				p->peer_disconnected_other();
			}
			else
			{
#ifndef TORRENT_DISABLE_LOGGING
				if (should_log())
				{
					debug_log("CLOSING CONNECTION \"%s\" peer list full (low peer rank) "
						"connections: %d limit: %d"
						, print_endpoint(p->remote()).c_str()
						, num_peers()
						, m_max_connections);
				}
#endif
				p->disconnect(errors::too_many_connections, operation_t::bittorrent);
				// we have to do this here because from the peer's point of view
				// it wasn't really attached to the torrent, but we do need
				// to let peer_list know we're removing it
				remove_peer(p->self());
				return false;
			}
		}

#if TORRENT_USE_INVARIANT_CHECKS
		if (m_peer_list) m_peer_list->check_invariant();
#endif

#ifndef TORRENT_DISABLE_SHARE_MODE
		if (m_share_mode)
			recalc_share_mode();
#endif

		// once we add the peer to our m_connections list, we can't throw an
		// exception. That will end up violating an invariant between the session,
		// torrent and peers
		TORRENT_ASSERT(sorted_find(m_connections, p) == m_connections.end());
		TORRENT_ASSERT(m_iterating_connections == 0);
		sorted_insert(m_connections, p);
		update_want_peers();
		update_want_tick();

		if (p->peer_info_struct() && p->peer_info_struct()->seed)
		{
			TORRENT_ASSERT(m_num_seeds < 0xffff);
			++m_num_seeds;
		}

#ifndef TORRENT_DISABLE_LOGGING
		if (should_log()) try
		{
			debug_log("ATTACHED CONNECTION \"%s\" connections: %d limit: %d num-peers: %d"
				, print_endpoint(p->remote()).c_str(), num_peers()
				, m_max_connections
				, num_peers());
		}
		catch (std::exception const&) {}
#endif

		return true;
	}
	catch (...)
	{
		p->disconnect(errors::torrent_not_ready, operation_t::bittorrent);
		// from the peer's point of view it was never really added to the torrent.
		// So we need to clean it up here before propagating the error
		remove_peer(p->self());
		return false;
	}

	bool torrent::want_tick() const
	{
		if (m_abort) return false;

		if (!m_connections.empty()) return true;

		// we might want to connect web seeds
		if (!is_finished() && !m_web_seeds.empty() && m_files_checked)
			return true;

		if (m_stat.low_pass_upload_rate() > 0 || m_stat.low_pass_download_rate() > 0)
			return true;

		// if we don't get ticks we won't become inactive
		if (!m_paused && !m_inactive) return true;

		return false;
	}

	void torrent::update_want_tick()
	{
		update_list(aux::session_interface::torrent_want_tick, want_tick());
	}

	// this function adjusts which lists this torrent is part of (checking,
	// seeding or downloading)
	void torrent::update_state_list()
	{
		bool is_checking = false;
		bool is_downloading = false;
		bool is_seeding = false;

		if (is_auto_managed() && !has_error())
		{
			if (m_state == torrent_status::checking_files)
			{
				is_checking = true;
			}
			else if (m_state == torrent_status::downloading_metadata
				|| m_state == torrent_status::downloading
				|| m_state == torrent_status::finished
				|| m_state == torrent_status::seeding)
			{
				// torrents that are started (not paused) and
				// inactive are not part of any list. They will not be touched because
				// they are inactive
				if (is_finished())
					is_seeding = true;
				else
					is_downloading = true;
			}
		}

		update_list(aux::session_interface::torrent_downloading_auto_managed
			, is_downloading);
		update_list(aux::session_interface::torrent_seeding_auto_managed
			, is_seeding);
		update_list(aux::session_interface::torrent_checking_auto_managed
			, is_checking);
	}

	// returns true if this torrent is interested in connecting to more peers
	bool torrent::want_peers() const
	{
		// if all our connection slots are taken, we can't connect to more
		if (num_peers() >= int(m_max_connections)) return false;

		// if we're paused, obviously we're not connecting to peers
		if (is_paused() || m_abort || m_graceful_pause_mode) return false;

		// if metadata are valid and we are either checking files or checking resume data without no_verify_files flag,
		// we don't want peers
		if ((m_state == torrent_status::checking_files
			|| (m_state == torrent_status::checking_resume_data
				&& !(m_add_torrent_params && m_add_torrent_params->flags & torrent_flags::no_verify_files)))
			&& valid_metadata())
			return false;

		// if we don't know of any more potential peers to connect to, there's
		// no point in trying
		if (!m_peer_list || m_peer_list->num_connect_candidates() == 0)
			return false;

		// if the user disabled outgoing connections for seeding torrents,
		// don't make any
		if (!settings().get_bool(settings_pack::seeding_outgoing_connections)
			&& (m_state == torrent_status::seeding
				|| m_state == torrent_status::finished))
			return false;

		if (!settings().get_bool(settings_pack::enable_outgoing_tcp)
			&& !settings().get_bool(settings_pack::enable_outgoing_utp))
			return false;

		return true;
	}

	bool torrent::want_peers_download() const
	{
		return (m_state == torrent_status::downloading
			|| m_state == torrent_status::downloading_metadata)
			&& want_peers();
	}

	bool torrent::want_peers_finished() const
	{
		return (m_state == torrent_status::finished
			|| m_state == torrent_status::seeding)
			&& want_peers();
	}

	void torrent::update_want_peers()
	{
		update_list(aux::session_interface::torrent_want_peers_download, want_peers_download());
		update_list(aux::session_interface::torrent_want_peers_finished, want_peers_finished());
	}

	void torrent::update_want_scrape()
	{
		update_list(aux::session_interface::torrent_want_scrape
			, m_paused && m_auto_managed && !m_abort);
	}

	namespace {

#ifndef TORRENT_DISABLE_LOGGING
	char const* list_name(torrent_list_index_t const idx)
	{
#define TORRENT_LIST_NAME(n) case static_cast<int>(aux::session_interface:: n): return #n
		switch (static_cast<int>(idx))
		{
			TORRENT_LIST_NAME(torrent_state_updates);
			TORRENT_LIST_NAME(torrent_want_tick);
			TORRENT_LIST_NAME(torrent_want_peers_download);
			TORRENT_LIST_NAME(torrent_want_peers_finished);
			TORRENT_LIST_NAME(torrent_want_scrape);
			TORRENT_LIST_NAME(torrent_downloading_auto_managed);
			TORRENT_LIST_NAME(torrent_seeding_auto_managed);
			TORRENT_LIST_NAME(torrent_checking_auto_managed);
			default: TORRENT_ASSERT_FAIL_VAL(idx);
		}
#undef TORRENT_LIST_NAME
		return "";
	}
#endif // TORRENT_DISABLE_LOGGING

	} // anonymous namespace

	void torrent::update_list(torrent_list_index_t const list, bool in)
	{
		link& l = m_links[list];
		aux::vector<torrent*>& v = m_ses.torrent_list(list);

		if (in)
		{
			if (l.in_list()) return;
			l.insert(v, this);
		}
		else
		{
			if (!l.in_list()) return;
			l.unlink(v, list);
		}

#ifndef TORRENT_DISABLE_LOGGING
		if (should_log())
			debug_log("*** UPDATE LIST [ %s : %d ]", list_name(list), int(in));
#endif
	}

	void torrent::disconnect_all(error_code const& ec, operation_t op)
	{
		TORRENT_ASSERT(m_iterating_connections == 0);
		for (auto const& p : m_connections)
		{
			TORRENT_INCREMENT(m_iterating_connections);
			TORRENT_ASSERT(p->associated_torrent().lock().get() == this);
			p->disconnect(ec, op);
		}

		update_want_peers();
		update_want_tick();
	}

	namespace {

	// this returns true if lhs is a better disconnect candidate than rhs
	bool compare_disconnect_peer(peer_connection const* lhs, peer_connection const* rhs)
	{
		// prefer to disconnect peers that are already disconnecting
		if (lhs->is_disconnecting() != rhs->is_disconnecting())
			return lhs->is_disconnecting();

		// prefer to disconnect peers we're not interested in
		if (lhs->is_interesting() != rhs->is_interesting())
			return rhs->is_interesting();

		// prefer to disconnect peers that are not seeds
		if (lhs->is_seed() != rhs->is_seed())
			return rhs->is_seed();

		// prefer to disconnect peers that are on parole
		if (lhs->on_parole() != rhs->on_parole())
			return lhs->on_parole();

		// prefer to disconnect peers that send data at a lower rate
		std::int64_t lhs_transferred = lhs->statistics().total_payload_download();
		std::int64_t rhs_transferred = rhs->statistics().total_payload_download();

		time_point const now = aux::time_now();
		std::int64_t const lhs_time_connected = total_seconds(now - lhs->connected_time());
		std::int64_t const rhs_time_connected = total_seconds(now - rhs->connected_time());

		lhs_transferred /= lhs_time_connected + 1;
		rhs_transferred /= (rhs_time_connected + 1);
		if (lhs_transferred != rhs_transferred)
			return lhs_transferred < rhs_transferred;

		// prefer to disconnect peers that chokes us
		if (lhs->is_choked() != rhs->is_choked())
			return lhs->is_choked();

		return lhs->last_received() < rhs->last_received();
	}

	} // anonymous namespace

	int torrent::disconnect_peers(int const num, error_code const& ec)
	{
		INVARIANT_CHECK;

#if TORRENT_USE_ASSERTS
		// make sure we don't have any dangling pointers
		for (auto p : m_connections)
		{
			TORRENT_INCREMENT(m_iterating_connections);
			TORRENT_ASSERT(m_ses.has_peer(p));
		}
#endif
		aux::vector<peer_connection*> to_disconnect;
		to_disconnect.resize(num);
		auto end = std::partial_sort_copy(m_connections.begin(), m_connections.end()
			, to_disconnect.begin(), to_disconnect.end(), compare_disconnect_peer);
		for (auto* p : aux::range(to_disconnect.begin(), end))
		{
			TORRENT_ASSERT(p->associated_torrent().lock().get() == this);
			p->disconnect(ec, operation_t::bittorrent);
		}
		return static_cast<int>(end - to_disconnect.begin());
	}

	// called when torrent is finished (all interesting
	// pieces have been downloaded)
	void torrent::finished()
	{
		update_want_tick();
		update_state_list();

		INVARIANT_CHECK;

		TORRENT_ASSERT(is_finished());

		set_state(torrent_status::finished);
		set_queue_position(no_pos);

		m_became_finished = aux::time_now32();

		// we have to call completed() before we start
		// disconnecting peers, since there's an assert
		// to make sure we're cleared the piece picker
		if (is_seed()) completed();

		send_upload_only();
		state_updated();

		if (m_completed_time == 0)
			m_completed_time = time(nullptr);

		// disconnect all seeds
		if (settings().get_bool(settings_pack::close_redundant_connections))
		{
			// TODO: 1 should disconnect all peers that have the pieces we have
			// not just seeds. It would be pretty expensive to check all pieces
			// for all peers though
			std::vector<peer_connection*> seeds;
			for (auto* p : m_connections)
			{
				TORRENT_INCREMENT(m_iterating_connections);
				TORRENT_ASSERT(p->associated_torrent().lock().get() == this);
				if (p->upload_only() && p->can_disconnect(errors::torrent_finished))
				{
#ifndef TORRENT_DISABLE_LOGGING
					p->peer_log(peer_log_alert::info, peer_log_alert::seed, "CLOSING CONNECTION");
#endif
					seeds.push_back(p);
				}
			}
			for (auto& p : seeds)
				p->disconnect(errors::torrent_finished, operation_t::bittorrent
					, peer_connection_interface::normal);
		}

		if (m_abort) return;

		update_want_peers();

		if (m_storage)
		{
			// we need to keep the object alive during this operation
			m_ses.disk_thread().async_release_files(m_storage
				, std::bind(&torrent::on_cache_flushed, shared_from_this(), false));
			m_ses.deferred_submit_jobs();
		}

		// this torrent just completed downloads, which means it will fall
		// under a different limit with the auto-manager. Make sure we
		// update auto-manage torrents in that case
		if (m_auto_managed)
			m_ses.trigger_auto_manage();
	}

	// this is called when we were finished, but some files were
	// marked for downloading, and we are no longer finished
	void torrent::resume_download()
	{
		// the invariant doesn't hold here, because it expects the torrent
		// to be in downloading state (which it will be set to shortly)
//		INVARIANT_CHECK;

		TORRENT_ASSERT(m_state != torrent_status::checking_resume_data
			&& m_state != torrent_status::checking_files);

		// we're downloading now, which means we're no longer in seed mode
		if (m_seed_mode)
			leave_seed_mode(seed_mode_t::check_files);

		TORRENT_ASSERT(!is_finished());
		set_state(torrent_status::downloading);
		set_queue_position(last_pos);

		m_completed_time = 0;

#ifndef TORRENT_DISABLE_LOGGING
		debug_log("*** RESUME_DOWNLOAD");
#endif
		send_upload_only();
		update_want_tick();
		update_state_list();
	}

	void torrent::maybe_done_flushing()
	{
		if (!has_picker()) return;

		if (m_picker->is_seeding())
		{
			// no need for the piece picker anymore
			// when we're suggesting read cache pieces, we
			// still need the piece picker, to keep track
			// of availability counts for pieces
			if (settings().get_int(settings_pack::suggest_mode)
				!= settings_pack::suggest_read_cache)
			{
				m_picker.reset();
				m_hash_picker.reset();
				m_file_progress.clear();
			}
			m_have_all = true;
		}
		update_gauge();
	}

	// called when torrent is complete. i.e. all pieces downloaded
	// not necessarily flushed to disk
	void torrent::completed()
	{
		maybe_done_flushing();

		set_state(torrent_status::seeding);
		m_became_seed = aux::time_now32();

		if (!m_announcing) return;

		m_trackers.completed(m_became_seed);
		announce_with_tracker();
	}

	void torrent::files_checked()
	{
		TORRENT_ASSERT(is_single_thread());
		TORRENT_ASSERT(m_torrent_file->is_valid());

		if (m_abort)
		{
#ifndef TORRENT_DISABLE_LOGGING
			debug_log("files_checked(), paused");
#endif
			return;
		}

		// calling pause will also trigger the auto managed
		// recalculation
		// if we just got here by downloading the metadata,
		// just keep going, no need to disconnect all peers just
		// to restart the torrent in a second
		if (m_auto_managed)
		{
			// if this is an auto managed torrent, force a recalculation
			// of which torrents to have active
			m_ses.trigger_auto_manage();
		}

		if (!is_seed())
		{
#ifndef TORRENT_DISABLE_SUPERSEEDING
			// turn off super seeding if we're not a seed
			if (m_super_seeding)
			{
				m_super_seeding = false;
				set_need_save_resume(torrent_handle::if_state_changed);
				state_updated();
			}
#endif

			if (m_state != torrent_status::finished && is_finished())
				finished();
		}
		else
		{
			// we just added this torrent as a seed, or force-rechecked it, and we
			// have all of it. Assume that we sent the event=completed when we
			// finished downloading it, and don't send any more.
			m_complete_sent = true;
			m_trackers.set_complete_sent();

			if (m_state != torrent_status::finished
				&& m_state != torrent_status::seeding)
				finished();
		}

		// we might be finished already, in which case we should
		// not switch to downloading mode. If all files are
		// filtered, we're finished when we start.
		if (m_state != torrent_status::finished
			&& m_state != torrent_status::seeding
			&& !m_seed_mode)
		{
			set_state(torrent_status::downloading);
		}

		INVARIANT_CHECK;

		if (m_ses.alerts().should_post<torrent_checked_alert>())
		{
			m_ses.alerts().emplace_alert<torrent_checked_alert>(
				get_handle());
		}

#ifndef TORRENT_DISABLE_EXTENSIONS
		for (auto& ext : m_extensions)
		{
			ext->on_files_checked();
		}
#endif

		bool const notify_initialized = !m_connections_initialized;
		m_connections_initialized = true;
		m_files_checked = true;

		update_want_tick();

		for (auto* pc : m_connections)
		{
			TORRENT_INCREMENT(m_iterating_connections);
			// all peer connections have to initialize themselves now that the metadata
			// is available
			if (notify_initialized)
			{
				if (pc->is_disconnecting()) continue;
				pc->on_metadata_impl();
				if (pc->is_disconnecting()) continue;
				pc->init();
			}

#ifndef TORRENT_DISABLE_LOGGING
			pc->peer_log(peer_log_alert::info, peer_log_alert::on_files_checked);
#endif
			if (pc->is_interesting() && !pc->has_peer_choked())
			{
				if (request_a_block(*this, *pc))
				{
					inc_stats_counter(counters::unchoke_piece_picks);
					pc->send_block_requests();
				}
			}
		}

		start_announcing();

		maybe_connect_web_seeds();
	}

	aux::alert_manager& torrent::alerts() const
	{
		TORRENT_ASSERT(is_single_thread());
		return m_ses.alerts();
	}

	bool torrent::is_seed() const
	{
		if (!valid_metadata()) return false;
		if (m_seed_mode) return true;
		if (m_have_all) return true;
		if (m_picker && m_picker->is_seeding()) return true;
		return m_state == torrent_status::seeding;
	}

	bool torrent::is_finished() const
	{
		if (is_seed()) return true;
		return valid_metadata() && has_picker() && m_picker->is_finished();
	}

	bool torrent::is_inactive() const
	{
		if (!settings().get_bool(settings_pack::dont_count_slow_torrents))
			return false;
		return m_inactive;
	}

	std::string torrent::save_path() const
	{
		return m_save_path;
	}

	void torrent::rename_file(file_index_t const index, std::string name)
	{
		INVARIANT_CHECK;

		file_storage const& fs = m_torrent_file->files();
		TORRENT_ASSERT(index >= file_index_t(0));
		TORRENT_ASSERT(index < fs.end_file());
		TORRENT_UNUSED(fs);

		// storage may be nullptr during shutdown
		if (!m_storage)
		{
			if (alerts().should_post<file_rename_failed_alert>())
				alerts().emplace_alert<file_rename_failed_alert>(get_handle()
					, index, errors::session_is_closing);
			return;
		}

		m_ses.disk_thread().async_rename_file(m_storage, index, std::move(name)
			, std::bind(&torrent::on_file_renamed, shared_from_this(), _1, _2, _3));
		m_ses.deferred_submit_jobs();
	}

	void torrent::move_storage(std::string const& save_path, move_flags_t const flags)
	{
		TORRENT_ASSERT(is_single_thread());
		INVARIANT_CHECK;

		if (m_abort)
		{
			if (alerts().should_post<storage_moved_failed_alert>())
				alerts().emplace_alert<storage_moved_failed_alert>(get_handle()
					, boost::asio::error::operation_aborted
					, "", operation_t::unknown);
			return;
		}

		// if we don't have metadata yet, we don't know anything about the file
		// structure and we have to assume we don't have any file.
		if (!valid_metadata())
		{
			if (alerts().should_post<storage_moved_alert>())
				alerts().emplace_alert<storage_moved_alert>(get_handle(), save_path, m_save_path);
#if TORRENT_USE_UNC_PATHS
			std::string path = canonicalize_path(save_path);
#else
			std::string const& path = save_path;
#endif
			m_save_path = complete(path);
			return;
		}

		// storage may be nullptr during shutdown
		if (m_storage)
		{
#if TORRENT_USE_UNC_PATHS
			std::string path = canonicalize_path(save_path);
#else
			std::string path = save_path;
#endif
			m_ses.disk_thread().async_move_storage(m_storage, std::move(path), flags
				, std::bind(&torrent::on_storage_moved, shared_from_this(), _1, _2, _3));
			m_moving_storage = true;
			m_ses.deferred_submit_jobs();
		}
		else
		{
			if (alerts().should_post<storage_moved_alert>())
				alerts().emplace_alert<storage_moved_alert>(get_handle(), save_path, m_save_path);

#if TORRENT_USE_UNC_PATHS
			m_save_path = canonicalize_path(save_path);
#else

			m_save_path = save_path;
#endif
			set_need_save_resume(torrent_handle::if_config_changed);
		}
	}

	void torrent::on_storage_moved(status_t const status, std::string const& path
		, storage_error const& error) try
	{
		TORRENT_ASSERT(is_single_thread());

		m_moving_storage = false;
		bool const has_error_status
			= (status & disk_status::fatal_disk_error)
			|| (status & disk_status::file_exist);

		if (!has_error_status)
		{
			if (alerts().should_post<storage_moved_alert>())
				alerts().emplace_alert<storage_moved_alert>(get_handle(), path, m_save_path);
			m_save_path = path;
			set_need_save_resume(torrent_handle::if_config_changed);
			if (status & disk_status::need_full_check)
				force_recheck();
		}
		else
		{
			if (alerts().should_post<storage_moved_failed_alert>())
				alerts().emplace_alert<storage_moved_failed_alert>(get_handle(), error.ec
					, resolve_filename(error.file()), error.operation);
		}
	}
	catch (...) { handle_exception(); }

	torrent_handle torrent::get_handle()
	{
		TORRENT_ASSERT(is_single_thread());
		return torrent_handle(shared_from_this());
	}

	aux::session_settings const& torrent::settings() const
	{
		TORRENT_ASSERT(is_single_thread());
		return m_ses.settings();
	}

#if TORRENT_USE_INVARIANT_CHECKS
	void torrent::check_invariant() const
	{
		TORRENT_ASSERT(m_connections.size() >= m_outgoing_pids.size());

		// the piece picker and the file progress states are supposed to be
		// created in sync
		TORRENT_ASSERT(has_picker() == !m_file_progress.empty());
		TORRENT_ASSERT(current_stats_state() == int(m_current_gauge_state + counters::num_checking_torrents)
			|| m_current_gauge_state == no_gauge_state);

		TORRENT_ASSERT(m_sequence_number == no_pos
			|| m_ses.verify_queue_position(this, m_sequence_number));

#ifndef TORRENT_DISABLE_STREAMING
		for (auto const& i : m_time_critical_pieces)
		{
			TORRENT_ASSERT(!is_seed());
			TORRENT_ASSERT(!has_picker() || !m_picker->have_piece(i.piece));
		}
#endif

		switch (current_stats_state())
		{
			case counters::num_error_torrents: TORRENT_ASSERT(has_error()); break;
			case counters::num_checking_torrents:
#if TORRENT_ABI_VERSION == 1
				TORRENT_ASSERT(state() == torrent_status::checking_files
					|| state() == torrent_status::queued_for_checking);
#else
				TORRENT_ASSERT(state() == torrent_status::checking_files);
#endif
				break;
			case counters::num_seeding_torrents: TORRENT_ASSERT(is_seed()); break;
			case counters::num_upload_only_torrents: TORRENT_ASSERT(is_upload_only()); break;
			case counters::num_stopped_torrents: TORRENT_ASSERT(!is_auto_managed()
				&& (m_paused || m_graceful_pause_mode));
				break;
			case counters::num_queued_seeding_torrents:
				TORRENT_ASSERT((m_paused || m_graceful_pause_mode) && is_seed()); break;
		}

		if (m_torrent_file)
		{
			TORRENT_ASSERT(m_info_hash.v1 == m_torrent_file->info_hashes().v1);
			TORRENT_ASSERT(m_info_hash.v2 == m_torrent_file->info_hashes().v2);
		}

		for (torrent_list_index_t i{}; i != m_links.end_index(); ++i)
		{
			if (!m_links[i].in_list()) continue;
			int const index = m_links[i].index;

			TORRENT_ASSERT(index >= 0);
			TORRENT_ASSERT(index < int(m_ses.torrent_list(i).size()));
		}

		TORRENT_ASSERT(want_peers_download() == m_links[aux::session_interface::torrent_want_peers_download].in_list());
		TORRENT_ASSERT(want_peers_finished() == m_links[aux::session_interface::torrent_want_peers_finished].in_list());
		TORRENT_ASSERT(want_tick() == m_links[aux::session_interface::torrent_want_tick].in_list());
		TORRENT_ASSERT((m_paused && m_auto_managed && !m_abort) == m_links[aux::session_interface::torrent_want_scrape].in_list());

		bool is_checking = false;
		bool is_downloading = false;
		bool is_seeding = false;

		if (is_auto_managed() && !has_error())
		{
			if (m_state == torrent_status::checking_files)
			{
				is_checking = true;
			}
			else if (m_state == torrent_status::downloading_metadata
				|| m_state == torrent_status::downloading
				|| m_state == torrent_status::finished
				|| m_state == torrent_status::seeding)
			{
				if (is_finished())
					is_seeding = true;
				else
					is_downloading = true;
			}
		}

		TORRENT_ASSERT(m_links[aux::session_interface::torrent_checking_auto_managed].in_list()
			== is_checking);
		TORRENT_ASSERT(m_links[aux::session_interface::torrent_downloading_auto_managed].in_list()
			== is_downloading);
		TORRENT_ASSERT(m_links[aux::session_interface::torrent_seeding_auto_managed].in_list()
			== is_seeding);

		if (m_seed_mode)
		{
			TORRENT_ASSERT(is_seed());
		}

		TORRENT_ASSERT(is_single_thread());
		// this fires during disconnecting peers
		if (is_paused()) TORRENT_ASSERT(num_peers() == 0 || m_graceful_pause_mode);

		int seeds = 0;
		int num_uploads = 0;
		int num_connecting = 0;
		int num_connecting_seeds = 0;
		std::map<piece_block, int> num_requests;
		for (peer_connection const* peer : *this)
		{
			peer_connection const& p = *peer;

			if (p.is_connecting()) ++num_connecting;

			if (p.is_connecting() && p.peer_info_struct()->seed)
				++num_connecting_seeds;

			if (p.peer_info_struct())
			{
				if (p.peer_info_struct()->seed)
				{
					++seeds;
				}
				else
				{
					TORRENT_ASSERT(!p.is_seed());
				}
			}

			for (auto const& j : p.request_queue())
			{
				if (!j.not_wanted && !j.timed_out) ++num_requests[j.block];
			}

			for (auto const& j : p.download_queue())
			{
				if (!j.not_wanted && !j.timed_out) ++num_requests[j.block];
			}

			if (!p.is_choked() && !p.ignore_unchoke_slots()) ++num_uploads;
			torrent* associated_torrent = p.associated_torrent().lock().get();
			if (associated_torrent != this && associated_torrent != nullptr)
				TORRENT_ASSERT_FAIL();
		}
		TORRENT_ASSERT_VAL(num_uploads == int(m_num_uploads), int(m_num_uploads) - num_uploads);
		TORRENT_ASSERT_VAL(seeds == int(m_num_seeds), int(m_num_seeds) - seeds);
		TORRENT_ASSERT_VAL(num_connecting == int(m_num_connecting), int(m_num_connecting) - num_connecting);
		TORRENT_ASSERT_VAL(num_connecting_seeds == int(m_num_connecting_seeds)
			, int(m_num_connecting_seeds) - num_connecting_seeds);
		TORRENT_ASSERT_VAL(int(m_num_uploads) <= num_peers(), m_num_uploads - num_peers());
		TORRENT_ASSERT_VAL(int(m_num_seeds) <= num_peers(), m_num_seeds - num_peers());
		TORRENT_ASSERT_VAL(int(m_num_connecting) <= num_peers(), int(m_num_connecting) - num_peers());
		TORRENT_ASSERT_VAL(int(m_num_connecting_seeds) <= num_peers(), int(m_num_connecting_seeds) - num_peers());
		TORRENT_ASSERT_VAL(int(m_num_connecting) + int(m_num_seeds) >= int(m_num_connecting_seeds)
			, int(m_num_connecting_seeds) - (int(m_num_connecting) + int(m_num_seeds)));
		TORRENT_ASSERT_VAL(int(m_num_connecting) + int(m_num_seeds) - int(m_num_connecting_seeds) <= num_peers()
			, num_peers() - (int(m_num_connecting) + int(m_num_seeds) - int(m_num_connecting_seeds)));

		if (has_picker())
		{
			for (std::map<piece_block, int>::iterator i = num_requests.begin()
				, end(num_requests.end()); i != end; ++i)
			{
				piece_block const b = i->first;
				int const count = i->second;
				int const picker_count = m_picker->num_peers(b);
				// if we're no longer downloading the piece
				// (for instance, it may be fully downloaded and waiting
				// for the hash check to return), the piece picker always
				// returns 0 requests, regardless of how many peers may still
				// have the block in their queue
				if (!m_picker->is_downloaded(b) && m_picker->is_downloading(b.piece_index))
				{
					if (picker_count != count)
					{
						std::fprintf(stderr, "picker count discrepancy: "
							"picker peer-count: %d != "
							"peers download queue count: %d "
							"block: (%d, %d)\n", picker_count, count, int(b.piece_index), int(b.block_index));

						for (const_peer_iterator j = this->begin(); j != this->end(); ++j)
						{
							peer_connection const& p = *(*j);
							std::fprintf(stderr, "peer: %s\n", print_endpoint(p.remote()).c_str());
							std::fprintf(stderr, "  rq: ");
							for (auto const& k : p.request_queue())
							{
								std::fprintf(stderr, "(%d, %d)%s%s%s | "
									, static_cast<int>(k.block.piece_index)
									, k.block.block_index, k.not_wanted ? " not-wanted" : ""
									, k.timed_out ? " timed-out" : "", k.busy ? " busy": "");
							}
							std::fprintf(stderr, "\n  dq: ");
							for (auto const& k : p.download_queue())
							{
								std::fprintf(stderr, "(%d, %d)%s%s%s | "
									, static_cast<int>(k.block.piece_index)
									, k.block.block_index, k.not_wanted ? " not-wanted" : ""
									, k.timed_out ? " timed-out" : "", k.busy ? " busy": "");
							}
							std::fprintf(stderr, "\n");
						}

						piece_picker::downloading_piece dp;
						m_picker->piece_info(b.piece_index, dp);
						std::fprintf(stderr, "picker piece: %d "
							"finished: %d writing: %d "
							"requested: %d hashing: %d "
							"locked: %d passed-hash-check: %d (info-idx: %d)\n"
							, int(b.piece_index)
							, int(dp.finished), int(dp.writing)
							, int(dp.requested), int(dp.hashing)
							, int(dp.locked), int(dp.passed_hash_check)
							, int(dp.info_idx));

						if (dp.writing + dp.finished + dp.requested > 0)
						{
							span<piece_picker::block_info const> blocks = m_picker->blocks_for_piece(dp);
							std::fprintf(stderr, "blocks:\n");
							int marker = b.block_index;
							int counter = 0;
							for (auto const& bi : blocks)
							{
								if (marker == 0)
									std::fprintf(stderr, "\x1b[7m");
								static const char state_chars[4] = {'.', 'r', 'w', 'f'};
								std::fprintf(stderr, "%c", state_chars[bi.state]);
								if (marker == 0)
									std::fprintf(stderr, "\x1b[0m");
								if (++counter == 64)
								{
									std::fprintf(stderr, "\n");
									counter = 0;
								}
								--marker;
							}
							if (counter != 0)
								std::fprintf(stderr, "\n");
						}
						TORRENT_ASSERT_FAIL();
					}
				}
			}
		}

		if (valid_metadata())
		{
			TORRENT_ASSERT(m_abort || m_error || !m_picker || m_picker->num_pieces() == m_torrent_file->num_pieces());
		}
		else
		{
			TORRENT_ASSERT(m_abort || m_error || !m_picker || m_picker->num_pieces() == 0);
		}

#ifdef TORRENT_EXPENSIVE_INVARIANT_CHECKS
		// make sure we haven't modified the peer object
		// in a way that breaks the sort order
		if (m_peer_list && m_peer_list->begin() != m_peer_list->end())
		{
			auto i = m_peer_list->begin();
			auto p = i++;
			auto end(m_peer_list->end());
			peer_address_compare cmp;
			for (; i != end; ++i, ++p)
			{
				TORRENT_ASSERT(!cmp(*i, *p));
			}
		}
#endif

/*
		if (m_picker && !m_abort)
		{
			// make sure that pieces that have completed the download
			// of all their blocks are in the disk io thread's queue
			// to be checked.
			std::vector<piece_picker::downloading_piece> dl_queue
				= m_picker->get_download_queue();
			for (std::vector<piece_picker::downloading_piece>::const_iterator i =
				dl_queue.begin(); i != dl_queue.end(); ++i)
			{
				const int blocks_per_piece = m_picker->blocks_in_piece(i->index);

				bool complete = true;
				for (int j = 0; j < blocks_per_piece; ++j)
				{
					if (i->info[j].state == piece_picker::block_info::state_finished)
						continue;
					complete = false;
					break;
				}
				TORRENT_ASSERT(complete);
			}
		}
*/
		if (m_files_checked && valid_metadata())
		{
			TORRENT_ASSERT(block_size() > 0);
		}
	}
#endif

	void torrent::set_sequential_download(bool const sd)
	{
		TORRENT_ASSERT(is_single_thread());
		if (m_sequential_download == sd) return;
		if (!sd && m_picker) m_picker->set_sequential_range(piece_index_t(0), m_torrent_file->last_piece());
		m_sequential_download = sd;
#ifndef TORRENT_DISABLE_LOGGING
		debug_log("*** set-sequential-download: %d", sd);
#endif

		set_need_save_resume(torrent_handle::if_config_changed);

		state_updated();
	}

	void torrent::queue_up()
	{
		// finished torrents may not change their queue positions, as it's set to
		// -1
		if (m_abort || is_finished()) return;

		set_queue_position(queue_position() == queue_position_t{0}
			? queue_position() : prev(queue_position()));
	}

	void torrent::queue_down()
	{
		set_queue_position(next(queue_position()));
	}

	void torrent::set_queue_position(queue_position_t const p)
	{
		TORRENT_ASSERT(is_single_thread());

		// finished torrents may not change their queue positions, as it's set to
		// -1
		if ((m_abort || is_finished()) && p != no_pos) return;

		TORRENT_ASSERT((p == no_pos) == is_finished()
			|| (!m_auto_managed && p == no_pos)
			|| (m_abort && p == no_pos)
			|| (!m_added && p == no_pos));
		if (p == m_sequence_number) return;

		TORRENT_ASSERT(p >= no_pos);

		state_updated();

		m_ses.set_queue_position(this, p);
	}

	void torrent::set_max_uploads(int limit, bool const state_update)
	{
		TORRENT_ASSERT(is_single_thread());
		// TODO: perhaps 0 should actually mean 0
		if (limit <= 0) limit = (1 << 24) - 1;
		if (int(m_max_uploads) == limit) return;
		if (state_update) state_updated();
		m_max_uploads = aux::numeric_cast<std::uint32_t>(limit);
#ifndef TORRENT_DISABLE_LOGGING
		if (should_log() && state_update)
			debug_log("*** set-max-uploads: %d", m_max_uploads);
#endif

		if (state_update)
			set_need_save_resume(torrent_handle::if_config_changed);
	}

	void torrent::set_max_connections(int limit, bool const state_update)
	{
		TORRENT_ASSERT(is_single_thread());
		// TODO: perhaps 0 should actually mean 0
		if (limit <= 0) limit = (1 << 24) - 1;
		if (int(m_max_connections) == limit) return;
		if (state_update) state_updated();
		m_max_connections = aux::numeric_cast<std::uint32_t>(limit);
		update_want_peers();

#ifndef TORRENT_DISABLE_LOGGING
		if (should_log() && state_update)
			debug_log("*** set-max-connections: %d", m_max_connections);
#endif

		if (num_peers() > int(m_max_connections))
		{
			disconnect_peers(num_peers() - m_max_connections
				, errors::too_many_connections);
		}

		if (state_update)
			set_need_save_resume(torrent_handle::if_config_changed);
	}

	void torrent::set_upload_limit(int const limit)
	{
		set_limit_impl(limit, peer_connection::upload_channel);
#ifndef TORRENT_DISABLE_LOGGING
		debug_log("*** set-upload-limit: %d", limit);
#endif
	}

	void torrent::set_download_limit(int const limit)
	{
		set_limit_impl(limit, peer_connection::download_channel);
#ifndef TORRENT_DISABLE_LOGGING
		debug_log("*** set-download-limit: %d", limit);
#endif
	}

	void torrent::set_limit_impl(int limit, int const channel, bool const state_update)
	{
		TORRENT_ASSERT(is_single_thread());
		if (limit <= 0 || limit == aux::bandwidth_channel::inf) limit = 0;

		if (m_peer_class == peer_class_t{0})
		{
			if (limit == 0) return;
			setup_peer_class();
		}

		struct peer_class* tpc = m_ses.peer_classes().at(m_peer_class);
		TORRENT_ASSERT(tpc);
		if (tpc->channel[channel].throttle() == limit) return;
		if (state_update)
		{
			state_updated();
			set_need_save_resume(torrent_handle::if_config_changed);
		}
		tpc->channel[channel].throttle(limit);
	}

	void torrent::setup_peer_class()
	{
		TORRENT_ASSERT(m_peer_class == peer_class_t{0});
		m_peer_class = m_ses.peer_classes().new_peer_class(name());
		add_class(m_ses.peer_classes(), m_peer_class);
	}

	int torrent::limit_impl(int const channel) const
	{
		TORRENT_ASSERT(is_single_thread());

		if (m_peer_class == peer_class_t{0}) return -1;
		int limit = m_ses.peer_classes().at(m_peer_class)->channel[channel].throttle();
		if (limit == std::numeric_limits<int>::max()) limit = -1;
		return limit;
	}

	int torrent::upload_limit() const
	{
		return limit_impl(peer_connection::upload_channel);
	}

	int torrent::download_limit() const
	{
		return limit_impl(peer_connection::download_channel);
	}

	bool torrent::delete_files(remove_flags_t const options)
	{
		TORRENT_ASSERT(is_single_thread());

#ifndef TORRENT_DISABLE_LOGGING
		log_to_all_peers("deleting files");
#endif

		disconnect_all(errors::torrent_removed, operation_t::bittorrent);
		stop_announcing();

		// storage may be nullptr during shutdown
		if (m_storage)
		{
			TORRENT_ASSERT(m_storage);
			m_ses.disk_thread().async_delete_files(m_storage, options
				, std::bind(&torrent::on_files_deleted, shared_from_this(), _1));
			m_deleted = true;
			m_ses.deferred_submit_jobs();
			return true;
		}
		return false;
	}

	void torrent::clear_error()
	{
		TORRENT_ASSERT(is_single_thread());
		if (!m_error) return;
		bool const checking_files = should_check_files();
		m_ses.trigger_auto_manage();
		m_error.clear();
		m_error_file = torrent_status::error_file_none;

		update_gauge();
		state_updated();
		update_want_peers();
		update_state_list();

		// if the error happened during initialization, try again now
		if (!m_torrent_initialized && valid_metadata()) init();
		if (!checking_files && should_check_files())
			start_checking();
	}
	std::string torrent::resolve_filename(file_index_t const file) const
	{
		if (file == torrent_status::error_file_none) return "";
		if (file == torrent_status::error_file_ssl_ctx) return "SSL Context";
		if (file == torrent_status::error_file_exception) return "exception";
		if (file == torrent_status::error_file_partfile) return "partfile";
		if (file == torrent_status::error_file_metadata) return "metadata";

		if (m_storage && file >= file_index_t(0))
		{
			file_storage const& st = m_torrent_file->files();
			return st.file_path(file, m_save_path);
		}
		else
		{
			return m_save_path;
		}
	}

	void torrent::set_error(error_code const& ec, file_index_t const error_file)
	{
		TORRENT_ASSERT(is_single_thread());
		m_error = ec;
		m_error_file = error_file;

		update_gauge();

		if (alerts().should_post<torrent_error_alert>())
			alerts().emplace_alert<torrent_error_alert>(get_handle(), ec
				, resolve_filename(error_file));

#ifndef TORRENT_DISABLE_LOGGING
		if (ec)
		{
			char buf[1024];
			std::snprintf(buf, sizeof(buf), "error %s: %s", ec.message().c_str()
				, resolve_filename(error_file).c_str());
			log_to_all_peers(buf);
		}
#endif

		state_updated();
		update_state_list();
	}

	void torrent::auto_managed(bool a)
	{
		TORRENT_ASSERT(is_single_thread());
		INVARIANT_CHECK;

		if (m_auto_managed == a) return;
		bool const checking_files = should_check_files();
		m_auto_managed = a;
		update_gauge();
		update_want_scrape();
		update_state_list();

		state_updated();

		// we need to save this new state as well
		set_need_save_resume(torrent_handle::if_config_changed);

		// recalculate which torrents should be
		// paused
		m_ses.trigger_auto_manage();

		if (!checking_files && should_check_files())
		{
			start_checking();
		}
	}

	namespace {

	std::uint16_t clamped_subtract_u16(int const a, int const b)
	{
		if (a < b) return 0;
		return std::uint16_t(a - b);
	}

	} // anonymous namespace

	// this is called every time the session timer takes a step back. Since the
	// session time is meant to fit in 16 bits, it only covers a range of
	// about 18 hours. This means every few hours the whole epoch of this
	// clock is shifted forward. All timestamp in this clock must then be
	// shifted backwards to remain the same. Anything that's shifted back
	// beyond the new epoch is clamped to 0 (to represent the oldest timestamp
	// currently representable by the session_time)
	void torrent::step_session_time(int const seconds)
	{
		if (!m_peer_list) return;
		for (auto* pe : *m_peer_list)
		{
			pe->last_optimistically_unchoked
				= clamped_subtract_u16(pe->last_optimistically_unchoked, seconds);
			pe->last_connected = clamped_subtract_u16(pe->last_connected, seconds);
		}
	}

	// the higher seed rank, the more important to seed
	int torrent::seed_rank(aux::session_settings const& s) const
	{
		TORRENT_ASSERT(is_single_thread());
		enum flags
		{
			seed_ratio_not_met = 0x40000000,
			no_seeds           = 0x20000000,
			recently_started   = 0x10000000,
			prio_mask          = 0x0fffffff
		};

		if (!is_finished()) return 0;

		int scale = 1000;
		if (!is_seed()) scale = 500;

		int ret = 0;

		seconds32 const act_time = active_time();
		seconds32 const fin_time = finished_time();
		seconds32 const download_time = act_time - fin_time;

		// if we haven't yet met the seed limits, set the seed_ratio_not_met
		// flag. That will make this seed prioritized
		// downloaded may be 0 if the torrent is 0-sized
		std::int64_t const downloaded = std::max(m_total_downloaded, m_torrent_file->total_size());
		if (fin_time < seconds(s.get_int(settings_pack::seed_time_limit))
			&& (download_time.count() > 1
				&& fin_time * 100 / download_time < s.get_int(settings_pack::seed_time_ratio_limit))
			&& downloaded > 0
			&& m_total_uploaded * 100 / downloaded < s.get_int(settings_pack::share_ratio_limit))
			ret |= seed_ratio_not_met;

		// if this torrent is running, and it was started less
		// than 30 minutes ago, give it priority, to avoid oscillation
		if (!is_paused() && act_time < minutes(30))
			ret |= recently_started;

		// if we have any scrape data, use it to calculate
		// seed rank
		int seeds = 0;
		int downloaders = 0;

		// If we're currently seeding and using tracker supplied scrape
		// data, we should remove ourselves from the seed count
		int const self_seed = is_seed() && !is_paused() ? 1 : 0;

		if (m_complete != 0xffffff) seeds = std::max(0, int(m_complete) - self_seed);
		else seeds = m_peer_list ? m_peer_list->num_seeds() : 0;

		if (m_incomplete != 0xffffff) downloaders = m_incomplete;
		else downloaders = m_peer_list ? m_peer_list->num_peers() - m_peer_list->num_seeds() : 0;

		if (seeds == 0)
		{
			ret |= no_seeds;
			ret |= downloaders & prio_mask;
		}
		else
		{
			ret |= ((1 + downloaders) * scale / seeds) & prio_mask;
		}

		return ret;
	}

	// this is an async operation triggered by the client
	void torrent::save_resume_data(resume_data_flags_t const flags)
	{
		TORRENT_ASSERT(is_single_thread());
		INVARIANT_CHECK;

		if (m_abort)
		{
			alerts().emplace_alert<save_resume_data_failed_alert>(get_handle()
				, errors::torrent_removed);
			return;
		}

		auto conditions = flags & (
			torrent_handle::if_counters_changed
			| torrent_handle::if_download_progress
			| torrent_handle::if_config_changed
			| torrent_handle::if_state_changed
			| torrent_handle::if_metadata_changed
			);

		if (conditions && !(m_need_save_resume_data & conditions))
		{
			// if conditions were specified, but none of those conditions are
			// met (i.e. none of them have been updated since last
			// save_resume_data()), we don't save it.
			alerts().emplace_alert<save_resume_data_failed_alert>(get_handle()
				, errors::resume_data_not_modified);
			return;
		}

		m_need_save_resume_data = resume_data_flags_t{};
		state_updated();

		if ((flags & torrent_handle::flush_disk_cache) && m_storage)
		{
			m_ses.disk_thread().async_release_files(m_storage);
			m_ses.deferred_submit_jobs();
		}

		state_updated();

		add_torrent_params atp;
		write_resume_data(flags, atp);
		alerts().emplace_alert<save_resume_data_alert>(std::move(atp), get_handle());
	}

	bool torrent::should_check_files() const
	{
		TORRENT_ASSERT(is_single_thread());
		return m_state == torrent_status::checking_files
			&& !m_paused
			&& !has_error()
			&& !m_abort
			&& !m_session_paused;
	}

	void torrent::flush_cache()
	{
		TORRENT_ASSERT(is_single_thread());

		// storage may be nullptr during shutdown
		if (!m_storage)
		{
			TORRENT_ASSERT(m_abort);
			return;
		}
		m_ses.disk_thread().async_release_files(m_storage
			, std::bind(&torrent::on_cache_flushed, shared_from_this(), true));
		m_ses.deferred_submit_jobs();
	}

	void torrent::on_cache_flushed(bool const manually_triggered) try
	{
		TORRENT_ASSERT(is_single_thread());

		if (m_ses.is_aborted()) return;

		if (manually_triggered || alerts().should_post<cache_flushed_alert>())
			alerts().emplace_alert<cache_flushed_alert>(get_handle());
	}
	catch (...) { handle_exception(); }

	void torrent::on_torrent_aborted()
	{
		TORRENT_ASSERT(is_single_thread());

		// there should be no more disk activity for this torrent now, we can
		// release the disk io handle
		m_storage.reset();

		alerts().emplace_alert<torrent_removed_alert>(get_handle()
			, info_hash(), get_userdata());
	}

	bool torrent::is_paused() const
	{
		return m_paused || m_session_paused;
	}

	void torrent::pause(pause_flags_t const flags)
	{
		TORRENT_ASSERT(is_single_thread());
		INVARIANT_CHECK;

		if (!m_paused)
		{
			// we need to save this new state
			set_need_save_resume(torrent_handle::if_state_changed);
		}

		set_paused(true, flags);
	}

	void torrent::do_pause(bool const was_paused)
	{
		TORRENT_ASSERT(is_single_thread());
		if (!is_paused()) return;

		// this torrent may be about to consider itself inactive. If so, we want
		// to prevent it from doing so, since it's being paused unconditionally
		// now. An illustrative example of this is a torrent that completes
		// downloading when active_seeds = 0. It completes, it gets paused and it
		// should not come back to life again.
		if (m_pending_active_change)
		{
			m_inactivity_timer.cancel();
		}

#ifndef TORRENT_DISABLE_EXTENSIONS
		for (auto& ext : m_extensions)
		{
			if (ext->on_pause()) return;
		}
#endif

		m_connect_boost_counter
			= static_cast<std::uint8_t>(settings().get_int(settings_pack::torrent_connect_boost));
		m_inactive = false;

		update_state_list();
		update_want_tick();

		// do_paused() may be called twice, if the first time is to enter
		// graceful pause, and the second time proper pause. We can only update
		// these timers once, otherwise they'll be inflated
		if (!was_paused)
		{
			const time_point now = aux::time_now();

			m_active_time +=
				duration_cast<seconds32>(now - m_started);

			if (is_seed()) m_seeding_time +=
				duration_cast<seconds32>(now - m_became_seed);

			if (is_finished()) m_finished_time +=
				duration_cast<seconds32>(now - m_became_finished);
		}

		m_announce_to_dht = false;
		m_announce_to_trackers = false;
		m_announce_to_lsd = false;

		state_updated();
		update_want_peers();
		update_want_scrape();
		update_gauge();
		update_state_list();

#ifndef TORRENT_DISABLE_LOGGING
		log_to_all_peers("pausing");
#endif

		// when checking and being paused in graceful pause mode, we
		// post the paused alert when the last outstanding disk job completes
		if (m_state == torrent_status::checking_files)
		{
			if (m_checking_piece == m_num_checked_pieces)
			{
				if (alerts().should_post<torrent_paused_alert>())
					alerts().emplace_alert<torrent_paused_alert>(get_handle());
			}
			disconnect_all(errors::torrent_paused, operation_t::bittorrent);
			return;
		}

		if (!m_graceful_pause_mode)
		{
			// this will make the storage close all
			// files and flush all cached data
			if (m_storage)
			{
				// the torrent_paused alert will be posted from on_torrent_paused
				m_ses.disk_thread().async_stop_torrent(m_storage
					, [self = shared_from_this()] { self->on_torrent_paused(); });
				m_ses.deferred_submit_jobs();
			}
			else
			{
				if (alerts().should_post<torrent_paused_alert>())
					alerts().emplace_alert<torrent_paused_alert>(get_handle());
			}

			disconnect_all(errors::torrent_paused, operation_t::bittorrent);
		}
		else
		{
			// disconnect all peers with no outstanding data to receive
			// and choke all remaining peers to prevent responding to new
			// requests
			for (auto* p : m_connections)
			{
				TORRENT_INCREMENT(m_iterating_connections);
				TORRENT_ASSERT(p->associated_torrent().lock().get() == this);

				if (p->is_disconnecting()) continue;

				if (p->outstanding_bytes() > 0)
				{
#ifndef TORRENT_DISABLE_LOGGING
					p->peer_log(peer_log_alert::info, peer_log_alert::choking_peer, "torrent graceful paused");
#endif
					// remove any un-sent requests from the queue
					p->clear_request_queue();
					// don't accept new requests from the peer
					p->choke_this_peer();
					continue;
				}

				// since we're currently in graceful pause mode, the last peer to
				// disconnect (assuming all peers end up begin disconnected here)
				// will post the torrent_paused_alert
#ifndef TORRENT_DISABLE_LOGGING
				p->peer_log(peer_log_alert::info, peer_log_alert::closing_connection, "torrent_paused");
#endif
				p->disconnect(errors::torrent_paused, operation_t::bittorrent);
			}
		}

		stop_announcing();
	}

#ifndef TORRENT_DISABLE_LOGGING
	void torrent::log_to_all_peers(char const* message)
	{
		TORRENT_ASSERT(is_single_thread());

		bool const log_peers = !m_connections.empty()
			&& m_connections.front()->should_log(peer_log_alert::info);

		if (log_peers)
		{
			for (auto const* p : m_connections)
			{
				TORRENT_INCREMENT(m_iterating_connections);
				p->peer_log(peer_log_alert::info, peer_log_alert::torrent, "%s", message);
			}
		}

		debug_log("%s", message);
	}
#endif

	// add or remove a url that will be attempted for
	// finding the file(s) in this torrent.
	web_seed_t* torrent::add_web_seed(std::string const& url
		, std::string const& auth
		, web_seed_entry::headers_t const& extra_headers
		, web_seed_flag_t const flags)
	{
		web_seed_t ent(url, auth, extra_headers);
		ent.ephemeral = bool(flags & ephemeral);
		ent.no_local_ips = bool(flags & no_local_ips);

		// don't add duplicates
		auto const it = std::find(m_web_seeds.begin(), m_web_seeds.end(), ent);
		if (it != m_web_seeds.end())
		{
			// if we're adding a web seed (as non-ephemeral) and we have an
			// ephemeral web seed already, promote it to non-ephemeral
			if (it->ephemeral && !ent.ephemeral)
			{
				set_need_save_resume(torrent_handle::if_metadata_changed);
				it->ephemeral = false;
			}
			return &*it;
		}
		m_web_seeds.emplace_back(std::move(ent));

		// ephemeral web seeds are not saved in the resume data
		if (!ent.ephemeral)
			set_need_save_resume(torrent_handle::if_metadata_changed);

		update_want_tick();
		return &m_web_seeds.back();
	}

	void torrent::set_session_paused(bool const b)
	{
		if (m_session_paused == b) return;
		bool const paused_before = is_paused();
		m_session_paused = b;

		if (paused_before == is_paused()) return;

		if (b) do_pause();
		else do_resume();
	}

	void torrent::set_paused(bool const b, pause_flags_t flags)
	{
		TORRENT_ASSERT(is_single_thread());

		// if there are no peers, there is no point in a graceful pause mode. In
		// fact, the promise to post the torrent_paused_alert exactly once is
		// maintained by the last peer to be disconnected in graceful pause mode,
		// if there are no peers, we must not enter graceful pause mode, and post
		// the torrent_paused_alert immediately instead.
		if (num_peers() == 0)
			flags &= ~torrent_handle::graceful_pause;

		if (m_paused == b)
		{
			// there is one special case here. If we are
			// currently in graceful pause mode, and we just turned into regular
			// paused mode, we need to actually pause the torrent properly
			if (m_paused == true
				&& m_graceful_pause_mode == true
				&& !(flags & torrent_handle::graceful_pause))
			{
				m_graceful_pause_mode = false;
				update_gauge();
				do_pause(true);
			}
			return;
		}

		bool const paused_before = is_paused();

		m_paused = b;

		// the session may still be paused, in which case
		// the effective state of the torrent did not change
		if (paused_before == is_paused()) return;

		m_graceful_pause_mode = bool(flags & torrent_handle::graceful_pause);

		if (b) do_pause();
		else do_resume();
	}

	void torrent::resume()
	{
		TORRENT_ASSERT(is_single_thread());
		INVARIANT_CHECK;

		if (!m_paused
			&& m_announce_to_dht
			&& m_announce_to_trackers
			&& m_announce_to_lsd) return;

		m_paused = false;
		if (!m_session_paused) m_graceful_pause_mode = false;

		update_gauge();

		// we need to save this new state
		set_need_save_resume(torrent_handle::if_state_changed);

		do_resume();
	}

	void torrent::do_resume()
	{
		TORRENT_ASSERT(is_single_thread());
		if (is_paused())
		{
			update_want_tick();
			return;
		}

#ifndef TORRENT_DISABLE_EXTENSIONS
		for (auto& ext : m_extensions)
		{
			if (ext->on_resume()) return;
		}
#endif

		if (alerts().should_post<torrent_resumed_alert>())
			alerts().emplace_alert<torrent_resumed_alert>(get_handle());

		m_announce_to_dht = true;
		m_announce_to_trackers = true;
		m_announce_to_lsd = true;

		m_started = aux::time_now32();
		if (is_seed()) m_became_seed = m_started;
		if (is_finished()) m_became_finished = m_started;

		clear_error();

		if (m_state == torrent_status::checking_files
			&& m_auto_managed)
		{
			m_ses.trigger_auto_manage();
		}

		if (should_check_files()) start_checking();

		state_updated();
		update_want_peers();
		update_want_tick();
		update_want_scrape();
		update_gauge();

		if (m_state == torrent_status::checking_files) return;

		start_announcing();

		do_connect_boost();
	}

	namespace
	{
		struct timer_state
		{
			explicit timer_state(aux::listen_socket_handle s)
				: socket(std::move(s)) {}

			aux::listen_socket_handle socket;

			struct state_t
			{
				int tier = INT_MAX;
				bool found_working = false;
				bool done = false;
			};
			aux::array<state_t, num_protocols, protocol_version> state;
		};
	}

	void torrent::update_tracker_timer(time_point32 const now)
	{
		TORRENT_ASSERT(is_single_thread());
		if (!m_announcing)
		{
#ifndef TORRENT_DISABLE_LOGGING
			debug_log("*** update tracker timer: not announcing");
#endif
			return;
		}

#ifdef __clang__
#pragma clang diagnostic push
#pragma clang diagnostic ignored "-Wmissing-braces"
#endif
		aux::array<bool const, num_protocols, protocol_version> const supports_protocol{
		{
			m_info_hash.has_v1(),
			m_info_hash.has_v2()
		}};
#ifdef __clang__
#pragma clang diagnostic pop
#endif

		time_point32 next_announce = time_point32::max();

		std::map<std::weak_ptr<aux::listen_socket_t>, timer_state, std::owner_less<std::weak_ptr<aux::listen_socket_t>>> listen_socket_states;

		bool const announce_to_all_tiers = settings().get_bool(settings_pack::announce_to_all_tiers);
		bool const announce_to_all_trackers = settings().get_bool(settings_pack::announce_to_all_trackers);
#ifndef TORRENT_DISABLE_LOGGING
		int idx = -1;
		if (should_log())
		{
			debug_log("*** update_tracker_timer: "
				"[ announce_to_all_tiers: %d announce_to_all_trackers: %d num_trackers: %d ]"
				, announce_to_all_tiers
				, announce_to_all_trackers
				, int(m_trackers.size()));
		}
#endif
		for (auto const& t : m_trackers)
		{
#ifndef TORRENT_DISABLE_LOGGING
			++idx;
#endif
			for (auto const& aep : t.endpoints)
			{
				auto aep_state_iter = listen_socket_states.find(aep.socket.get_ptr());
				if (aep_state_iter == listen_socket_states.end())
				{
					aep_state_iter = listen_socket_states.insert({aep.socket.get_ptr(), timer_state(aep.socket)}).first;
				}
				timer_state& ep_state = aep_state_iter->second;

				if (!aep.enabled) continue;
				for (protocol_version const ih : all_versions)
				{
					if (!supports_protocol[ih]) continue;

					auto& state = ep_state.state[ih];
					auto const& a = aep.info_hashes[ih];

					if (state.done) continue;

#ifndef TORRENT_DISABLE_LOGGING
					if (should_log())
					{
						debug_log("*** tracker: (%d) [ep: %s ] \"%s\" ["
							" found: %d i->tier: %d tier: %d"
							" working: %d fails: %d limit: %d upd: %d ]"
							, idx, print_endpoint(aep.local_endpoint).c_str(), t.url.c_str()
							, state.found_working, t.tier, state.tier, a.is_working()
							, a.fails, t.fail_limit, a.updating);
					}
#endif

					if (announce_to_all_tiers
						&& !announce_to_all_trackers
						&& state.found_working
						&& t.tier <= state.tier
						&& state.tier != INT_MAX)
						continue;

					if (t.tier > state.tier)
					{
						if (!announce_to_all_tiers) break;
						state.found_working = false;
					}
					state.tier = t.tier;
					if (a.fails >= t.fail_limit && t.fail_limit != 0) continue;
					if (a.updating)
					{
						state.found_working = true;
					}
					else
					{
						time_point32 const next_tracker_announce = std::max(a.next_announce, a.min_announce);
						if (next_tracker_announce < next_announce)
							next_announce = next_tracker_announce;
					}
					if (a.is_working()) state.found_working = true;
					if (state.found_working
						&& !announce_to_all_trackers
						&& !announce_to_all_tiers)
						state.done = true;
				}
			}

			if (std::all_of(listen_socket_states.begin(), listen_socket_states.end()
				, [supports_protocol](std::pair<std::weak_ptr<aux::listen_socket_t>, timer_state> const& s) {
					for (protocol_version const ih : all_versions)
					{
						if (supports_protocol[ih] && !s.second.state[ih].done)
							return false;
					}
					return true;
				}))
				break;
		}

#ifndef TORRENT_DISABLE_LOGGING
		bool before_now = false;
		bool none_eligible = false;
#endif
		if (next_announce <= now)
		{
			next_announce = now;
#ifndef TORRENT_DISABLE_LOGGING
			before_now = true;
#endif
		}
		else if (next_announce == time_point32::max())
		{
			// if no tracker can be announced to, check again in a minute
			next_announce = now + minutes32(1);
#ifndef TORRENT_DISABLE_LOGGING
			none_eligible = true;
#endif
		}

#ifndef TORRENT_DISABLE_LOGGING
		debug_log("*** update tracker timer: "
			"before_now: %d "
			"none_eligible: %d "
			"m_waiting_tracker: %d "
			"next_announce_in: %d"
			, before_now
			, none_eligible
			, m_waiting_tracker
			, int(total_seconds(next_announce - now)));
#endif

		// don't re-issue the timer if it's the same expiration time as last time
		// if m_waiting_tracker is 0, expires_at() is undefined
		if (m_waiting_tracker && m_tracker_timer.expiry() == next_announce) return;

		m_tracker_timer.expires_at(next_announce);
		ADD_OUTSTANDING_ASYNC("tracker::on_tracker_announce");
		++m_waiting_tracker;
		m_tracker_timer.async_wait([self = shared_from_this()](error_code const& e)
			{ self->wrap(&torrent::on_tracker_announce, e); });
	}

	void torrent::start_announcing()
	{
		TORRENT_ASSERT(is_single_thread());
		TORRENT_ASSERT(state() != torrent_status::checking_files);
		if (is_paused())
		{
#ifndef TORRENT_DISABLE_LOGGING
			debug_log("start_announcing(), paused");
#endif
			return;
		}
		// if we don't have metadata, we need to announce
		// before checking files, to get peers to
		// request the metadata from
		if (!m_files_checked && valid_metadata())
		{
#ifndef TORRENT_DISABLE_LOGGING
			debug_log("start_announcing(), files not checked (with valid metadata)");
#endif
			return;
		}
		if (m_announcing) return;

		m_announcing = true;

#ifndef TORRENT_DISABLE_DHT
		if ((!m_peer_list || m_peer_list->num_peers() < 50) && m_ses.dht())
		{
			// we don't have any peers, prioritize
			// announcing this torrent with the DHT
			m_ses.prioritize_dht(shared_from_this());
		}
#endif

		// tell the tracker that we're back
		m_trackers.reset();

		// reset the stats, since from the tracker's
		// point of view, this is a new session
		m_total_failed_bytes = 0;
		m_total_redundant_bytes = 0;
		m_stat.clear();

		update_want_tick();

		announce_with_tracker();

		lsd_announce();
	}

	void torrent::stop_announcing()
	{
		TORRENT_ASSERT(is_single_thread());
		if (!m_announcing) return;

		m_tracker_timer.cancel();

		m_announcing = false;

		m_trackers.stop_announcing(aux::time_now32());

		announce_with_tracker(event_t::stopped);
	}

	seconds32 torrent::finished_time() const
	{
		if(!is_finished() || is_paused())
			return m_finished_time;

		return m_finished_time + duration_cast<seconds32>(
			aux::time_now() - m_became_finished);
	}

	seconds32 torrent::active_time() const
	{
		if (is_paused())
			return m_active_time;

		// m_active_time does not account for the current "session", just the
		// time before we last started this torrent. To get the current time, we
		// need to add the time since we started it
		return m_active_time + duration_cast<seconds32>(
			aux::time_now() - m_started);
	}

	seconds32 torrent::seeding_time() const
	{
		if(!is_seed() || is_paused())
			return m_seeding_time;
		// m_seeding_time does not account for the current "session", just the
		// time before we last started this torrent. To get the current time, we
		// need to add the time since we started it
		return m_seeding_time + duration_cast<seconds32>(
			aux::time_now() - m_became_seed);
	}

	seconds32 torrent::upload_mode_time() const
	{
		if(!m_upload_mode)
			return seconds32(0);

		return aux::time_now32() - m_upload_mode_time;
	}

	void torrent::second_tick(int const tick_interval_ms)
	{
		TORRENT_ASSERT(want_tick());
		TORRENT_ASSERT(is_single_thread());
		INVARIANT_CHECK;

		auto self = shared_from_this();

#ifndef TORRENT_DISABLE_EXTENSIONS
		for (auto const& ext : m_extensions)
		{
			ext->tick();
		}

		if (m_abort) return;
#endif

		// if we're in upload only mode and we're auto-managed
		// leave upload mode every 10 minutes hoping that the error
		// condition has been fixed
		if (m_upload_mode && m_auto_managed && upload_mode_time() >=
			seconds(settings().get_int(settings_pack::optimistic_disk_retry)))
		{
			set_upload_mode(false);
		}

		if (is_paused() && !m_graceful_pause_mode)
		{
			// let the stats fade out to 0
			// check the rate before ticking the stats so that the last update is sent
			// with the rate equal to zero
			if (m_stat.low_pass_upload_rate() > 0 || m_stat.low_pass_download_rate() > 0)
				state_updated();
			m_stat.second_tick(tick_interval_ms);

			// the low pass transfer rate may just have dropped to 0
			update_want_tick();

			return;
		}

		if (settings().get_bool(settings_pack::rate_limit_ip_overhead))
		{
			int const up_limit = upload_limit();
			int const down_limit = download_limit();

			if (down_limit > 0
				&& m_stat.download_ip_overhead() >= down_limit
				&& alerts().should_post<performance_alert>())
			{
				alerts().emplace_alert<performance_alert>(get_handle()
					, performance_alert::download_limit_too_low);
			}

			if (up_limit > 0
				&& m_stat.upload_ip_overhead() >= up_limit
				&& alerts().should_post<performance_alert>())
			{
				alerts().emplace_alert<performance_alert>(get_handle()
					, performance_alert::upload_limit_too_low);
			}
		}

#ifndef TORRENT_DISABLE_STREAMING
		// ---- TIME CRITICAL PIECES ----

#if TORRENT_DEBUG_STREAMING > 0
		std::vector<partial_piece_info> queue;
		get_download_queue(&queue);

		std::vector<peer_info> peer_list;
		get_peer_info(peer_list);

		std::sort(queue.begin(), queue.end(), [](partial_piece_info const& lhs, partial_piece_info const& rhs)
			{ return lhs.piece_index < rhs.piece_index;; });

		std::printf("average piece download time: %.2f s (+/- %.2f s)\n"
			, m_average_piece_time / 1000.f
			, m_piece_time_deviation / 1000.f);
		for (auto& i : queue)
		{
			extern void print_piece(libtorrent::partial_piece_info* pp
				, std::vector<libtorrent::peer_info> const& peers
				, std::vector<time_critical_piece> const& time_critical);

			print_piece(&i, peer_list, m_time_critical_pieces);
		}
#endif // TORRENT_DEBUG_STREAMING

		if (!m_time_critical_pieces.empty() && !upload_mode())
		{
			request_time_critical_pieces();
		}
#endif // TORRENT_DISABLE_STREAMING

		// ---- WEB SEEDS ----

		maybe_connect_web_seeds();

		m_swarm_last_seen_complete = m_last_seen_complete;
		for (auto* p : m_connections)
		{
			TORRENT_INCREMENT(m_iterating_connections);

			// look for the peer that saw a seed most recently
			m_swarm_last_seen_complete = std::max(p->last_seen_complete(), m_swarm_last_seen_complete);

			// updates the peer connection's ul/dl bandwidth
			// resource requests
			p->second_tick(tick_interval_ms);
		}
#if TORRENT_ABI_VERSION <= 2
		if (m_ses.alerts().should_post<stats_alert>())
			m_ses.alerts().emplace_alert<stats_alert>(get_handle(), tick_interval_ms, m_stat);
#endif

		m_total_uploaded += m_stat.last_payload_uploaded();
		m_total_downloaded += m_stat.last_payload_downloaded();
		m_stat.second_tick(tick_interval_ms);

		// these counters are saved in the resume data, since they updated
		// we need to save the resume data too
		set_need_save_resume(torrent_handle::if_counters_changed);

		// if the rate is 0, there's no update because of network transfers
		if (m_stat.low_pass_upload_rate() > 0 || m_stat.low_pass_download_rate() > 0)
			state_updated();

		// this section determines whether the torrent is active or not. When it
		// changes state, it may also trigger the auto-manage logic to reconsider
		// which torrents should be queued and started. There is a low pass
		// filter in order to avoid flapping (auto_manage_startup).
		bool is_inactive = is_inactive_internal();

		if (settings().get_bool(settings_pack::dont_count_slow_torrents))
		{
			if (is_inactive != m_inactive && !m_pending_active_change)
			{
				int const delay = settings().get_int(settings_pack::auto_manage_startup);
				m_inactivity_timer.expires_after(seconds(delay));
				m_inactivity_timer.async_wait([self](error_code const& ec) {
					self->wrap(&torrent::on_inactivity_tick, ec); });
				m_pending_active_change = true;
			}
			else if (is_inactive == m_inactive
				&& m_pending_active_change)
			{
				m_inactivity_timer.cancel();
			}
		}

		// want_tick depends on whether the low pass transfer rates are non-zero
		// or not. They may just have turned zero in this last tick.
		update_want_tick();
	}

	bool torrent::is_inactive_internal() const
	{
		if (is_finished())
			return m_stat.upload_payload_rate()
				< settings().get_int(settings_pack::inactive_up_rate);
		else
			return m_stat.download_payload_rate()
				< settings().get_int(settings_pack::inactive_down_rate);
	}

	void torrent::on_inactivity_tick(error_code const& ec) try
	{
		m_pending_active_change = false;

		if (ec) return;

		bool const is_inactive = is_inactive_internal();
		if (is_inactive == m_inactive) return;

		m_inactive = is_inactive;

		update_state_list();
		update_want_tick();

		if (settings().get_bool(settings_pack::dont_count_slow_torrents))
			m_ses.trigger_auto_manage();
	}
	catch (...) { handle_exception(); }

	namespace {
		int zero_or(int const val, int const def_val)
		{ return (val <= 0) ? def_val : val; }
	}

	void torrent::maybe_connect_web_seeds()
	{
		if (m_abort) return;

		// if we have everything we want we don't need to connect to any web-seed
		if (m_web_seeds.empty()
			|| is_finished()
			|| !m_files_checked
			|| num_peers() >= int(m_max_connections)
			|| m_ses.num_connections() >= settings().get_int(settings_pack::connections_limit))
		{
			return;
		}

		// when set to unlimited, use 100 as the limit
		int limit = zero_or(settings().get_int(settings_pack::max_web_seed_connections)
			, 100);

		auto const now = aux::time_now32();

		// keep trying web-seeds if there are any
		// first find out which web seeds we are connected to
		for (auto i = m_web_seeds.begin(); i != m_web_seeds.end() && limit > 0;)
		{
			auto const w = i++;
			if (w->disabled || w->removed || w->retry > now || !w->interesting)
				continue;

			--limit;
			if (w->peer_info.connection || w->resolving)
				continue;

			connect_to_url_seed(w);
		}
	}

#ifndef TORRENT_DISABLE_SHARE_MODE
	void torrent::recalc_share_mode()
	{
		TORRENT_ASSERT(share_mode());
		if (is_seed()) return;

		int const pieces_in_torrent = m_torrent_file->num_pieces();
		int num_seeds = 0;
		int num_peers = 0;
		int num_downloaders = 0;
		int missing_pieces = 0;
		for (auto const* const p : m_connections)
		{
			TORRENT_INCREMENT(m_iterating_connections);
			if (p->is_connecting()) continue;
			if (p->is_disconnecting()) continue;
			++num_peers;
			if (p->is_seed())
			{
				++num_seeds;
				continue;
			}

			if (p->share_mode()) continue;
			if (p->upload_only()) continue;

			++num_downloaders;
			missing_pieces += pieces_in_torrent - p->num_have_pieces();
		}

		if (num_peers == 0) return;

		if (num_seeds * 100 / num_peers > 50
			&& (num_peers * 100 / m_max_connections > 90
				|| num_peers > 20))
		{
			// we are connected to more than 50% seeds (and we're beyond
			// 90% of the max number of connections). That will
			// limit our ability to upload. We need more downloaders.
			// disconnect some seeds so that we don't have more than 50%
			int const to_disconnect = num_seeds - num_peers / 2;
			aux::vector<peer_connection*> seeds;
			seeds.reserve(num_seeds);
			std::copy_if(m_connections.begin(), m_connections.end(), std::back_inserter(seeds)
				, [](peer_connection const* p) { return p->is_seed(); });

			aux::random_shuffle(seeds);
			TORRENT_ASSERT(to_disconnect <= seeds.end_index());
			for (auto const& p : span<peer_connection*>(seeds).first(to_disconnect))
				p->disconnect(errors::upload_upload_connection, operation_t::bittorrent);
		}

		if (num_downloaders == 0) return;

		// assume that the seeds are about as fast as us. During the time
		// we can download one piece, and upload one piece, each seed
		// can upload two pieces.
		missing_pieces -= 2 * num_seeds;

		if (missing_pieces <= 0) return;

		// missing_pieces represents our opportunity to download pieces
		// and share them more than once each

		// now, download at least one piece, otherwise download one more
		// piece if our downloaded (and downloading) pieces is less than 50%
		// of the uploaded bytes
		int const num_downloaded_pieces = std::max(m_picker->have().num_pieces
			, m_picker->want().num_pieces);

		if (std::int64_t(num_downloaded_pieces) * m_torrent_file->piece_length()
			* settings().get_int(settings_pack::share_mode_target) > m_total_uploaded
			&& num_downloaded_pieces > 0)
			return;

		// don't have more pieces downloading in parallel than 5% of the total
		// number of pieces we have downloaded
		if (m_picker->get_download_queue_size() > num_downloaded_pieces / 20)
			return;

		// one more important property is that there are enough pieces
		// that more than one peer wants to download
		// make sure that there are enough downloaders for the rarest
		// piece. Go through all pieces, figure out which one is the rarest
		// and how many peers that has that piece

		aux::vector<piece_index_t> rarest_pieces;

		int const num_pieces = m_torrent_file->num_pieces();
		int rarest_rarity = INT_MAX;
		for (piece_index_t i(0); i < piece_index_t(num_pieces); ++i)
		{
			piece_picker::piece_stats_t ps = m_picker->piece_stats(i);
			if (ps.peer_count == 0) continue;
			if (ps.priority == 0 && (ps.have || ps.downloading))
			{
				m_picker->set_piece_priority(i, default_priority);
				continue;
			}
			// don't count pieces we already have or are trying to download
			if (ps.priority > 0 || ps.have) continue;
			if (ps.peer_count > rarest_rarity) continue;
			if (ps.peer_count == rarest_rarity)
			{
				rarest_pieces.push_back(i);
				continue;
			}

			rarest_pieces.clear();
			rarest_rarity = ps.peer_count;
			rarest_pieces.push_back(i);
		}

		update_gauge();
		update_want_peers();

		// now, rarest_pieces is a list of all pieces that are the rarest ones.
		// and rarest_rarity is the number of peers that have the rarest pieces

		// if there's only a single peer that doesn't have the rarest piece
		// it's impossible for us to download one piece and upload it
		// twice. i.e. we cannot get a positive share ratio
		if (num_peers - rarest_rarity
			< settings().get_int(settings_pack::share_mode_target))
			return;

		// now, pick one of the rarest pieces to download
		int const pick = int(random(aux::numeric_cast<std::uint32_t>(rarest_pieces.end_index() - 1)));
		bool const was_finished = is_finished();
		m_picker->set_piece_priority(rarest_pieces[pick], default_priority);
		update_gauge();
		update_peer_interest(was_finished);
		update_want_peers();
	}
#endif // TORRENT_DISABLE_SHARE_MODE

	void torrent::sent_bytes(int const bytes_payload, int const bytes_protocol)
	{
		m_stat.sent_bytes(bytes_payload, bytes_protocol);
		m_ses.sent_bytes(bytes_payload, bytes_protocol);
	}

	void torrent::received_bytes(int const bytes_payload, int const bytes_protocol)
	{
		m_stat.received_bytes(bytes_payload, bytes_protocol);
		m_ses.received_bytes(bytes_payload, bytes_protocol);
	}

	void torrent::trancieve_ip_packet(int const bytes, bool const ipv6)
	{
		m_stat.trancieve_ip_packet(bytes, ipv6);
		m_ses.trancieve_ip_packet(bytes, ipv6);
	}

	void torrent::sent_syn(bool const ipv6)
	{
		m_stat.sent_syn(ipv6);
		m_ses.sent_syn(ipv6);
	}

	void torrent::received_synack(bool const ipv6)
	{
		m_stat.received_synack(ipv6);
		m_ses.received_synack(ipv6);
	}

#ifndef TORRENT_DISABLE_STREAMING

#if TORRENT_DEBUG_STREAMING > 0
	char const* esc(char const* code)
	{
		// this is a silly optimization
		// to avoid copying of strings
		int const num_strings = 200;
		static char buf[num_strings][20];
		static int round_robin = 0;
		char* ret = buf[round_robin];
		++round_robin;
		if (round_robin >= num_strings) round_robin = 0;
		ret[0] = '\033';
		ret[1] = '[';
		int i = 2;
		int j = 0;
		while (code[j]) ret[i++] = code[j++];
		ret[i++] = 'm';
		ret[i++] = 0;
		return ret;
	}

	int peer_index(libtorrent::tcp::endpoint addr
		, std::vector<libtorrent::peer_info> const& peers)
	{
		std::vector<peer_info>::const_iterator i = std::find_if(peers.begin()
			, peers.end(), std::bind(&peer_info::ip, _1) == addr);
		if (i == peers.end()) return -1;

		return i - peers.begin();
	}

	void print_piece(libtorrent::partial_piece_info* pp
		, std::vector<libtorrent::peer_info> const& peers
		, std::vector<time_critical_piece> const& time_critical)
	{
		time_point const now = clock_type::now();

		float deadline = 0.f;
		float last_request = 0.f;
		int timed_out = -1;

		int piece = pp->piece_index;
		std::vector<time_critical_piece>::const_iterator i
			= std::find_if(time_critical.begin(), time_critical.end()
				, std::bind(&time_critical_piece::piece, _1) == piece);
		if (i != time_critical.end())
		{
			deadline = total_milliseconds(i->deadline - now) / 1000.f;
			if (i->last_requested == min_time())
				last_request = -1;
			else
				last_request = total_milliseconds(now - i->last_requested) / 1000.f;
			timed_out = i->timed_out;
		}

		int num_blocks = pp->blocks_in_piece;

		std::printf("%5d: [", piece);
		for (int j = 0; j < num_blocks; ++j)
		{
			int index = pp ? peer_index(pp->blocks[j].peer(), peers) % 36 : -1;
			char chr = '+';
			if (index >= 0)
				chr = (index < 10)?'0' + index:'A' + index - 10;

			char const* color = "";
			char const* multi_req = "";

			if (pp->blocks[j].num_peers > 1)
				multi_req = esc("1");

			if (pp->blocks[j].bytes_progress > 0
				&& pp->blocks[j].state == block_info::requested)
			{
				color = esc("33;7");
				chr = '0' + (pp->blocks[j].bytes_progress * 10 / pp->blocks[j].block_size);
			}
			else if (pp->blocks[j].state == block_info::finished) color = esc("32;7");
			else if (pp->blocks[j].state == block_info::writing) color = esc("36;7");
			else if (pp->blocks[j].state == block_info::requested) color = esc("0");
			else { color = esc("0"); chr = ' '; }

			std::printf("%s%s%c%s", color, multi_req, chr, esc("0"));
		}
		std::printf("%s]", esc("0"));
		if (deadline != 0.f)
			std::printf(" deadline: %f last-req: %f timed_out: %d\n"
				, deadline, last_request, timed_out);
		else
			std::printf("\n");
	}
#endif // TORRENT_DEBUG_STREAMING

	namespace {

	struct busy_block_t
	{
		int peers;
		int index;
		bool operator<(busy_block_t const& rhs) const { return peers < rhs.peers; }
	};

	void pick_busy_blocks(piece_picker const* picker
		, piece_index_t const piece
		, int const blocks_in_piece
		, int const timed_out
		, std::vector<piece_block>& interesting_blocks
		, piece_picker::downloading_piece const& pi)
	{
		// if there aren't any free blocks in the piece, and the piece is
		// old enough, we may switch into busy mode for this piece. In this
		// case busy_blocks and busy_count are set to contain the eligible
		// busy blocks we may pick
		// first, figure out which blocks are eligible for picking
		// in "busy-mode"
		TORRENT_ALLOCA(busy_blocks, busy_block_t, blocks_in_piece);
		int busy_count = 0;

		// pick busy blocks from the piece
		int idx = -1;
		for (auto const& info : picker->blocks_for_piece(pi))
		{
			++idx;
			// only consider blocks that have been requested
			// and we're still waiting for them
			if (info.state != piece_picker::block_info::state_requested)
				continue;

			piece_block b(piece, idx);

			// only allow a single additional request per block, in order
			// to spread it out evenly across all stalled blocks
			if (int(info.num_peers) > timed_out)
				continue;

			busy_blocks[busy_count].peers = info.num_peers;
			busy_blocks[busy_count].index = idx;
			++busy_count;

#if TORRENT_DEBUG_STREAMING > 1
			std::printf(" [%d (%d)]", b.block_index, info.num_peers);
#endif
		}
#if TORRENT_DEBUG_STREAMING > 1
		std::printf("\n");
#endif

		busy_blocks = busy_blocks.first(busy_count);

		// then sort blocks by the number of peers with requests
		// to the blocks (request the blocks with the fewest peers
		// first)
		std::sort(busy_blocks.begin(), busy_blocks.end());

		// then insert them into the interesting_blocks vector
		for (auto const& block : busy_blocks)
			interesting_blocks.emplace_back(piece, block.index);
	}

	void pick_time_critical_block(std::vector<peer_connection*>& peers
		, std::vector<peer_connection*>& ignore_peers
		, std::set<peer_connection*>& peers_with_requests
		, piece_picker::downloading_piece const& pi
		, time_critical_piece* i
		, piece_picker const* picker
		, int const blocks_in_piece
		, int const timed_out)
	{
		std::vector<piece_block> interesting_blocks;
		std::vector<piece_block> backup;
		std::vector<piece_index_t> ignore;

		time_point const now = aux::time_now();

		// loop until every block has been requested from this piece (i->piece)
		do
		{
			// if this peer's download time exceeds 2 seconds, we're done.
			// We don't want to build unreasonably long request queues
			if (!peers.empty() && peers[0]->download_queue_time() > milliseconds(2000))
			{
#if TORRENT_DEBUG_STREAMING > 1
				std::printf("queue time: %d ms, done\n"
					, int(total_milliseconds(peers[0]->download_queue_time())));
#endif
				break;
			}

			// pick the peer with the lowest download_queue_time that has i->piece
			auto p = std::find_if(peers.begin(), peers.end()
				, std::bind(&peer_connection::has_piece, _1, i->piece));

			// obviously we'll have to skip it if we don't have a peer that has
			// this piece
			if (p == peers.end())
			{
#if TORRENT_DEBUG_STREAMING > 1
				std::printf("out of peers, done\n");
#endif
				break;
			}
			peer_connection& c = **p;

			interesting_blocks.clear();
			backup.clear();

			// specifically request blocks with no affinity towards fast or slow
			// pieces. If we would, the picked block might end up in one of
			// the backup lists
			picker->add_blocks(i->piece, c.get_bitfield(), interesting_blocks
				, backup, blocks_in_piece, 0, c.peer_info_struct()
				, ignore, {});

			interesting_blocks.insert(interesting_blocks.end()
				, backup.begin(), backup.end());

			bool busy_mode = false;

			if (interesting_blocks.empty())
			{
				busy_mode = true;

#if TORRENT_DEBUG_STREAMING > 1
				std::printf("interesting_blocks.empty()\n");
#endif

				// there aren't any free blocks to pick, and the piece isn't
				// old enough to pick busy blocks yet. break to continue to
				// the next piece.
				if (timed_out == 0)
				{
#if TORRENT_DEBUG_STREAMING > 1
					std::printf("not timed out, moving on to next piece\n");
#endif
					break;
				}

#if TORRENT_DEBUG_STREAMING > 1
				std::printf("pick busy blocks\n");
#endif

				pick_busy_blocks(picker, i->piece, blocks_in_piece, timed_out
					, interesting_blocks, pi);
			}

			// we can't pick anything from this piece, we're done with it.
			// move on to the next one
			if (interesting_blocks.empty()) break;

			piece_block const b = interesting_blocks.front();

			// in busy mode we need to make sure we don't do silly
			// things like requesting the same block twice from the
			// same peer
			std::vector<pending_block> const& dq = c.download_queue();

			bool const already_requested = std::find_if(dq.begin(), dq.end()
				, aux::has_block(b)) != dq.end();

			if (already_requested)
			{
				// if the piece is stalled, we may end up picking a block
				// that we've already requested from this peer. If so, we should
				// simply disregard this peer from this piece, since this peer
				// is likely to be causing the stall. We should request it
				// from the next peer in the list
				// the peer will be put back in the set for the next piece
				ignore_peers.push_back(*p);
				peers.erase(p);
#if TORRENT_DEBUG_STREAMING > 1
				std::printf("piece already requested by peer, try next peer\n");
#endif
				// try next peer
				continue;
			}

			std::vector<pending_block> const& rq = c.request_queue();

			bool const already_in_queue = std::find_if(rq.begin(), rq.end()
				, aux::has_block(b)) != rq.end();

			if (already_in_queue)
			{
				if (!c.make_time_critical(b))
				{
#if TORRENT_DEBUG_STREAMING > 1
					std::printf("piece already time-critical and in queue for peer, trying next peer\n");
#endif
					ignore_peers.push_back(*p);
					peers.erase(p);
					continue;
				}
				i->last_requested = now;

#if TORRENT_DEBUG_STREAMING > 1
				std::printf("piece already in queue for peer, making time-critical\n");
#endif

				// we inserted a new block in the request queue, this
				// makes us actually send it later
				peers_with_requests.insert(peers_with_requests.begin(), &c);
			}
			else
			{
				if (!c.add_request(b, peer_connection::time_critical
					| (busy_mode ? peer_connection::busy : request_flags_t{})))
				{
#if TORRENT_DEBUG_STREAMING > 1
					std::printf("failed to request block [%d, %d]\n"
						, b.piece_index, b.block_index);
#endif
					ignore_peers.push_back(*p);
					peers.erase(p);
					continue;
				}

#if TORRENT_DEBUG_STREAMING > 1
				std::printf("requested block [%d, %d]\n"
					, b.piece_index, b.block_index);
#endif
				peers_with_requests.insert(peers_with_requests.begin(), &c);
			}

			if (!busy_mode) i->last_requested = now;

			if (i->first_requested == min_time()) i->first_requested = now;

			if (!c.can_request_time_critical())
			{
#if TORRENT_DEBUG_STREAMING > 1
				std::printf("peer cannot pick time critical pieces\n");
#endif
				peers.erase(p);
				// try next peer
				continue;
			}

			// resort p, since it will have a higher download_queue_time now
			while (p != peers.end()-1 && (*p)->download_queue_time()
				> (*(p+1))->download_queue_time())
			{
				std::iter_swap(p, p+1);
				++p;
			}
		} while (!interesting_blocks.empty());
	}

	} // anonymous namespace

	void torrent::request_time_critical_pieces()
	{
		TORRENT_ASSERT(is_single_thread());
		TORRENT_ASSERT(!upload_mode());

		// build a list of peers and sort it by download_queue_time
		// we use this sorted list to determine which peer we should
		// request a block from. The earlier a peer is in the list,
		// the sooner we will fully download the block we request.
		aux::vector<peer_connection*> peers;
		peers.reserve(num_peers());

		// some peers are marked as not being able to request time critical
		// blocks from. For instance, peers that have choked us, peers that are
		// on parole (i.e. they are believed to have sent us bad data), peers
		// that are being disconnected, in upload mode etc.
		std::remove_copy_if(m_connections.begin(), m_connections.end()
			, std::back_inserter(peers), [] (peer_connection* p)
			{ return !p->can_request_time_critical(); });

		// sort by the time we believe it will take this peer to send us all
		// blocks we've requested from it. The shorter time, the better candidate
		// it is to request a time critical block from.
		std::sort(peers.begin(), peers.end()
			, [] (peer_connection const* lhs, peer_connection const* rhs)
			{ return lhs->download_queue_time(16*1024) < rhs->download_queue_time(16*1024); });

		// remove the bottom 10% of peers from the candidate set.
		// this is just to remove outliers that might stall downloads
		int const new_size = (peers.end_index() * 9 + 9) / 10;
		TORRENT_ASSERT(new_size <= peers.end_index());
		peers.resize(new_size);

		// remember all the peers we issued requests to, so we can commit them
		// at the end of this function. Instead of sending the requests right
		// away, we batch them up and send them in a single write to the TCP
		// socket, increasing the chance that they will all be sent in the same
		// packet.
		std::set<peer_connection*> peers_with_requests;

		// peers that should be temporarily ignored for a specific piece
		// in order to give priority to other peers. They should be used for
		// subsequent pieces, so they are stored in this vector until the
		// piece is done
		std::vector<peer_connection*> ignore_peers;

		time_point const now = clock_type::now();

		// now, iterate over all time critical pieces, in order of importance, and
		// request them from the peers, in order of responsiveness. i.e. request
		// the most time critical pieces from the fastest peers.
		bool first_piece{true};
		for (auto& i : m_time_critical_pieces)
		{
#if TORRENT_DEBUG_STREAMING > 1
			std::printf("considering %d\n", i->piece);
#endif

			if (peers.empty())
			{
#if TORRENT_DEBUG_STREAMING > 1
				std::printf("out of peers, done\n");
#endif
				break;
			}

			// the +1000 is to compensate for the fact that we only call this
			// function once per second, so if we need to request it 500 ms from
			// now, we should request it right away
			if (!first_piece && i.deadline > now
				+ milliseconds(m_average_piece_time + m_piece_time_deviation * 4 + 1000))
			{
				// don't request pieces whose deadline is too far in the future
				// this is one of the termination conditions. We don't want to
				// send requests for all pieces in the torrent right away
#if TORRENT_DEBUG_STREAMING > 0
				std::printf("reached deadline horizon [%f + %f * 4 + 1]\n"
					, m_average_piece_time / 1000.f
					, m_piece_time_deviation / 1000.f);
#endif
				break;
			}
			first_piece = false;

			piece_picker::downloading_piece pi;
			m_picker->piece_info(i.piece, pi);

			// the number of "times" this piece has timed out.
			int timed_out = 0;

			int const blocks_in_piece = m_picker->blocks_in_piece(i.piece);

#if TORRENT_DEBUG_STREAMING > 0
			i.timed_out = timed_out;
#endif
			int const free_to_request = blocks_in_piece
				- pi.finished - pi.writing - pi.requested;

			if (free_to_request == 0)
			{
				if (i.last_requested == min_time())
					i.last_requested = now;

				// if it's been more than half of the typical download time
				// of a piece since we requested the last block, allow
				// one more request per block
				if (m_average_piece_time > 0)
					timed_out = int(total_milliseconds(now - i.last_requested)
						/ std::max(int(m_average_piece_time + m_piece_time_deviation / 2), 1));

#if TORRENT_DEBUG_STREAMING > 0
				i.timed_out = timed_out;
#endif
				// every block in this piece is already requested
				// there's no need to consider this piece, unless it
				// appears to be stalled.
				if (pi.requested == 0 || timed_out == 0)
				{
#if TORRENT_DEBUG_STREAMING > 1
					std::printf("skipping %d (full) [req: %d timed_out: %d ]\n"
						, i.piece, pi.requested
						, timed_out);
#endif

					// if requested is 0, it means all blocks have been received, and
					// we're just waiting for it to flush them to disk.
					// if last_requested is recent enough, we should give it some
					// more time
					// skip to the next piece
					continue;
				}

				// it's been too long since we requested the last block from
				// this piece. Allow re-requesting blocks from this piece
#if TORRENT_DEBUG_STREAMING > 1
				std::printf("timed out [average-piece-time: %d ms ]\n"
					, m_average_piece_time);
#endif
			}

			// pick all blocks for this piece. the peers list is kept up to date
			// and sorted. when we issue a request to a peer, its download queue
			// time will increase and it may need to be bumped in the peers list,
			// since it's ordered by download queue time
			pick_time_critical_block(peers, ignore_peers
				, peers_with_requests
				, pi, &i, m_picker.get()
				, blocks_in_piece, timed_out);

			// put back the peers we ignored into the peer list for the next piece
			if (!ignore_peers.empty())
			{
				peers.insert(peers.begin(), ignore_peers.begin(), ignore_peers.end());
				ignore_peers.clear();

				// TODO: instead of resorting the whole list, insert the peers
				// directly into the right place
				std::sort(peers.begin(), peers.end()
					, [] (peer_connection const* lhs, peer_connection const* rhs)
					{ return lhs->download_queue_time(16*1024) < rhs->download_queue_time(16*1024); });
			}

			// if this peer's download time exceeds 2 seconds, we're done.
			// We don't want to build unreasonably long request queues
			if (!peers.empty() && peers[0]->download_queue_time() > milliseconds(2000))
				break;
		}

		// commit all the time critical requests
		for (auto* p : peers_with_requests)
		{
			p->send_block_requests();
		}
	}
#endif // TORRENT_DISABLE_STREAMING

	std::set<std::string> torrent::web_seeds() const
	{
		TORRENT_ASSERT(is_single_thread());
		std::set<std::string> ret;
		for (auto const& s : m_web_seeds)
		{
			if (s.peer_info.banned) continue;
			if (s.removed) continue;
			ret.insert(s.url);
		}
		return ret;
	}

	void torrent::remove_web_seed(std::string const& url)
	{
		auto const i = std::find_if(m_web_seeds.begin(), m_web_seeds.end()
			, [&] (web_seed_t const& w) { return w.url == url; });

		if (i != m_web_seeds.end())
		{
			if (!i->ephemeral)
				set_need_save_resume(torrent_handle::if_metadata_changed);
			remove_web_seed_iter(i);
		}
	}

	void torrent::remove_web_seed_conn(peer_connection* p)
	{
		auto const i = std::find_if(m_web_seeds.begin(), m_web_seeds.end()
			, [p] (web_seed_t const& ws) { return ws.peer_info.connection == p; });

		TORRENT_ASSERT(i != m_web_seeds.end());
		if (i == m_web_seeds.end()) return;
		remove_web_seed_iter(i);
	}

	void torrent::retry_web_seed(peer_connection* p, std::optional<seconds32> const retry)
	{
		TORRENT_ASSERT(is_single_thread());
		auto const i = std::find_if(m_web_seeds.begin(), m_web_seeds.end()
			, [p] (web_seed_t const& ws) { return ws.peer_info.connection == p; });

		TORRENT_ASSERT(i != m_web_seeds.end());
		if (i == m_web_seeds.end()) return;
		if (i->removed || i->disabled) return;
		i->retry = aux::time_now32() + retry.value_or(seconds32(
			settings().get_int(settings_pack::urlseed_wait_retry)));
	}

	torrent_state torrent::get_peer_list_state()
	{
		torrent_state ret;
		ret.is_finished = is_finished();
		ret.allow_multiple_connections_per_ip = settings().get_bool(settings_pack::allow_multiple_connections_per_ip);
		ret.max_peerlist_size = is_paused()
			? settings().get_int(settings_pack::max_paused_peerlist_size)
			: settings().get_int(settings_pack::max_peerlist_size);
		ret.min_reconnect_time = settings().get_int(settings_pack::min_reconnect_time);

		ret.ip = m_ses.external_address();
		ret.port = m_ses.listen_port();
		ret.max_failcount = settings().get_int(settings_pack::max_failcount);
		return ret;
	}

	bool torrent::try_connect_peer()
	{
		TORRENT_ASSERT(is_single_thread());
		TORRENT_ASSERT(want_peers());

		torrent_state st = get_peer_list_state();
		need_peer_list();
		torrent_peer* p = m_peer_list->connect_one_peer(m_ses.session_time(), &st);
		peers_erased(st.erased);
		inc_stats_counter(counters::connection_attempt_loops, st.loop_counter);

		if (p == nullptr)
		{
			m_stats_counters.inc_stats_counter(counters::no_peer_connection_attempts);
			update_want_peers();
			return false;
		}

		if (!connect_to_peer(p))
		{
			m_stats_counters.inc_stats_counter(counters::missed_connection_attempts);
			m_peer_list->inc_failcount(p);
			update_want_peers();
			return false;
		}
		update_want_peers();

		return true;
	}

	torrent_peer* torrent::add_peer(tcp::endpoint const& adr
		, peer_source_flags_t const source, pex_flags_t flags)
	{
		TORRENT_ASSERT(is_single_thread());

		TORRENT_ASSERT(info_hash().has_v2() || !(flags & pex_lt_v2));

		if (m_apply_ip_filter
			&& m_ip_filter
			&& m_ip_filter->access(adr.address()) & ip_filter::blocked)
		{
			if (alerts().should_post<peer_blocked_alert>())
				alerts().emplace_alert<peer_blocked_alert>(get_handle()
					, adr, peer_blocked_alert::ip_filter);

#ifndef TORRENT_DISABLE_EXTENSIONS
			notify_extension_add_peer(adr, source, torrent_plugin::filtered);
#endif
			return nullptr;
		}

		if (m_ses.get_port_filter().access(adr.port()) & port_filter::blocked)
		{
			if (alerts().should_post<peer_blocked_alert>())
				alerts().emplace_alert<peer_blocked_alert>(get_handle()
					, adr, peer_blocked_alert::port_filter);
#ifndef TORRENT_DISABLE_EXTENSIONS
			notify_extension_add_peer(adr, source, torrent_plugin::filtered);
#endif
			return nullptr;
		}

#if TORRENT_USE_I2P
		// if this is an i2p torrent, and we don't allow mixed mode
		// no regular peers should ever be added!
		if (!settings().get_bool(settings_pack::allow_i2p_mixed) && is_i2p())
		{
			if (alerts().should_post<peer_blocked_alert>())
				alerts().emplace_alert<peer_blocked_alert>(get_handle()
					, adr, peer_blocked_alert::i2p_mixed);
			return nullptr;
		}
#endif

		if (settings().get_bool(settings_pack::no_connect_privileged_ports) && adr.port() < 1024)
		{
			if (alerts().should_post<peer_blocked_alert>())
				alerts().emplace_alert<peer_blocked_alert>(get_handle()
					, adr, peer_blocked_alert::privileged_ports);
#ifndef TORRENT_DISABLE_EXTENSIONS
			notify_extension_add_peer(adr, source, torrent_plugin::filtered);
#endif
			return nullptr;
		}

#ifndef TORRENT_DISABLE_DHT
		if (source != peer_info::resume_data)
		{
			// try to send a DHT ping to this peer
			// as well, to figure out if it supports
			// DHT (uTorrent and BitComet don't
			// advertise support)
			session().add_dht_node({adr.address(), adr.port()});
		}
#endif

		if (!torrent_file().info_hashes().has_v1())
			flags |= pex_lt_v2;

		need_peer_list();
		torrent_state st = get_peer_list_state();
		torrent_peer* p = m_peer_list->add_peer(adr, source, flags, &st);
		peers_erased(st.erased);

		if (p)
		{
			state_updated();
#ifndef TORRENT_DISABLE_EXTENSIONS
			notify_extension_add_peer(adr, source
				, st.first_time_seen
					? torrent_plugin::first_time
					: add_peer_flags_t{});
#endif
		}
		else
		{
#ifndef TORRENT_DISABLE_EXTENSIONS
			notify_extension_add_peer(adr, source, torrent_plugin::filtered);
#endif
		}
		update_want_peers();
		state_updated();
		return p;
	}

	bool torrent::ban_peer(torrent_peer* tp)
	{
		if (!settings().get_bool(settings_pack::ban_web_seeds) && tp->web_seed)
			return false;

		need_peer_list();
		if (!m_peer_list->ban_peer(tp)) return false;
		update_want_peers();

		inc_stats_counter(counters::num_banned_peers);
		return true;
	}

	void torrent::set_seed(torrent_peer* p, bool const s)
	{
		if (bool(p->seed) == s) return;
		if (s)
		{
			TORRENT_ASSERT(m_num_seeds < 0xffff);
			++m_num_seeds;
		}
		else
		{
			TORRENT_ASSERT(m_num_seeds > 0);
			--m_num_seeds;
		}

		need_peer_list();
		m_peer_list->set_seed(p, s);
		update_auto_sequential();
	}

	void torrent::clear_failcount(torrent_peer* p)
	{
		need_peer_list();
		m_peer_list->set_failcount(p, 0);
		update_want_peers();
	}

	std::pair<peer_list::iterator, peer_list::iterator> torrent::find_peers(address const& a)
	{
		need_peer_list();
		return m_peer_list->find_peers(a);
	}

	void torrent::update_peer_port(int const port, torrent_peer* p
		, peer_source_flags_t const src)
	{
		need_peer_list();
		torrent_state st = get_peer_list_state();
		m_peer_list->update_peer_port(port, p, src, &st);
		peers_erased(st.erased);
		update_want_peers();
	}

	// verify piece is used when checking resume data or when the user
	// adds a piece
	void torrent::verify_piece(piece_index_t const piece)
	{
		TORRENT_ASSERT(m_storage);
		TORRENT_ASSERT(!m_picker->is_hashing(piece));

		// we just completed the piece, it should be flushed to disk
		disk_job_flags_t flags{};

		auto const write_mode = settings().get_int(settings_pack::disk_io_write_mode);
		if (write_mode == settings_pack::write_through)
			flags |= disk_interface::flush_piece;
		else if (write_mode == settings_pack::disable_os_cache)
			flags |= disk_interface::flush_piece | disk_interface::volatile_read;
		if (torrent_file().info_hashes().has_v1())
			flags |= disk_interface::v1_hash;

		aux::vector<sha256_hash> hashes;
		if (torrent_file().info_hashes().has_v2())
		{
			hashes.resize(torrent_file().orig_files().blocks_in_piece2(piece));
		}

		if (settings().get_bool(settings_pack::disable_hash_checks))
		{
			// short-circuit the hash check if it's disabled
			m_picker->started_hash_job(piece);
			on_piece_verified(std::move(hashes), piece, sha1_hash(), storage_error{});
			return;
		}

		span<sha256_hash> v2_span(hashes);
		m_ses.disk_thread().async_hash(m_storage, piece, v2_span, flags
			, [self = shared_from_this(), hashes1 = std::move(hashes)]
			(piece_index_t p, sha1_hash const& h, storage_error const& error) mutable
			{ self->on_piece_verified(std::move(hashes1), p, h, error); });
		m_picker->started_hash_job(piece);
		m_ses.deferred_submit_jobs();
	}

	void torrent::ip_filter_updated()
	{
		if (!m_apply_ip_filter) return;
		if (!m_peer_list) return;
		if (!m_ip_filter) return;

		torrent_state st = get_peer_list_state();
		std::vector<address> banned;
		m_peer_list->apply_ip_filter(*m_ip_filter, &st, banned);

		if (alerts().should_post<peer_blocked_alert>())
		{
			for (auto const& addr : banned)
				alerts().emplace_alert<peer_blocked_alert>(get_handle()
					, tcp::endpoint(addr, 0)
					, peer_blocked_alert::ip_filter);
		}

		peers_erased(st.erased);
	}

	// this call will disconnect any peers whose remote port is < 1024
	void torrent::privileged_port_updated()
	{
		if (!m_peer_list) return;

		port_filter ports;
		ports.add_rule(0, 1023, port_filter::blocked);

		torrent_state st = get_peer_list_state();
		std::vector<tcp::endpoint> banned;
		m_peer_list->apply_port_filter(ports, &st, banned);

		if (alerts().should_post<peer_blocked_alert>())
		{
			for (auto const& ep : banned)
				alerts().emplace_alert<peer_blocked_alert>(get_handle()
					, ep, peer_blocked_alert::privileged_ports);
		}

		peers_erased(st.erased);
	}

	void torrent::port_filter_updated()
	{
		if (!m_peer_list) return;

		torrent_state st = get_peer_list_state();
		std::vector<tcp::endpoint> banned;
		m_peer_list->apply_port_filter(m_ses.get_port_filter(), &st, banned);

		if (alerts().should_post<peer_blocked_alert>())
		{
			for (auto const& ep : banned)
				alerts().emplace_alert<peer_blocked_alert>(get_handle()
					, ep, peer_blocked_alert::port_filter);
		}

		peers_erased(st.erased);
	}

	// this is called when torrent_peers are removed from the peer_list
	// (peer-list). It removes any references we may have to those torrent_peers,
	// so we don't leave then dangling
	void torrent::peers_erased(std::vector<torrent_peer*> const& peers)
	{
		if (!has_picker()) return;

		for (auto* const p : peers)
		{
			m_picker->clear_peer(p);
		}
#if TORRENT_USE_INVARIANT_CHECKS
		m_picker->check_peers();
#endif
	}

#if TORRENT_ABI_VERSION == 1
#if !TORRENT_NO_FPU
	void torrent::file_progress_float(aux::vector<float, file_index_t>& fp)
	{
		TORRENT_ASSERT(is_single_thread());
		if (!valid_metadata())
		{
			fp.clear();
			return;
		}

		fp.resize(m_torrent_file->num_files(), 1.f);
		if (is_seed()) return;

		aux::vector<std::int64_t, file_index_t> progress;
		file_progress(progress, {});
		file_storage const& fs = m_torrent_file->files();
		for (auto const i : fs.file_range())
		{
			std::int64_t file_size = m_torrent_file->files().file_size(i);
			if (file_size == 0) fp[i] = 1.f;
			else fp[i] = float(progress[i]) / float(file_size);
		}
	}
#endif
#endif // TORRENT_ABI_VERSION

	void torrent::post_file_progress(file_progress_flags_t const flags)
	{
		aux::vector<std::int64_t, file_index_t> fp;
		file_progress(fp, flags);
		alerts().emplace_alert<file_progress_alert>(get_handle(), std::move(fp));
	}

	void torrent::file_progress(aux::vector<std::int64_t, file_index_t>& fp
		, file_progress_flags_t const flags)
	{
		TORRENT_ASSERT(is_single_thread());
		if (!valid_metadata())
		{
			fp.clear();
			return;
		}

		// if we're a seed, we don't have an m_file_progress anyway
		// since we don't need one. We know we have all files
		// just fill in the full file sizes as a shortcut
		if (is_seed())
		{
			fp.resize(m_torrent_file->num_files());
			file_storage const& fs = m_torrent_file->files();
			for (auto const i : fs.file_range())
				fp[i] = fs.file_size(i);
			return;
		}

		if (num_have() == 0 || m_file_progress.empty())
		{
			// if we don't have any pieces, just return zeroes
			fp.clear();
			fp.resize(m_torrent_file->num_files(), 0);
		}
		else
		{
			m_file_progress.export_progress(fp);
		}

		if (flags & torrent_handle::piece_granularity)
			return;

		if (!has_picker())
			return;

		std::vector<piece_picker::downloading_piece> q = m_picker->get_download_queue();

		file_storage const& fs = m_torrent_file->files();
		for (auto const& dp : q)
		{
			if (have_piece(dp.index))
			{
				// in this case this piece has already been accounted for in fp
				continue;
			}

			std::int64_t offset = std::int64_t(static_cast<int>(dp.index))
				* m_torrent_file->piece_length();
			file_index_t file = fs.file_index_at_offset(offset);
			int idx = -1;
			for (auto const& info : m_picker->blocks_for_piece(dp))
			{
				++idx;
				TORRENT_ASSERT(file < fs.end_file());
				TORRENT_ASSERT(offset == std::int64_t(static_cast<int>(dp.index))
					* m_torrent_file->piece_length()
					+ idx * block_size());
				TORRENT_ASSERT(offset < m_torrent_file->total_size());
				while (offset >= fs.file_offset(file) + fs.file_size(file))
				{
					++file;
				}
				TORRENT_ASSERT(file < fs.end_file());

				std::int64_t block = block_size();

				if (info.state == piece_picker::block_info::state_none)
				{
					offset += block;
					continue;
				}

				if (info.state == piece_picker::block_info::state_requested)
				{
					block = 0;
					torrent_peer* p = info.peer;
					if (p != nullptr && p->connection)
					{
						auto* peer = static_cast<peer_connection*>(p->connection);
						auto pbp = peer->downloading_piece_progress();
						if (pbp.piece_index == dp.index && pbp.block_index == idx)
							block = pbp.bytes_downloaded;
						TORRENT_ASSERT(block <= block_size());
					}

					if (block == 0)
					{
						offset += block_size();
						continue;
					}
				}

				if (offset + block > fs.file_offset(file) + fs.file_size(file))
				{
					std::int64_t left_over = block_size() - block;
					// split the block on multiple files
					while (block > 0)
					{
						TORRENT_ASSERT(offset <= fs.file_offset(file) + fs.file_size(file));
						std::int64_t const slice = std::min(fs.file_offset(file) + fs.file_size(file) - offset
							, block);
						TORRENT_ASSERT(fp[file] <= fs.file_size(file) - slice);
						fp[file] += slice;
						offset += slice;
						block -= slice;
						TORRENT_ASSERT(offset <= fs.file_offset(file) + fs.file_size(file));
						if (offset == fs.file_offset(file) + fs.file_size(file))
						{
							++file;
							if (file == fs.end_file())
							{
								offset += block;
								break;
							}
						}
					}
					offset += left_over;
					TORRENT_ASSERT(offset == std::int64_t(static_cast<int>(dp.index))
						* m_torrent_file->piece_length()
						+ (idx + 1) * block_size());
				}
				else
				{
					TORRENT_ASSERT(fp[file] <= fs.file_size(file) - block);
					fp[file] += block;
					offset += block_size();
				}
				TORRENT_ASSERT(file <= fs.end_file());
			}
		}
	}

	void torrent::new_external_ip()
	{
		if (m_peer_list) m_peer_list->clear_peer_prio();
	}

	void torrent::stop_when_ready(bool const b)
	{
		m_stop_when_ready = b;

		// to avoid race condition, if we're already in a downloading state,
		// trigger the stop-when-ready logic immediately.
		if (m_stop_when_ready && is_downloading_state(m_state))
		{
#ifndef TORRENT_DISABLE_LOGGING
			debug_log("stop_when_ready triggered");
#endif
			auto_managed(false);
			pause();
			m_stop_when_ready = false;
		}
	}

	void torrent::set_state(torrent_status::state_t const s)
	{
		TORRENT_ASSERT(is_single_thread());
		TORRENT_ASSERT(s != 0); // this state isn't used anymore

#if TORRENT_USE_ASSERTS

		if (s == torrent_status::seeding)
		{
			TORRENT_ASSERT(is_seed());
			TORRENT_ASSERT(is_finished());
		}
		if (s == torrent_status::finished)
			TORRENT_ASSERT(is_finished());
		if (s == torrent_status::downloading && m_state == torrent_status::finished)
			TORRENT_ASSERT(!is_finished());
#endif

		if (int(m_state) == s) return;

		if (m_ses.alerts().should_post<state_changed_alert>())
		{
			m_ses.alerts().emplace_alert<state_changed_alert>(get_handle()
				, s, static_cast<torrent_status::state_t>(m_state));
		}

		if (s == torrent_status::finished
			&& alerts().should_post<torrent_finished_alert>())
		{
			alerts().emplace_alert<torrent_finished_alert>(
				get_handle());
		}

		bool const trigger_stop = m_stop_when_ready
			&& !is_downloading_state(m_state)
			&& is_downloading_state(s);

		// we need to update the state before calling pause(), because otherwise
		// it may think we're still checking files, even though we're just
		// leaving that state
		m_state = s;

		update_gauge();
		update_want_peers();
		update_want_tick();
		update_state_list();

		state_updated();

#ifndef TORRENT_DISABLE_LOGGING
		debug_log("set_state() %d", m_state);
#endif

		if (trigger_stop)
		{
#ifndef TORRENT_DISABLE_LOGGING
			debug_log("stop_when_ready triggered");
#endif
			// stop_when_ready is set, and we're transitioning from a downloading
			// state to a non-downloading state. pause the torrent. Note that
			// "downloading" is defined broadly to include any state where we
			// either upload or download (for the purpose of this flag).
			auto_managed(false);
			pause();
			m_stop_when_ready = false;
		}

#ifndef TORRENT_DISABLE_EXTENSIONS
		for (auto& ext : m_extensions)
		{
			ext->on_state(state());
		}
#endif
	}

#ifndef TORRENT_DISABLE_EXTENSIONS
	void torrent::notify_extension_add_peer(tcp::endpoint const& ip
		, peer_source_flags_t const src, add_peer_flags_t const flags)
	{
		for (auto& ext : m_extensions)
		{
			ext->on_add_peer(ip, src, flags);
		}
	}
#endif

	void torrent::state_updated()
	{
		// if this fails, this function is probably called
		// from within the torrent constructor, which it
		// shouldn't be. Whichever function ends up calling
		// this should probably be moved to torrent::start()
		TORRENT_ASSERT(shared_from_this());

		// we can't call state_updated() while the session
		// is building the status update alert
		TORRENT_ASSERT(!m_ses.is_posting_torrent_updates());

		// we're not subscribing to this torrent, don't add it
		if (!m_state_subscription) return;

		aux::vector<torrent*>& list = m_ses.torrent_list(aux::session_interface::torrent_state_updates);

		// if it has already been updated this round, no need to
		// add it to the list twice
		if (m_links[aux::session_interface::torrent_state_updates].in_list())
		{
#ifdef TORRENT_EXPENSIVE_INVARIANT_CHECKS
			TORRENT_ASSERT(find(list.begin(), list.end(), this) != list.end());
#endif
			return;
		}

#ifdef TORRENT_EXPENSIVE_INVARIANT_CHECKS
		TORRENT_ASSERT(find(list.begin(), list.end(), this) == list.end());
#endif

		m_links[aux::session_interface::torrent_state_updates].insert(list, this);
	}

	void torrent::post_status(status_flags_t const flags)
	{
		std::vector<torrent_status> s;
		s.resize(1);
		status(&s.front(), flags);
		m_ses.alerts().emplace_alert<state_update_alert>(std::move(s));
	}

	void torrent::status(torrent_status* st, status_flags_t const flags)
	{
		INVARIANT_CHECK;

		time_point32 const now = aux::time_now32();

		st->handle = get_handle();
		st->info_hashes = info_hash();
#if TORRENT_ABI_VERSION < 3
		st->info_hash = info_hash().get_best();
#endif
#if TORRENT_ABI_VERSION == 1
		st->is_loaded = true;
#endif

		if (flags & torrent_handle::query_name)
			st->name = name();

		if (flags & torrent_handle::query_save_path)
			st->save_path = save_path();

		if (flags & torrent_handle::query_torrent_file)
			st->torrent_file = m_torrent_file;

		st->has_incoming = m_has_incoming;
		st->errc = m_error;
		st->error_file = m_error_file;

#if TORRENT_ABI_VERSION == 1
		if (m_error) st->error = m_error.message()
			+ ": " + resolve_filename(m_error_file);
		st->seed_mode = m_seed_mode;
#endif
		st->moving_storage = m_moving_storage;

		st->announcing_to_trackers = m_announce_to_trackers;
		st->announcing_to_lsd = m_announce_to_lsd;
		st->announcing_to_dht = m_announce_to_dht;
#if TORRENT_ABI_VERSION == 1
		st->stop_when_ready = m_stop_when_ready;
#endif

		st->added_time = m_added_time;
		st->completed_time = m_completed_time;

#if TORRENT_ABI_VERSION == 1
		st->last_scrape = static_cast<int>(total_seconds(now - m_last_scrape));
#endif

#if TORRENT_ABI_VERSION == 1
#ifndef TORRENT_DISABLE_SHARE_MODE
		st->share_mode = m_share_mode;
#else
		st->share_mode = false;
#endif
		st->upload_mode = m_upload_mode;
#endif
		st->up_bandwidth_queue = 0;
		st->down_bandwidth_queue = 0;
#if TORRENT_ABI_VERSION == 1
		st->priority = priority();
#endif

		st->num_peers = num_peers() - m_num_connecting;

		st->list_peers = m_peer_list ? m_peer_list->num_peers() : 0;
		st->list_seeds = m_peer_list ? m_peer_list->num_seeds() : 0;
		st->connect_candidates = m_peer_list ? m_peer_list->num_connect_candidates() : 0;
		TORRENT_ASSERT(st->connect_candidates >= 0);
		st->seed_rank = seed_rank(settings());

		st->all_time_upload = m_total_uploaded;
		st->all_time_download = m_total_downloaded;

		// activity time
#if TORRENT_ABI_VERSION == 1
		st->finished_time = int(total_seconds(finished_time()));
		st->active_time = int(total_seconds(active_time()));
		st->seeding_time = int(total_seconds(seeding_time()));

		time_point32 const unset{seconds32(0)};

		st->time_since_upload = m_last_upload == unset ? -1
			: static_cast<int>(total_seconds(now - m_last_upload));
		st->time_since_download = m_last_download == unset ? -1
			: static_cast<int>(total_seconds(now - m_last_download));
#endif

		st->finished_duration = finished_time();
		st->active_duration = active_time();
		st->seeding_duration = seeding_time();

		st->last_upload = m_last_upload;
		st->last_download = m_last_download;

		st->storage_mode = static_cast<storage_mode_t>(m_storage_mode);

		st->num_complete = (m_complete == 0xffffff) ? -1 : m_complete;
		st->num_incomplete = (m_incomplete == 0xffffff) ? -1 : m_incomplete;
#if TORRENT_ABI_VERSION == 1
		st->paused = is_torrent_paused();
		st->auto_managed = m_auto_managed;
		st->sequential_download = m_sequential_download;
#endif
		st->is_seeding = is_seed();
		st->is_finished = is_finished();
#if TORRENT_ABI_VERSION == 1
#ifndef TORRENT_DISABLE_SUPERSEEDING
		st->super_seeding = m_super_seeding;
#endif
#endif
		st->has_metadata = valid_metadata();
		bytes_done(*st, flags);
		TORRENT_ASSERT(st->total_wanted_done >= 0);
		TORRENT_ASSERT(st->total_done >= st->total_wanted_done);

		// payload transfer
		st->total_payload_download = m_stat.total_payload_download();
		st->total_payload_upload = m_stat.total_payload_upload();

		// total transfer
		st->total_download = m_stat.total_payload_download()
			+ m_stat.total_protocol_download();
		st->total_upload = m_stat.total_payload_upload()
			+ m_stat.total_protocol_upload();

		// failed bytes
		st->total_failed_bytes = m_total_failed_bytes;
		st->total_redundant_bytes = m_total_redundant_bytes;

		// transfer rate
		st->download_rate = m_stat.download_rate();
		st->upload_rate = m_stat.upload_rate();
		st->download_payload_rate = m_stat.download_payload_rate();
		st->upload_payload_rate = m_stat.upload_payload_rate();

		if (is_paused() || m_tracker_timer.expiry() < now)
			st->next_announce = seconds(0);
		else
			st->next_announce = m_tracker_timer.expiry() - now;

		if (st->next_announce.count() < 0)
			st->next_announce = seconds(0);

#if TORRENT_ABI_VERSION == 1
		st->announce_interval = seconds(0);
#endif

		st->current_tracker = m_trackers.last_working_url();
		if (st->current_tracker.empty())
		{
#ifdef __clang__
#pragma clang diagnostic push
#pragma clang diagnostic ignored "-Wmissing-braces"
#endif
			aux::array<bool const, num_protocols, protocol_version> const supports_protocol{
			{
				m_info_hash.has_v1(),
				m_info_hash.has_v2()
			}};
#ifdef __clang__
#pragma clang diagnostic pop
#endif

			for (auto const& t : m_trackers)
			{
				if (!t.verified) continue;
				if (std::any_of(t.endpoints.begin(), t.endpoints.end()
					, [supports_protocol](aux::announce_endpoint const& aep) {
						for (protocol_version const ih : all_versions)
						{
							if (supports_protocol[ih] && aep.info_hashes[ih].updating)
								return false;
						}
						return true;
					})) continue;
				st->current_tracker = t.url;
				break;
			}
		}

		if ((flags & torrent_handle::query_verified_pieces))
		{
			st->verified_pieces = m_verified;
		}

		st->num_uploads = m_num_uploads;
		st->uploads_limit = m_max_uploads == (1 << 24) - 1 ? -1 : m_max_uploads;
		st->num_connections = num_peers();
		st->connections_limit = m_max_connections == (1 << 24) - 1 ? -1 : m_max_connections;
		// if we don't have any metadata, stop here

		st->queue_position = queue_position();
#if TORRENT_ABI_VERSION < 4
		st->need_save_resume = bool(m_need_save_resume_data);
#endif
		st->need_save_resume_data = m_need_save_resume_data;
#if TORRENT_ABI_VERSION == 1
		st->ip_filter_applies = m_apply_ip_filter;
#endif

		st->state = static_cast<torrent_status::state_t>(m_state);
		st->flags = this->flags();

#if TORRENT_USE_ASSERTS
		if (st->state == torrent_status::finished
			|| st->state == torrent_status::seeding)
		{
			// it may be tempting to assume that st->is_finished == true here, but
			// this assumption does not always hold. We transition to "finished"
			// when we receive the last block of the last piece, which is before
			// the hash check comes back. "is_finished" is set to true once all the
			// pieces have been hash checked. So, there's a short window where it
			// doesn't hold.
		}
#endif

		if (!valid_metadata())
		{
			st->state = torrent_status::downloading_metadata;
			st->progress_ppm = m_progress_ppm;
#if !TORRENT_NO_FPU
			st->progress = m_progress_ppm / 1000000.f;
#endif
			st->block_size = 0;
			return;
		}

		st->block_size = block_size();

		if (m_state == torrent_status::checking_files)
		{
			st->progress_ppm = m_progress_ppm;
#if !TORRENT_NO_FPU
			st->progress = m_progress_ppm / 1000000.f;
#endif
		}
		else if (st->total_wanted == 0)
		{
			st->progress_ppm = 1000000;
			st->progress = 1.f;
		}
		else
		{
			st->progress_ppm = int(st->total_wanted_done * 1000000
				/ st->total_wanted);
#if !TORRENT_NO_FPU
			st->progress = float(st->progress_ppm) / 1000000.f;
#endif
		}

		if (flags & torrent_handle::query_pieces)
		{
			int const num_pieces = m_torrent_file->num_pieces();
			if (has_picker())
			{
				st->pieces.resize(num_pieces, false);
				for (auto const i : st->pieces.range())
					if (m_picker->have_piece(i)) st->pieces.set_bit(i);
			}
			else if (m_have_all)
			{
				st->pieces.resize(num_pieces, true);
			}
			else
			{
				st->pieces.resize(num_pieces, false);
			}
		}
		st->num_pieces = num_have();
#if TORRENT_USE_INVARIANT_CHECKS
		{
			// The documentation states that `num_pieces` is the count of number
			// of bits set in `pieces`. Ensure that invariant holds.
			int num_have_pieces = 0;
			if (m_seed_mode)
			{
				num_have_pieces = m_torrent_file->num_pieces();
			}
			else if (has_picker())
			{
				for (auto const i : m_torrent_file->piece_range())
					if (m_picker->have_piece(i)) ++num_have_pieces;
			}
			else if (m_have_all)
			{
				num_have_pieces = m_torrent_file->num_pieces();
			}
			TORRENT_ASSERT(num_have_pieces == st->num_pieces);
		}
#endif
		st->num_seeds = num_seeds();
		if ((flags & torrent_handle::query_distributed_copies) && m_picker.get())
		{
			std::tie(st->distributed_full_copies, st->distributed_fraction) =
				m_picker->distributed_copies();
#if TORRENT_NO_FPU
			st->distributed_copies = -1.f;
#else
			st->distributed_copies = float(st->distributed_full_copies)
				+ float(st->distributed_fraction) / 1000;
#endif
		}
		else
		{
			st->distributed_full_copies = -1;
			st->distributed_fraction = -1;
			st->distributed_copies = -1.f;
		}

		st->last_seen_complete = m_swarm_last_seen_complete;
	}

	int torrent::priority() const
	{
		int priority = 0;
		for (int i = 0; i < num_classes(); ++i)
		{
			span<int const> prio = m_ses.peer_classes().at(class_at(i))->priority;
			priority = std::max(priority, prio[peer_connection::upload_channel]);
			priority = std::max(priority, prio[peer_connection::download_channel]);
		}
		return priority;
	}

#if TORRENT_ABI_VERSION == 1
	void torrent::set_priority(int const prio)
	{
		// priority 1 is default
		if (prio == 1 && m_peer_class == peer_class_t{}) return;

		if (m_peer_class == peer_class_t{})
			setup_peer_class();

		struct peer_class* tpc = m_ses.peer_classes().at(m_peer_class);
		TORRENT_ASSERT(tpc);
		tpc->priority[peer_connection::download_channel] = prio;
		tpc->priority[peer_connection::upload_channel] = prio;

		state_updated();
	}
#endif

	void torrent::add_redundant_bytes(int const b, waste_reason const reason)
	{
		TORRENT_ASSERT(is_single_thread());
		TORRENT_ASSERT(b > 0);
		TORRENT_ASSERT(static_cast<int>(reason) >= 0);
		TORRENT_ASSERT(static_cast<int>(reason) < static_cast<int>(waste_reason::max));

		if (m_total_redundant_bytes <= std::numeric_limits<std::int64_t>::max() - b)
			m_total_redundant_bytes += b;
		else
			m_total_redundant_bytes = std::numeric_limits<std::int64_t>::max();

		// the stats counters are 64 bits, so we don't check for overflow there
		m_stats_counters.inc_stats_counter(counters::recv_redundant_bytes, b);
		m_stats_counters.inc_stats_counter(counters::waste_piece_timed_out + static_cast<int>(reason), b);
	}

	void torrent::add_failed_bytes(int const b)
	{
		TORRENT_ASSERT(is_single_thread());
		TORRENT_ASSERT(b > 0);
		if (m_total_failed_bytes <= std::numeric_limits<std::int64_t>::max() - b)
			m_total_failed_bytes += b;
		else
			m_total_failed_bytes = std::numeric_limits<std::int64_t>::max();

		// the stats counters are 64 bits, so we don't check for overflow there
		m_stats_counters.inc_stats_counter(counters::recv_failed_bytes, b);
	}

	// the number of connected peers that are seeds
	int torrent::num_seeds() const
	{
		TORRENT_ASSERT(is_single_thread());
		INVARIANT_CHECK;

		return int(m_num_seeds) - int(m_num_connecting_seeds);
	}

	// the number of connected peers that are not seeds
	int torrent::num_downloaders() const
	{
		TORRENT_ASSERT(is_single_thread());
		INVARIANT_CHECK;

		int const ret = num_peers()
			- m_num_seeds
			- m_num_connecting
			+ m_num_connecting_seeds;
		TORRENT_ASSERT(ret >= 0);
		return ret;
	}

	void torrent::tracker_request_error(tracker_request const& r
		, error_code const& ec, operation_t const op, std::string const& msg
		, seconds32 const retry_interval)
	{
		TORRENT_ASSERT(is_single_thread());

		INVARIANT_CHECK;

// some older versions of clang had a bug where it would fire this warning here
#ifdef __clang__
#pragma clang diagnostic push
#pragma clang diagnostic ignored "-Wmissing-braces"
#endif
		aux::array<bool const, num_protocols, protocol_version> const supports_protocol
		{ {
			m_info_hash.has_v1(),
			m_info_hash.has_v2()
		} };
#ifdef __clang__
#pragma clang diagnostic pop
#endif

#ifndef TORRENT_DISABLE_LOGGING
		if (should_log())
		{
			debug_log("*** tracker error: (%d) %s [%s] %s", ec.value()
				, ec.message().c_str(), operation_name(op), msg.c_str());
		}
#endif
		if (!(r.kind & tracker_request::scrape_request))
		{
			// announce request
			aux::announce_entry* ae = m_trackers.find_tracker(r.url);
			int fails = 0;
			tcp::endpoint local_endpoint;
			protocol_version hash_version = protocol_version::V1;
			if (ae)
			{
				auto* aep = ae->find_endpoint(r.outgoing_socket);
				if (aep)
				{
					hash_version = r.info_hash == m_info_hash.v1
						? protocol_version::V1 : protocol_version::V2;
					auto& a = aep->info_hashes[hash_version];
					local_endpoint = aep->local_endpoint;
					a.failed(settings().get_int(settings_pack::tracker_backoff)
						, retry_interval);
					a.last_error = ec;
					a.message = msg;
					fails = a.fails;

#ifndef TORRENT_DISABLE_LOGGING
					debug_log("*** increment tracker fail count [ep: %s url: %s %d]"
						, print_endpoint(aep->local_endpoint).c_str(), r.url.c_str(), a.fails);
#endif
					if (ec == boost::system::errc::address_family_not_supported)
					{
						// don't try to announce from this endpoint again
						aep->enabled = false;
#ifndef TORRENT_DISABLE_LOGGING
						debug_log("*** disabling endpoint [ep: %s url: %s ]"
							, print_endpoint(aep->local_endpoint).c_str(), r.url.c_str());
#endif
					}
				}
				else if (r.outgoing_socket)
				{
#ifndef TORRENT_DISABLE_LOGGING
					debug_log("*** no matching endpoint for request [%s, %s]"
						, r.url.c_str(), print_endpoint(r.outgoing_socket.get_local_endpoint()).c_str());
#endif
				}

				// never talk to this tracker again
				if (ec == error_code(410, http_category())) m_trackers.dont_try_again(ae);

				// if all endpoints fail, then we de-prioritize the tracker and try
				// the next one in the tier
				if (std::all_of(ae->endpoints.begin(), ae->endpoints.end()
					, [&](aux::announce_endpoint const& ep)
					{
						for (protocol_version const ih : all_versions)
							if (supports_protocol[ih] && ep.info_hashes[ih].is_working())
								return false;
						return true;
					}))
				{
					m_trackers.deprioritize_tracker(ae);
				}
			}
			if (m_ses.alerts().should_post<tracker_error_alert>()
				|| r.triggered_manually)
			{
				m_ses.alerts().emplace_alert<tracker_error_alert>(get_handle()
					, local_endpoint, fails, hash_version, r.url, op, ec, msg);
			}
		}
		else
		{
			aux::announce_entry* ae = m_trackers.find_tracker(r.url);

			// scrape request
			if (ec == error_code(410, http_category()) && ae)
				m_trackers.dont_try_again(ae);

			// if this was triggered manually we need to post this unconditionally,
			// since the client expects a response from its action, regardless of
			// whether all tracker events have been enabled by the alert mask
			if (m_ses.alerts().should_post<scrape_failed_alert>()
				|| r.triggered_manually)
			{
				tcp::endpoint local_endpoint;
				if (ae)
				{
					auto const* aep = ae->find_endpoint(r.outgoing_socket);
					if (aep != nullptr) local_endpoint = aep->local_endpoint;
				}

				protocol_version hash_version = r.info_hash == m_info_hash.v1
					? protocol_version::V1 : protocol_version::V2;

				m_ses.alerts().emplace_alert<scrape_failed_alert>(get_handle()
					, local_endpoint, hash_version, r.url, ec);
			}
		}
		// announce to the next working tracker
		// We may have changed state into checking by now, in which case we
		// shouldn't keep trying to announce
		if ((!m_abort && !is_paused() && state() != torrent_status::checking_files)
			|| r.event == event_t::stopped)
		{
			announce_with_tracker(r.event);
		}
		else
		{
			update_tracker_timer(aux::time_now32());
		}
	}

#ifndef TORRENT_DISABLE_LOGGING
	bool torrent::should_log() const
	{
		return alerts().should_post<torrent_log_alert>();
	}

	TORRENT_FORMAT(2,3)
	void torrent::debug_log(char const* fmt, ...) const noexcept try
	{
		if (!alerts().should_post<torrent_log_alert>()) return;

		va_list v;
		va_start(v, fmt);
		alerts().emplace_alert<torrent_log_alert>(
			const_cast<torrent*>(this)->get_handle(), fmt, v);
		va_end(v);
	}
	catch (std::exception const&) {}
#endif

}<|MERGE_RESOLUTION|>--- conflicted
+++ resolved
@@ -420,10 +420,6 @@
 			bitfield const& verified_bitmask = (i >= verified.end_index()) ? empty_verified : verified[i];
 			if (i < mask.end_index() && !mask[i].empty())
 			{
-<<<<<<< HEAD
-				mask[i].resize(int(m_merkle_trees[i].size()));
-=======
->>>>>>> a005bdea
 				m_merkle_trees[i].load_sparse_tree(trees_import[i], mask[i], verified_bitmask);
 			}
 			else
