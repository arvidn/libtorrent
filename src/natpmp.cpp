/*

Copyright (c) 2007-2010, 2012, 2015-2019, Arvid Norberg
Copyright (c) 2016-2017, 2019, Alden Torres
Copyright (c) 2017, Pavel Pimenov
Copyright (c) 2018, Steven Siloti
All rights reserved.

Redistribution and use in source and binary forms, with or without
modification, are permitted provided that the following conditions
are met:

    * Redistributions of source code must retain the above copyright
      notice, this list of conditions and the following disclaimer.
    * Redistributions in binary form must reproduce the above copyright
      notice, this list of conditions and the following disclaimer in
      the documentation and/or other materials provided with the distribution.
    * Neither the name of the author nor the names of its
      contributors may be used to endorse or promote products derived
      from this software without specific prior written permission.

THIS SOFTWARE IS PROVIDED BY THE COPYRIGHT HOLDERS AND CONTRIBUTORS "AS IS"
AND ANY EXPRESS OR IMPLIED WARRANTIES, INCLUDING, BUT NOT LIMITED TO, THE
IMPLIED WARRANTIES OF MERCHANTABILITY AND FITNESS FOR A PARTICULAR PURPOSE
ARE DISCLAIMED. IN NO EVENT SHALL THE COPYRIGHT OWNER OR CONTRIBUTORS BE
LIABLE FOR ANY DIRECT, INDIRECT, INCIDENTAL, SPECIAL, EXEMPLARY, OR
CONSEQUENTIAL DAMAGES (INCLUDING, BUT NOT LIMITED TO, PROCUREMENT OF
SUBSTITUTE GOODS OR SERVICES; LOSS OF USE, DATA, OR PROFITS; OR BUSINESS
INTERRUPTION) HOWEVER CAUSED AND ON ANY THEORY OF LIABILITY, WHETHER IN
CONTRACT, STRICT LIABILITY, OR TORT (INCLUDING NEGLIGENCE OR OTHERWISE)
ARISING IN ANY WAY OUT OF THE USE OF THIS SOFTWARE, EVEN IF ADVISED OF THE
POSSIBILITY OF SUCH DAMAGE.

*/
#include "libtorrent/config.hpp"

#include "libtorrent/aux_/disable_warnings_push.hpp"

#if defined TORRENT_OS2
#include <pthread.h>
#endif

#include <boost/asio/ip/host_name.hpp>

#include "libtorrent/aux_/disable_warnings_pop.hpp"

#include <cstdio> // for snprintf
#include <cinttypes> // for PRId64 et.al.
#include <cstdarg>
#include <functional>
#include <cstring> // for memcpy

#include "libtorrent/natpmp.hpp"
#include "libtorrent/io.hpp"
#include "libtorrent/assert.hpp"
#include "libtorrent/enum_net.hpp"
#include "libtorrent/socket_io.hpp"
#include "libtorrent/io_context.hpp"
#include "libtorrent/aux_/time.hpp"
#include "libtorrent/debug.hpp"
#include "libtorrent/random.hpp"
#include "libtorrent/aux_/ip_helpers.hpp" // for is_local
#include "libtorrent/aux_/escape_string.hpp"
#include "libtorrent/aux_/numeric_cast.hpp"

namespace libtorrent {

struct pcp_error_category final : boost::system::error_category
{
	const char* name() const BOOST_SYSTEM_NOEXCEPT override
	{ return "pcp error"; }
	std::string message(int ev) const override
	{
		static char const* msgs[] =
		{
			"success",
			"unsupported version",
			"not authorized",
			"malformed request",
			"unsupported opcode",
			"unsupported option",
			"malformed option",
			"network failure",
			"no resources",
			"unsupported protocol",
			"user exceeded quota",
			"cannot provide external",
			"address mismatch",
			"excessive remote peers",
		};
		if (ev < 0 || ev >= int(sizeof(msgs)/sizeof(msgs[0])))
			return "Unknown error";
		return msgs[ev];
	}
	boost::system::error_condition default_error_condition(
		int ev) const BOOST_SYSTEM_NOEXCEPT override
	{ return {ev, *this}; }
};

boost::system::error_category& pcp_category()
{
	static pcp_error_category pcp_category;
	return pcp_category;
}

namespace errors
{
	// hidden
	boost::system::error_code make_error_code(pcp_errors e)
	{
		return {e, pcp_category()};
	}
}

error_code natpmp::from_result_code(int const version, int result)
{
	if (version == version_natpmp)
	{
		// a few nat-pmp result codes map to different codes
		// in pcp
		switch (result)
		{
		case 3:result = 7; break;
		case 4:result = 8; break;
		case 5:result = 4; break;
		}
	}
	return errors::pcp_errors(result);
}

char const* natpmp::version_to_string(protocol_version version)
{
	return version == version_natpmp ? "NAT-PMP" : "PCP";
}

using namespace aux;
using namespace std::placeholders;

natpmp::natpmp(io_context& ios
	, aux::portmap_callback& cb
	, listen_socket_handle ls)
	: m_callback(cb)
	, m_socket(ios)
	, m_send_timer(ios)
	, m_refresh_timer(ios)
	, m_ioc(ios)
	, m_listen_handle(std::move(ls))
{
	// unfortunately async operations rely on the storage
	// for this array not to be reallocated, by passing
	// around pointers to its elements. so reserve size for now
	m_mappings.reserve(10);
}

void natpmp::start(ip_interface const& ip)
{
	TORRENT_ASSERT(is_single_thread());

	// assume servers support PCP and fall back to NAT-PMP
	// if necessary
	m_version = version_pcp;

	address const& local_address = ip.interface_address;

	error_code ec;
	auto const routes = enum_routes(m_ioc, ec);
	if (ec)
	{
#ifndef TORRENT_DISABLE_LOGGING
		if (should_log())
		{
			log("failed to enumerate routes: %s"
				, convert_from_native(ec.message()).c_str());
		}
#endif
		disable(ec);
	}

	auto const route = get_gateway(ip, routes);

	if (!route)
	{
#ifndef TORRENT_DISABLE_LOGGING
		if (should_log())
		{
			log("failed to find default route for \"%s\" %s: %s"
				, ip.name, local_address.to_string().c_str()
				, convert_from_native(ec.message()).c_str());
		}
#endif
		disable(ec);
		return;
	}

	m_disabled = false;

	udp::endpoint const nat_endpoint(*route, 5351);
	if (nat_endpoint == m_nat_endpoint) return;
	m_nat_endpoint = nat_endpoint;

#ifndef TORRENT_DISABLE_LOGGING
	if (should_log())
	{
		log("found gateway at: %s"
			, print_address(m_nat_endpoint.address()).c_str());
	}
#endif

	m_socket.open(local_address.is_v4() ? udp::v4() : udp::v6(), ec);
	if (ec)
	{
		disable(ec);
		return;
	}
	m_socket.bind({local_address, 0}, ec);
	if (ec)
	{
		disable(ec);
		return;
	}

	ADD_OUTSTANDING_ASYNC("natpmp::on_reply");
	m_socket.async_receive_from(boost::asio::buffer(&m_response_buffer[0]
		, sizeof(m_response_buffer))
		, m_remote, std::bind(&natpmp::on_reply, self(), _1, _2));
	if (m_version == version_natpmp)
		send_get_ip_address_request();

	for (auto i = m_mappings.begin(), end(m_mappings.end()); i != end; ++i)
	{
		if (i->protocol == portmap_protocol::none
			|| i->act != portmap_action::none)
			continue;
		i->act = portmap_action::add;
		update_mapping(port_mapping_t(int(i - m_mappings.begin())));
	}
}

void natpmp::send_get_ip_address_request()
{
	TORRENT_ASSERT(is_single_thread());
	using namespace libtorrent::aux;

	// this opcode only exists in NAT-PMP
	// PCP routers report the external IP in the response to a MAP operation
	TORRENT_ASSERT(m_version == version_natpmp);
	if (m_version != version_natpmp)
		return;

	char buf[2];
	char* out = buf;
	write_uint8(version_natpmp, out);
	write_uint8(0, out); // public IP address request opcode
#ifndef TORRENT_DISABLE_LOGGING
	log("==> get public IP address");
#endif

	error_code ec;
	m_socket.send_to(boost::asio::buffer(buf, sizeof(buf)), m_nat_endpoint, 0, ec);
}

bool natpmp::get_mapping(port_mapping_t const index, int& local_port
	, int& external_port, portmap_protocol& protocol) const
{
	TORRENT_ASSERT(is_single_thread());

	TORRENT_ASSERT(index < m_mappings.end_index() && index >= port_mapping_t{});
	if (index >= m_mappings.end_index() || index < port_mapping_t{}) return false;
	mapping_t const& m = m_mappings[index];
	if (m.protocol == portmap_protocol::none) return false;
	local_port = m.local_port;
	external_port = m.external_port;
	protocol = m.protocol;
	return true;
}

#ifndef TORRENT_DISABLE_LOGGING
bool natpmp::should_log() const
{
	return m_callback.should_log_portmap(portmap_transport::natpmp);
}

void natpmp::mapping_log(char const* op, mapping_t const& m) const
{
	if (should_log())
	{
		log("%s-mapping: proto: %s port: %d local-port: %d action: %s ttl: %" PRId64
			, op
			, m.protocol == portmap_protocol::none
			? "none" : to_string(m.protocol)
			, m.external_port
			, m.local_port
			, to_string(m.act)
			, (m.expires.time_since_epoch() != seconds(0))
				? total_seconds(m.expires - aux::time_now())
				: std::int64_t(0));
	}
}

TORRENT_FORMAT(2, 3)
void natpmp::log(char const* fmt, ...) const
{
	TORRENT_ASSERT(is_single_thread());
	if (!should_log()) return;
	char msg[200];
	va_list v;
	va_start(v, fmt);
	std::vsnprintf(msg, sizeof(msg), fmt, v);
	va_end(v);
	m_callback.log_portmap(portmap_transport::natpmp, msg, m_listen_handle);
}
#endif

void natpmp::disable(error_code const& ec)
{
	TORRENT_ASSERT(is_single_thread());
	m_disabled = true;

	for (auto i = m_mappings.begin(), end(m_mappings.end()); i != end; ++i)
	{
		if (i->protocol == portmap_protocol::none) continue;
		portmap_protocol const proto = i->protocol;
		i->protocol = portmap_protocol::none;
		port_mapping_t const index(static_cast<int>(i - m_mappings.begin()));
		m_callback.on_port_mapping(index, address(), 0, proto, ec
			, portmap_transport::natpmp, m_listen_handle);
	}
	close_impl();
}

void natpmp::delete_mapping(port_mapping_t const index)
{
	TORRENT_ASSERT(is_single_thread());

	TORRENT_ASSERT(index < m_mappings.end_index() && index >= port_mapping_t{});
	if (index >= m_mappings.end_index() || index < port_mapping_t{}) return;
	mapping_t& m = m_mappings[index];

	if (m.protocol == portmap_protocol::none) return;
	if (!m.map_sent)
	{
		m.act = portmap_action::none;
		m.protocol = portmap_protocol::none;
		return;
	}

	m.act = portmap_action::del;
	update_mapping(index);
}

port_mapping_t natpmp::add_mapping(portmap_protocol const p, int const external_port
	, tcp::endpoint const local_ep)
{
	TORRENT_ASSERT(is_single_thread());

	if (m_disabled) return port_mapping_t{-1};

	auto i = std::find_if(m_mappings.begin()
		, m_mappings.end(), [] (mapping_t const& m) { return m.protocol == portmap_protocol::none; });
	if (i == m_mappings.end())
	{
		m_mappings.push_back(mapping_t());
		i = m_mappings.end() - 1;
	}
	aux::random_bytes(i->nonce);
	i->protocol = p;
	i->external_port = external_port;
	i->local_port = local_ep.port();
	i->act = portmap_action::add;

	port_mapping_t const mapping_index(static_cast<int>(i - m_mappings.begin()));
#ifndef TORRENT_DISABLE_LOGGING
	mapping_log("add",*i);
#endif

	update_mapping(mapping_index);
	return port_mapping_t{mapping_index};
}

void natpmp::try_next_mapping(port_mapping_t const i)
{
	TORRENT_ASSERT(is_single_thread());
	if (i < prev(m_mappings.end_index()))
	{
		update_mapping(next(i));
		return;
	}

	auto const m = std::find_if(
		m_mappings.begin(), m_mappings.end()
		, [] (mapping_t const& ma) { return ma.act != portmap_action::none
			&& ma.protocol != portmap_protocol::none; });

	if (m == m_mappings.end())
	{
		if (m_abort)
		{
			m_send_timer.cancel();
			error_code ec;
			m_socket.close(ec);
		}
		return;
	}

	update_mapping(port_mapping_t(static_cast<int>(m - m_mappings.begin())));
}

void natpmp::update_mapping(port_mapping_t const i)
{
	TORRENT_ASSERT(is_single_thread());
	if (i == m_mappings.end_index())
	{
		if (m_abort)
		{
			m_send_timer.cancel();
			error_code ec;
			m_socket.close(ec);
		}
		return;
	}

	mapping_t const& m = m_mappings[i];

#ifndef TORRENT_DISABLE_LOGGING
	mapping_log("update", m);
#endif

	if (m.act == portmap_action::none
		|| m.protocol == portmap_protocol::none)
	{
		try_next_mapping(i);
		return;
	}

	if (m_currently_mapping == port_mapping_t{-1})
	{
		// the socket is not currently in use
		// send out a mapping request
		m_retry_count = 0;
		send_map_request(i);
	}
}

void natpmp::send_map_request(port_mapping_t const i)
{
	TORRENT_ASSERT(is_single_thread());
	using namespace libtorrent::aux;

	TORRENT_ASSERT(m_currently_mapping == port_mapping_t{-1}
		|| m_currently_mapping == i);
	m_currently_mapping = i;
	mapping_t& m = m_mappings[i];
	TORRENT_ASSERT(m.act != portmap_action::none);
	char buf[60];
	char* out = buf;
	int ttl = m.act == portmap_action::add ? 3600 : 0;
	if (m_version == version_natpmp)
	{
		write_uint8(m_version, out);
		write_uint8(m.protocol == portmap_protocol::udp ? 1 : 2, out); // map "protocol"
		write_uint16(0, out); // reserved
		write_uint16(m.local_port, out); // private port
		write_uint16(m.external_port, out); // requested public port
		write_uint32(ttl, out); // port mapping lifetime
	}
	else if (m_version == version_pcp)
	{
		// PCP requires the use of IPv6 addresses even for IPv4 messages
		write_uint8(m_version, out);
		write_uint8(opcode_map, out);
		write_uint16(0, out); // reserved
		write_uint32(ttl, out);
		error_code ec;
		address const local_addr = m_socket.local_endpoint(ec).address();
		if (ec)
		{
#ifndef TORRENT_DISABLE_LOGGING
			if ( should_log())
			{
				log("*** port map, local_endpoint [ ec: %s:%d %s ]"
					, ec.category().name()
					, ec.value()
					, ec.message().c_str());
			}
#endif
			m_currently_mapping = port_mapping_t{-1};
			m.act = portmap_action::none;
			return;
		}
		auto const local_bytes = local_addr.is_v4()
			? make_address_v6(v4_mapped, local_addr.to_v4()).to_bytes()
			: local_addr.to_v6().to_bytes();
		out = std::copy(local_bytes.begin(), local_bytes.end(), out);
		out = std::copy(m.nonce.begin(), m.nonce.end(), out);
		// translate portmap_protocol to an IANA protocol number
		int const protocol =
			(m.protocol == portmap_protocol::tcp) ? 6
			: (m.protocol == portmap_protocol::udp) ? 17
			: 0;
		write_int8(protocol, out);
		write_uint8(0, out); // reserved
		write_uint16(0, out); // reserved
		write_uint16(m.local_port, out);
		write_uint16(m.external_port, out);
		address_v6 external_addr;
		if (!m.external_address.is_unspecified())
		{
			external_addr = m.external_address.is_v4()
				? make_address_v6(v4_mapped, m.external_address.to_v4())
				: m.external_address.to_v6();
		}
		else if (aux::is_local(local_addr))
		{
			external_addr = local_addr.is_v4()
				? make_address_v6(v4_mapped, address_v4())
				: address_v6();
		}
		else if (local_addr.is_v4())
		{
			external_addr = make_address_v6(v4_mapped, local_addr.to_v4());
		}
		else
		{
			external_addr = local_addr.to_v6();
		}
		write_address(external_addr, out);
	}
	else
	{
		TORRENT_ASSERT_FAIL();
	}

#ifndef TORRENT_DISABLE_LOGGING
	if (should_log())
	{
		log("==> port map [ mapping: %d action: %s"
			" transport: %s proto: %s local: %u external: %u ttl: %u ]"
			, static_cast<int>(i), to_string(m.act)
			, version_to_string(m_version)
			, to_string(m.protocol)
			, m.local_port, m.external_port, ttl);
	}
#endif

	error_code ec;
	m_socket.send_to(boost::asio::buffer(buf, std::size_t(out - buf)), m_nat_endpoint, 0, ec);
#ifndef TORRENT_DISABLE_LOGGING
	if (ec && should_log())
	{
		log("*** port map [ ec: %s:%d %s ]"
			, ec.category().name()
			, ec.value()
			, ec.message().c_str());
	}
#endif
	m.map_sent = true;
	m.outstanding_request = true;

	if (m_abort)
	{
		// when we're shutting down, ignore the
		// responses and just remove all mappings
		// immediately
		m_currently_mapping = port_mapping_t{-1};
		m.act = portmap_action::none;
		try_next_mapping(i);
	}
	else
	{
		ADD_OUTSTANDING_ASYNC("natpmp::resend_request");
		// linear back-off instead of exponential
		++m_retry_count;
		m_send_timer.expires_after(milliseconds(250 * m_retry_count));
		m_send_timer.async_wait(std::bind(&natpmp::on_resend_request, self(), i, _1));
	}
}

void natpmp::on_resend_request(port_mapping_t const i, error_code const& e)
{
	TORRENT_ASSERT(is_single_thread());
	COMPLETE_ASYNC("natpmp::resend_request");
	if (e) return;
	resend_request(i);
}

void natpmp::resend_request(port_mapping_t const i)
{
	if (m_currently_mapping != i) return;

	// if we're shutting down, don't retry, just move on
	// to the next mapping
	if (m_retry_count >= 9 || m_abort)
	{
		m_currently_mapping = port_mapping_t{-1};
		m_mappings[i].act = portmap_action::none;
		// try again in two hours
		m_mappings[i].expires = aux::time_now() + hours(2);
		try_next_mapping(i);
		return;
	}
	send_map_request(i);
}

void natpmp::on_reply(error_code const& e
	, std::size_t const bytes_transferred)
{
	TORRENT_ASSERT(is_single_thread());

	COMPLETE_ASYNC("natpmp::on_reply");

	using namespace libtorrent::aux;
	if (e)
	{
#ifndef TORRENT_DISABLE_LOGGING
		if (should_log())
		{
			log("error on receiving reply: %s"
				, convert_from_native(e.message()).c_str());
		}
#endif
		return;
	}

	if (m_abort) return;

	ADD_OUTSTANDING_ASYNC("natpmp::on_reply");
	// make a copy of the response packet buffer
	// to avoid overwriting it in the next receive call
	std::array<char, sizeof(m_response_buffer)> msg_buf;
	std::memcpy(msg_buf.data(), m_response_buffer, bytes_transferred);

	m_socket.async_receive_from(boost::asio::buffer(&m_response_buffer[0]
		, sizeof(m_response_buffer))
		, m_remote, std::bind(&natpmp::on_reply, self(), _1, _2));

	if (m_remote != m_nat_endpoint)
	{
#ifndef TORRENT_DISABLE_LOGGING
		if (should_log())
		{
			log("received packet from wrong IP: %s"
				, print_endpoint(m_remote).c_str());
		}
#endif
		return;
	}

	m_send_timer.cancel();

	if (bytes_transferred < 4)
	{
#ifndef TORRENT_DISABLE_LOGGING
		log("received packet of invalid size: %d", int(bytes_transferred));
#endif
		return;
	}

	char* in = msg_buf.data();
	int const version = read_uint8(in);

	if (version != version_natpmp && version != version_pcp)
	{
#ifndef TORRENT_DISABLE_LOGGING
		log("unexpected version: %u", version);
#endif
		return;
	}

	int cmd = read_uint8(in);
	if (version == version_pcp)
	{
		cmd &= 0x7f;
	}
	int result;
	if (version == version_pcp)
	{
		++in; // reserved
		result = read_uint8(in);
	}
	else
	{
		result = read_uint16(in);
	}

	if (result == errors::pcp_unsupp_version)
	{
#ifndef TORRENT_DISABLE_LOGGING
		log("unsupported version");
#endif
		// ignore errors from local_endpoint
<<<<<<< HEAD
		if (m_version == version_pcp && !aux::is_v6(m_socket.local_endpoint()))
=======
		if (m_version == version_pcp && !is_v6(m_socket.local_endpoint(ec)))
>>>>>>> df3362c5
		{
			m_version = version_natpmp;
			resend_request(m_currently_mapping);
			send_get_ip_address_request();
		}
		return;
	}

	if ((version == version_natpmp && bytes_transferred < 12)
		|| (version == version_pcp && bytes_transferred < 24))
	{
#ifndef TORRENT_DISABLE_LOGGING
		log("received packet of invalid size: %d", int(bytes_transferred));
#endif
		return;
	}

	int lifetime = 0;
	if (version == version_pcp)
	{
		lifetime = aux::numeric_cast<int>(read_uint32(in));
	}
	int const time = aux::numeric_cast<int>(read_uint32(in));
	if (version == version_pcp) in += 12; // reserved
	TORRENT_UNUSED(time);

	if (version == version_natpmp && cmd == 128)
	{
		// public IP request response
		m_external_ip = read_v4_address(in);

#ifndef TORRENT_DISABLE_LOGGING
		if (should_log())
		{
			log("<== public IP address [ %s ]", print_address(m_external_ip).c_str());
		}
#endif
		return;

	}

	if ((version == version_natpmp && bytes_transferred != 16)
		|| (version == version_pcp && bytes_transferred != 60))
	{
#ifndef TORRENT_DISABLE_LOGGING
		log("received packet of invalid size: %d", int(bytes_transferred));
#endif
		return;
	}

	std::array<char, 12> nonce;
	portmap_protocol protocol = portmap_protocol::none;
	if (version == version_pcp)
	{
		std::memcpy(nonce.data(), in, nonce.size());
		in += nonce.size();
		int p = read_uint8(in);
		protocol = p == 6 ? portmap_protocol::tcp
			: portmap_protocol::udp;
		in += 3; // reserved
	}
	int const private_port = read_uint16(in);
	int const public_port = read_uint16(in);
	if (version == version_natpmp)
		lifetime = aux::numeric_cast<int>(read_uint32(in));
	address external_addr;
	if (version == version_pcp)
	{
		external_addr = read_v6_address(in);
		if (external_addr.to_v6().is_v4_mapped())
			external_addr = make_address_v4(v4_mapped, external_addr.to_v6());
	}

	if (version == version_natpmp)
	{
		protocol = (cmd - 128 == 1)
			? portmap_protocol::udp
			: portmap_protocol::tcp;
	}

#ifndef TORRENT_DISABLE_LOGGING
	char msg[200];
	int const num_chars = std::snprintf(msg, sizeof(msg), "<== port map ["
		" transport: %s protocol: %s local: %d external: %d ttl: %d ]"
		, version_to_string(protocol_version(version))
		, (protocol == portmap_protocol::udp ? "udp" : "tcp")
		, private_port, public_port, lifetime);
#endif

	mapping_t* m = nullptr;
	port_mapping_t index{-1};
	for (auto i = m_mappings.begin(), end(m_mappings.end()); i != end; ++i)
	{
		if (private_port != i->local_port) continue;
		if (protocol != i->protocol) continue;
		if (!i->map_sent) continue;
		if (!i->outstanding_request) continue;
		if (version == version_pcp && nonce != i->nonce) continue;
		m = &*i;
		index = port_mapping_t(static_cast<int>(i - m_mappings.begin()));
		break;
	}

	if (m == nullptr)
	{
#ifndef TORRENT_DISABLE_LOGGING
		snprintf(msg + num_chars, sizeof(msg) - aux::numeric_cast<std::size_t>(num_chars), " not found in map table");
		log("%s", msg);
#endif
		return;
	}
	m->outstanding_request = false;

#ifndef TORRENT_DISABLE_LOGGING
	log("%s", msg);
#endif

	if (public_port == 0 || lifetime == 0)
	{
		// this means the mapping was
		// successfully closed
		m->protocol = portmap_protocol::none;
	}
	else
	{
		m->expires = aux::time_now() + seconds(lifetime * 3 / 4);
		m->external_port = public_port;
		if (!external_addr.is_unspecified())
			m->external_address = external_addr;
	}

	if (result != 0)
	{
		m->expires = aux::time_now() + hours(2);
		portmap_protocol const proto = m->protocol;
		m_callback.on_port_mapping(port_mapping_t{index}, address(), 0, proto
			, from_result_code(version, result), portmap_transport::natpmp, m_listen_handle);
	}
	else if (m->act == portmap_action::add)
	{
		portmap_protocol const proto = m->protocol;
		address const ext_ip = version == version_pcp ? m->external_address : m_external_ip;
		m_callback.on_port_mapping(port_mapping_t{index}, ext_ip, m->external_port, proto
			, errors::pcp_success, portmap_transport::natpmp, m_listen_handle);
	}

	m_currently_mapping = port_mapping_t{-1};
	m->act = portmap_action::none;
	m_send_timer.cancel();
	update_expiration_timer();
	try_next_mapping(index);
}

void natpmp::update_expiration_timer()
{
	TORRENT_ASSERT(is_single_thread());
	if (m_abort) return;

	time_point const now = aux::time_now() + milliseconds(100);
	time_point min_expire = now + seconds(3600);
	port_mapping_t min_index{-1};
	for (auto i = m_mappings.begin(), end(m_mappings.end()); i != end; ++i)
	{
		if (i->protocol == portmap_protocol::none
			|| i->act != portmap_action::none) continue;
		port_mapping_t const index(static_cast<int>(i - m_mappings.begin()));
		if (i->expires < now)
		{
#ifndef TORRENT_DISABLE_LOGGING
			log("mapping %u expired", static_cast<int>(index));
#endif
			i->act = portmap_action::add;
			if (m_next_refresh == index) m_next_refresh = port_mapping_t{-1};
			update_mapping(index);
		}
		else if (i->expires < min_expire)
		{
			min_expire = i->expires;
			min_index = index;
		}
	}

	// this is already the mapping we're waiting for
	if (m_next_refresh == min_index) return;

	if (min_index >= port_mapping_t{})
	{
#ifndef TORRENT_DISABLE_LOGGING
		log("next expiration [ idx: %d ttl: %" PRId64 " ]"
			, static_cast<int>(min_index), total_seconds(min_expire - aux::time_now()));
#endif
		if (m_next_refresh >= port_mapping_t{}) m_refresh_timer.cancel();

		ADD_OUTSTANDING_ASYNC("natpmp::mapping_expired");
		m_refresh_timer.expires_after(min_expire - now);
		m_refresh_timer.async_wait(std::bind(&natpmp::mapping_expired, self(), _1, min_index));
		m_next_refresh = min_index;
	}
}

void natpmp::mapping_expired(error_code const& e, port_mapping_t const i)
{
	TORRENT_ASSERT(is_single_thread());
	COMPLETE_ASYNC("natpmp::mapping_expired");
	if (e || m_abort) return;
#ifndef TORRENT_DISABLE_LOGGING
	log("mapping %u expired", static_cast<int>(i));
#endif
	m_mappings[i].act = portmap_action::add;
	if (m_next_refresh == i) m_next_refresh = port_mapping_t{-1};
	update_mapping(i);
}

void natpmp::close()
{
	TORRENT_ASSERT(is_single_thread());
	close_impl();
}

void natpmp::close_impl()
{
	TORRENT_ASSERT(is_single_thread());
	m_abort = true;
#ifndef TORRENT_DISABLE_LOGGING
	log("closing");
#endif
	if (m_disabled) return;
	for (auto& m : m_mappings)
	{
		if (m.protocol == portmap_protocol::none) continue;
		m.act = portmap_action::del;
	}
	m_refresh_timer.cancel();
	m_currently_mapping = port_mapping_t{-1};
	update_mapping(port_mapping_t{});
}

} // namespace libtorrent<|MERGE_RESOLUTION|>--- conflicted
+++ resolved
@@ -688,11 +688,8 @@
 		log("unsupported version");
 #endif
 		// ignore errors from local_endpoint
-<<<<<<< HEAD
-		if (m_version == version_pcp && !aux::is_v6(m_socket.local_endpoint()))
-=======
-		if (m_version == version_pcp && !is_v6(m_socket.local_endpoint(ec)))
->>>>>>> df3362c5
+		error_code ec;
+		if (m_version == version_pcp && !aux::is_v6(m_socket.local_endpoint(ec)))
 		{
 			m_version = version_natpmp;
 			resend_request(m_currently_mapping);
