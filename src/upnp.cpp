/*

Copyright (c) 2007-2019, Arvid Norberg
Copyright (c) 2009, Andrew Resch
Copyright (c) 2015, Mike Tzou
Copyright (c) 2016-2019, Alden Torres
Copyright (c) 2016, Steven Siloti
Copyright (c) 2016-2017, Pavel Pimenov
Copyright (c) 2016-2017, Andrei Kurushin
Copyright (c) 2019, Amir Abrams
All rights reserved.

Redistribution and use in source and binary forms, with or without
modification, are permitted provided that the following conditions
are met:

    * Redistributions of source code must retain the above copyright
      notice, this list of conditions and the following disclaimer.
    * Redistributions in binary form must reproduce the above copyright
      notice, this list of conditions and the following disclaimer in
      the documentation and/or other materials provided with the distribution.
    * Neither the name of the author nor the names of its
      contributors may be used to endorse or promote products derived
      from this software without specific prior written permission.

THIS SOFTWARE IS PROVIDED BY THE COPYRIGHT HOLDERS AND CONTRIBUTORS "AS IS"
AND ANY EXPRESS OR IMPLIED WARRANTIES, INCLUDING, BUT NOT LIMITED TO, THE
IMPLIED WARRANTIES OF MERCHANTABILITY AND FITNESS FOR A PARTICULAR PURPOSE
ARE DISCLAIMED. IN NO EVENT SHALL THE COPYRIGHT OWNER OR CONTRIBUTORS BE
LIABLE FOR ANY DIRECT, INDIRECT, INCIDENTAL, SPECIAL, EXEMPLARY, OR
CONSEQUENTIAL DAMAGES (INCLUDING, BUT NOT LIMITED TO, PROCUREMENT OF
SUBSTITUTE GOODS OR SERVICES; LOSS OF USE, DATA, OR PROFITS; OR BUSINESS
INTERRUPTION) HOWEVER CAUSED AND ON ANY THEORY OF LIABILITY, WHETHER IN
CONTRACT, STRICT LIABILITY, OR TORT (INCLUDING NEGLIGENCE OR OTHERWISE)
ARISING IN ANY WAY OUT OF THE USE OF THIS SOFTWARE, EVEN IF ADVISED OF THE
POSSIBILITY OF SUCH DAMAGE.

*/

#include "libtorrent/config.hpp"
#include "libtorrent/socket.hpp"
#include "libtorrent/socket_io.hpp"
#include "libtorrent/upnp.hpp"
#include "libtorrent/io.hpp"
#include "libtorrent/parse_url.hpp"
#include "libtorrent/xml_parse.hpp"
#include "libtorrent/random.hpp"
#include "libtorrent/aux_/time.hpp" // for aux::time_now()
#include "libtorrent/aux_/escape_string.hpp" // for convert_from_native
#include "libtorrent/http_connection.hpp"

#if defined TORRENT_ASIO_DEBUGGING
#include "libtorrent/debug.hpp"
#endif
#include "libtorrent/aux_/numeric_cast.hpp"

#include "libtorrent/aux_/disable_warnings_push.hpp"
#include <boost/asio/ip/host_name.hpp>
#include <boost/asio/ip/multicast.hpp>
#include "libtorrent/aux_/disable_warnings_pop.hpp"

#include <cstdlib>
#include <cstdio> // for snprintf
#include <cstdarg>
#include <functional>

using namespace std::placeholders;

namespace libtorrent {

using namespace aux;

// due to the recursive nature of update_map, it's necessary to
// limit the internal list of global mappings to a small size
// this can be changed once the entire UPnP code is refactored
constexpr std::size_t max_global_mappings = 50;

namespace upnp_errors
{
	boost::system::error_code make_error_code(error_code_enum e)
	{ return {e, upnp_category()}; }

} // upnp_errors namespace

static error_code ignore_error;

upnp::rootdevice::rootdevice() {}
upnp::rootdevice::~rootdevice()
{
	TORRENT_ASSERT(magic == 1337);
#if TORRENT_USE_ASSERTS
	magic = 0;
#endif
}

upnp::rootdevice::rootdevice(rootdevice const&) = default;
upnp::rootdevice& upnp::rootdevice::operator=(rootdevice const&) & = default;
upnp::rootdevice::rootdevice(rootdevice&&) = default;
upnp::rootdevice& upnp::rootdevice::operator=(rootdevice&&) & = default;

upnp::upnp(io_context& ios
	, std::string user_agent
	, aux::portmap_callback& cb
	, address_v4 const& listen_address
	, address_v4 const& netmask
	, std::string listen_device
	, listen_socket_handle ls)
	: m_user_agent(std::move(user_agent))
	, m_callback(cb)
	, m_io_service(ios)
	, m_resolver(ios)
	, m_multicast_socket(ios)
	, m_unicast_socket(ios)
	, m_broadcast_timer(ios)
	, m_refresh_timer(ios)
	, m_map_timer(ios)
	, m_listen_address(listen_address)
	, m_netmask(netmask)
	, m_device(std::move(listen_device))
	, m_listen_handle(std::move(ls))
{
}

void upnp::start()
{
	TORRENT_ASSERT(is_single_thread());

	error_code ec;
	open_multicast_socket(m_multicast_socket, ec);
#ifndef TORRENT_DISABLE_LOGGING
	if (ec && should_log())
	{
		log("failed to open multicast socket: \"%s\""
			, convert_from_native(ec.message()).c_str());
		m_disabled = true;
		return;
	}
#endif

	open_unicast_socket(m_unicast_socket, ec);
#ifndef TORRENT_DISABLE_LOGGING
	if (ec && should_log())
	{
		log("failed to open unicast socket: \"%s\""
			, convert_from_native(ec.message()).c_str());
		m_disabled = true;
		return;
	}
#endif

	m_mappings.reserve(2);

	discover_device_impl();
}

namespace {
	address_v4 const ssdp_multicast_addr = make_address_v4("239.255.255.250");
	int const ssdp_port = 1900;

}

void upnp::open_multicast_socket(udp::socket& s, error_code& ec)
{
	using namespace boost::asio::ip::multicast;
	s.open(udp::v4(), ec);
	if (ec) return;
	s.set_option(udp::socket::reuse_address(true), ec);
	if (ec) return;
	s.bind(udp::endpoint(m_listen_address, ssdp_port), ec);
	if (ec) return;
	s.set_option(join_group(ssdp_multicast_addr), ec);
	if (ec) return;
	s.set_option(hops(255), ec);
	if (ec) return;
	s.set_option(enable_loopback(true), ec);
	if (ec) return;
	s.set_option(outbound_interface(m_listen_address), ec);
	if (ec) return;

	ADD_OUTSTANDING_ASYNC("upnp::on_reply");
	s.async_receive(boost::asio::null_buffers{}
		, std::bind(&upnp::on_reply, self(), std::ref(s), _1));
}

void upnp::open_unicast_socket(udp::socket& s, error_code& ec)
{
	s.open(udp::v4(), ec);
	if (ec) return;
	s.bind(udp::endpoint(m_listen_address, 0), ec);
	if (ec) return;

	ADD_OUTSTANDING_ASYNC("upnp::on_reply");
	s.async_receive(boost::asio::null_buffers{}
		, std::bind(&upnp::on_reply, self(), std::ref(s), _1));
}

upnp::~upnp() = default;

#ifndef TORRENT_DISABLE_LOGGING
bool upnp::should_log() const
{
	return m_callback.should_log_portmap(portmap_transport::upnp);
}

TORRENT_FORMAT(2,3)
void upnp::log(char const* fmt, ...) const
{
	TORRENT_ASSERT(is_single_thread());
	if (!should_log()) return;
	va_list v;
	va_start(v, fmt);
	char msg[1024];
	std::vsnprintf(msg, sizeof(msg), fmt, v);
	va_end(v);
	m_callback.log_portmap(portmap_transport::upnp, msg, m_listen_handle);
}
#endif

void upnp::discover_device_impl()
{
	TORRENT_ASSERT(is_single_thread());
	static const char msearch[] =
		"M-SEARCH * HTTP/1.1\r\n"
		"HOST: 239.255.255.250:1900\r\n"
		"ST:upnp:rootdevice\r\n"
		"MAN:\"ssdp:discover\"\r\n"
		"MX:3\r\n"
		"\r\n\r\n";

#ifdef TORRENT_DEBUG_UPNP
	// simulate packet loss
	if (m_retry_count & 1)
#endif

	error_code mcast_ec;
	error_code ucast_ec;
	m_multicast_socket.send_to(boost::asio::buffer(msearch, sizeof(msearch) - 1)
		, udp::endpoint(ssdp_multicast_addr, ssdp_port), 0, mcast_ec);
	m_unicast_socket.send_to(boost::asio::buffer(msearch, sizeof(msearch) - 1)
		, udp::endpoint(ssdp_multicast_addr, ssdp_port), 0, ucast_ec);

	if (mcast_ec && ucast_ec)
	{
#ifndef TORRENT_DISABLE_LOGGING
		if (should_log())
		{
			log("multicast send failed: \"%s\" and \"%s\". Aborting."
				, convert_from_native(mcast_ec.message()).c_str()
				, convert_from_native(ucast_ec.message()).c_str());
		}
#endif
		disable(mcast_ec);
		return;
	}

	ADD_OUTSTANDING_ASYNC("upnp::resend_request");
	++m_retry_count;
	m_broadcast_timer.expires_after(seconds(2 * m_retry_count));
	m_broadcast_timer.async_wait(std::bind(&upnp::resend_request
		, self(), _1));

#ifndef TORRENT_DISABLE_LOGGING
	log("broadcasting search for rootdevice");
#endif
}

// returns a reference to a mapping or -1 on failure
port_mapping_t upnp::add_mapping(portmap_protocol const p, int const external_port
	, tcp::endpoint const local_ep)
{
	TORRENT_ASSERT(is_single_thread());
	// external port 0 means _every_ port
	TORRENT_ASSERT(external_port != 0);

#ifndef TORRENT_DISABLE_LOGGING
	if (should_log())
	{
		log("adding port map: [ protocol: %s ext_port: %d "
			"local_ep: %s ] %s", (p == portmap_protocol::tcp?"tcp":"udp")
			, external_port
			, print_endpoint(local_ep).c_str(), m_disabled ? "DISABLED": "");
	}
#endif
	if (m_disabled) return port_mapping_t{-1};

	auto mapping_it = std::find_if(m_mappings.begin(), m_mappings.end()
		, [](global_mapping_t const& m) { return m.protocol == portmap_protocol::none; });

	if (mapping_it == m_mappings.end())
	{
		TORRENT_ASSERT(m_mappings.size() <= max_global_mappings);
		if (m_mappings.size() >= max_global_mappings)
		{
#ifndef TORRENT_DISABLE_LOGGING
			log("too many mappings registered");
#endif
			return port_mapping_t{-1};
		}
		m_mappings.push_back(global_mapping_t());
		mapping_it = m_mappings.end() - 1;
	}

	mapping_it->protocol = p;
	mapping_it->external_port = external_port;
	mapping_it->local_ep = local_ep;

	port_mapping_t const mapping_index{static_cast<int>(mapping_it - m_mappings.begin())};

	for (auto const& dev : m_devices)
	{
		auto& d = const_cast<rootdevice&>(dev);
		TORRENT_ASSERT(d.magic == 1337);

		if (d.mapping.end_index() <= mapping_index)
			d.mapping.resize(static_cast<int>(mapping_index) + 1);
		mapping_t& m = d.mapping[mapping_index];

		m.act = portmap_action::add;
		m.protocol = p;
		m.external_port = external_port;
		m.local_ep = local_ep;

		if (!d.service_namespace.empty()) update_map(d, mapping_index);
	}

	return port_mapping_t{mapping_index};
}

void upnp::delete_mapping(port_mapping_t const mapping)
{
	TORRENT_ASSERT(is_single_thread());

	if (mapping >= m_mappings.end_index()) return;

	global_mapping_t const& m = m_mappings[mapping];

#ifndef TORRENT_DISABLE_LOGGING
	if (should_log())
	{
		log("deleting port map: [ protocol: %s ext_port: %u "
			"local_ep: %s ]", (m.protocol == portmap_protocol::tcp?"tcp":"udp"), m.external_port
			, print_endpoint(m.local_ep).c_str());
	}
#endif

	if (m.protocol == portmap_protocol::none) return;

	for (auto const& dev : m_devices)
	{
		auto& d = const_cast<rootdevice&>(dev);
		TORRENT_ASSERT(d.magic == 1337);

		TORRENT_ASSERT(mapping < d.mapping.end_index());
		d.mapping[mapping].act = portmap_action::del;

		if (!d.service_namespace.empty()) update_map(d, mapping);
	}
}

bool upnp::get_mapping(port_mapping_t const index
	, tcp::endpoint& local_ep
	, int& external_port
	, portmap_protocol& protocol) const
{
	TORRENT_ASSERT(is_single_thread());
	TORRENT_ASSERT(index < m_mappings.end_index() && index >= port_mapping_t{0});
	if (index >= m_mappings.end_index() || index < port_mapping_t{0}) return false;
	global_mapping_t const& m = m_mappings[index];
	if (m.protocol == portmap_protocol::none) return false;
	local_ep = m.local_ep;
	external_port = m.external_port;
	protocol = m.protocol;
	return true;
}

void upnp::resend_request(error_code const& ec)
{
	TORRENT_ASSERT(is_single_thread());
	COMPLETE_ASYNC("upnp::resend_request");
	if (ec) return;

	std::shared_ptr<upnp> me(self());

	if (m_closing) return;

	if (m_retry_count < 12
		&& (m_devices.empty() || m_retry_count < 4))
	{
		discover_device_impl();
		return;
	}

	if (m_devices.empty())
	{
		disable(errors::no_router);
		return;
	}

	for (auto const& dev : m_devices)
	{
		if (!dev.control_url.empty()
			|| dev.upnp_connection
			|| dev.disabled)
		{
			continue;
		}

		// we don't have a WANIP or WANPPP url for this device,
		// ask for it
		connect(const_cast<rootdevice&>(dev));
	}
}

void upnp::connect(rootdevice& d)
{
	TORRENT_ASSERT(d.magic == 1337);
	TORRENT_TRY
	{
#ifndef TORRENT_DISABLE_LOGGING
		log("connecting to: %s", d.url.c_str());
#endif
		if (d.upnp_connection) d.upnp_connection->close();
		d.upnp_connection = std::make_shared<http_connection>(m_io_service
			, m_resolver
			, std::bind(&upnp::on_upnp_xml, self(), _1, _2
				, std::ref(d), _4));
		d.upnp_connection->get(d.url, seconds(30), 1);
	}
	TORRENT_CATCH (std::exception const& exc)
	{
		TORRENT_DECLARE_DUMMY(std::exception, exc);
		TORRENT_UNUSED(exc);
#ifndef TORRENT_DISABLE_LOGGING
		log("connection failed to: %s %s", d.url.c_str(), exc.what());
#endif
		d.disabled = true;
	}
}

void upnp::on_reply(udp::socket& s, error_code const& ec)
{
	TORRENT_ASSERT(is_single_thread());
	COMPLETE_ASYNC("upnp::on_reply");

	if (ec == boost::asio::error::operation_aborted) return;
	if (m_closing) return;

	std::shared_ptr<upnp> me(self());

	std::array<char, 1500> buffer{};
	udp::endpoint from;
	error_code err;
	int const len = static_cast<int>(s.receive_from(boost::asio::buffer(buffer)
		, from, 0, err));

	// parse out the url for the device

/*
	the response looks like this:

	HTTP/1.1 200 OK
	ST:upnp:rootdevice
	USN:uuid:000f-66d6-7296000099dc::upnp:rootdevice
	Location: http://192.168.1.1:5431/dyndev/uuid:000f-66d6-7296000099dc
	Server: Custom/1.0 UPnP/1.0 Proc/Ver
	EXT:
	Cache-Control:max-age=180
	DATE: Fri, 02 Jan 1970 08:10:38 GMT

	a notification looks like this:

	NOTIFY * HTTP/1.1
	Host:239.255.255.250:1900
	NT:urn:schemas-upnp-org:device:MediaServer:1
	NTS:ssdp:alive
	Location:http://10.0.3.169:2869/upnphost/udhisapi.dll?content=uuid:c17f0c32-d19b-4938-ae94-65f945c3a26e
	USN:uuid:c17f0c32-d19b-4938-ae94-65f945c3a26e::urn:schemas-upnp-org:device:MediaServer:1
	Cache-Control:max-age=900
	Server:Microsoft-Windows-NT/5.1 UPnP/1.0 UPnP-Device-Host/1.0

*/

	ADD_OUTSTANDING_ASYNC("upnp::on_reply");
	s.async_receive(boost::asio::null_buffers{}
		, std::bind(&upnp::on_reply, self(), std::ref(s), _1));

	if (err) return;

	if (!match_addr_mask(m_listen_address, from.address(), m_netmask))
	{
#ifndef TORRENT_DISABLE_LOGGING
		if (should_log())
		{
			log("ignoring response from: %s. IP is not on local network. (addr: %s mask: %s)"
				, print_endpoint(from).c_str()
				, m_listen_address.to_string().c_str()
				, m_netmask.to_string().c_str());
		}
#endif
		return;
	}

	http_parser p;
	bool error = false;
	p.incoming({buffer.data(), len}, error);
	if (error)
	{
#ifndef TORRENT_DISABLE_LOGGING
		if (should_log())
		{
			log("received malformed HTTP from: %s"
				, print_endpoint(from).c_str());
		}
#endif
		return;
	}

	if (p.status_code() != 200 && p.method() != "notify")
	{
#ifndef TORRENT_DISABLE_LOGGING
		if (should_log())
		{
			if (p.method().empty())
			{
				log("HTTP status %u from %s"
					, p.status_code(), print_endpoint(from).c_str());
			}
			else
			{
				log("HTTP method %s from %s"
					, p.method().c_str(), print_endpoint(from).c_str());
			}
		}
#endif
		return;
	}

	if (!p.header_finished())
	{
#ifndef TORRENT_DISABLE_LOGGING
		if (should_log())
		{
			log("incomplete HTTP packet from %s"
				, print_endpoint(from).c_str());
		}
#endif
		return;
	}

	std::string url = p.header("location");
	if (url.empty())
	{
#ifndef TORRENT_DISABLE_LOGGING
		if (should_log())
		{
			log("missing location header from %s"
				, print_endpoint(from).c_str());
		}
#endif
		return;
	}

	rootdevice d;
	d.url = url;

	auto i = m_devices.find(d);

	if (i == m_devices.end())
	{
		std::string protocol;
		std::string auth;
		// we don't have this device in our list. Add it
		std::tie(protocol, auth, d.hostname, d.port, d.path)
			= parse_url_components(d.url, err);
		if (d.port == -1) d.port = protocol == "http" ? 80 : 443;

		if (err)
		{
#ifndef TORRENT_DISABLE_LOGGING
			if (should_log())
			{
				log("invalid URL %s from %s: %s"
					, d.url.c_str(), print_endpoint(from).c_str(), convert_from_native(err.message()).c_str());
			}
#endif
			return;
		}

		// ignore the auth here. It will be re-parsed
		// by the http connection later

		if (protocol != "http")
		{
#ifndef TORRENT_DISABLE_LOGGING
			if (should_log())
			{
				log("unsupported protocol %s from %s"
					, protocol.c_str(), print_endpoint(from).c_str());
			}
#endif
			return;
		}

		if (d.port == 0)
		{
#ifndef TORRENT_DISABLE_LOGGING
			if (should_log())
			{
				log("URL with port 0 from %s", print_endpoint(from).c_str());
			}
#endif
			return;
		}

#ifndef TORRENT_DISABLE_LOGGING
		if (should_log())
		{
			log("found rootdevice: %s (%d)"
				, d.url.c_str(), int(m_devices.size()));
		}
#endif

		if (m_devices.size() >= 50)
		{
#ifndef TORRENT_DISABLE_LOGGING
			if (should_log())
			{
				log("too many rootdevices: (%d). Ignoring %s"
					, int(m_devices.size()), d.url.c_str());
			}
#endif
			return;
		}

		TORRENT_ASSERT(d.mapping.empty());
		for (auto const& j : m_mappings)
		{
			mapping_t m;
			m.act = portmap_action::add;
			m.local_ep = j.local_ep;
			m.external_port = j.external_port;
			m.protocol = j.protocol;
			d.mapping.push_back(m);
		}
		std::tie(i, std::ignore) = m_devices.insert(d);
	}


	// iterate over the devices we know and connect and issue the mappings
	try_map_upnp();

	// check back in a little bit to see if we have seen any
	// devices at one of our default routes. If not, we want to override
	// ignoring them and use them instead (better than not working).
	m_map_timer.expires_after(seconds(1));
	ADD_OUTSTANDING_ASYNC("upnp::map_timer");
	m_map_timer.async_wait(std::bind(&upnp::map_timer, self(), _1));
}

void upnp::map_timer(error_code const& ec)
{
	TORRENT_ASSERT(is_single_thread());
	COMPLETE_ASYNC("upnp::map_timer");
	if (ec) return;
	if (m_closing) return;

	try_map_upnp();
}

void upnp::try_map_upnp()
{
	TORRENT_ASSERT(is_single_thread());
	if (m_devices.empty()) return;

	for (auto i = m_devices.begin(), end(m_devices.end()); i != end; ++i)
	{
		if (i->control_url.empty() && !i->upnp_connection && !i->disabled)
		{
			// we don't have a WANIP or WANPPP url for this device,
			// ask for it
			connect(const_cast<rootdevice&>(*i));
		}
	}
}

void upnp::post(upnp::rootdevice const& d, char const* soap
	, char const* soap_action)
{
	TORRENT_ASSERT(is_single_thread());
	TORRENT_ASSERT(d.magic == 1337);
	TORRENT_ASSERT(d.upnp_connection);

	char header[2048];
	std::snprintf(header, sizeof(header), "POST %s HTTP/1.1\r\n"
		"Host: %s:%d\r\n"
		"Content-Type: text/xml; charset=\"utf-8\"\r\n"
		"Content-Length: %d\r\n"
		"Soapaction: \"%s#%s\"\r\n\r\n"
		"%s"
		, d.path.c_str(), d.hostname.c_str(), d.port
		, int(strlen(soap)), d.service_namespace.c_str(), soap_action
		, soap);

	d.upnp_connection->m_sendbuffer = header;

#ifndef TORRENT_DISABLE_LOGGING
	log("sending: %s", header);
#endif
}

void upnp::create_port_mapping(http_connection& c, rootdevice& d
	, port_mapping_t const i)
{
	TORRENT_ASSERT(is_single_thread());

	TORRENT_ASSERT(d.magic == 1337);

	if (!d.upnp_connection)
	{
		TORRENT_ASSERT(d.disabled);
#ifndef TORRENT_DISABLE_LOGGING
		log("mapping %u aborted", static_cast<int>(i));
#endif
		return;
	}

	char const* soap_action = "AddPortMapping";

	error_code ec;
	std::string local_endpoint = print_address(c.socket().local_endpoint(ec).address());

	char soap[1024];
	std::snprintf(soap, sizeof(soap), "<?xml version=\"1.0\"?>\n"
		"<s:Envelope xmlns:s=\"http://schemas.xmlsoap.org/soap/envelope/\" "
		"s:encodingStyle=\"http://schemas.xmlsoap.org/soap/encoding/\">"
		"<s:Body><u:%s xmlns:u=\"%s\">"
		"<NewRemoteHost></NewRemoteHost>"
		"<NewExternalPort>%u</NewExternalPort>"
		"<NewProtocol>%s</NewProtocol>"
		"<NewInternalPort>%u</NewInternalPort>"
		"<NewInternalClient>%s</NewInternalClient>"
		"<NewEnabled>1</NewEnabled>"
		"<NewPortMappingDescription>%s</NewPortMappingDescription>"
		"<NewLeaseDuration>%d</NewLeaseDuration>"
		"</u:%s></s:Body></s:Envelope>"
		, soap_action, d.service_namespace.c_str(), d.mapping[i].external_port
		, to_string(d.mapping[i].protocol)
		, d.mapping[i].local_ep.port()
		, local_endpoint.c_str()
		, m_user_agent.c_str()
		, d.lease_duration, soap_action);

	post(d, soap, soap_action);
}

void upnp::next(rootdevice& d, port_mapping_t const i)
{
	TORRENT_ASSERT(is_single_thread());
	if (i < prev(m_mappings.end_index()))
	{
		update_map(d, lt::next(i));
	}
	else
	{
		auto const j = std::find_if(d.mapping.begin(), d.mapping.end()
			, [](mapping_t const& m) { return m.act != portmap_action::none; });
		if (j == d.mapping.end()) return;

		update_map(d, port_mapping_t{static_cast<int>(j - d.mapping.begin())});
	}
}

void upnp::update_map(rootdevice& d, port_mapping_t const i)
{
	TORRENT_ASSERT(is_single_thread());
	TORRENT_ASSERT(d.magic == 1337);
	TORRENT_ASSERT(i < d.mapping.end_index());
	TORRENT_ASSERT(d.mapping.size() == m_mappings.size());

	if (d.upnp_connection) return;

	// this should not happen, but in case it does, don't fail at runtime
	if (i >= d.mapping.end_index()) return;

	std::shared_ptr<upnp> me(self());

	mapping_t& m = d.mapping[i];

	if (m.act == portmap_action::none
		|| m.protocol == portmap_protocol::none)
	{
#ifndef TORRENT_DISABLE_LOGGING
		log("mapping %u does not need updating, skipping", static_cast<int>(i));
#endif
		m.act = portmap_action::none;
		next(d, i);
		return;
	}

	TORRENT_ASSERT(!d.upnp_connection);
	TORRENT_ASSERT(!d.service_namespace.empty());

#ifndef TORRENT_DISABLE_LOGGING
	log("connecting to %s", d.hostname.c_str());
#endif
	if (m.act == portmap_action::add)
	{
		if (m.failcount > 5)
		{
			m.act = portmap_action::none;
			// giving up
			next(d, i);
			return;
		}

		if (d.upnp_connection) d.upnp_connection->close();
		d.upnp_connection = std::make_shared<http_connection>(m_io_service
			, m_resolver
			, std::bind(&upnp::on_upnp_map_response, self(), _1, _2
				, std::ref(d), i, _4), true, default_max_bottled_buffer_size
			, std::bind(&upnp::create_port_mapping, self(), _1, std::ref(d), i));

		d.upnp_connection->start(d.hostname, d.port
			, seconds(10), 1, nullptr, false, 5, m.local_ep.address());
	}
	else if (m.act == portmap_action::del)
	{
		if (d.upnp_connection) d.upnp_connection->close();
		d.upnp_connection = std::make_shared<http_connection>(m_io_service
			, m_resolver
			, std::bind(&upnp::on_upnp_unmap_response, self(), _1, _2
				, std::ref(d), i, _4), true, default_max_bottled_buffer_size
			, std::bind(&upnp::delete_port_mapping, self(), std::ref(d), i));
		d.upnp_connection->start(d.hostname, d.port
			, seconds(10), 1, nullptr, false, 5, m.local_ep.address());
	}

	m.act = portmap_action::none;
}

void upnp::delete_port_mapping(rootdevice& d, port_mapping_t const i)
{
	TORRENT_ASSERT(is_single_thread());

	TORRENT_ASSERT(d.magic == 1337);

	if (!d.upnp_connection)
	{
		TORRENT_ASSERT(d.disabled);
#ifndef TORRENT_DISABLE_LOGGING
		log("unmapping %u aborted", static_cast<int>(i));
#endif
		return;
	}

	char const* soap_action = "DeletePortMapping";

	char soap[1024];
	std::snprintf(soap, sizeof(soap), "<?xml version=\"1.0\"?>\n"
		"<s:Envelope xmlns:s=\"http://schemas.xmlsoap.org/soap/envelope/\" "
		"s:encodingStyle=\"http://schemas.xmlsoap.org/soap/encoding/\">"
		"<s:Body><u:%s xmlns:u=\"%s\">"
		"<NewRemoteHost></NewRemoteHost>"
		"<NewExternalPort>%u</NewExternalPort>"
		"<NewProtocol>%s</NewProtocol>"
		"</u:%s></s:Body></s:Envelope>"
		, soap_action, d.service_namespace.c_str()
		, d.mapping[i].external_port
		, to_string(d.mapping[i].protocol)
		, soap_action);

	post(d, soap, soap_action);
}

void find_control_url(int const type, string_view str, parse_state& state)
{
	if (type == xml_start_tag)
	{
		state.tag_stack.push_back(str);
	}
	else if (type == xml_end_tag)
	{
		if (!state.tag_stack.empty())
		{
			if (state.in_service && string_equal_no_case(state.tag_stack.back(), "service"))
				state.in_service = false;
			state.tag_stack.pop_back();
		}
	}
	else if (type == xml_string)
	{
		if (state.tag_stack.empty()) return;
		if (!state.in_service && state.top_tags("service", "servicetype"))
		{
			if (string_equal_no_case(str, "urn:schemas-upnp-org:service:WANIPConnection:1")
				|| string_equal_no_case(str, "urn:schemas-upnp-org:service:WANIPConnection:2")
				|| string_equal_no_case(str, "urn:schemas-upnp-org:service:WANPPPConnection:1"))
			{
				state.service_type.assign(str.begin(), str.end());
				state.in_service = true;
			}
		}
		else if (state.control_url.empty() && state.in_service
			&& state.top_tags("service", "controlurl") && str.size() > 0)
		{
			// default to the first (or only) control url in the router's listing
			state.control_url.assign(str.begin(), str.end());
		}
		else if (state.model.empty() && state.top_tags("device", "modelname"))
		{
			state.model.assign(str.begin(), str.end());
		}
		else if (string_equal_no_case(state.tag_stack.back(), "urlbase"))
		{
			state.url_base.assign(str.begin(), str.end());
		}
	}
}

void upnp::on_upnp_xml(error_code const& e
	, libtorrent::http_parser const& p, rootdevice& d
	, http_connection& c)
{
	TORRENT_ASSERT(is_single_thread());
	std::shared_ptr<upnp> me(self());

	TORRENT_ASSERT(d.magic == 1337);
	if (d.upnp_connection && d.upnp_connection.get() == &c)
	{
		d.upnp_connection->close();
		d.upnp_connection.reset();
	}

	if (m_closing) return;

	if (e && e != boost::asio::error::eof)
	{
#ifndef TORRENT_DISABLE_LOGGING
		if (should_log())
		{
			log("error while fetching control url from: %s: %s"
				, d.url.c_str(), convert_from_native(e.message()).c_str());
		}
#endif
		d.disabled = true;
		return;
	}

	if (!p.header_finished())
	{
#ifndef TORRENT_DISABLE_LOGGING
		log("error while fetching control url from: %s: incomplete HTTP message"
			, d.url.c_str());
#endif
		d.disabled = true;
		return;
	}

	if (p.status_code() != 200)
	{
#ifndef TORRENT_DISABLE_LOGGING
		if (should_log())
		{
			log("error while fetching control url from: %s: %s"
				, d.url.c_str(), convert_from_native(p.message()).c_str());
		}
#endif
		d.disabled = true;
		return;
	}

	parse_state s;
	auto body = p.get_body();
	xml_parse({body.data(), std::size_t(body.size())}, std::bind(&find_control_url, _1, _2, std::ref(s)));
	if (s.control_url.empty())
	{
#ifndef TORRENT_DISABLE_LOGGING
		log("could not find a port mapping interface in response from: %s"
			, d.url.c_str());
#endif
		d.disabled = true;
		return;
	}
	d.service_namespace = s.service_type;

	TORRENT_ASSERT(!d.service_namespace.empty());

	if (!s.model.empty()) m_model = s.model;

	if (!s.url_base.empty() && s.control_url.substr(0, 7) != "http://")
	{
		// avoid double slashes in path
		if (s.url_base[s.url_base.size()-1] == '/'
			&& !s.control_url.empty()
			&& s.control_url[0] == '/')
			s.url_base.erase(s.url_base.end()-1);
		d.control_url = s.url_base + s.control_url;
	}
	else d.control_url = s.control_url;

	std::string protocol;
	std::string auth;
	error_code ec;
	if (!d.control_url.empty() && d.control_url[0] == '/')
	{
		std::tie(protocol, auth, d.hostname, d.port, d.path)
			= parse_url_components(d.url, ec);
		if (d.port == -1) d.port = protocol == "http" ? 80 : 443;
		d.control_url = protocol + "://" + d.hostname + ":"
			+ to_string(d.port).data() + s.control_url;
	}

#ifndef TORRENT_DISABLE_LOGGING
	if (should_log())
	{
		log("found control URL: %s namespace %s "
			"urlbase: %s in response from %s"
			, d.control_url.c_str(), d.service_namespace.c_str()
			, s.url_base.c_str(), d.url.c_str());
	}
#endif

	std::tie(protocol, auth, d.hostname, d.port, d.path)
		= parse_url_components(d.control_url, ec);
	if (d.port == -1) d.port = protocol == "http" ? 80 : 443;

	if (ec)
	{
#ifndef TORRENT_DISABLE_LOGGING
		if (should_log())
		{
			log("failed to parse URL '%s': %s"
				, d.control_url.c_str(), convert_from_native(ec.message()).c_str());
		}
#endif
		d.disabled = true;
		return;
	}

	if (d.upnp_connection) d.upnp_connection->close();
	d.upnp_connection = std::make_shared<http_connection>(m_io_service
		, m_resolver
		, std::bind(&upnp::on_upnp_get_ip_address_response, self(), _1, _2
			, std::ref(d), _4), true, default_max_bottled_buffer_size
		, std::bind(&upnp::get_ip_address, self(), std::ref(d)));
	d.upnp_connection->start(d.hostname, d.port
		, seconds(10), 1);
}

void upnp::get_ip_address(rootdevice& d)
{
	TORRENT_ASSERT(is_single_thread());

	TORRENT_ASSERT(d.magic == 1337);

	if (!d.upnp_connection)
	{
		TORRENT_ASSERT(d.disabled);
#ifndef TORRENT_DISABLE_LOGGING
		log("getting external IP address");
#endif
		return;
	}

	char const* soap_action = "GetExternalIPAddress";

	char soap[1024];
	std::snprintf(soap, sizeof(soap), "<?xml version=\"1.0\"?>\n"
		"<s:Envelope xmlns:s=\"http://schemas.xmlsoap.org/soap/envelope/\" "
		"s:encodingStyle=\"http://schemas.xmlsoap.org/soap/encoding/\">"
		"<s:Body><u:%s xmlns:u=\"%s\">"
		"</u:%s></s:Body></s:Envelope>"
		, soap_action, d.service_namespace.c_str()
		, soap_action);

	post(d, soap, soap_action);
}

void upnp::disable(error_code const& ec)
{
	TORRENT_ASSERT(is_single_thread());
	m_disabled = true;

	// kill all mappings
	for (auto i = m_mappings.begin(), end(m_mappings.end()); i != end; ++i)
	{
		if (i->protocol == portmap_protocol::none) continue;
		portmap_protocol const proto = i->protocol;
		i->protocol = portmap_protocol::none;
		m_callback.on_port_mapping(port_mapping_t(static_cast<int>(i - m_mappings.begin()))
			, address(), 0, proto, ec, portmap_transport::upnp, m_listen_handle);
	}

	// we cannot clear the devices since there
	// might be outstanding requests relying on
	// the device entry being present when they
	// complete
	m_broadcast_timer.cancel();
	m_refresh_timer.cancel();
	m_map_timer.cancel();
	error_code e;
	m_unicast_socket.close(e);
	m_multicast_socket.close(e);
}

void find_error_code(int const type, string_view string, error_code_parse_state& state)
{
	if (state.exit) return;
	if (type == xml_start_tag && string == "errorCode")
	{
		state.in_error_code = true;
	}
	else if (type == xml_string && state.in_error_code)
	{
		state.error_code = std::atoi(string.to_string().c_str());
		state.exit = true;
	}
}

void find_ip_address(int const type, string_view string, ip_address_parse_state& state)
{
	find_error_code(type, string, state);
	if (state.exit) return;

	if (type == xml_start_tag && string == "NewExternalIPAddress")
	{
		state.in_ip_address = true;
	}
	else if (type == xml_string && state.in_ip_address)
	{
		state.ip_address.assign(string.begin(), string.end());
		state.exit = true;
	}
}

namespace {

	struct error_code_t
	{
		int code;
		char const* msg;
	};

	error_code_t error_codes[] =
	{
		{0, "no error"}
		, {402, "Invalid Arguments"}
		, {501, "Action Failed"}
		, {714, "The specified value does not exist in the array"}
		, {715, "The source IP address cannot be wild-carded"}
		, {716, "The external port cannot be wild-carded"}
		, {718, "The port mapping entry specified conflicts with "
			"a mapping assigned previously to another client"}
		, {724, "Internal and External port values must be the same"}
		, {725, "The NAT implementation only supports permanent "
			"lease times on port mappings"}
		, {726, "RemoteHost must be a wildcard and cannot be a "
			"specific IP address or DNS name"}
		, {727, "ExternalPort must be a wildcard and cannot be a specific port "}
	};

}

struct upnp_error_category final : boost::system::error_category
{
	const char* name() const BOOST_SYSTEM_NOEXCEPT override
	{
		return "upnp";
	}

	std::string message(int ev) const override
	{
		int num_errors = sizeof(error_codes) / sizeof(error_codes[0]);
		error_code_t* end = error_codes + num_errors;
		error_code_t tmp = {ev, nullptr};
		error_code_t* e = std::lower_bound(error_codes, end, tmp
			, [] (error_code_t const& lhs, error_code_t const& rhs)
			{ return lhs.code < rhs.code; });
		if (e != end && e->code == ev)
		{
			return e->msg;
		}
		char msg[500];
		std::snprintf(msg, sizeof(msg), "unknown UPnP error (%d)", ev);
		return msg;
	}

	boost::system::error_condition default_error_condition(
		int ev) const BOOST_SYSTEM_NOEXCEPT override
	{
		return {ev, *this};
	}
};

boost::system::error_category& upnp_category()
{
	static upnp_error_category cat;
	return cat;
}

void upnp::on_upnp_get_ip_address_response(error_code const& e
	, libtorrent::http_parser const& p, rootdevice& d
	, http_connection& c)
{
	TORRENT_ASSERT(is_single_thread());
	std::shared_ptr<upnp> me(self());

	TORRENT_ASSERT(d.magic == 1337);
	if (d.upnp_connection && d.upnp_connection.get() == &c)
	{
		d.upnp_connection->close();
		d.upnp_connection.reset();
	}

	if (m_closing) return;

	if (e && e != boost::asio::error::eof)
	{
#ifndef TORRENT_DISABLE_LOGGING
		if (should_log())
		{
			log("error while getting external IP address: %s"
				, convert_from_native(e.message()).c_str());
		}
#endif
		if (num_mappings() > 0) update_map(d, port_mapping_t{0});
		return;
	}

	if (!p.header_finished())
	{
#ifndef TORRENT_DISABLE_LOGGING
		log("error while getting external IP address: incomplete http message");
#endif
		if (num_mappings() > 0) update_map(d, port_mapping_t{0});
		return;
	}

	if (p.status_code() != 200)
	{
#ifndef TORRENT_DISABLE_LOGGING
		if (should_log())
		{
			log("error while getting external IP address: %s"
				, convert_from_native(p.message()).c_str());
		}
#endif
		if (num_mappings() > 0) update_map(d, port_mapping_t{0});
		return;
	}

	// response may look like
	// <?xml version="1.0"?>
	// <s:Envelope xmlns:s="http://schemas.xmlsoap.org/soap/envelope/" s:encodingStyle="http://schemas.xmlsoap.org/soap/encoding/">
	// <s:Body><u:GetExternalIPAddressResponse xmlns:u="urn:schemas-upnp-org:service:WANIPConnection:1">
	// <NewExternalIPAddress>192.168.160.19</NewExternalIPAddress>
	// </u:GetExternalIPAddressResponse>
	// </s:Body>
	// </s:Envelope>

	span<char const> body = p.get_body();
#ifndef TORRENT_DISABLE_LOGGING
	if (should_log())
	{
		log("get external IP address response: %s"
			, std::string(body.data(), static_cast<std::size_t>(body.size())).c_str());
	}
#endif

	ip_address_parse_state s;
	xml_parse({body.data(), std::size_t(body.size())}, std::bind(&find_ip_address, _1, _2, std::ref(s)));
#ifndef TORRENT_DISABLE_LOGGING
	if (s.error_code != -1)
	{
		log("error while getting external IP address, code: %d", s.error_code);
	}
#endif

	if (!s.ip_address.empty())
	{
#ifndef TORRENT_DISABLE_LOGGING
		log("got router external IP address %s", s.ip_address.c_str());
#endif
		d.external_ip = make_address(s.ip_address.c_str(), ignore_error);
	}
	else
	{
#ifndef TORRENT_DISABLE_LOGGING
		log("failed to find external IP address in response");
#endif
	}

	if (num_mappings() > 0) update_map(d, port_mapping_t{0});
}

void upnp::on_upnp_map_response(error_code const& e
	, libtorrent::http_parser const& p, rootdevice& d, port_mapping_t const mapping
	, http_connection& c)
{
	TORRENT_ASSERT(is_single_thread());
	std::shared_ptr<upnp> me(self());

	TORRENT_ASSERT(d.magic == 1337);
	if (d.upnp_connection && d.upnp_connection.get() == &c)
	{
		d.upnp_connection->close();
		d.upnp_connection.reset();
	}

	if (e && e != boost::asio::error::eof)
	{
#ifndef TORRENT_DISABLE_LOGGING
		if (should_log())
		{
			log("error while adding port map: %s"
				, convert_from_native(e.message()).c_str());
		}
#endif
		d.disabled = true;
		return;
	}

	if (m_closing) return;

//	 error code response may look like this:
//	<s:Envelope xmlns:s="http://schemas.xmlsoap.org/soap/envelope/"
//		s:encodingStyle="http://schemas.xmlsoap.org/soap/encoding/">
//	 <s:Body>
//	  <s:Fault>
//		<faultcode>s:Client</faultcode>
//		<faultstring>UPnPError</faultstring>
//		<detail>
//		 <UPnPErrorxmlns="urn:schemas-upnp-org:control-1-0">
//		  <errorCode>402</errorCode>
//		  <errorDescription>Invalid Args</errorDescription>
//		 </UPnPError>
//		</detail>
//	  </s:Fault>
//	 </s:Body>
//	</s:Envelope>

	if (!p.header_finished())
	{
#ifndef TORRENT_DISABLE_LOGGING
		log("error while adding port map: incomplete http message");
#endif
		next(d, mapping);
		return;
	}

	std::string const& ct = p.header("content-type");
	if (!ct.empty()
		&& ct.find_first_of("text/xml") == std::string::npos
		&& ct.find_first_of("text/soap+xml") == std::string::npos
		&& ct.find_first_of("application/xml") == std::string::npos
		&& ct.find_first_of("application/soap+xml") == std::string::npos
		)
	{
#ifndef TORRENT_DISABLE_LOGGING
		log("error while adding port map: invalid content-type, \"%s\". "
			"Expected text/xml or application/soap+xml", ct.c_str());
#endif
		next(d, mapping);
		return;
	}

	// We don't want to ignore responses with return codes other than 200
	// since those might contain valid UPnP error codes

	error_code_parse_state s;
	span<char const> body = p.get_body();
	xml_parse({body.data(), std::size_t(body.size())}, std::bind(&find_error_code, _1, _2, std::ref(s)));

	if (s.error_code != -1)
	{
#ifndef TORRENT_DISABLE_LOGGING
		log("error while adding port map, code: %d", s.error_code);
#endif
	}

	mapping_t& m = d.mapping[mapping];

	if (s.error_code == 725)
	{
		// The gateway only supports permanent leases
		d.lease_duration = 0;
		m.act = portmap_action::add;
		++m.failcount;
		update_map(d, mapping);
		return;
	}
	else if (s.error_code == 727)
	{
		return_error(mapping, s.error_code);
	}
	else if ((s.error_code == 718 || s.error_code == 501) && m.failcount < 4)
	{
		// some routers return 501 action failed, instead of 716
		// The external port conflicts with another mapping
		// pick a random port
		m.external_port = 40000 + int(random(10000));
		m.act = portmap_action::add;
		++m.failcount;
		update_map(d, mapping);
		return;
	}
	else if (s.error_code != -1)
	{
		return_error(mapping, s.error_code);
	}

#ifndef TORRENT_DISABLE_LOGGING
	if (should_log())
	{
		log("map response: %s"
			, std::string(body.data(), static_cast<std::size_t>(body.size())).c_str());
	}
#endif

	if (s.error_code == -1)
	{
		m_callback.on_port_mapping(mapping, d.external_ip, m.external_port, m.protocol, error_code()
			, portmap_transport::upnp, m_listen_handle);
		if (d.lease_duration > 0)
		{
			m.expires = aux::time_now()
<<<<<<< HEAD
				+ seconds(int(d.lease_duration * 0.75f));
			time_point next_expire = m_refresh_timer.expiry();
=======
				+ seconds(d.lease_duration * 3 / 4);
			time_point next_expire = m_refresh_timer.expires_at();
>>>>>>> 6d5bdbdb
			if (next_expire < aux::time_now()
				|| next_expire > m.expires)
			{
				ADD_OUTSTANDING_ASYNC("upnp::on_expire");
				m_refresh_timer.expires_at(m.expires);
				m_refresh_timer.async_wait(std::bind(&upnp::on_expire, self(), _1));
			}
		}
		else
		{
			m.expires = max_time();
		}
		m.failcount = 0;
	}

	next(d, mapping);
}

void upnp::return_error(port_mapping_t const mapping, int const code)
{
	TORRENT_ASSERT(is_single_thread());
	int num_errors = sizeof(error_codes) / sizeof(error_codes[0]);
	error_code_t* end = error_codes + num_errors;
	error_code_t tmp = {code, nullptr};
	error_code_t* e = std::lower_bound(error_codes, end, tmp
		, [] (error_code_t const& lhs, error_code_t const& rhs)
		{ return lhs.code < rhs.code; });

	std::string error_string = "UPnP mapping error ";
	error_string += to_string(code).data();
	if (e != end && e->code == code)
	{
		error_string += ": ";
		error_string += e->msg;
	}
	portmap_protocol const proto = m_mappings[mapping].protocol;
	m_callback.on_port_mapping(mapping, address(), 0, proto, error_code(code, upnp_category())
		, portmap_transport::upnp, m_listen_handle);
}

void upnp::on_upnp_unmap_response(error_code const& e
	, libtorrent::http_parser const& p, rootdevice& d
	, port_mapping_t const mapping
	, http_connection& c)
{
	TORRENT_ASSERT(is_single_thread());
	std::shared_ptr<upnp> me(self());

	TORRENT_ASSERT(d.magic == 1337);
	if (d.upnp_connection && d.upnp_connection.get() == &c)
	{
		d.upnp_connection->close();
		d.upnp_connection.reset();
	}

	if (e && e != boost::asio::error::eof)
	{
#ifndef TORRENT_DISABLE_LOGGING
		if (should_log())
		{
			log("error while deleting portmap: %s"
				, convert_from_native(e.message()).c_str());
		}
#endif
	}
	else if (!p.header_finished())
	{
#ifndef TORRENT_DISABLE_LOGGING
		log("error while deleting portmap: incomplete http message");
#endif
	}
	else if (p.status_code() != 200)
	{
#ifndef TORRENT_DISABLE_LOGGING
		if (should_log())
		{
			log("error while deleting portmap: %s"
				, convert_from_native(p.message()).c_str());
		}
#endif
	}
	else
	{
#ifndef TORRENT_DISABLE_LOGGING
		if (should_log())
		{
			span<char const> body = p.get_body();
			log("unmap response: %s"
				, std::string(body.data(), static_cast<std::size_t>(body.size())).c_str());
		}
#endif
	}

	error_code_parse_state s;
	if (p.header_finished())
	{
		span<char const> body = p.get_body();
		xml_parse({body.data(), std::size_t(body.size())}, std::bind(&find_error_code, _1, _2, std::ref(s)));
	}

	portmap_protocol const proto = m_mappings[mapping].protocol;

	m_callback.on_port_mapping(mapping, address(), 0, proto, p.status_code() != 200
		? error_code(p.status_code(), http_category())
		: error_code(s.error_code, upnp_category())
		, portmap_transport::upnp, m_listen_handle);

	d.mapping[mapping].protocol = portmap_protocol::none;

	// free the slot in global mappings
	auto pred = [mapping](rootdevice const& rd)
		{ return rd.mapping[mapping].protocol == portmap_protocol::none; };
	if (std::all_of(m_devices.begin(), m_devices.end(), pred))
	{
		m_mappings[mapping].protocol = portmap_protocol::none;
	}

	next(d, mapping);
}

void upnp::on_expire(error_code const& ec)
{
	TORRENT_ASSERT(is_single_thread());
	COMPLETE_ASYNC("upnp::on_expire");
	if (ec) return;

	if (m_closing) return;

	time_point const now = aux::time_now();
	time_point next_expire = max_time();

	for (auto& dev : m_devices)
	{
		auto& d = const_cast<rootdevice&>(dev);
		TORRENT_ASSERT(d.magic == 1337);
		for (port_mapping_t m{0}; m < m_mappings.end_index(); ++m)
		{
			if (d.mapping[m].expires != max_time())
				continue;

			if (d.mapping[m].expires < now)
			{
				d.mapping[m].expires = max_time();
				update_map(d, m);
			}
			else if (d.mapping[m].expires < next_expire)
			{
				next_expire = d.mapping[m].expires;
			}
		}
	}
	if (next_expire != max_time())
	{
		ADD_OUTSTANDING_ASYNC("upnp::on_expire");
		m_refresh_timer.expires_at(next_expire);
		m_refresh_timer.async_wait(std::bind(&upnp::on_expire, self(), _1));
	}
}

void upnp::close()
{
	TORRENT_ASSERT(is_single_thread());

	m_refresh_timer.cancel();
	m_broadcast_timer.cancel();
	m_map_timer.cancel();
	m_closing = true;
	error_code ec;
	m_unicast_socket.close(ec);
	m_multicast_socket.close(ec);

	for (auto& dev : m_devices)
	{
		auto& d = const_cast<rootdevice&>(dev);
		TORRENT_ASSERT(d.magic == 1337);
		if (d.control_url.empty()) continue;
		for (auto& m : d.mapping)
		{
			if (m.protocol == portmap_protocol::none) continue;
			if (m.act == portmap_action::add)
			{
				m.act = portmap_action::none;
				continue;
			}
			m.act = portmap_action::del;
			m_mappings[port_mapping_t{static_cast<int>(&m - d.mapping.data())}].protocol = portmap_protocol::none;
		}
		if (num_mappings() > 0) update_map(d, port_mapping_t{0});
	}
}

}<|MERGE_RESOLUTION|>--- conflicted
+++ resolved
@@ -1424,13 +1424,8 @@
 		if (d.lease_duration > 0)
 		{
 			m.expires = aux::time_now()
-<<<<<<< HEAD
-				+ seconds(int(d.lease_duration * 0.75f));
+				+ seconds(d.lease_duration * 3 / 4);
 			time_point next_expire = m_refresh_timer.expiry();
-=======
-				+ seconds(d.lease_duration * 3 / 4);
-			time_point next_expire = m_refresh_timer.expires_at();
->>>>>>> 6d5bdbdb
 			if (next_expire < aux::time_now()
 				|| next_expire > m.expires)
 			{
