--- conflicted
+++ resolved
@@ -153,11 +153,7 @@
 		SET(disable_hash_checks, false, nullptr),
 		SET(allow_i2p_mixed, false, nullptr),
 		DEPRECATED_SET(low_prio_disk, true, nullptr),
-<<<<<<< HEAD
-		DEPRECATED_SET(volatile_read_cache, false, nullptr),
-=======
 		DEPRECATED2_SET(volatile_read_cache, false, nullptr),
->>>>>>> 624117df
 		DEPRECATED_SET(guided_read_cache, false, nullptr),
 		SET(no_atime_storage, true, nullptr),
 		SET(incoming_starts_queued_torrents, false, nullptr),
