/*

Copyright (c) 2014-2020, Arvid Norberg
Copyright (c) 2015, Thomas Yuan
Copyright (c) 2016-2018, Alden Torres
Copyright (c) 2017, Steven Siloti
Copyright (c) 2017, Andrei Kurushin
All rights reserved.

Redistribution and use in source and binary forms, with or without
modification, are permitted provided that the following conditions
are met:

    * Redistributions of source code must retain the above copyright
      notice, this list of conditions and the following disclaimer.
    * Redistributions in binary form must reproduce the above copyright
      notice, this list of conditions and the following disclaimer in
      the documentation and/or other materials provided with the distribution.
    * Neither the name of the author nor the names of its
      contributors may be used to endorse or promote products derived
      from this software without specific prior written permission.

THIS SOFTWARE IS PROVIDED BY THE COPYRIGHT HOLDERS AND CONTRIBUTORS "AS IS"
AND ANY EXPRESS OR IMPLIED WARRANTIES, INCLUDING, BUT NOT LIMITED TO, THE
IMPLIED WARRANTIES OF MERCHANTABILITY AND FITNESS FOR A PARTICULAR PURPOSE
ARE DISCLAIMED. IN NO EVENT SHALL THE COPYRIGHT OWNER OR CONTRIBUTORS BE
LIABLE FOR ANY DIRECT, INDIRECT, INCIDENTAL, SPECIAL, EXEMPLARY, OR
CONSEQUENTIAL DAMAGES (INCLUDING, BUT NOT LIMITED TO, PROCUREMENT OF
SUBSTITUTE GOODS OR SERVICES; LOSS OF USE, DATA, OR PROFITS; OR BUSINESS
INTERRUPTION) HOWEVER CAUSED AND ON ANY THEORY OF LIABILITY, WHETHER IN
CONTRACT, STRICT LIABILITY, OR TORT (INCLUDING NEGLIGENCE OR OTHERWISE)
ARISING IN ANY WAY OUT OF THE USE OF THIS SOFTWARE, EVEN IF ADVISED OF THE
POSSIBILITY OF SUCH DAMAGE.

*/

#include "libtorrent/config.hpp"
#include "libtorrent/assert.hpp"
#include "libtorrent/settings_pack.hpp"
#include "libtorrent/aux_/session_impl.hpp"
#include "libtorrent/aux_/array.hpp"
#include "libtorrent/aux_/session_settings.hpp"

#include <algorithm>

namespace {

	template <class T>
	bool compare_first(std::pair<std::uint16_t, T> const& lhs
		, std::pair<std::uint16_t, T> const& rhs)
	{
		return lhs.first < rhs.first;
	}

	template <class T>
	void insort_replace(std::vector<std::pair<std::uint16_t, T>>& c, std::pair<std::uint16_t, T> v)
	{
		auto i = std::lower_bound(c.begin(), c.end(), v, &compare_first<T>);
		if (i != c.end() && i->first == v.first) i->second = std::move(v.second);
		else c.emplace(i, std::move(v));
	}

	// return the string, unless it's null, in which case the empty string is
	// returned
	char const* ensure_string(char const* str)
	{ return str == nullptr ? "" : str; }
}

namespace libtorrent {

	struct str_setting_entry_t
	{
		// the name of this setting. used for serialization and deserialization
		char const* name;
		// if present, this function is called when the setting is changed
		void (aux::session_impl::*fun)();
		char const *default_value;
	};

	struct int_setting_entry_t
	{
		// the name of this setting. used for serialization and deserialization
		char const* name;
		// if present, this function is called when the setting is changed
		void (aux::session_impl::*fun)();
		int default_value;
	};

	struct bool_setting_entry_t
	{
		// the name of this setting. used for serialization and deserialization
		char const* name;
		// if present, this function is called when the setting is changed
		void (aux::session_impl::*fun)();
		bool default_value;
	};


#define SET(name, default_value, fun) { #name, fun, default_value }

#if TORRENT_ABI_VERSION == 1
#define DEPRECATED_SET(name, default_value, fun) { #name, fun, default_value }
#define DEPRECATED_SET_STR(name, default_value, fun) { #name, fun, default_value }
#else
#define DEPRECATED_SET(name, default_value, fun) { "", nullptr, 0 }
#define DEPRECATED_SET_STR(name, default_value, fun) { "", nullptr, nullptr }
#endif

		// tested to fail with _MSC_VER <= 1916. The actual version condition
#if !defined _MSC_VER
#define CONSTEXPR_SETTINGS constexpr
#else
#define CONSTEXPR_SETTINGS
#endif

	namespace {

	using aux::session_impl;

	CONSTEXPR_SETTINGS
	aux::array<str_setting_entry_t, settings_pack::num_string_settings> const str_settings
	({{
		SET(user_agent, "libtorrent/" LIBTORRENT_VERSION, &session_impl::update_user_agent),
		SET(announce_ip, nullptr, nullptr),
		DEPRECATED_SET_STR(mmap_cache, nullptr, nullptr),
		SET(handshake_client_version, nullptr, nullptr),
		SET(outgoing_interfaces, "", &session_impl::update_outgoing_interfaces),
		SET(listen_interfaces, "0.0.0.0:6881,[::]:6881", &session_impl::update_listen_interfaces),
		SET(proxy_hostname, "", &session_impl::update_proxy),
		SET(proxy_username, "", &session_impl::update_proxy),
		SET(proxy_password, "", &session_impl::update_proxy),
		SET(i2p_hostname, "", &session_impl::update_i2p_bridge),
		SET(peer_fingerprint, "-LT2010-", nullptr),
		SET(dht_bootstrap_nodes, "dht.libtorrent.org:25401", &session_impl::update_dht_bootstrap_nodes)
	}});

	CONSTEXPR_SETTINGS
	aux::array<bool_setting_entry_t, settings_pack::num_bool_settings> const bool_settings
	({{
		SET(allow_multiple_connections_per_ip, false, nullptr),
		DEPRECATED_SET(ignore_limits_on_local_network, true, &session_impl::update_ignore_rate_limits_on_local_network),
		SET(send_redundant_have, true, nullptr),
		DEPRECATED_SET(lazy_bitfields, false, nullptr),
		SET(use_dht_as_fallback, false, nullptr),
		SET(upnp_ignore_nonrouters, false, nullptr),
		SET(use_parole_mode, true, nullptr),
		DEPRECATED_SET(use_read_cache, true, nullptr),
		DEPRECATED_SET(use_write_cache, true, nullptr),
		DEPRECATED_SET(dont_flush_write_cache, false, nullptr),
		DEPRECATED_SET(coalesce_reads, false, nullptr),
		DEPRECATED_SET(coalesce_writes, false, nullptr),
		SET(auto_manage_prefer_seeds, false, nullptr),
		SET(dont_count_slow_torrents, true, &session_impl::update_count_slow),
		SET(close_redundant_connections, true, nullptr),
		SET(prioritize_partial_pieces, false, nullptr),
		SET(rate_limit_ip_overhead, true, nullptr),
		SET(announce_to_all_trackers, false, nullptr),
		SET(announce_to_all_tiers, false, nullptr),
		SET(prefer_udp_trackers, true, nullptr),
		DEPRECATED_SET(strict_super_seeding, false, nullptr),
		DEPRECATED_SET(lock_disk_cache, false, nullptr),
		SET(disable_hash_checks, false, nullptr),
		SET(allow_i2p_mixed, false, nullptr),
		DEPRECATED_SET(low_prio_disk, true, nullptr),
		SET(volatile_read_cache, false, nullptr),
		DEPRECATED_SET(guided_read_cache, false, nullptr),
		SET(no_atime_storage, true, nullptr),
		SET(incoming_starts_queued_torrents, false, nullptr),
		SET(report_true_downloaded, false, nullptr),
		SET(strict_end_game_mode, true, nullptr),
		DEPRECATED_SET(broadcast_lsd, true, nullptr),
		SET(enable_outgoing_utp, true, nullptr),
		SET(enable_incoming_utp, true, nullptr),
		SET(enable_outgoing_tcp, true, nullptr),
		SET(enable_incoming_tcp, true, nullptr),
		SET(ignore_resume_timestamps, false, nullptr),
		SET(no_recheck_incomplete_resume, false, nullptr),
		SET(anonymous_mode, false, nullptr),
		SET(report_web_seed_downloads, true, &session_impl::update_report_web_seed_downloads),
		DEPRECATED_SET(rate_limit_utp, true, &session_impl::update_rate_limit_utp),
		DEPRECATED_SET(announce_double_nat, false, nullptr),
		SET(seeding_outgoing_connections, true, nullptr),
		SET(no_connect_privileged_ports, false, &session_impl::update_privileged_ports),
		SET(smooth_connects, true, nullptr),
		SET(always_send_user_agent, false, nullptr),
		SET(apply_ip_filter_to_trackers, true, nullptr),
		DEPRECATED_SET(use_disk_read_ahead, true, nullptr),
		DEPRECATED_SET(lock_files, false, nullptr),
		DEPRECATED_SET(contiguous_recv_buffer, true, nullptr),
		SET(ban_web_seeds, true, nullptr),
		SET(allow_partial_disk_writes, true, nullptr),
		DEPRECATED_SET(force_proxy, false, nullptr),
		SET(support_share_mode, true, nullptr),
		DEPRECATED_SET(support_merkle_torrents, false, nullptr),
		SET(report_redundant_bytes, true, nullptr),
		SET(listen_system_port_fallback, true, nullptr),
		DEPRECATED_SET(use_disk_cache_pool, false, nullptr),
		SET(announce_crypto_support, true, nullptr),
		SET(enable_upnp, true, &session_impl::update_upnp),
		SET(enable_natpmp, true, &session_impl::update_natpmp),
		SET(enable_lsd, true, &session_impl::update_lsd),
		SET(enable_dht, true, &session_impl::update_dht),
		SET(prefer_rc4, false, nullptr),
		SET(proxy_hostnames, true, nullptr),
		SET(proxy_peer_connections, true, nullptr),
		SET(auto_sequential, true, &session_impl::update_auto_sequential),
		SET(proxy_tracker_connections, true, nullptr),
		SET(enable_ip_notifier, true, &session_impl::update_ip_notifier),
		SET(dht_prefer_verified_node_ids, true, nullptr),
		SET(dht_restrict_routing_ips, true, nullptr),
		SET(dht_restrict_search_ips, true, nullptr),
		SET(dht_extended_routing_table, true, nullptr),
		SET(dht_aggressive_lookups, true, nullptr),
		SET(dht_privacy_lookups, false, nullptr),
		SET(dht_enforce_node_id, false, nullptr),
		SET(dht_ignore_dark_internet, true, nullptr),
		SET(dht_read_only, false, nullptr),
		SET(piece_extent_affinity, false, nullptr),
		SET(validate_https_trackers, false, &session_impl::update_validate_https),
<<<<<<< HEAD
		SET(enable_set_file_valid_data, false, nullptr),
=======
		SET(tracker_ssrf_mitigation, true, nullptr),
>>>>>>> 45921025
	}});

	CONSTEXPR_SETTINGS
	aux::array<int_setting_entry_t, settings_pack::num_int_settings> const int_settings
	({{
		SET(tracker_completion_timeout, 30, nullptr),
		SET(tracker_receive_timeout, 10, nullptr),
		SET(stop_tracker_timeout, 5, nullptr),
		SET(tracker_maximum_response_length, 1024*1024, nullptr),
		SET(piece_timeout, 20, nullptr),
		SET(request_timeout, 60, nullptr),
		SET(request_queue_time, 3, nullptr),
		SET(max_allowed_in_request_queue, 500, nullptr),
		SET(max_out_request_queue, 500, nullptr),
		SET(whole_pieces_threshold, 20, nullptr),
		SET(peer_timeout, 120, nullptr),
		SET(urlseed_timeout, 20, nullptr),
		SET(urlseed_pipeline_size, 5, nullptr),
		SET(urlseed_wait_retry, 30, nullptr),
		SET(file_pool_size, 40, nullptr),
		SET(max_failcount, 3, &session_impl::update_max_failcount),
		SET(min_reconnect_time, 60, nullptr),
		SET(peer_connect_timeout, 15, nullptr),
		SET(connection_speed, 30, &session_impl::update_connection_speed),
		SET(inactivity_timeout, 600, nullptr),
		SET(unchoke_interval, 15, nullptr),
		SET(optimistic_unchoke_interval, 30, nullptr),
		SET(num_want, 200, nullptr),
		SET(initial_picker_threshold, 4, nullptr),
		SET(allowed_fast_set_size, 5, nullptr),
		SET(suggest_mode, settings_pack::no_piece_suggestions, nullptr),
		SET(max_queued_disk_bytes, 1024 * 1024, nullptr),
		SET(handshake_timeout, 10, nullptr),
		SET(send_buffer_low_watermark, 10 * 1024, nullptr),
		SET(send_buffer_watermark, 500 * 1024, nullptr),
		SET(send_buffer_watermark_factor, 50, nullptr),
		SET(choking_algorithm, settings_pack::fixed_slots_choker, nullptr),
		SET(seed_choking_algorithm, settings_pack::round_robin, nullptr),
		DEPRECATED_SET(cache_size, 2048, nullptr),
		DEPRECATED_SET(cache_buffer_chunk_size, 0, nullptr),
		DEPRECATED_SET(cache_expiry, 300, nullptr),
		SET(disk_io_write_mode, settings_pack::enable_os_cache, nullptr),
		SET(disk_io_read_mode, settings_pack::enable_os_cache, nullptr),
		SET(outgoing_port, 0, nullptr),
		SET(num_outgoing_ports, 0, nullptr),
		SET(peer_tos, 0x20, &session_impl::update_peer_tos),
		SET(active_downloads, 3, &session_impl::trigger_auto_manage),
		SET(active_seeds, 5, &session_impl::trigger_auto_manage),
		SET(active_checking, 1, &session_impl::trigger_auto_manage),
		SET(active_dht_limit, 88, nullptr),
		SET(active_tracker_limit, 1600, nullptr),
		SET(active_lsd_limit, 60, nullptr),
		SET(active_limit, 500, &session_impl::trigger_auto_manage),
		DEPRECATED_SET(active_loaded_limit, 0, &session_impl::trigger_auto_manage),
		SET(auto_manage_interval, 30, nullptr),
		SET(seed_time_limit, 24 * 60 * 60, nullptr),
		SET(auto_scrape_interval, 1800, nullptr),
		SET(auto_scrape_min_interval, 300, nullptr),
		SET(max_peerlist_size, 3000, nullptr),
		SET(max_paused_peerlist_size, 1000, nullptr),
		SET(min_announce_interval, 5 * 60, nullptr),
		SET(auto_manage_startup, 60, nullptr),
		SET(seeding_piece_quota, 20, nullptr),
		// TODO: deprecate this
		SET(max_rejects, 50, nullptr),
		SET(recv_socket_buffer_size, 0, &session_impl::update_socket_buffer_size),
		SET(send_socket_buffer_size, 0, &session_impl::update_socket_buffer_size),
		SET(max_peer_recv_buffer_size, 2 * 1024 * 1024, nullptr),
		DEPRECATED_SET(file_checks_delay_per_block, 0, nullptr),
		SET(read_cache_line_size, 32, nullptr),
		SET(write_cache_line_size, 16, nullptr),
		SET(optimistic_disk_retry, 10 * 60, nullptr),
		SET(max_suggest_pieces, 16, nullptr),
		SET(local_service_announce_interval, 5 * 60, nullptr),
		SET(dht_announce_interval, 15 * 60, &session_impl::update_dht_announce_interval),
		SET(udp_tracker_token_expiry, 60, nullptr),
		DEPRECATED_SET(default_cache_min_age, 1, nullptr),
		SET(num_optimistic_unchoke_slots, 0, nullptr),
		SET(default_est_reciprocation_rate, 16000, nullptr),
		SET(increase_est_reciprocation_rate, 20, nullptr),
		SET(decrease_est_reciprocation_rate, 3, nullptr),
		SET(max_pex_peers, 50, nullptr),
		SET(tick_interval, 500, nullptr),
		SET(share_mode_target, 3, nullptr),
		SET(upload_rate_limit, 0, &session_impl::update_upload_rate),
		SET(download_rate_limit, 0, &session_impl::update_download_rate),
		DEPRECATED_SET(local_upload_rate_limit, 0, &session_impl::update_local_upload_rate),
		DEPRECATED_SET(local_download_rate_limit, 0, &session_impl::update_local_download_rate),
		SET(dht_upload_rate_limit, 8000, &session_impl::update_dht_upload_rate_limit),
		SET(unchoke_slots_limit, 8, &session_impl::update_unchoke_limit),
		DEPRECATED_SET(half_open_limit, 0, nullptr),
		SET(connections_limit, 200, &session_impl::update_connections_limit),
		SET(connections_slack, 10, nullptr),
		SET(utp_target_delay, 100, nullptr),
		SET(utp_gain_factor, 3000, nullptr),
		SET(utp_min_timeout, 500, nullptr),
		SET(utp_syn_resends, 2, nullptr),
		SET(utp_fin_resends, 2, nullptr),
		SET(utp_num_resends, 3, nullptr),
		SET(utp_connect_timeout, 3000, nullptr),
		SET(utp_delayed_ack, 0, nullptr),
		SET(utp_loss_multiplier, 50, nullptr),
		SET(mixed_mode_algorithm, settings_pack::peer_proportional, nullptr),
		SET(listen_queue_size, 5, nullptr),
		SET(torrent_connect_boost, 30, nullptr),
		SET(alert_queue_size, 2000, &session_impl::update_alert_queue_size),
		SET(max_metadata_size, 3 * 1024 * 10240, nullptr),
		SET(hashing_threads, 2, &session_impl::update_disk_threads),
		SET(checking_mem_usage, 256, nullptr),
		SET(predictive_piece_announce, 0, nullptr),
		SET(aio_threads, 10, &session_impl::update_disk_threads),
		DEPRECATED_SET(aio_max, 300, nullptr),
		DEPRECATED_SET(network_threads, 0, nullptr),
		DEPRECATED_SET(ssl_listen, 0, &session_impl::update_ssl_listen),
		SET(tracker_backoff, 250, nullptr),
		SET(share_ratio_limit, 200, nullptr),
		SET(seed_time_ratio_limit, 700, nullptr),
		SET(peer_turnover, 4, nullptr),
		SET(peer_turnover_cutoff, 90, nullptr),
		SET(peer_turnover_interval, 300, nullptr),
		SET(connect_seed_every_n_download, 10, nullptr),
		SET(max_http_recv_buffer_size, 4*1024*204, nullptr),
		SET(max_retry_port_bind, 10, nullptr),
		SET(alert_mask, int(static_cast<std::uint32_t>(alert_category::error)), &session_impl::update_alert_mask),
		SET(out_enc_policy, settings_pack::pe_enabled, nullptr),
		SET(in_enc_policy, settings_pack::pe_enabled, nullptr),
		SET(allowed_enc_level, settings_pack::pe_both, nullptr),
		SET(inactive_down_rate, 2048, nullptr),
		SET(inactive_up_rate, 2048, nullptr),
		SET(proxy_type, settings_pack::none, &session_impl::update_proxy),
		SET(proxy_port, 0, &session_impl::update_proxy),
		SET(i2p_port, 0, &session_impl::update_i2p_bridge),
		DEPRECATED_SET(cache_size_volatile, 256, nullptr),
		SET(urlseed_max_request_bytes, 16 * 1024 * 1024, nullptr),
		SET(web_seed_name_lookup_retry, 1800, nullptr),
		SET(close_file_interval, 0, nullptr),
		SET(utp_cwnd_reduce_timer, 100, nullptr),
		SET(max_web_seed_connections, 3, nullptr),
		SET(resolver_cache_timeout, 1200, &session_impl::update_resolver_cache_timeout),
		SET(send_not_sent_low_watermark, 16384, nullptr),
		SET(rate_choker_initial_threshold, 1024, nullptr),
		SET(upnp_lease_duration, 3600, nullptr),
		SET(max_concurrent_http_announces, 50, nullptr),
		SET(dht_max_peers_reply, 100, nullptr),
		SET(dht_search_branching, 5, nullptr),
		SET(dht_max_fail_count, 20, nullptr),
		SET(dht_max_torrents, 2000, nullptr),
		SET(dht_max_dht_items, 700, nullptr),
		SET(dht_max_peers, 500, nullptr),
		SET(dht_max_torrent_search_reply, 20, nullptr),
		SET(dht_block_timeout, 5 * 60, nullptr),
		SET(dht_block_ratelimit, 5, nullptr),
		SET(dht_item_lifetime, 0, nullptr),
		SET(dht_sample_infohashes_interval, 21600, nullptr),
		SET(dht_max_infohashes_sample_count, 20, nullptr),
		SET(max_piece_count, 0x200000, nullptr),
	}});

#undef SET
#undef DEPRECATED_SET
#undef CONSTEXPR_SETTINGS

	} // anonymous namespace

	int setting_by_name(string_view const key)
	{
		for (int k = 0; k < str_settings.end_index(); ++k)
		{
			if (key != str_settings[k].name) continue;
			return settings_pack::string_type_base + k;
		}
		for (int k = 0; k < int_settings.end_index(); ++k)
		{
			if (key != int_settings[k].name) continue;
			return settings_pack::int_type_base + k;
		}
		for (int k = 0; k < bool_settings.end_index(); ++k)
		{
			if (key != bool_settings[k].name) continue;
			return settings_pack::bool_type_base + k;
		}
		return -1;
	}

	char const* name_for_setting(int s)
	{
		switch (s & settings_pack::type_mask)
		{
			case settings_pack::string_type_base:
				return str_settings[s - settings_pack::string_type_base].name;
			case settings_pack::int_type_base:
				return int_settings[s - settings_pack::int_type_base].name;
			case settings_pack::bool_type_base:
				return bool_settings[s - settings_pack::bool_type_base].name;
		}
		return "";
	}

	settings_pack load_pack_from_dict(bdecode_node const& settings)
	{
		settings_pack pack;

		for (int i = 0; i < settings.dict_size(); ++i)
		{
			string_view key;
			bdecode_node val;
			std::tie(key, val) = settings.dict_at(i);
			switch (val.type())
			{
				case bdecode_node::dict_t:
				case bdecode_node::list_t:
					continue;
				case bdecode_node::int_t:
				{
					bool found = false;
					for (int k = 0; k < int_settings.end_index(); ++k)
					{
						if (key != int_settings[k].name) continue;
						pack.set_int(settings_pack::int_type_base | k, int(val.int_value()));
						found = true;
						break;
					}
					if (found) continue;
					for (int k = 0; k < bool_settings.end_index(); ++k)
					{
						if (key != bool_settings[k].name) continue;
						pack.set_bool(settings_pack::bool_type_base | k, val.int_value() != 0);
						break;
					}
				}
				break;
			case bdecode_node::string_t:
				for (int k = 0; k < str_settings.end_index(); ++k)
				{
					if (key != str_settings[k].name) continue;
					pack.set_str(settings_pack::string_type_base + k, val.string_value().to_string());
					break;
				}
				break;
			case bdecode_node::none_t:
				break;
			}
		}
		return pack;
	}

	settings_pack non_default_settings(aux::session_settings const& sett)
	{
		settings_pack ret;
		sett.bulk_get([&ret](aux::session_settings_single_thread const& s)
		{
		// loop over all settings that differ from default
			for (std::uint16_t i = 0; i < settings_pack::num_string_settings; ++i)
			{
				std::uint16_t const n = i | settings_pack::string_type_base;
				if (ensure_string(str_settings[i].default_value) == s.get_str(n)) continue;
				ret.set_str(n, s.get_str(n));
			}

			for (std::uint16_t i = 0; i < settings_pack::num_int_settings; ++i)
			{
				std::uint16_t const n = i | settings_pack::int_type_base;
				if (int_settings[i].default_value == s.get_int(n)) continue;
				ret.set_int(n, s.get_int(n));
			}

			for (std::uint16_t i = 0; i < settings_pack::num_bool_settings; ++i)
			{
				std::uint16_t const n = i | settings_pack::bool_type_base;
				if (bool_settings[i].default_value == s.get_bool(n)) continue;
				ret.set_bool(n, s.get_bool(n));
			}
		});
		return ret;
	}

	void save_settings_to_dict(settings_pack const& sett, entry::dictionary_type& out)
	{
		struct visitor
		{
			void operator()(std::uint16_t i, std::string const& str) { out[str_settings[i & settings_pack::index_mask].name] = str; }
			void operator()(std::uint16_t i, int val) { out[int_settings[i & settings_pack::index_mask].name] = val; }
			void operator()(std::uint16_t i, bool val) { out[bool_settings[i & settings_pack::index_mask].name] = val; }
			entry::dictionary_type& out;
		};
		sett.for_each(visitor{out});
	}

	void run_all_updates(aux::session_impl& ses)
	{
		using fun_t = void (aux::session_impl::*)();
		for (int i = 0; i < settings_pack::num_string_settings; ++i)
		{
			fun_t const& f = str_settings[i].fun;
			if (f) (ses.*f)();
		}

		for (int i = 0; i < settings_pack::num_int_settings; ++i)
		{
			fun_t const& f = int_settings[i].fun;
			if (f) (ses.*f)();
		}

		for (int i = 0; i < settings_pack::num_bool_settings; ++i)
		{
			fun_t const& f = bool_settings[i].fun;
			if (f) (ses.*f)();
		}
	}

	void initialize_default_settings(aux::session_settings_single_thread& s)
	{
		for (int i = 0; i < settings_pack::num_string_settings; ++i)
		{
			if (str_settings[i].default_value == nullptr) continue;
			s.set_str(settings_pack::string_type_base | i, str_settings[i].default_value);
			TORRENT_ASSERT(s.get_str(settings_pack::string_type_base + i) == str_settings[i].default_value);
		}

		for (int i = 0; i < settings_pack::num_int_settings; ++i)
		{
			s.set_int(settings_pack::int_type_base | i, int_settings[i].default_value);
			TORRENT_ASSERT(s.get_int(settings_pack::int_type_base + i) == int_settings[i].default_value);
		}

		for (int i = 0; i < settings_pack::num_bool_settings; ++i)
		{
			s.set_bool(settings_pack::bool_type_base | i, bool_settings[i].default_value);
			TORRENT_ASSERT(s.get_bool(settings_pack::bool_type_base + i) == bool_settings[i].default_value);
		}
	}

	settings_pack default_settings()
	{
		settings_pack ret;
		// TODO: it would be nice to reserve() these vectors up front
		for (int i = 0; i < settings_pack::num_string_settings; ++i)
		{
			if (str_settings[i].default_value == nullptr) continue;
			ret.set_str(settings_pack::string_type_base + i, str_settings[i].default_value);
		}

		for (int i = 0; i < settings_pack::num_int_settings; ++i)
		{
			ret.set_int(settings_pack::int_type_base + i, int_settings[i].default_value);
		}

		for (int i = 0; i < settings_pack::num_bool_settings; ++i)
		{
			ret.set_bool(settings_pack::bool_type_base + i, bool_settings[i].default_value);
		}
		return ret;
	}

	void apply_pack(settings_pack const* pack, aux::session_settings& sett
		, aux::session_impl* ses)
	{
		using fun_t = void (aux::session_impl::*)();
		std::vector<fun_t> callbacks;

		sett.bulk_set([&](aux::session_settings_single_thread& s)
		{
			apply_pack_impl(pack, s, ses ? &callbacks : nullptr);
		});

		// call the callbacks once all the settings have been applied, and
		// only once per callback
		for (auto const& f : callbacks)
		{
			(ses->*f)();
		}
	}

	void apply_pack_impl(settings_pack const* pack, aux::session_settings_single_thread& sett
		, std::vector<void(aux::session_impl::*)()>* callbacks)
	{
		for (auto const& p : pack->m_strings)
		{
			// disregard setting indices that are not string types
			if ((p.first & settings_pack::type_mask) != settings_pack::string_type_base)
				continue;

			// ignore settings that are out of bounds
			int const index = p.first & settings_pack::index_mask;
			TORRENT_ASSERT_PRECOND(index >= 0 && index < settings_pack::num_string_settings);
			if (index < 0 || index >= settings_pack::num_string_settings)
				continue;

			// if the value did not change, don't call the update callback
			if (sett.get_str(p.first) == p.second) continue;

			sett.set_str(p.first, p.second);
			str_setting_entry_t const& sa = str_settings[index];

			if (sa.fun && callbacks
				&& std::find(callbacks->begin(), callbacks->end(), sa.fun) == callbacks->end())
				callbacks->push_back(sa.fun);
		}

		for (auto const& p : pack->m_ints)
		{
			// disregard setting indices that are not int types
			if ((p.first & settings_pack::type_mask) != settings_pack::int_type_base)
				continue;

			// ignore settings that are out of bounds
			int const index = p.first & settings_pack::index_mask;
			TORRENT_ASSERT_PRECOND(index >= 0 && index < settings_pack::num_int_settings);
			if (index < 0 || index >= settings_pack::num_int_settings)
				continue;

			// if the value did not change, don't call the update callback
			if (sett.get_int(p.first) == p.second) continue;

			sett.set_int(p.first, p.second);
			int_setting_entry_t const& sa = int_settings[index];
			if (sa.fun && callbacks
				&& std::find(callbacks->begin(), callbacks->end(), sa.fun) == callbacks->end())
				callbacks->push_back(sa.fun);
		}

		for (auto const& p : pack->m_bools)
		{
			// disregard setting indices that are not bool types
			if ((p.first & settings_pack::type_mask) != settings_pack::bool_type_base)
				continue;

			// ignore settings that are out of bounds
			int const index = p.first & settings_pack::index_mask;
			TORRENT_ASSERT_PRECOND(index >= 0 && index < settings_pack::num_bool_settings);
			if (index < 0 || index >= settings_pack::num_bool_settings)
				continue;

			// if the value did not change, don't call the update callback
			if (sett.get_bool(p.first) == p.second) continue;

			sett.set_bool(p.first, p.second);
			bool_setting_entry_t const& sa = bool_settings[index];
			if (sa.fun && callbacks
				&& std::find(callbacks->begin(), callbacks->end(), sa.fun) == callbacks->end())
				callbacks->push_back(sa.fun);
		}
	}

	void settings_pack::set_str(int const name, std::string val)
	{
		TORRENT_ASSERT((name & type_mask) == string_type_base);
		if ((name & type_mask) != string_type_base) return;
		std::pair<std::uint16_t, std::string> v(aux::numeric_cast<std::uint16_t>(name), std::move(val));
		insort_replace(m_strings, std::move(v));
	}

	void settings_pack::set_int(int const name, int const val)
	{
		TORRENT_ASSERT((name & type_mask) == int_type_base);
		if ((name & type_mask) != int_type_base) return;
		std::pair<std::uint16_t, int> v(aux::numeric_cast<std::uint16_t>(name), val);
		insort_replace(m_ints, v);
	}

	void settings_pack::set_bool(int const name, bool const val)
	{
		TORRENT_ASSERT((name & type_mask) == bool_type_base);
		if ((name & type_mask) != bool_type_base) return;
		std::pair<std::uint16_t, bool> v(aux::numeric_cast<std::uint16_t>(name), val);
		insort_replace(m_bools, v);
	}

	bool settings_pack::has_val(int const name) const
	{
		switch (name & type_mask)
		{
			case string_type_base:
			{
				// this is an optimization. If the settings pack is complete,
				// i.e. has every key, we don't need to search, it's just a lookup
				if (m_strings.size() == settings_pack::num_string_settings)
					return true;
				std::pair<std::uint16_t, std::string> v(aux::numeric_cast<std::uint16_t>(name), std::string());
				auto i = std::lower_bound(m_strings.begin(), m_strings.end(), v
						, &compare_first<std::string>);
				return i != m_strings.end() && i->first == name;
			}
			case int_type_base:
			{
				// this is an optimization. If the settings pack is complete,
				// i.e. has every key, we don't need to search, it's just a lookup
				if (m_ints.size() == settings_pack::num_int_settings)
					return true;
				std::pair<std::uint16_t, int> v(aux::numeric_cast<std::uint16_t>(name), 0);
				auto i = std::lower_bound(m_ints.begin(), m_ints.end(), v
						, &compare_first<int>);
				return i != m_ints.end() && i->first == name;
			}
			case bool_type_base:
			{
				// this is an optimization. If the settings pack is complete,
				// i.e. has every key, we don't need to search, it's just a lookup
				if (m_bools.size() == settings_pack::num_bool_settings)
					return true;
				std::pair<std::uint16_t, bool> v(aux::numeric_cast<std::uint16_t>(name), false);
				auto i = std::lower_bound(m_bools.begin(), m_bools.end(), v
						, &compare_first<bool>);
				return i != m_bools.end() && i->first == name;
			}
		}
		TORRENT_ASSERT_FAIL();
		return false;
	}

	std::string const& settings_pack::get_str(int name) const
	{
		static std::string const empty;
		TORRENT_ASSERT_PRECOND((name & type_mask) == string_type_base);
		if ((name & type_mask) != string_type_base) return empty;

		// this is an optimization. If the settings pack is complete,
		// i.e. has every key, we don't need to search, it's just a lookup
		if (m_strings.size() == settings_pack::num_string_settings)
		{
			TORRENT_ASSERT(m_strings[name & index_mask].first == name);
			return m_strings[name & index_mask].second;
		}
		std::pair<std::uint16_t, std::string> v(aux::numeric_cast<std::uint16_t>(name), std::string());
		auto i = std::lower_bound(m_strings.begin(), m_strings.end(), v
				, &compare_first<std::string>);
		if (i != m_strings.end() && i->first == name) return i->second;
		return empty;
	}

	int settings_pack::get_int(int name) const
	{
		TORRENT_ASSERT_PRECOND((name & type_mask) == int_type_base);
		if ((name & type_mask) != int_type_base) return 0;

		// this is an optimization. If the settings pack is complete,
		// i.e. has every key, we don't need to search, it's just a lookup
		if (m_ints.size() == settings_pack::num_int_settings)
		{
			TORRENT_ASSERT(m_ints[name & index_mask].first == name);
			return m_ints[name & index_mask].second;
		}
		std::pair<std::uint16_t, int> v(aux::numeric_cast<std::uint16_t>(name), 0);
		auto i = std::lower_bound(m_ints.begin(), m_ints.end(), v
				, &compare_first<int>);
		if (i != m_ints.end() && i->first == name) return i->second;
		return 0;
	}

	bool settings_pack::get_bool(int name) const
	{
		TORRENT_ASSERT_PRECOND((name & type_mask) == bool_type_base);
		if ((name & type_mask) != bool_type_base) return false;

		// this is an optimization. If the settings pack is complete,
		// i.e. has every key, we don't need to search, it's just a lookup
		if (m_bools.size() == settings_pack::num_bool_settings)
		{
			TORRENT_ASSERT(m_bools[name & index_mask].first == name);
			return m_bools[name & index_mask].second;
		}
		std::pair<std::uint16_t, bool> v(aux::numeric_cast<std::uint16_t>(name), false);
		auto i = std::lower_bound(m_bools.begin(), m_bools.end(), v
			, &compare_first<bool>);
		if (i != m_bools.end() && i->first == name) return i->second;
		return false;
	}

	void settings_pack::clear()
	{
		m_strings.clear();
		m_ints.clear();
		m_bools.clear();
	}

	void settings_pack::clear(int const name)
	{
		switch (name & type_mask)
		{
			case string_type_base:
			{
				std::pair<std::uint16_t, std::string> v(aux::numeric_cast<std::uint16_t>(name), std::string());
				auto const i = std::lower_bound(m_strings.begin(), m_strings.end()
					, v, &compare_first<std::string>);
				if (i != m_strings.end() && i->first == name) m_strings.erase(i);
				break;
			}
			case int_type_base:
			{
				std::pair<std::uint16_t, int> v(aux::numeric_cast<std::uint16_t>(name), 0);
				auto const i = std::lower_bound(m_ints.begin(), m_ints.end()
					, v, &compare_first<int>);
				if (i != m_ints.end() && i->first == name) m_ints.erase(i);
				break;
			}
			case bool_type_base:
			{
				std::pair<std::uint16_t, bool> v(aux::numeric_cast<std::uint16_t>(name), false);
				auto const i = std::lower_bound(m_bools.begin(), m_bools.end()
					, v, &compare_first<bool>);
				if (i != m_bools.end() && i->first == name) m_bools.erase(i);
				break;
			}
		}
	}
}<|MERGE_RESOLUTION|>--- conflicted
+++ resolved
@@ -217,11 +217,8 @@
 		SET(dht_read_only, false, nullptr),
 		SET(piece_extent_affinity, false, nullptr),
 		SET(validate_https_trackers, false, &session_impl::update_validate_https),
-<<<<<<< HEAD
+		SET(tracker_ssrf_mitigation, true, nullptr),
 		SET(enable_set_file_valid_data, false, nullptr),
-=======
-		SET(tracker_ssrf_mitigation, true, nullptr),
->>>>>>> 45921025
 	}});
 
 	CONSTEXPR_SETTINGS
