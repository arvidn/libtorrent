--- conflicted
+++ resolved
@@ -1870,12 +1870,8 @@
 
 	std::string lsd_error_alert::message() const
 	{
-<<<<<<< HEAD
-		return "Local Service Discovery error [" + local_address.to_string() + "]: "
+		return "Local Service Discovery startup error [" + local_address.to_string() + "]: "
 			+ convert_from_native(error.message());
-=======
-		return "Local Service Discovery startup error: " + convert_from_native(error.message());
->>>>>>> 0f337b9c
 	}
 
 #if TORRENT_ABI_VERSION == 1
