/*

Copyright (c) 2003, Daniel Wallin
Copyright (c) 2004, Magnus Jonsson
Copyright (c) 2009-2019, Arvid Norberg
Copyright (c) 2014-2018, Steven Siloti
Copyright (c) 2015, Thomas
Copyright (c) 2015-2018, Alden Torres
Copyright (c) 2016, Pavel Pimenov
Copyright (c) 2017, Andrei Kurushin
Copyright (c) 2017, Antoine Dahan
Copyright (c) 2019, Amir Abrams
All rights reserved.

Redistribution and use in source and binary forms, with or without
modification, are permitted provided that the following conditions
are met:

    * Redistributions of source code must retain the above copyright
      notice, this list of conditions and the following disclaimer.
    * Redistributions in binary form must reproduce the above copyright
      notice, this list of conditions and the following disclaimer in
      the documentation and/or other materials provided with the distribution.
    * Neither the name of the author nor the names of its
      contributors may be used to endorse or promote products derived
      from this software without specific prior written permission.

THIS SOFTWARE IS PROVIDED BY THE COPYRIGHT HOLDERS AND CONTRIBUTORS "AS IS"
AND ANY EXPRESS OR IMPLIED WARRANTIES, INCLUDING, BUT NOT LIMITED TO, THE
IMPLIED WARRANTIES OF MERCHANTABILITY AND FITNESS FOR A PARTICULAR PURPOSE
ARE DISCLAIMED. IN NO EVENT SHALL THE COPYRIGHT OWNER OR CONTRIBUTORS BE
LIABLE FOR ANY DIRECT, INDIRECT, INCIDENTAL, SPECIAL, EXEMPLARY, OR
CONSEQUENTIAL DAMAGES (INCLUDING, BUT NOT LIMITED TO, PROCUREMENT OF
SUBSTITUTE GOODS OR SERVICES; LOSS OF USE, DATA, OR PROFITS; OR BUSINESS
INTERRUPTION) HOWEVER CAUSED AND ON ANY THEORY OF LIABILITY, WHETHER IN
CONTRACT, STRICT LIABILITY, OR TORT (INCLUDING NEGLIGENCE OR OTHERWISE)
ARISING IN ANY WAY OUT OF THE USE OF THIS SOFTWARE, EVEN IF ADVISED OF THE
POSSIBILITY OF SUCH DAMAGE.

*/

#include <string>
#include <cstdio> // for snprintf
#include <cinttypes> // for PRId64 et.al.

#include "libtorrent/config.hpp"
#include "libtorrent/alert.hpp"
#include "libtorrent/alert_types.hpp"
#include "libtorrent/socket_io.hpp"
#include "libtorrent/error_code.hpp"
#include "libtorrent/torrent.hpp"
#include "libtorrent/performance_counters.hpp"
#include "libtorrent/stack_allocator.hpp"
#include "libtorrent/piece_block.hpp"
#include "libtorrent/hex.hpp" // to_hex
#include "libtorrent/session_stats.hpp"
#include "libtorrent/socket_type.hpp"

#if TORRENT_ABI_VERSION == 1
#include "libtorrent/write_resume_data.hpp"
#endif

#include "libtorrent/aux_/escape_string.hpp" // for convert_from_native

namespace libtorrent {

	constexpr alert_category_t alert::error_notification;
	constexpr alert_category_t alert::peer_notification;
	constexpr alert_category_t alert::port_mapping_notification;
	constexpr alert_category_t alert::storage_notification;
	constexpr alert_category_t alert::tracker_notification;
	constexpr alert_category_t alert::connect_notification;
	constexpr alert_category_t alert::status_notification;
#if TORRENT_ABI_VERSION == 1
	constexpr alert_category_t alert::debug_notification;
	constexpr alert_category_t alert::progress_notification;
#endif
	constexpr alert_category_t alert::ip_block_notification;
	constexpr alert_category_t alert::performance_warning;
	constexpr alert_category_t alert::dht_notification;
	constexpr alert_category_t alert::stats_notification;
	constexpr alert_category_t alert::session_log_notification;
	constexpr alert_category_t alert::torrent_log_notification;
	constexpr alert_category_t alert::peer_log_notification;
	constexpr alert_category_t alert::incoming_request_notification;
	constexpr alert_category_t alert::dht_log_notification;
	constexpr alert_category_t alert::dht_operation_notification;
	constexpr alert_category_t alert::port_mapping_log_notification;
	constexpr alert_category_t alert::picker_log_notification;
	constexpr alert_category_t alert::file_progress_notification;
	constexpr alert_category_t alert::piece_progress_notification;
	constexpr alert_category_t alert::upload_notification;
	constexpr alert_category_t alert::block_progress_notification;

	constexpr alert_category_t alert::all_categories;

	alert::alert() : m_timestamp(clock_type::now()) {}
	alert::~alert() = default;
	time_point alert::timestamp() const { return m_timestamp; }

	torrent_alert::torrent_alert(aux::stack_allocator& alloc
		, torrent_handle const& h)
		: handle(h)
		, m_alloc(alloc)
	{
		std::shared_ptr<torrent> t = h.native_handle();
		if (t)
		{
			std::string name_str = t->name();
			if (!name_str.empty())
			{
				m_name_idx = alloc.copy_string(name_str);
			}
			else
			{
				if (t->info_hash().has_v2())
					m_name_idx = alloc.copy_string(aux::to_hex(t->info_hash().v2));
				else
					m_name_idx = alloc.copy_string(aux::to_hex(t->info_hash().v1));
			}
		}
		else
		{
			m_name_idx = alloc.copy_string("");
		}

#if TORRENT_ABI_VERSION == 1
		name = m_alloc.get().ptr(m_name_idx);
#endif
	}

	char const* torrent_alert::torrent_name() const
	{
		return m_alloc.get().ptr(m_name_idx);
	}

	std::string torrent_alert::message() const
	{
		if (!handle.is_valid()) return " - ";
		return torrent_name();
	}

	peer_alert::peer_alert(aux::stack_allocator& alloc
		, torrent_handle const& h
		, tcp::endpoint const& i
		, peer_id const& pi)
		: torrent_alert(alloc, h)
		, endpoint(i)
		, pid(pi)
#if TORRENT_ABI_VERSION == 1
		, ip(i)
#endif
	{}

	std::string peer_alert::message() const
	{
		return torrent_alert::message() + " peer [ " + print_endpoint(endpoint)
			+ " client: " + aux::identify_client_impl(pid) + " ]";
	}

	tracker_alert::tracker_alert(aux::stack_allocator& alloc
		, torrent_handle const& h, tcp::endpoint const& ep, string_view u)
		: torrent_alert(alloc, h)
		, local_endpoint(ep)
		, m_url_idx(alloc.copy_string(u))
#if TORRENT_ABI_VERSION == 1
		, url(u)
#endif
	{}

	char const* tracker_alert::tracker_url() const
	{
		return m_alloc.get().ptr(m_url_idx);
	}

	std::string tracker_alert::message() const
	{
		return torrent_alert::message() + " (" + tracker_url() + ")"
			+ "[" + print_endpoint(local_endpoint) + "]";
	}

	read_piece_alert::read_piece_alert(aux::stack_allocator& alloc
		, torrent_handle const& h
		, piece_index_t p, boost::shared_array<char> d, int s)
		: torrent_alert(alloc, h)
		, buffer(std::move(d))
		, piece(p)
		, size(s)
	{}

	read_piece_alert::read_piece_alert(aux::stack_allocator& alloc
		, torrent_handle h, piece_index_t p, error_code e)
		: torrent_alert(alloc, h)
		, error(e)
		, piece(p)
		, size(0)
#if TORRENT_ABI_VERSION == 1
		, ec(e)
#endif
	{}

	std::string read_piece_alert::message() const
	{
		char msg[200];
		if (error)
		{
			std::snprintf(msg, sizeof(msg), "%s: read_piece %d failed: %s"
				, torrent_alert::message().c_str() , static_cast<int>(piece)
				, convert_from_native(error.message()).c_str());
		}
		else
		{
			std::snprintf(msg, sizeof(msg), "%s: read_piece %d successful"
				, torrent_alert::message().c_str() , static_cast<int>(piece));
		}
		return msg;
	}

	file_completed_alert::file_completed_alert(aux::stack_allocator& alloc
		, torrent_handle const& h
		, file_index_t idx)
		: torrent_alert(alloc, h)
		, index(idx)
	{}

	std::string file_completed_alert::message() const
	{
		std::string ret { torrent_alert::message() };
		char msg[200];
		std::snprintf(msg, sizeof(msg), ": file %d finished downloading"
			, static_cast<int>(index));
		ret.append(msg);
		return ret;
	}

	file_renamed_alert::file_renamed_alert(aux::stack_allocator& alloc
		, torrent_handle const& h, string_view n, string_view old, file_index_t const idx)
		: torrent_alert(alloc, h)
		, index(idx)
		, m_name_idx(alloc.copy_string(n))
		, m_old_name_idx(alloc.copy_string(old))
#if TORRENT_ABI_VERSION == 1
		, name(n)
#endif
	{}

	char const* file_renamed_alert::new_name() const
	{
		return m_alloc.get().ptr(m_name_idx);
	}

	char const* file_renamed_alert::old_name() const
	{
		return m_alloc.get().ptr(m_old_name_idx);
	}

	std::string file_renamed_alert::message() const
	{
		std::string ret { torrent_alert::message() };
		char msg[200];
		std::snprintf(msg, sizeof(msg), ": file %d renamed from \""
			, static_cast<int>(index));
		ret.append(msg);
		ret.append(old_name());
		ret.append("\" to \"");
		ret.append(new_name());
		ret.append("\"");
		return ret;
	}

	file_rename_failed_alert::file_rename_failed_alert(aux::stack_allocator& alloc
		, torrent_handle const& h
		, file_index_t const idx
		, error_code ec)
		: torrent_alert(alloc, h)
		, index(idx)
		, error(ec)
	{}

	std::string file_rename_failed_alert::message() const
	{
		std::string ret { torrent_alert::message() };
		char msg[200];
		std::snprintf(msg, sizeof(msg), ": failed to rename file %d: "
			, static_cast<int>(index));
		ret.append(msg);
		ret.append(convert_from_native(error.message()));
		return ret;
	}

	performance_alert::performance_alert(aux::stack_allocator& alloc
		, torrent_handle const& h
		, performance_warning_t w)
		: torrent_alert(alloc, h)
		, warning_code(w)
	{}

	std::string performance_alert::message() const
	{
		static char const* const warning_str[] =
		{
			"max outstanding disk writes reached",
			"max outstanding piece requests reached",
			"upload limit too low (download rate will suffer)",
			"download limit too low (upload rate will suffer)",
			"send buffer watermark too low (upload rate will suffer)",
			"too many optimistic unchoke slots",
			"using bittyrant unchoker with no upload rate limit set",
			"the disk queue limit is too high compared to the cache size. The disk queue eats into the cache size",
			"outstanding AIO operations limit reached",
			"too few ports allowed for outgoing connections",
			"too few file descriptors are allowed for this process. connection limit lowered"
		};

		return torrent_alert::message() + ": performance warning: "
			+ warning_str[warning_code];
	}

	state_changed_alert::state_changed_alert(aux::stack_allocator& alloc
		, torrent_handle const& h
		, torrent_status::state_t st
		, torrent_status::state_t prev_st)
		: torrent_alert(alloc, h)
		, state(st)
		, prev_state(prev_st)
	{}

	std::string state_changed_alert::message() const
	{
		static char const* const state_str[] =
			{"checking (q)", "checking", "dl metadata"
			, "downloading", "finished", "seeding", "allocating"
			, "checking (r)"};

		return torrent_alert::message() + ": state changed to: "
			+ state_str[state];
	}

	tracker_error_alert::tracker_error_alert(aux::stack_allocator& alloc
		, torrent_handle const& h, tcp::endpoint const& ep, int times
		, string_view u, error_code const& e, string_view m)
		: tracker_alert(alloc, h, ep, u)
		, times_in_row(times)
		, error(e)
		, m_msg_idx(alloc.copy_string(m))
#if TORRENT_ABI_VERSION == 1
		, status_code(e && e.category() == http_category() ? e.value() : -1)
		, msg(m)
#endif
	{
		TORRENT_ASSERT(!u.empty());
	}

	char const* tracker_error_alert::error_message() const
	{
		return m_alloc.get().ptr(m_msg_idx);
	}

	std::string tracker_error_alert::message() const
	{
		char ret[400];
		std::snprintf(ret, sizeof(ret), "%s %s \"%s\" (%d)"
			, tracker_alert::message().c_str()
			, convert_from_native(error.message()).c_str(), error_message()
			, times_in_row);
		return ret;
	}

	tracker_warning_alert::tracker_warning_alert(aux::stack_allocator& alloc
		, torrent_handle const& h, tcp::endpoint const& ep
		, string_view u, string_view m)
		: tracker_alert(alloc, h, ep, u)
		, m_msg_idx(alloc.copy_string(m))
#if TORRENT_ABI_VERSION == 1
		, msg(m)
#endif
	{
		TORRENT_ASSERT(!u.empty());
	}

	char const* tracker_warning_alert::warning_message() const
	{
		return m_alloc.get().ptr(m_msg_idx);
	}

	std::string tracker_warning_alert::message() const
	{
		return tracker_alert::message() + " warning: " + warning_message();
	}

	scrape_reply_alert::scrape_reply_alert(aux::stack_allocator& alloc
		, torrent_handle const& h, tcp::endpoint const& ep
		, int incomp, int comp, string_view u)
		: tracker_alert(alloc, h, ep, u)
		, incomplete(incomp)
		, complete(comp)
	{
		TORRENT_ASSERT(!u.empty());
	}

	std::string scrape_reply_alert::message() const
	{
		char ret[400];
		std::snprintf(ret, sizeof(ret), "%s scrape reply: %d %d"
			, tracker_alert::message().c_str(), incomplete, complete);
		return ret;
	}

	scrape_failed_alert::scrape_failed_alert(aux::stack_allocator& alloc
		, torrent_handle const& h, tcp::endpoint const& ep
		, string_view u, error_code const& e)
		: tracker_alert(alloc, h, ep, u)
		, error(e)
		, m_msg_idx()
#if TORRENT_ABI_VERSION == 1
		, msg(convert_from_native(e.message()))
#endif
	{
		TORRENT_ASSERT(!u.empty());
	}

	scrape_failed_alert::scrape_failed_alert(aux::stack_allocator& alloc
		, torrent_handle const& h, tcp::endpoint const& ep
		, string_view u, string_view m)
		: tracker_alert(alloc, h, ep, u)
		, error(errors::tracker_failure)
		, m_msg_idx(alloc.copy_string(m))
#if TORRENT_ABI_VERSION == 1
		, msg(m)
#endif
	{
		TORRENT_ASSERT(!u.empty());
	}

	char const* scrape_failed_alert::error_message() const
	{
		if (m_msg_idx == aux::allocation_slot()) return "";
		else return m_alloc.get().ptr(m_msg_idx);
	}

	std::string scrape_failed_alert::message() const
	{
		return tracker_alert::message() + " scrape failed: " + error_message();
	}

	tracker_reply_alert::tracker_reply_alert(aux::stack_allocator& alloc
		, torrent_handle const& h, tcp::endpoint const& ep
		, int np, string_view u)
		: tracker_alert(alloc, h, ep, u)
		, num_peers(np)
	{
		TORRENT_ASSERT(!u.empty());
	}

	std::string tracker_reply_alert::message() const
	{
		char ret[400];
		std::snprintf(ret, sizeof(ret), "%s received peers: %d"
			, tracker_alert::message().c_str(), num_peers);
		return ret;
	}

	dht_reply_alert::dht_reply_alert(aux::stack_allocator& alloc
		, torrent_handle const& h
		, int np)
		: tracker_alert(alloc, h, {}, "")
		, num_peers(np)
	{}

	std::string dht_reply_alert::message() const
	{
		char ret[400];
		std::snprintf(ret, sizeof(ret), "%s received DHT peers: %d"
			, tracker_alert::message().c_str(), num_peers);
		return ret;
	}

	tracker_announce_alert::tracker_announce_alert(aux::stack_allocator& alloc
		, torrent_handle const& h, tcp::endpoint const& ep, string_view u
		, event_t const e)
		: tracker_alert(alloc, h, ep, u)
		, event(e)
	{
		TORRENT_ASSERT(!u.empty());
	}

	std::string tracker_announce_alert::message() const
	{
		static const char* const event_str[] = {"none", "completed", "started", "stopped", "paused"};
		return tracker_alert::message() + " sending announce (" + event_str[static_cast<int>(event)] + ")";
	}

	hash_failed_alert::hash_failed_alert(
		aux::stack_allocator& alloc
		, torrent_handle const& h
		, piece_index_t index)
		: torrent_alert(alloc, h)
		, piece_index(index)
	{
		TORRENT_ASSERT(index >= piece_index_t(0));
	}

	std::string hash_failed_alert::message() const
	{
		char ret[400];
		std::snprintf(ret, sizeof(ret), "%s hash for piece %d failed"
			, torrent_alert::message().c_str(), static_cast<int>(piece_index));
		return ret;
	}

	peer_ban_alert::peer_ban_alert(aux::stack_allocator& alloc
		, torrent_handle h, tcp::endpoint const& ep
		, peer_id const& peer_id)
		: peer_alert(alloc, h, ep, peer_id)
	{}

	std::string peer_ban_alert::message() const
	{
		return peer_alert::message() + " banned peer";
	}

	peer_unsnubbed_alert::peer_unsnubbed_alert(aux::stack_allocator& alloc
		, torrent_handle h, tcp::endpoint const& ep
		, peer_id const& peer_id)
		: peer_alert(alloc, h, ep, peer_id)
	{}

	std::string peer_unsnubbed_alert::message() const
	{
		return peer_alert::message() + " peer unsnubbed";
	}

	peer_snubbed_alert::peer_snubbed_alert(aux::stack_allocator& alloc
		, torrent_handle h, tcp::endpoint const& ep
		, peer_id const& peer_id)
		: peer_alert(alloc, h, ep, peer_id)
	{}

	std::string peer_snubbed_alert::message() const
	{
		return peer_alert::message() + " peer snubbed";
	}

	invalid_request_alert::invalid_request_alert(aux::stack_allocator& alloc
		, torrent_handle const& h, tcp::endpoint const& ep
		, peer_id const& peer_id, peer_request const& r
		, bool _have, bool _peer_interested, bool _withheld)
		: peer_alert(alloc, h, ep, peer_id)
		, request(r)
		, we_have(_have)
		, peer_interested(_peer_interested)
		, withheld(_withheld)
	{}

	std::string invalid_request_alert::message() const
	{
		char ret[400];
		std::snprintf(ret, sizeof(ret), "%s peer sent an invalid piece request "
			"(piece: %d start: %d len: %d)%s"
			, peer_alert::message().c_str()
			, static_cast<int>(request.piece)
			, request.start
			, request.length
			, withheld ? ": super seeding withheld piece"
			: !we_have ? ": we don't have piece"
			: !peer_interested ? ": peer is not interested"
			: "");
		return ret;
	}

	torrent_finished_alert::torrent_finished_alert(aux::stack_allocator& alloc
		, torrent_handle h)
		: torrent_alert(alloc, h)
	{}

	std::string torrent_finished_alert::message() const
	{
		return torrent_alert::message() + " torrent finished downloading";
	}

	piece_finished_alert::piece_finished_alert(aux::stack_allocator& alloc
		, torrent_handle const& h, piece_index_t piece_num)
		: torrent_alert(alloc, h)
		, piece_index(piece_num)
	{}

	std::string piece_finished_alert::message() const
	{
		char ret[200];
		std::snprintf(ret, sizeof(ret), "%s piece: %d finished downloading"
			, torrent_alert::message().c_str(), static_cast<int>(piece_index));
		return ret;
	}

	request_dropped_alert::request_dropped_alert(aux::stack_allocator& alloc, torrent_handle h
		, tcp::endpoint const& ep, peer_id const& peer_id, int block_num
		, piece_index_t piece_num)
		: peer_alert(alloc, h, ep, peer_id)
		, block_index(block_num)
		, piece_index(piece_num)
	{
		TORRENT_ASSERT(block_index >= 0 && piece_index >= piece_index_t(0));
	}

	std::string request_dropped_alert::message() const
	{
		char ret[200];
		std::snprintf(ret, sizeof(ret), "%s peer dropped block ( piece: %d block: %d)"
			, torrent_alert::message().c_str(), static_cast<int>(piece_index), block_index);
		return ret;
	}

	block_timeout_alert::block_timeout_alert(aux::stack_allocator& alloc, torrent_handle h
		, tcp::endpoint const& ep, peer_id const& peer_id, int block_num
		, piece_index_t piece_num)
		: peer_alert(alloc, h, ep, peer_id)
		, block_index(block_num)
		, piece_index(piece_num)
	{
		TORRENT_ASSERT(block_index >= 0 && piece_index >= piece_index_t(0));
	}

	std::string block_timeout_alert::message() const
	{
		char ret[200];
		std::snprintf(ret, sizeof(ret), "%s peer timed out request ( piece: %d block: %d)"
			, torrent_alert::message().c_str(), static_cast<int>(piece_index), block_index);
		return ret;
	}

	block_finished_alert::block_finished_alert(aux::stack_allocator& alloc, torrent_handle h
		, tcp::endpoint const& ep, peer_id const& peer_id, int block_num
		, piece_index_t piece_num)
		: peer_alert(alloc, h, ep, peer_id)
		, block_index(block_num)
		, piece_index(piece_num)
	{
		TORRENT_ASSERT(block_index >= 0 && piece_index >= piece_index_t(0));
	}

	std::string block_finished_alert::message() const
	{
		char ret[200];
		std::snprintf(ret, sizeof(ret), "%s block finished downloading (piece: %d block: %d)"
			, torrent_alert::message().c_str(), static_cast<int>(piece_index), block_index);
		return ret;
	}

	block_downloading_alert::block_downloading_alert(aux::stack_allocator& alloc, torrent_handle h
		, tcp::endpoint const& ep
		, peer_id const& peer_id, int block_num, piece_index_t piece_num)
		: peer_alert(alloc, h, ep, peer_id)
		, block_index(block_num)
		, piece_index(piece_num)
#if TORRENT_ABI_VERSION == 1
		, peer_speedmsg("")
#endif
	{
		TORRENT_ASSERT(block_index >= 0 && piece_index >= piece_index_t(0));
	}

	std::string block_downloading_alert::message() const
	{
		char ret[200];
		std::snprintf(ret, sizeof(ret), "%s requested block (piece: %d block: %d)"
			, torrent_alert::message().c_str(), static_cast<int>(piece_index), block_index);
		return ret;
	}

	unwanted_block_alert::unwanted_block_alert(aux::stack_allocator& alloc, torrent_handle h
		, tcp::endpoint const& ep
		, peer_id const& peer_id, int block_num, piece_index_t piece_num)
		: peer_alert(alloc, h, ep, peer_id)
		, block_index(block_num)
		, piece_index(piece_num)
	{
		TORRENT_ASSERT(block_index >= 0 && piece_index >= piece_index_t(0));
	}

	std::string unwanted_block_alert::message() const
	{
		char ret[200];
		std::snprintf(ret, sizeof(ret), "%s received block not in download queue (piece: %d block: %d)"
			, torrent_alert::message().c_str(), static_cast<int>(piece_index), block_index);
		return ret;
	}

	storage_moved_alert::storage_moved_alert(aux::stack_allocator& alloc
		, torrent_handle const& h, string_view p, string_view old)
		: torrent_alert(alloc, h)
		, m_path_idx(alloc.copy_string(p))
		, m_old_path_idx(alloc.copy_string(old))
#if TORRENT_ABI_VERSION == 1
		, path(p)
#endif
	{}

	std::string storage_moved_alert::message() const
	{
		return torrent_alert::message() + " moved storage from \""
			+ old_path() + "\" to: \"" + storage_path() + "\"";
	}

	char const* storage_moved_alert::storage_path() const
	{
		return m_alloc.get().ptr(m_path_idx);
	}

	char const* storage_moved_alert::old_path() const
	{
		return m_alloc.get().ptr(m_old_path_idx);
	}

	storage_moved_failed_alert::storage_moved_failed_alert(
		aux::stack_allocator& alloc, torrent_handle const& h, error_code const& e
		, string_view f, operation_t const op_)
		: torrent_alert(alloc, h)
		, error(e)
		, op(op_)
		, m_file_idx(alloc.copy_string(f))
#if TORRENT_ABI_VERSION == 1
		, operation(operation_name(op_))
		, file(f)
#endif
	{}

	char const* storage_moved_failed_alert::file_path() const
	{
		return m_alloc.get().ptr(m_file_idx);
	}

	std::string storage_moved_failed_alert::message() const
	{
		return torrent_alert::message() + " storage move failed. "
			+ operation_name(op) + " (" + file_path() + "): "
			+ convert_from_native(error.message());
	}

	torrent_deleted_alert::torrent_deleted_alert(aux::stack_allocator& alloc
		, torrent_handle const& h, info_hash_t const& ih)
		: torrent_alert(alloc, h)
		, info_hash(ih)
	{}

	std::string torrent_deleted_alert::message() const
	{
		return torrent_alert::message() + " deleted";
	}

	torrent_delete_failed_alert::torrent_delete_failed_alert(aux::stack_allocator& alloc
		, torrent_handle const& h, error_code const& e, info_hash_t const& ih)
		: torrent_alert(alloc, h)
		, error(e)
		, info_hash(ih)
#if TORRENT_ABI_VERSION == 1
		, msg(convert_from_native(error.message()))
#endif
	{
	}

	std::string torrent_delete_failed_alert::message() const
	{
		return torrent_alert::message() + " torrent deletion failed: "
			+ convert_from_native(error.message());
	}

	save_resume_data_alert::save_resume_data_alert(aux::stack_allocator& alloc
		, add_torrent_params&& p
		, torrent_handle const& h)
		: torrent_alert(alloc, h)
		, params(std::move(p))
#if TORRENT_ABI_VERSION == 1
		, resume_data(std::make_shared<entry>(write_resume_data(params)))
#endif
	{
	}

	std::string save_resume_data_alert::message() const
	{
		return torrent_alert::message() + " resume data generated";
	}

	save_resume_data_failed_alert::save_resume_data_failed_alert(aux::stack_allocator& alloc
		, torrent_handle const& h, error_code const& e)
		: torrent_alert(alloc, h)
		, error(e)
#if TORRENT_ABI_VERSION == 1
		, msg(convert_from_native(error.message()))
#endif
	{
	}

	std::string save_resume_data_failed_alert::message() const
	{
		return torrent_alert::message() + " resume data was not generated: "
			+ convert_from_native(error.message());
	}

	torrent_paused_alert::torrent_paused_alert(aux::stack_allocator& alloc
		, torrent_handle const& h)
		: torrent_alert(alloc, h)
	{}

	std::string torrent_paused_alert::message() const
	{
		return torrent_alert::message() + " paused";
	}

	torrent_resumed_alert::torrent_resumed_alert(aux::stack_allocator& alloc
		, torrent_handle const& h)
		: torrent_alert(alloc, h)
	{}

	std::string torrent_resumed_alert::message() const
	{
		return torrent_alert::message() + " resumed";
	}

	torrent_checked_alert::torrent_checked_alert(aux::stack_allocator& alloc
		, torrent_handle const& h)
		: torrent_alert(alloc, h)
	{}

	std::string torrent_checked_alert::message() const
	{
		return torrent_alert::message() + " checked";
	}

namespace {

	char const* const nat_type_str[] = {"NAT-PMP", "UPnP"};

	char const* const protocol_str[] = {"none", "TCP", "UDP"};

#if TORRENT_ABI_VERSION == 1
	int sock_type_idx(socket_type_t type)
	{
		// these numbers are the deprecated enum values in
		// listen_succeeded_alert and listen_failed_alert
		static aux::array<int, 9, socket_type_t> const mapping{{
			0, // tcp
			4, // socks5,
			0, // http,
			2, // utp,
			3, // i2p,
			1, // tcp_ssl
			4, // socks5_ssl,
			1, // http_ssl,
			5  // utp_ssl,
		}};
		return mapping[type];
	}

	int to_op_t(operation_t op)
	{
		using o = operation_t;
		using lfo = listen_failed_alert::op_t;

		// we have to use deprecated enum values here. suppress the warnings
#ifdef _MSC_VER
#pragma warning(push, 1)
// warning C4996: X: was declared deprecated
#pragma warning( disable : 4996 )
#endif
#ifdef __GNUC__
#pragma GCC diagnostic push
#pragma GCC diagnostic ignored "-Wdeprecated-declarations"
#endif
		switch (op)
		{
			case o::bittorrent: return -1;
			case o::iocontrol: return -1;
			case o::getpeername: return -1;
			case o::getname: return lfo::get_socket_name;
			case o::alloc_recvbuf: return -1;
			case o::alloc_sndbuf: return -1;
			case o::file_write: return -1;
			case o::file_read: return -1;
			case o::file: return -1;
			case o::sock_write: return -1;
			case o::sock_read: return -1;
			case o::sock_open: return lfo::open;
			case o::sock_bind: return lfo::bind;
			case o::available: return -1;
			case o::encryption: return -1;
			case o::connect: return -1;
			case o::ssl_handshake: return -1;
			case o::get_interface: return -1;
			case o::unknown: return -1;
			case o::sock_listen: return lfo::listen;
			case o::sock_bind_to_device: return lfo::bind_to_device;
			case o::sock_accept: return lfo::accept;
			case o::parse_address: return lfo::parse_addr;
			case o::enum_if: return lfo::enum_if;
			case o::file_stat: return -1;
			case o::file_copy: return -1;
			case o::file_fallocate: return -1;
			case o::file_hard_link: return -1;
			case o::file_remove: return -1;
			case o::file_rename: return -1;
			case o::file_open: return -1;
			case o::mkdir: return -1;
			case o::check_resume: return -1;
			case o::exception: return -1;
			case o::alloc_cache_piece: return -1;
			case o::partfile_move: return -1;
			case o::partfile_read: return -1;
			case o::partfile_write: return -1;
			case o::hostname_lookup: return -1;
			case o::file_seek: return -1;
			case o::symlink: return -1;
		}
		return -1;
	}
#ifdef __GNUC__
#pragma GCC diagnostic pop
#endif
#ifdef _MSC_VER
#pragma warning(pop)
#endif

#endif // TORRENT_ABI_VERSION

} // anonymous namespace

	listen_failed_alert::listen_failed_alert(
		aux::stack_allocator& alloc
		, string_view iface
		, libtorrent::address const& listen_addr
		, int listen_port
		, operation_t const op_
		, error_code const& ec
		, libtorrent::socket_type_t t)
		: error(ec)
		, op(op_)
		, socket_type(t)
		, address(listen_addr)
		, port(listen_port)
		, m_alloc(alloc)
		, m_interface_idx(alloc.copy_string(iface))
#if TORRENT_ABI_VERSION == 1
		, operation(to_op_t(op_))
		, endpoint(listen_addr, std::uint16_t(listen_port))
		, sock_type(static_cast<socket_type_t>(sock_type_idx(t)))
#endif
	{}

	listen_failed_alert::listen_failed_alert(
		aux::stack_allocator& alloc
		, string_view iface
		, tcp::endpoint const& ep
		, operation_t const op_
		, error_code const& ec
		, libtorrent::socket_type_t t)
		: listen_failed_alert(alloc
			, iface
			, ep.address()
			, ep.port()
			, op_
			, ec
			, t)
	{}

	listen_failed_alert::listen_failed_alert(
		aux::stack_allocator& alloc
		, string_view iface
		, udp::endpoint const& ep
		, operation_t const op_
		, error_code const& ec
		, libtorrent::socket_type_t t)
		: listen_failed_alert(alloc
			, iface
			, ep.address()
			, ep.port()
			, op_
			, ec
			, t)
	{}

	listen_failed_alert::listen_failed_alert(
		aux::stack_allocator& alloc
		, string_view iface
		, operation_t const op_
		, error_code const& ec
		, libtorrent::socket_type_t t)
		: listen_failed_alert(alloc
			, iface
			, libtorrent::address()
			, 0
			, op_
			, ec
			, t)
	{}

	char const* listen_failed_alert::listen_interface() const
	{
		return m_alloc.get().ptr(m_interface_idx);
	}

	std::string listen_failed_alert::message() const
	{
		char ret[300];
		std::snprintf(ret, sizeof(ret), "listening on %s (device: %s) failed: [%s] [%s] %s"
			, print_endpoint(address, port).c_str()
			, listen_interface()
			, operation_name(op)
			, socket_type_name(socket_type)
			, convert_from_native(error.message()).c_str());
		return ret;
	}

	metadata_failed_alert::metadata_failed_alert(aux::stack_allocator& alloc
		, const torrent_handle& h, error_code const& e)
		: torrent_alert(alloc, h)
		, error(e)
	{}

	std::string metadata_failed_alert::message() const
	{
		return torrent_alert::message() + " invalid metadata received";
	}

	metadata_received_alert::metadata_received_alert(aux::stack_allocator& alloc
		, const torrent_handle& h)
		: torrent_alert(alloc, h)
	{}

	std::string metadata_received_alert::message() const
	{
		return torrent_alert::message() + " metadata successfully received";
	}

	udp_error_alert::udp_error_alert(
		aux::stack_allocator&
		, udp::endpoint const& ep
		, operation_t op
		, error_code const& ec)
		: endpoint(ep)
		, operation(op)
		, error(ec)
	{}

	std::string udp_error_alert::message() const
	{
		return "UDP error: " + convert_from_native(error.message())
			+ " from: " + endpoint.address().to_string()
			+ " op: " + operation_name(operation);
	}

	external_ip_alert::external_ip_alert(aux::stack_allocator&
		, address const& ip)
		: external_address(ip)
	{}

	std::string external_ip_alert::message() const
	{
		return "external IP received: " + external_address.to_string();
	}

	listen_succeeded_alert::listen_succeeded_alert(aux::stack_allocator&
		, libtorrent::address const& listen_addr
		, int listen_port
		, libtorrent::socket_type_t t)
		: address(listen_addr)
		, port(listen_port)
		, socket_type(t)
#if TORRENT_ABI_VERSION == 1
		, endpoint(listen_addr, std::uint16_t(listen_port))
		, sock_type(static_cast<socket_type_t>(sock_type_idx(t)))
#endif
	{}

	listen_succeeded_alert::listen_succeeded_alert(aux::stack_allocator& alloc
		, tcp::endpoint const& ep
		, libtorrent::socket_type_t t)
		: listen_succeeded_alert(alloc
			, ep.address()
			, ep.port()
			, t)
	{}

	listen_succeeded_alert::listen_succeeded_alert(aux::stack_allocator& alloc
		, udp::endpoint const& ep
		, libtorrent::socket_type_t t)
		: listen_succeeded_alert(alloc
			, ep.address()
			, ep.port()
			, t)
	{}

	std::string listen_succeeded_alert::message() const
	{
		char ret[200];
		std::snprintf(ret, sizeof(ret), "successfully listening on [%s] %s"
			, socket_type_name(socket_type), print_endpoint(address, port).c_str());
		return ret;
	}

	portmap_error_alert::portmap_error_alert(aux::stack_allocator&
		, port_mapping_t const i, portmap_transport const t, error_code const& e)
		: mapping(i)
		, map_transport(t)
		, error(e)
#if TORRENT_ABI_VERSION == 1
		, map_type(static_cast<int>(t))
		, msg(convert_from_native(error.message()))
#endif
	{}

	std::string portmap_error_alert::message() const
	{
		return std::string("could not map port using ")
			+ nat_type_str[static_cast<int>(map_transport)]
			+ ": " + convert_from_native(error.message());
	}

	portmap_alert::portmap_alert(aux::stack_allocator&, port_mapping_t const i
		, int port
		, portmap_transport const t
		, portmap_protocol const proto)
		: mapping(i)
		, external_port(port)
		, map_protocol(proto)
		, map_transport(t)
#if TORRENT_ABI_VERSION == 1
		, protocol(static_cast<int>(proto))
		, map_type(static_cast<int>(t))
#endif
	{}

	std::string portmap_alert::message() const
	{
		char ret[200];
		std::snprintf(ret, sizeof(ret), "successfully mapped port using %s. external port: %s/%d"
			, nat_type_str[static_cast<int>(map_transport)]
			, protocol_str[static_cast<int>(map_protocol)], external_port);
		return ret;
	}

	portmap_log_alert::portmap_log_alert(aux::stack_allocator& alloc
		, portmap_transport const t, const char* m)
		: map_transport(t)
		, m_alloc(alloc)
		, m_log_idx(alloc.copy_string(m))
#if TORRENT_ABI_VERSION == 1
		, map_type(static_cast<int>(t))
		, msg(m)
#endif
	{}

	char const* portmap_log_alert::log_message() const
	{
		return m_alloc.get().ptr(m_log_idx);
	}

	std::string portmap_log_alert::message() const
	{
		char ret[600];
		std::snprintf(ret, sizeof(ret), "%s: %s"
			, nat_type_str[static_cast<int>(map_transport)]
			, log_message());
		return ret;
	}

	fastresume_rejected_alert::fastresume_rejected_alert(
		aux::stack_allocator& alloc
		, torrent_handle const& h
		, error_code const& ec
		, string_view f
		, operation_t const op_)
		: torrent_alert(alloc, h)
		, error(ec)
		, op(op_)
		, m_path_idx(alloc.copy_string(f))
#if TORRENT_ABI_VERSION == 1
		, operation(operation_name(op_))
		, file(f)
		, msg(convert_from_native(error.message()))
#endif
	{
	}

	std::string fastresume_rejected_alert::message() const
	{
		return torrent_alert::message() + " fast resume rejected. "
			+ operation_name(op) + "(" + file_path() + "): "
			+ convert_from_native(error.message());
	}

	char const* fastresume_rejected_alert::file_path() const
	{
		return m_alloc.get().ptr(m_path_idx);
	}

	peer_blocked_alert::peer_blocked_alert(aux::stack_allocator& alloc
		, torrent_handle const& h, tcp::endpoint const& ep, int r)
		: peer_alert(alloc, h, ep, peer_id(nullptr))
		, reason(r)
	{}

	std::string peer_blocked_alert::message() const
	{
		char ret[600];
		static char const* const reason_str[] =
		{
			"ip_filter",
			"port_filter",
			"i2p_mixed",
			"privileged_ports",
			"utp_disabled",
			"tcp_disabled",
			"invalid_local_interface"
		};

		std::snprintf(ret, sizeof(ret), "%s: blocked peer [%s]"
			, peer_alert::message().c_str(), reason_str[reason]);
		return ret;
	}

	dht_announce_alert::dht_announce_alert(aux::stack_allocator&
		, address const& i, int p
		, sha1_hash const& ih)
		: ip(i)
		, port(p)
		, info_hash(ih)
	{}

	std::string dht_announce_alert::message() const
	{
		char msg[200];
		std::snprintf(msg, sizeof(msg), "incoming dht announce: %s:%d (%s)"
			, ip.to_string().c_str(), port, aux::to_hex(info_hash).c_str());
		return msg;
	}

	dht_get_peers_alert::dht_get_peers_alert(aux::stack_allocator&
		, sha1_hash const& ih)
		: info_hash(ih)
	{}

	std::string dht_get_peers_alert::message() const
	{
		char msg[200];
		std::snprintf(msg, sizeof(msg), "incoming dht get_peers: %s", aux::to_hex(info_hash).c_str());
		return msg;
	}

namespace {

		std::array<int, stats_alert::num_channels> stat_to_array(stat const& s)
		{
			std::array<int, stats_alert::num_channels> arr;

			arr[stats_alert::upload_payload] = s[stat::upload_payload].counter();
			arr[stats_alert::upload_protocol] = s[stat::upload_protocol].counter();
			arr[stats_alert::download_payload] = s[stat::download_payload].counter();
			arr[stats_alert::download_protocol] = s[stat::download_protocol].counter();
			arr[stats_alert::upload_ip_protocol] = s[stat::upload_ip_protocol].counter();
			arr[stats_alert::download_ip_protocol] = s[stat::download_ip_protocol].counter();

#if TORRENT_ABI_VERSION == 1
			arr[stats_alert::upload_dht_protocol] = 0;
			arr[stats_alert::upload_tracker_protocol] = 0;
			arr[stats_alert::download_dht_protocol] = 0;
			arr[stats_alert::download_tracker_protocol] = 0;
#else
			arr[stats_alert::deprecated1] = 0;
			arr[stats_alert::deprecated2] = 0;
			arr[stats_alert::deprecated3] = 0;
			arr[stats_alert::deprecated4] = 0;
#endif
			return arr;
		}
	}

	stats_alert::stats_alert(aux::stack_allocator& alloc
		, torrent_handle const& h, int in, stat const& s)
		: torrent_alert(alloc, h)
		, transferred(stat_to_array(s))
		, interval(in)
	{}

	std::string stats_alert::message() const
	{
		char msg[200];
		std::snprintf(msg, sizeof(msg), "%s: [%d] %d %d %d %d %d %d"
#if TORRENT_ABI_VERSION == 1
			" %d %d %d %d"
#endif
			, torrent_alert::message().c_str()
			, interval
			, transferred[0]
			, transferred[1]
			, transferred[2]
			, transferred[3]
			, transferred[4]
			, transferred[5]
#if TORRENT_ABI_VERSION == 1
			, transferred[6]
			, transferred[7]
			, transferred[8]
			, transferred[9]
#endif
			);
		return msg;
	}

	cache_flushed_alert::cache_flushed_alert(aux::stack_allocator& alloc
		, torrent_handle const& h)
		: torrent_alert(alloc, h) {}

#if TORRENT_ABI_VERSION == 1
	anonymous_mode_alert::anonymous_mode_alert(aux::stack_allocator& alloc
		, torrent_handle const& h, int k, string_view s)
		: torrent_alert(alloc, h)
		, kind(k)
		, str(s)
	{}

	std::string anonymous_mode_alert::message() const
	{
		char msg[200];
		static char const* const msgs[] = {
			"tracker is not anonymous, set a proxy"
		};
		std::snprintf(msg, sizeof(msg), "%s: %s: %s"
			, torrent_alert::message().c_str()
			, msgs[kind], str.c_str());
		return msg;
	}
#endif // TORRENT_ABI_VERSION

	lsd_peer_alert::lsd_peer_alert(aux::stack_allocator& alloc, torrent_handle const& h
		, tcp::endpoint const& i)
		: peer_alert(alloc, h, i, peer_id(nullptr))
	{}

	std::string lsd_peer_alert::message() const
	{
		char msg[200];
		std::snprintf(msg, sizeof(msg), "%s: received peer from local service discovery"
			, peer_alert::message().c_str());
		return msg;
	}

	trackerid_alert::trackerid_alert(
		aux::stack_allocator& alloc
		, torrent_handle const& h
		, tcp::endpoint const& ep
		, string_view u
		, const std::string& id)
		: tracker_alert(alloc, h,  ep, u)
		, m_tracker_idx(alloc.copy_string(id))
#if TORRENT_ABI_VERSION == 1
		, trackerid(id)
#endif
	{}

	char const* trackerid_alert::tracker_id() const
	{
		return m_alloc.get().ptr(m_tracker_idx);
	}

	std::string trackerid_alert::message() const
	{
		return std::string("trackerid received: ") + tracker_id();
	}

	dht_bootstrap_alert::dht_bootstrap_alert(aux::stack_allocator&)
	{}

	std::string dht_bootstrap_alert::message() const
	{
		return "DHT bootstrap complete";
	}

	torrent_error_alert::torrent_error_alert(
		aux::stack_allocator& alloc
		, torrent_handle const& h
		, error_code const& e, string_view f)
		: torrent_alert(alloc, h)
		, error(e)
		, m_file_idx(alloc.copy_string(f))
#if TORRENT_ABI_VERSION == 1
		, error_file(f)
#endif
	{}

	std::string torrent_error_alert::message() const
	{
		char msg[400];
		if (error)
		{
			std::snprintf(msg, sizeof(msg), " ERROR: (%d %s) %s"
				, error.value(), convert_from_native(error.message()).c_str()
				, filename());
		}
		else
		{
			std::snprintf(msg, sizeof(msg), " ERROR: %s", filename());
		}
		return torrent_alert::message() + msg;
	}

	char const* torrent_error_alert::filename() const
	{
		return m_alloc.get().ptr(m_file_idx);
	}

#if TORRENT_ABI_VERSION == 1
	torrent_added_alert::torrent_added_alert(aux::stack_allocator& alloc
		, torrent_handle const& h)
		: torrent_alert(alloc, h)
	{}

	std::string torrent_added_alert::message() const
	{
		return torrent_alert::message() + " added";
	}
#endif

	torrent_removed_alert::torrent_removed_alert(aux::stack_allocator& alloc
<<<<<<< HEAD
		, torrent_handle const& h, info_hash_t const& ih)
=======
		, torrent_handle const& h, sha1_hash const& ih, void* clientdata_)
>>>>>>> 79f85db8
		: torrent_alert(alloc, h)
		, info_hash(ih)
		, clientdata(clientdata_)
	{}

	std::string torrent_removed_alert::message() const
	{
		return torrent_alert::message() + " removed";
	}

	torrent_need_cert_alert::torrent_need_cert_alert(aux::stack_allocator& alloc
		, torrent_handle const& h)
		: torrent_alert(alloc, h)
	{}

	std::string torrent_need_cert_alert::message() const
	{
		return torrent_alert::message() + " needs SSL certificate";
	}

	incoming_connection_alert::incoming_connection_alert(aux::stack_allocator&
		, socket_type_t t, tcp::endpoint const& i)
		: socket_type(t)
		, endpoint(i)
#if TORRENT_ABI_VERSION == 1
		, ip(i)
#endif
	{}

	std::string incoming_connection_alert::message() const
	{
		char msg[600];
		std::snprintf(msg, sizeof(msg), "incoming connection from %s (%s)"
			, print_endpoint(endpoint).c_str(), socket_type_name(socket_type));
		return msg;
	}

	peer_connect_alert::peer_connect_alert(aux::stack_allocator& alloc, torrent_handle h
		, tcp::endpoint const& ep, peer_id const& peer_id, socket_type_t const type)
		: peer_alert(alloc, h, ep, peer_id)
		, socket_type(type)
	{}

	std::string peer_connect_alert::message() const
	{
		char msg[600];
		std::snprintf(msg, sizeof(msg), "%s connecting to peer (%s)"
			, peer_alert::message().c_str(), socket_type_name(socket_type));
		return msg;
	}

	add_torrent_alert::add_torrent_alert(aux::stack_allocator& alloc, torrent_handle const& h
		, add_torrent_params p, error_code const& ec)
		: torrent_alert(alloc, h)
		, params(std::move(p))
		, error(ec)
	{}

	std::string add_torrent_alert::message() const
	{
		char msg[600];
		char info_hash[41];
		char const* torrent_name = info_hash;
		if (params.ti) torrent_name = params.ti->name().c_str();
		else if (!params.name.empty()) torrent_name = params.name.c_str();
#if TORRENT_ABI_VERSION == 1
		else if (!params.url.empty()) torrent_name = params.url.c_str();
#endif
		else aux::to_hex(params.info_hash.get_best(), info_hash);

		if (error)
		{
			std::snprintf(msg, sizeof(msg), "failed to add torrent \"%s\": [%s] %s"
				, torrent_name, error.category().name()
				, convert_from_native(error.message()).c_str());
		}
		else
		{
			std::snprintf(msg, sizeof(msg), "added torrent: %s", torrent_name);
		}
		return msg;
	}

	state_update_alert::state_update_alert(aux::stack_allocator&
		, std::vector<torrent_status> st)
		: status(std::move(st))
	{}

	std::string state_update_alert::message() const
	{
		char msg[600];
		std::snprintf(msg, sizeof(msg), "state updates for %d torrents", int(status.size()));
		return msg;
	}

#if TORRENT_ABI_VERSION == 1
	mmap_cache_alert::mmap_cache_alert(aux::stack_allocator&
		, error_code const& ec): error(ec)
	{}

	std::string mmap_cache_alert::message() const
	{
		char msg[600];
		std::snprintf(msg, sizeof(msg), "mmap cache failed: (%d) %s", error.value()
			, convert_from_native(error.message()).c_str());
		return msg;
	}
#endif

	char const* operation_name(operation_t const op)
	{
		static char const* const names[] = {
			"unknown",
			"bittorrent",
			"iocontrol",
			"getpeername",
			"getname",
			"alloc_recvbuf",
			"alloc_sndbuf",
			"file_write",
			"file_read",
			"file",
			"sock_write",
			"sock_read",
			"sock_open",
			"sock_bind",
			"available",
			"encryption",
			"connect",
			"ssl_handshake",
			"get_interface",
			"sock_listen",
			"sock_bind_to_device",
			"sock_accept",
			"parse_address",
			"enum_if",
			"file_stat",
			"file_copy",
			"file_fallocate",
			"file_hard_link",
			"file_remove",
			"file_rename",
			"file_open",
			"mkdir",
			"check_resume",
			"exception",
			"alloc_cache_piece",
			"partfile_move",
			"partfile_read",
			"partfile_write",
			"hostname_lookup",
			"file_seek"
			"symlink"
		};

		int const idx = static_cast<int>(op);
		if (idx < 0 || idx >= int(sizeof(names) / sizeof(names[0])))
			return "unknown operation";

		return names[idx];
	}

#if TORRENT_ABI_VERSION == 1
	char const* operation_name(int const op)
	{
		return operation_name(static_cast<operation_t>(op));
	}
#endif

	peer_error_alert::peer_error_alert(aux::stack_allocator& alloc, torrent_handle const& h
		, tcp::endpoint const& ep, peer_id const& peer_id, operation_t const op_
		, error_code const& e)
		: peer_alert(alloc, h, ep, peer_id)
		, op(op_)
		, error(e)
#if TORRENT_ABI_VERSION == 1
		, operation(static_cast<int>(op_))
		, msg(convert_from_native(error.message()))
#endif
	{}

	std::string peer_error_alert::message() const
	{
		char buf[200];
		std::snprintf(buf, sizeof(buf), "%s peer error [%s] [%s]: %s"
			, peer_alert::message().c_str()
			, operation_name(op), error.category().name()
			, convert_from_native(error.message()).c_str());
		return buf;
	}

	peer_disconnected_alert::peer_disconnected_alert(aux::stack_allocator& alloc
		, torrent_handle const& h, tcp::endpoint const& ep
		, peer_id const& peer_id, operation_t op_, socket_type_t const type, error_code const& e
		, close_reason_t r)
		: peer_alert(alloc, h, ep, peer_id)
		, socket_type(type)
		, op(op_)
		, error(e)
		, reason(r)
#if TORRENT_ABI_VERSION == 1
		, operation(static_cast<int>(op))
		, msg(convert_from_native(error.message()))
#endif
	{}

	std::string peer_disconnected_alert::message() const
	{
		char buf[600];
		std::snprintf(buf, sizeof(buf), "%s disconnecting (%s) [%s] [%s]: %s (reason: %d)"
			, peer_alert::message().c_str()
			, socket_type_name(socket_type)
			, operation_name(op), error.category().name()
			, convert_from_native(error.message()).c_str()
			, int(reason));
		return buf;
	}

	dht_error_alert::dht_error_alert(aux::stack_allocator&
		, operation_t const op_
		, error_code const& ec)
		: error(ec)
		, op(op_)
#if TORRENT_ABI_VERSION == 1
		, operation(op_ == operation_t::hostname_lookup
			? op_t::hostname_lookup : op_t::unknown)
#endif
	{}

	std::string dht_error_alert::message() const
	{
		char msg[600];
		std::snprintf(msg, sizeof(msg), "DHT error [%s] (%d) %s"
			, operation_name(op)
			, error.value()
			, convert_from_native(error.message()).c_str());
		return msg;
	}

	dht_immutable_item_alert::dht_immutable_item_alert(aux::stack_allocator&
		, sha1_hash const& t, entry i)
		: target(t), item(std::move(i))
	{}

	std::string dht_immutable_item_alert::message() const
	{
		char msg[1050];
		std::snprintf(msg, sizeof(msg), "DHT immutable item %s [ %s ]"
			, aux::to_hex(target).c_str()
			, item.to_string().c_str());
		return msg;
	}

	// TODO: 2 the salt here is allocated on the heap. It would be nice to
	// allocate in the stack_allocator
	dht_mutable_item_alert::dht_mutable_item_alert(aux::stack_allocator&
		, std::array<char, 32> const& k
		, std::array<char, 64> const& sig
		, std::int64_t sequence
		, string_view s
		, entry i
		, bool a)
		: key(k), signature(sig), seq(sequence), salt(s), item(std::move(i)), authoritative(a)
	{}

	std::string dht_mutable_item_alert::message() const
	{
		char msg[1050];
		std::snprintf(msg, sizeof(msg), "DHT mutable item (key=%s salt=%s seq=%" PRId64 " %s) [ %s ]"
			, aux::to_hex(key).c_str()
			, salt.c_str()
			, seq
			, authoritative ? "auth" : "non-auth"
			, item.to_string().c_str());
		return msg;
	}

	dht_put_alert::dht_put_alert(aux::stack_allocator&, sha1_hash const& t, int n)
		: target(t)
		, public_key()
		, signature()
		, salt()
		, seq(0)
		, num_success(n)
	{}

	dht_put_alert::dht_put_alert(aux::stack_allocator&
		, std::array<char, 32> const& key
		, std::array<char, 64> const& sig
		, std::string s
		, std::int64_t sequence_number
		, int n)
		: target(nullptr)
		, public_key(key)
		, signature(sig)
		, salt(std::move(s))
		, seq(sequence_number)
		, num_success(n)
	{}

	std::string dht_put_alert::message() const
	{
		char msg[1050];
		if (target.is_all_zeros())
		{
			std::snprintf(msg, sizeof(msg), "DHT put complete (success=%d key=%s sig=%s salt=%s seq=%" PRId64 ")"
				, num_success
				, aux::to_hex(public_key).c_str()
				, aux::to_hex(signature).c_str()
				, salt.c_str()
				, seq);
			return msg;
		}

		std::snprintf(msg, sizeof(msg), "DHT put commplete (success=%d hash=%s)"
			, num_success
			, aux::to_hex(target).c_str());
		return msg;
	}

	i2p_alert::i2p_alert(aux::stack_allocator&, error_code const& ec)
		: error(ec)
	{}

	std::string i2p_alert::message() const
	{
		char msg[600];
		std::snprintf(msg, sizeof(msg), "i2p_error: [%s] %s"
			, error.category().name(), convert_from_native(error.message()).c_str());
		return msg;
	}

	dht_outgoing_get_peers_alert::dht_outgoing_get_peers_alert(aux::stack_allocator&
		, sha1_hash const& ih, sha1_hash const& obfih
		, udp::endpoint ep)
		: info_hash(ih)
		, obfuscated_info_hash(obfih)
		, endpoint(std::move(ep))
#if TORRENT_ABI_VERSION == 1
		, ip(endpoint)
#endif
	{}

	std::string dht_outgoing_get_peers_alert::message() const
	{
		char msg[600];
		char obf[70];
		obf[0] = '\0';
		if (obfuscated_info_hash != info_hash)
		{
			std::snprintf(obf, sizeof(obf), " [obfuscated: %s]"
			, aux::to_hex(obfuscated_info_hash).c_str());
		}
		std::snprintf(msg, sizeof(msg), "outgoing dht get_peers : %s%s -> %s"
			, aux::to_hex(info_hash).c_str()
			, obf
			, print_endpoint(endpoint).c_str());
		return msg;
	}

	log_alert::log_alert(aux::stack_allocator& alloc, char const* log)
		: m_alloc(alloc)
		, m_str_idx(alloc.copy_string(log))
	{}
	log_alert::log_alert(aux::stack_allocator& alloc, char const* fmt, va_list v)
		: m_alloc(alloc)
		, m_str_idx(alloc.format_string(fmt, v))
	{}

	char const* log_alert::log_message() const
	{
		return m_alloc.get().ptr(m_str_idx);
	}

#if TORRENT_ABI_VERSION == 1
	char const* log_alert::msg() const
	{
		return log_message();
	}
#endif

	std::string log_alert::message() const
	{
		return log_message();
	}

	torrent_log_alert::torrent_log_alert(aux::stack_allocator& alloc, torrent_handle const& h
		, char const* fmt, va_list v)
		: torrent_alert(alloc, h)
		, m_str_idx(alloc.format_string(fmt, v))
	{}

	char const* torrent_log_alert::log_message() const
	{
		return m_alloc.get().ptr(m_str_idx);
	}

#if TORRENT_ABI_VERSION == 1
	char const* torrent_log_alert::msg() const
	{
		return log_message();
	}
#endif

	std::string torrent_log_alert::message() const
	{
		return torrent_alert::message() + ": " + log_message();
	}

	peer_log_alert::peer_log_alert(aux::stack_allocator& alloc
		, torrent_handle const& h
		, tcp::endpoint const& i, peer_id const& pi
		, peer_log_alert::direction_t dir
		, char const* event, char const* fmt, va_list v)
		: peer_alert(alloc, h, i, pi)
		, event_type(event)
		, direction(dir)
		, m_str_idx(alloc.format_string(fmt, v))
	{}

	char const* peer_log_alert::log_message() const
	{
		return m_alloc.get().ptr(m_str_idx);
	}

#if TORRENT_ABI_VERSION == 1
	char const* peer_log_alert::msg() const
	{
		return log_message();
	}
#endif

	std::string peer_log_alert::message() const
	{
		static char const* const mode[] =
		{ "<==", "==>", "<<<", ">>>", "***" };
		return torrent_alert::message() + " [" + print_endpoint(endpoint) + "] "
			+ mode[direction] + " " + event_type + " [ " + log_message() + " ]";
	}

	lsd_error_alert::lsd_error_alert(aux::stack_allocator&, error_code const& ec)
		: alert()
		, error(ec)
	{}

	std::string lsd_error_alert::message() const
	{
		return "Local Service Discovery error: " + convert_from_native(error.message());
	}

#if TORRENT_ABI_VERSION == 1
namespace {

	aux::array<std::int64_t, counters::num_counters> counters_to_array(counters const& cnt)
	{
		aux::array<std::int64_t, counters::num_counters> arr;

		for (int i = 0; i < counters::num_counters; ++i)
			arr[i] = cnt[i];

		return arr;
	}
}
#else
namespace {
	template <typename T, typename U>
	T* align_pointer(U* ptr)
	{
		return reinterpret_cast<T*>((reinterpret_cast<std::uintptr_t>(ptr) + alignof(T) - 1)
			& ~(alignof(T) - 1));
	}
}
#endif

#if TORRENT_ABI_VERSION == 1
	session_stats_alert::session_stats_alert(aux::stack_allocator&, struct counters const& cnt)
		: values(counters_to_array(cnt))
	{}
#else
	session_stats_alert::session_stats_alert(aux::stack_allocator& alloc, struct counters const& cnt)
		: m_alloc(alloc)
		, m_counters_idx(alloc.allocate(sizeof(std::int64_t)
			* counters::num_counters + sizeof(std::int64_t) - 1))
	{
		std::int64_t* ptr = align_pointer<std::int64_t>(alloc.ptr(m_counters_idx));
		for (int i = 0; i < counters::num_counters; ++i, ++ptr)
			*ptr = cnt[i];
	}
#endif

	std::string session_stats_alert::message() const
	{
		char msg[50];
		auto cnt = counters();
		std::snprintf(msg, sizeof(msg), "session stats (%d values): " , int(cnt.size()));
		std::string ret = msg;
		bool first = true;
		for (auto v : cnt)
		{
			std::snprintf(msg, sizeof(msg), first ? "%" PRId64 : ", %" PRId64, v);
			first = false;
			ret += msg;
		}
		return ret;
	}

	span<std::int64_t const> session_stats_alert::counters() const
	{
#if TORRENT_ABI_VERSION == 1
		return values;
#else
		return { align_pointer<std::int64_t const>(m_alloc.get().ptr(m_counters_idx))
			, counters::num_counters };
#endif
	}

	dht_stats_alert::dht_stats_alert(aux::stack_allocator&
		, std::vector<dht_routing_bucket> table
		, std::vector<dht_lookup> requests
			, sha1_hash id, udp::endpoint ep)
		: alert()
		, active_requests(std::move(requests))
		, routing_table(std::move(table))
		, nid(id)
		, local_endpoint(ep)
	{}

	std::string dht_stats_alert::message() const
	{
		char buf[2048];
		std::snprintf(buf, sizeof(buf), "DHT stats: (%s) reqs: %d buckets: %d"
			, aux::to_hex(nid).c_str()
			, int(active_requests.size())
			, int(routing_table.size()));
		return buf;
	}

	url_seed_alert::url_seed_alert(aux::stack_allocator& alloc, torrent_handle const& h
		, string_view u, error_code const& e)
		: torrent_alert(alloc, h)
		, error(e)
		, m_url_idx(alloc.copy_string(u))
		, m_msg_idx()
#if TORRENT_ABI_VERSION == 1
		, url(u)
		, msg(convert_from_native(e.message()))
#endif
	{}

	url_seed_alert::url_seed_alert(aux::stack_allocator& alloc, torrent_handle const& h
		, string_view u, string_view m)
		: torrent_alert(alloc, h)
		, m_url_idx(alloc.copy_string(u))
		, m_msg_idx(alloc.copy_string(m))
#if TORRENT_ABI_VERSION == 1
		, url(u)
		, msg(m)
#endif
	{}

	std::string url_seed_alert::message() const
	{
		return torrent_alert::message() + " url seed ("
			+ server_url() + ") failed: " + convert_from_native(error.message());
	}

	char const* url_seed_alert::server_url() const
	{
		return m_alloc.get().ptr(m_url_idx);
	}

	char const* url_seed_alert::error_message() const
	{
		if (m_msg_idx == aux::allocation_slot()) return "";
		return m_alloc.get().ptr(m_msg_idx);
	}

	file_error_alert::file_error_alert(aux::stack_allocator& alloc
		, error_code const& ec, string_view f, operation_t const op_
		, torrent_handle const& h)
		: torrent_alert(alloc, h)
		, error(ec)
		, op(op_)
		, m_file_idx(alloc.copy_string(f))
#if TORRENT_ABI_VERSION == 1
		, operation(operation_name(op_))
		, file(f)
		, msg(convert_from_native(error.message()))
#endif
	{}

	char const* file_error_alert::filename() const
	{
		return m_alloc.get().ptr(m_file_idx);
	}

	std::string file_error_alert::message() const
	{
		return torrent_alert::message() + " "
			+ operation_name(op) + " (" + filename()
			+ ") error: " + convert_from_native(error.message());
	}

	incoming_request_alert::incoming_request_alert(aux::stack_allocator& alloc
		, peer_request r, torrent_handle h
		, tcp::endpoint const& ep, peer_id const& peer_id)
		: peer_alert(alloc, h, ep, peer_id)
		, req(r)
	{}

	std::string incoming_request_alert::message() const
	{
		char msg[1024];
		std::snprintf(msg, sizeof(msg), "%s: incoming request [ piece: %d start: %d length: %d ]"
			, peer_alert::message().c_str(), static_cast<int>(req.piece)
			, req.start, req.length);
		return msg;
	}

	dht_log_alert::dht_log_alert(aux::stack_allocator& alloc
		, dht_log_alert::dht_module_t m, const char* fmt, va_list v)
		: module(m)
		, m_alloc(alloc)
		, m_msg_idx(alloc.format_string(fmt, v))
	{}

	char const* dht_log_alert::log_message() const
	{
		return m_alloc.get().ptr(m_msg_idx);
	}

	std::string dht_log_alert::message() const
	{
		static char const* const dht_modules[] =
		{
			"tracker",
			"node",
			"routing_table",
			"rpc_manager",
			"traversal"
		};

		char ret[900];
		std::snprintf(ret, sizeof(ret), "DHT %s: %s", dht_modules[module]
			, log_message());
		return ret;
	}

	dht_pkt_alert::dht_pkt_alert(aux::stack_allocator& alloc
		, span<char const> buf, dht_pkt_alert::direction_t d
		, udp::endpoint const& ep)
		: direction(d)
		, node(ep)
		, m_alloc(alloc)
		, m_msg_idx(alloc.copy_buffer(buf))
		, m_size(aux::numeric_cast<int>(buf.size()))
#if TORRENT_ABI_VERSION == 1
		, dir(d)
#endif
	{}

	span<char const> dht_pkt_alert::pkt_buf() const
	{
		return {m_alloc.get().ptr(m_msg_idx), m_size};
	}

	std::string dht_pkt_alert::message() const
	{
		bdecode_node print;
		error_code ec;

		// ignore errors here. This is best-effort. It may be a broken encoding
		// but at least we'll print the valid parts
		span<char const> pkt = pkt_buf();
		bdecode(pkt.data(), pkt.data() + int(pkt.size()), print, ec, nullptr, 100, 100);

		std::string msg = print_entry(print, true);

		static char const* const prefix[2] = {"<==", "==>"};
		char buf[1024];
		std::snprintf(buf, sizeof(buf), "%s [%s] %s", prefix[direction]
			, print_endpoint(node).c_str(), msg.c_str());

		return buf;
	}

	dht_get_peers_reply_alert::dht_get_peers_reply_alert(aux::stack_allocator& alloc
		, sha1_hash const& ih
		, std::vector<tcp::endpoint> const& peers)
		: info_hash(ih)
		, m_alloc(alloc)
	{
		for (auto const& endp : peers)
		{
			if (is_v4(endp))
				m_v4_num_peers++;
			else
				m_v6_num_peers++;
		}

		m_v4_peers_idx = alloc.allocate(m_v4_num_peers * 6);
		m_v6_peers_idx = alloc.allocate(m_v6_num_peers * 18);

		char* v4_ptr = alloc.ptr(m_v4_peers_idx);
		char* v6_ptr = alloc.ptr(m_v6_peers_idx);
		for (auto const& endp : peers)
		{
			if (is_v4(endp))
				aux::write_endpoint(endp, v4_ptr);
			else
				aux::write_endpoint(endp, v6_ptr);
		}
	}

	std::string dht_get_peers_reply_alert::message() const
	{
		char msg[200];
		std::snprintf(msg, sizeof(msg), "incoming dht get_peers reply: %s, peers %d"
			, aux::to_hex(info_hash).c_str(), num_peers());
		return msg;
	}

	int dht_get_peers_reply_alert::num_peers() const
	{
		return m_v4_num_peers + m_v6_num_peers;
	}

#if TORRENT_ABI_VERSION == 1
	void dht_get_peers_reply_alert::peers(std::vector<tcp::endpoint> &v) const
	{
		std::vector<tcp::endpoint> p(peers());
		v.reserve(p.size());
		std::copy(p.begin(), p.end(), std::back_inserter(v));
	}
#endif
	std::vector<tcp::endpoint> dht_get_peers_reply_alert::peers() const
	{
		aux::vector<tcp::endpoint> peers;
		peers.reserve(num_peers());

		char const* v4_ptr = m_alloc.get().ptr(m_v4_peers_idx);
		for (int i = 0; i < m_v4_num_peers; i++)
			peers.push_back(aux::read_v4_endpoint<tcp::endpoint>(v4_ptr));
		char const* v6_ptr = m_alloc.get().ptr(m_v6_peers_idx);
		for (int i = 0; i < m_v6_num_peers; i++)
			peers.push_back(aux::read_v6_endpoint<tcp::endpoint>(v6_ptr));

		return std::move(peers);
	}

	dht_direct_response_alert::dht_direct_response_alert(
		aux::stack_allocator& alloc, void* userdata_
		, udp::endpoint const& addr_, bdecode_node const& response)
		: userdata(userdata_), endpoint(addr_)
		, m_alloc(alloc)
		, m_response_idx(alloc.copy_buffer(response.data_section()))
		, m_response_size(int(response.data_section().size()))
#if TORRENT_ABI_VERSION == 1
		, addr(addr_)
#endif
	{}

	dht_direct_response_alert::dht_direct_response_alert(
		aux::stack_allocator& alloc
		, void* userdata_
		, udp::endpoint const& addr_)
		: userdata(userdata_), endpoint(addr_)
		, m_alloc(alloc)
		, m_response_idx()
		, m_response_size(0)
#if TORRENT_ABI_VERSION == 1
		, addr(addr_)
#endif
	{}

	std::string dht_direct_response_alert::message() const
	{
		char msg[1050];
		std::snprintf(msg, sizeof(msg), "DHT direct response (address=%s) [ %s ]"
			, endpoint.address().to_string().c_str()
			, m_response_size ? std::string(m_alloc.get().ptr(m_response_idx)
				, aux::numeric_cast<std::size_t>(m_response_size)).c_str() : "");
		return msg;
	}

	bdecode_node dht_direct_response_alert::response() const
	{
		if (m_response_size == 0) return bdecode_node();
		char const* start = m_alloc.get().ptr(m_response_idx);
		char const* end = start + m_response_size;
		error_code ec;
		bdecode_node ret;
		bdecode(start, end, ret, ec);
		TORRENT_ASSERT(!ec);
		return ret;
	}

	picker_log_alert::picker_log_alert(aux::stack_allocator& alloc, torrent_handle const& h
		, tcp::endpoint const& ep, peer_id const& peer_id, picker_flags_t const flags
		, span<piece_block const> blocks)
		: peer_alert(alloc, h, ep, peer_id)
		, picker_flags(flags)
		, m_array_idx(alloc.copy_buffer({reinterpret_cast<char const*>(blocks.data())
			, blocks.size() * int(sizeof(piece_block))}))
		, m_num_blocks(int(blocks.size()))
	{}

	std::vector<piece_block> picker_log_alert::blocks() const
	{
		// we need to copy this array to make sure the structures are properly
		// aligned, not just to have a nice API
		auto const num_blocks = aux::numeric_cast<std::size_t>(m_num_blocks);
		std::vector<piece_block> ret(num_blocks);

		char const* start = m_alloc.get().ptr(m_array_idx);
		std::memcpy(ret.data(), start, num_blocks * sizeof(piece_block));

		return ret;
	}

	constexpr picker_flags_t picker_log_alert::partial_ratio;
	constexpr picker_flags_t picker_log_alert::prioritize_partials;
	constexpr picker_flags_t picker_log_alert::rarest_first_partials;
	constexpr picker_flags_t picker_log_alert::rarest_first;
	constexpr picker_flags_t picker_log_alert::reverse_rarest_first;
	constexpr picker_flags_t picker_log_alert::suggested_pieces;
	constexpr picker_flags_t picker_log_alert::prio_sequential_pieces;
	constexpr picker_flags_t picker_log_alert::sequential_pieces;
	constexpr picker_flags_t picker_log_alert::reverse_pieces;
	constexpr picker_flags_t picker_log_alert::time_critical;
	constexpr picker_flags_t picker_log_alert::random_pieces;
	constexpr picker_flags_t picker_log_alert::prefer_contiguous;
	constexpr picker_flags_t picker_log_alert::reverse_sequential;
	constexpr picker_flags_t picker_log_alert::backup1;
	constexpr picker_flags_t picker_log_alert::backup2;
	constexpr picker_flags_t picker_log_alert::end_game;
	constexpr picker_flags_t picker_log_alert::extent_affinity;

	std::string picker_log_alert::message() const
	{
		static char const* const flag_names[] =
		{
			"partial_ratio ",
			"prioritize_partials ",
			"rarest_first_partials ",
			"rarest_first ",
			"reverse_rarest_first ",
			"suggested_pieces ",
			"prio_sequential_pieces ",
			"sequential_pieces ",
			"reverse_pieces ",
			"time_critical ",
			"random_pieces ",
			"prefer_contiguous ",
			"reverse_sequential ",
			"backup1 ",
			"backup2 ",
			"end_game "
			"extent_affinity "
		};

		std::string ret = peer_alert::message();

		auto flags = static_cast<std::uint32_t>(picker_flags);
		int idx = 0;
		ret += " picker_log [ ";
		for (; flags != 0; flags >>= 1, ++idx)
		{
			if ((flags & 1) == 0) continue;
			ret += flag_names[idx];
		}
		ret += "] ";

		std::vector<piece_block> b = blocks();

		for (auto const& p : b)
		{
			char buf[50];
			std::snprintf(buf, sizeof(buf), "(%d,%d) "
				, static_cast<int>(p.piece_index), p.block_index);
			ret += buf;
		}
		return ret;
	}

	session_error_alert::session_error_alert(aux::stack_allocator& alloc
		, error_code e, string_view error_str)
		: error(e)
		, m_alloc(alloc)
		, m_msg_idx(alloc.copy_buffer(error_str))
	{}

	std::string session_error_alert::message() const
	{
		char buf[400];
		if (error)
		{
			std::snprintf(buf, sizeof(buf), "session error: (%d %s) %s"
				, error.value(), convert_from_native(error.message()).c_str()
				, m_alloc.get().ptr(m_msg_idx));
		}
		else
		{
			std::snprintf(buf, sizeof(buf), "session error: %s"
				, m_alloc.get().ptr(m_msg_idx));
		}
		return buf;
	}

namespace {

	using nodes_slot = std::tuple<int, aux::allocation_slot, int, aux::allocation_slot>;

	nodes_slot write_nodes(aux::stack_allocator& alloc
		, std::vector<std::pair<sha1_hash, udp::endpoint>> const& nodes)
	{
		int v4_num_nodes = 0;
		int v6_num_nodes = 0;

		for (auto const& n : nodes)
		{
			if (is_v4(n.second))
				v4_num_nodes++;
			else
				v6_num_nodes++;
		}

		aux::allocation_slot const v4_nodes_idx = alloc.allocate(v4_num_nodes * (20 + 6));
		aux::allocation_slot const v6_nodes_idx = alloc.allocate(v6_num_nodes * (20 + 18));

		char* v4_ptr = alloc.ptr(v4_nodes_idx);
		char* v6_ptr = alloc.ptr(v6_nodes_idx);
		for (auto const& n : nodes)
		{
			udp::endpoint const& endp = n.second;
			if (is_v4(endp))
			{
				aux::write_string(n.first.to_string(), v4_ptr);
				aux::write_endpoint(endp, v4_ptr);
			}
			else
			{
				aux::write_string(n.first.to_string(), v6_ptr);
				aux::write_endpoint(endp, v6_ptr);
			}
		}

		return nodes_slot{v4_num_nodes, v4_nodes_idx, v6_num_nodes, v6_nodes_idx};
	}

	std::vector<std::pair<sha1_hash, udp::endpoint>> read_nodes(
		aux::stack_allocator const& alloc
		, int const v4_num_nodes, aux::allocation_slot const v4_nodes_idx
		, int const v6_num_nodes, aux::allocation_slot const v6_nodes_idx)
	{
		aux::vector<std::pair<sha1_hash, udp::endpoint>> nodes;
		nodes.reserve(v4_num_nodes + v6_num_nodes);

		char const* v4_ptr = alloc.ptr(v4_nodes_idx);
		for (int i = 0; i < v4_num_nodes; i++)
		{
			sha1_hash ih;
			std::memcpy(ih.data(), v4_ptr, 20);
			v4_ptr += 20;
			nodes.emplace_back(ih, aux::read_v4_endpoint<udp::endpoint>(v4_ptr));
		}
		char const* v6_ptr = alloc.ptr(v6_nodes_idx);
		for (int i = 0; i < v6_num_nodes; i++)
		{
			sha1_hash ih;
			std::memcpy(ih.data(), v6_ptr, 20);
			v6_ptr += 20;
			nodes.emplace_back(ih, aux::read_v6_endpoint<udp::endpoint>(v6_ptr));
		}

		return std::move(nodes);
	}
	}

	dht_live_nodes_alert::dht_live_nodes_alert(aux::stack_allocator& alloc
		, sha1_hash const& nid
		, std::vector<std::pair<sha1_hash, udp::endpoint>> const& nodes)
		: node_id(nid)
		, m_alloc(alloc)
	{
		std::tie(m_v4_num_nodes, m_v4_nodes_idx, m_v6_num_nodes, m_v6_nodes_idx)
			= write_nodes(alloc, nodes);
	}

	std::string dht_live_nodes_alert::message() const
	{
		char msg[200];
		std::snprintf(msg, sizeof(msg), "dht live nodes for id: %s, nodes %d"
			, aux::to_hex(node_id).c_str(), num_nodes());
		return msg;
	}

	int dht_live_nodes_alert::num_nodes() const
	{
		return m_v4_num_nodes + m_v6_num_nodes;
	}

	std::vector<std::pair<sha1_hash, udp::endpoint>> dht_live_nodes_alert::nodes() const
	{
		return read_nodes(m_alloc.get()
			, m_v4_num_nodes, m_v4_nodes_idx
			, m_v6_num_nodes, m_v6_nodes_idx);
	}

	session_stats_header_alert::session_stats_header_alert(aux::stack_allocator&)
	{}

	std::string session_stats_header_alert::message() const
	{
		std::string stats_header = "session stats header: ";
		std::vector<stats_metric> stats = session_stats_metrics();
		std::sort(stats.begin(), stats.end()
			, [] (stats_metric const& lhs, stats_metric const& rhs)
			{ return lhs.value_index < rhs.value_index; });
		bool first = true;
		for (auto const& s : stats)
		{
			if (!first) stats_header += ", ";
			stats_header += s.name;
			first = false;
		}

		return stats_header;
	}

	dht_sample_infohashes_alert::dht_sample_infohashes_alert(aux::stack_allocator& alloc
		, udp::endpoint const& endp
		, time_duration _interval
		, int _num
		, std::vector<sha1_hash> const& samples
		, std::vector<std::pair<sha1_hash, udp::endpoint>> const& nodes)
		: endpoint(endp)
		, interval(_interval)
		, num_infohashes(_num)
		, m_alloc(alloc)
		, m_num_samples(aux::numeric_cast<int>(samples.size()))
	{
		m_samples_idx = alloc.allocate(m_num_samples * 20);

		char *ptr = alloc.ptr(m_samples_idx);
		std::memcpy(ptr, samples.data(), samples.size() * 20);

		std::tie(m_v4_num_nodes, m_v4_nodes_idx, m_v6_num_nodes, m_v6_nodes_idx)
			= write_nodes(alloc, nodes);
	}

	std::string dht_sample_infohashes_alert::message() const
	{
		char msg[200];
		std::snprintf(msg, sizeof(msg)
			, "incoming dht sample_infohashes reply from: %s, samples %d"
			, print_endpoint(endpoint).c_str(), m_num_samples);
		return msg;
	}

	int dht_sample_infohashes_alert::num_samples() const
	{
		return m_num_samples;
	}

	std::vector<sha1_hash> dht_sample_infohashes_alert::samples() const
	{
		aux::vector<sha1_hash> samples;
		samples.resize(m_num_samples);

		char const* ptr = m_alloc.get().ptr(m_samples_idx);
		std::memcpy(samples.data(), ptr, samples.size() * 20);

		return std::move(samples);
	}

	int dht_sample_infohashes_alert::num_nodes() const
	{
		return m_v4_num_nodes + m_v6_num_nodes;
	}

	std::vector<std::pair<sha1_hash, udp::endpoint>> dht_sample_infohashes_alert::nodes() const
	{
		return read_nodes(m_alloc.get()
			, m_v4_num_nodes, m_v4_nodes_idx
			, m_v6_num_nodes, m_v6_nodes_idx);
	}

	block_uploaded_alert::block_uploaded_alert(aux::stack_allocator& alloc, torrent_handle h
		, tcp::endpoint const& ep, peer_id const& peer_id, int block_num
		, piece_index_t piece_num)
		: peer_alert(alloc, h, ep, peer_id)
		, block_index(block_num)
		, piece_index(piece_num)
	{
		TORRENT_ASSERT(block_index >= 0 && piece_index >= piece_index_t{0});
	}

	std::string block_uploaded_alert::message() const
	{
		char ret[200];
		snprintf(ret, sizeof(ret), "%s block uploaded to a peer (piece: %d block: %d)"
			, torrent_alert::message().c_str(), static_cast<int>(piece_index), block_index);
		return ret;
	}

	alerts_dropped_alert::alerts_dropped_alert(aux::stack_allocator&
		, std::bitset<num_alert_types> const& dropped)
		: dropped_alerts(dropped)
	{}

	char const* alert_name(int const alert_type)
	{
		static std::array<char const*, num_alert_types> const names = {{
#if TORRENT_ABI_VERSION == 1
		"torrent", "peer", "tracker", "torrent_added",
#else
		"", "", "", "",
#endif
		"torrent_removed", "read_piece", "file_completed",
		"file_renamed", "file_rename_failed", "performance",
		"state_changed", "tracker_error", "tracker_warning",
		"scrape_reply", "scrape_failed", "tracker_reply",
		"dht_reply", "tracker_announce", "hash_failed",
		"peer_ban", "peer_unsnubbed", "peer_snubbed",
		"peer_error", "peer_connect", "peer_disconnected",
		"invalid_request", "torrent_finished", "piece_finished",
		"request_dropped", "block_timeout", "block_finished",
		"block_downloading", "unwanted_block", "storage_moved",
		"storage_moved_failed", "torrent_deleted",
		"torrent_delete_failed", "save_resume_data",
		"save_resume_data_failed", "torrent_paused",
		"torrent_resumed", "torrent_checked", "url_seed",
		"file_error", "metadata_failed", "metadata_received",
		"udp_error", "external_ip", "listen_failed",
		"listen_succeeded", "portmap_error", "portmap",
		"portmap_log", "fastresume_rejected", "peer_blocked",
		"dht_announce", "dht_get_peers", "stats",
		"cache_flushed", "anonymous_mode", "lsd_peer",
		"trackerid", "dht_bootstrap", "", "torrent_error",
		"torrent_need_cert", "incoming_connection",
		"add_torrent", "state_update",
#if TORRENT_ABI_VERSION == 1
		"mmap_cache",
#else
		"",
#endif
		"session_stats",
#if TORRENT_ABI_VERSION == 1
		"torrent_update",
#else
		"",
#endif
		"", "dht_error", "dht_immutable_item", "dht_mutable_item",
		"dht_put", "i2p", "dht_outgoing_get_peers", "log",
		"torrent_log", "peer_log", "lsd_error",
		"dht_stats", "incoming_request", "dht_log",
		"dht_pkt", "dht_get_peers_reply", "dht_direct_response",
		"picker_log", "session_error", "dht_live_nodes",
		"session_stats_header", "dht_sample_infohashes",
		"block_uploaded", "alerts_dropped"
		}};

		TORRENT_ASSERT(alert_type >= 0);
		TORRENT_ASSERT(alert_type < num_alert_types);
		return names[std::size_t(alert_type)];
	}

	std::string alerts_dropped_alert::message() const
	{
		std::string ret = "dropped alerts: ";

		TORRENT_ASSERT(int(dropped_alerts.size()) == num_alert_types);
		for (int idx = 0; idx < num_alert_types; ++idx)
		{
			if (!dropped_alerts.test(std::size_t(idx))) continue;
			ret += alert_name(idx);
			ret += ' ';
		}

		return ret;
	}

	// this will no longer be necessary in C++17
	constexpr alert_category_t torrent_removed_alert::static_category;
	constexpr alert_category_t read_piece_alert::static_category;
	constexpr alert_category_t file_completed_alert::static_category;
	constexpr alert_category_t file_renamed_alert::static_category;
	constexpr alert_category_t file_rename_failed_alert::static_category;
	constexpr alert_category_t performance_alert::static_category;
	constexpr alert_category_t state_changed_alert::static_category;
	constexpr alert_category_t tracker_error_alert::static_category;
	constexpr alert_category_t tracker_warning_alert::static_category;
	constexpr alert_category_t scrape_reply_alert::static_category;
	constexpr alert_category_t scrape_failed_alert::static_category;
	constexpr alert_category_t tracker_reply_alert::static_category;
	constexpr alert_category_t dht_reply_alert::static_category;
	constexpr alert_category_t tracker_announce_alert::static_category;
	constexpr alert_category_t hash_failed_alert::static_category;
	constexpr alert_category_t peer_ban_alert::static_category;
	constexpr alert_category_t peer_unsnubbed_alert::static_category;
	constexpr alert_category_t peer_snubbed_alert::static_category;
	constexpr alert_category_t peer_error_alert::static_category;
	constexpr alert_category_t peer_connect_alert::static_category;
	constexpr alert_category_t peer_disconnected_alert::static_category;
	constexpr alert_category_t invalid_request_alert::static_category;
	constexpr alert_category_t torrent_finished_alert::static_category;
	constexpr alert_category_t piece_finished_alert::static_category;
	constexpr alert_category_t request_dropped_alert::static_category;
	constexpr alert_category_t block_timeout_alert::static_category;
	constexpr alert_category_t block_finished_alert::static_category;
	constexpr alert_category_t block_downloading_alert::static_category;
	constexpr alert_category_t unwanted_block_alert::static_category;
	constexpr alert_category_t storage_moved_alert::static_category;
	constexpr alert_category_t storage_moved_failed_alert::static_category;
	constexpr alert_category_t torrent_deleted_alert::static_category;
	constexpr alert_category_t torrent_delete_failed_alert::static_category;
	constexpr alert_category_t save_resume_data_alert::static_category;
	constexpr alert_category_t save_resume_data_failed_alert::static_category;
	constexpr alert_category_t torrent_paused_alert::static_category;
	constexpr alert_category_t torrent_resumed_alert::static_category;
	constexpr alert_category_t torrent_checked_alert::static_category;
	constexpr alert_category_t url_seed_alert::static_category;
	constexpr alert_category_t file_error_alert::static_category;
	constexpr alert_category_t metadata_failed_alert::static_category;
	constexpr alert_category_t metadata_received_alert::static_category;
	constexpr alert_category_t udp_error_alert::static_category;
	constexpr alert_category_t external_ip_alert::static_category;
	constexpr alert_category_t listen_failed_alert::static_category;
	constexpr alert_category_t listen_succeeded_alert::static_category;
	constexpr alert_category_t portmap_error_alert::static_category;
	constexpr alert_category_t portmap_alert::static_category;
	constexpr alert_category_t portmap_log_alert::static_category;
	constexpr alert_category_t fastresume_rejected_alert::static_category;
	constexpr alert_category_t peer_blocked_alert::static_category;
	constexpr alert_category_t dht_announce_alert::static_category;
	constexpr alert_category_t dht_get_peers_alert::static_category;
	constexpr alert_category_t stats_alert::static_category;
	constexpr alert_category_t cache_flushed_alert::static_category;
	constexpr alert_category_t lsd_peer_alert::static_category;
	constexpr alert_category_t trackerid_alert::static_category;
	constexpr alert_category_t dht_bootstrap_alert::static_category;
	constexpr alert_category_t torrent_error_alert::static_category;
	constexpr alert_category_t torrent_need_cert_alert::static_category;
	constexpr alert_category_t incoming_connection_alert::static_category;
	constexpr alert_category_t add_torrent_alert::static_category;
	constexpr alert_category_t state_update_alert::static_category;
	constexpr alert_category_t session_stats_alert::static_category;
	constexpr alert_category_t dht_error_alert::static_category;
	constexpr alert_category_t dht_immutable_item_alert::static_category;
	constexpr alert_category_t dht_mutable_item_alert::static_category;
	constexpr alert_category_t dht_put_alert::static_category;
	constexpr alert_category_t i2p_alert::static_category;
	constexpr alert_category_t dht_outgoing_get_peers_alert::static_category;
	constexpr alert_category_t log_alert::static_category;
	constexpr alert_category_t torrent_log_alert::static_category;
	constexpr alert_category_t peer_log_alert::static_category;
	constexpr alert_category_t lsd_error_alert::static_category;
	constexpr alert_category_t dht_stats_alert::static_category;
	constexpr alert_category_t incoming_request_alert::static_category;
	constexpr alert_category_t dht_log_alert::static_category;
	constexpr alert_category_t dht_pkt_alert::static_category;
	constexpr alert_category_t dht_get_peers_reply_alert::static_category;
	constexpr alert_category_t dht_direct_response_alert::static_category;
	constexpr alert_category_t picker_log_alert::static_category;
	constexpr alert_category_t session_error_alert::static_category;
	constexpr alert_category_t dht_live_nodes_alert::static_category;
	constexpr alert_category_t session_stats_header_alert::static_category;
	constexpr alert_category_t dht_sample_infohashes_alert::static_category;
	constexpr alert_category_t block_uploaded_alert::static_category;
	constexpr alert_category_t alerts_dropped_alert::static_category;
#if TORRENT_ABI_VERSION == 1
	constexpr alert_category_t anonymous_mode_alert::static_category;
	constexpr alert_category_t mmap_cache_alert::static_category;
	constexpr alert_category_t torrent_added_alert::static_category;
#endif

} // namespace libtorrent<|MERGE_RESOLUTION|>--- conflicted
+++ resolved
@@ -1420,11 +1420,7 @@
 #endif
 
 	torrent_removed_alert::torrent_removed_alert(aux::stack_allocator& alloc
-<<<<<<< HEAD
-		, torrent_handle const& h, info_hash_t const& ih)
-=======
-		, torrent_handle const& h, sha1_hash const& ih, void* clientdata_)
->>>>>>> 79f85db8
+		, torrent_handle const& h, info_hash_t const& ih, void* clientdata_)
 		: torrent_alert(alloc, h)
 		, info_hash(ih)
 		, clientdata(clientdata_)
