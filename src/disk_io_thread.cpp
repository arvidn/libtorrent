--- conflicted
+++ resolved
@@ -1248,12 +1248,8 @@
 		int const ret = j->storage->readv(b
 			, j->piece, j->d.io.offset, file_flags, j->error);
 
-<<<<<<< HEAD
-		TORRENT_ASSERT(ret >= 0 || j->error.ec);
+		TORRENT_ASSERT(ret >= 0 || (j->error.ec && j->error.operation != operation_t::unknown));
 		TORRENT_UNUSED(ret);
-=======
-		TORRENT_ASSERT(ret >= 0 || (j->error.ec && j->error.operation != 0));
->>>>>>> 6e80f1f6
 
 		if (!j->error.ec)
 		{
@@ -1327,7 +1323,7 @@
 		ret = j->storage->readv(iov
 			, j->piece, int(adjusted_offset), file_flags, j->error);
 
-		TORRENT_ASSERT(ret >= 0 || (j->error.ec && j->error.operation != 0));
+		TORRENT_ASSERT(ret >= 0 || (j->error.ec && j->error.operation != operation_t::unknown));
 
 		if (!j->error.ec)
 		{
@@ -1490,7 +1486,7 @@
 		int const ret = j->storage->writev(b
 			, j->piece, j->d.io.offset, file_flags, j->error);
 
-		TORRENT_ASSERT(ret >= 0 || (j->error.ec && j->error.operation != 0));
+		TORRENT_ASSERT(ret >= 0 || (j->error.ec && j->error.operation != operation_t::unknown));
 
 		m_stats_counters.inc_stats_counter(counters::num_writing_threads, -1);
 
