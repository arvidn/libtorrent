/*

Copyright (c) 2007-2012, 2014-2019, Arvid Norberg
Copyright (c) 2016-2019, Steven Siloti
Copyright (c) 2016-2018, Alden Torres
Copyright (c) 2018, gubatron
Copyright (c) 2018, Xiyue Deng
All rights reserved.

Redistribution and use in source and binary forms, with or without
modification, are permitted provided that the following conditions
are met:

    * Redistributions of source code must retain the above copyright
      notice, this list of conditions and the following disclaimer.
    * Redistributions in binary form must reproduce the above copyright
      notice, this list of conditions and the following disclaimer in
      the documentation and/or other materials provided with the distribution.
    * Neither the name of the author nor the names of its
      contributors may be used to endorse or promote products derived
      from this software without specific prior written permission.

THIS SOFTWARE IS PROVIDED BY THE COPYRIGHT HOLDERS AND CONTRIBUTORS "AS IS"
AND ANY EXPRESS OR IMPLIED WARRANTIES, INCLUDING, BUT NOT LIMITED TO, THE
IMPLIED WARRANTIES OF MERCHANTABILITY AND FITNESS FOR A PARTICULAR PURPOSE
ARE DISCLAIMED. IN NO EVENT SHALL THE COPYRIGHT OWNER OR CONTRIBUTORS BE
LIABLE FOR ANY DIRECT, INDIRECT, INCIDENTAL, SPECIAL, EXEMPLARY, OR
CONSEQUENTIAL DAMAGES (INCLUDING, BUT NOT LIMITED TO, PROCUREMENT OF
SUBSTITUTE GOODS OR SERVICES; LOSS OF USE, DATA, OR PROFITS; OR BUSINESS
INTERRUPTION) HOWEVER CAUSED AND ON ANY THEORY OF LIABILITY, WHETHER IN
CONTRACT, STRICT LIABILITY, OR TORT (INCLUDING NEGLIGENCE OR OTHERWISE)
ARISING IN ANY WAY OUT OF THE USE OF THIS SOFTWARE, EVEN IF ADVISED OF THE
POSSIBILITY OF SUCH DAMAGE.

*/

#include "libtorrent/config.hpp"

#if TORRENT_HAVE_MMAP || TORRENT_HAVE_MAP_VIEW_OF_FILE

#include "libtorrent/storage.hpp"
#include "libtorrent/disk_io_thread.hpp"
#include "libtorrent/disk_buffer_holder.hpp"
#include "libtorrent/aux_/throw.hpp"
#include "libtorrent/error_code.hpp"
#include "libtorrent/error.hpp"
#include "libtorrent/torrent_info.hpp"
#include "libtorrent/disk_buffer_pool.hpp"
#include "libtorrent/disk_io_job.hpp"
#include "libtorrent/performance_counters.hpp"
#include "libtorrent/debug.hpp"
#include "libtorrent/units.hpp"
#include "libtorrent/hasher.hpp"
#include "libtorrent/disk_job_pool.hpp"
#include "libtorrent/disk_io_thread_pool.hpp"
#include "libtorrent/aux_/store_buffer.hpp"
#include "libtorrent/aux_/time.hpp"
#include "libtorrent/aux_/alloca.hpp"
#include "libtorrent/aux_/array.hpp"
#include "libtorrent/add_torrent_params.hpp"
#include "libtorrent/aux_/merkle.hpp"
#include "libtorrent/aux_/numeric_cast.hpp"
#include "libtorrent/aux_/session_settings.hpp"
#include "libtorrent/aux_/file_view_pool.hpp"
#include "libtorrent/aux_/scope_end.hpp"

#include <functional>
#include <condition_variable>

#include "libtorrent/aux_/disable_warnings_push.hpp"
#include <boost/variant/get.hpp>
#include "libtorrent/aux_/disable_warnings_pop.hpp"

#define DEBUG_DISK_THREAD 0

namespace libtorrent {
char const* job_name(job_action_t const job);
}

#if DEBUG_DISK_THREAD
#include <cstdarg> // for va_list
#include <sstream>
#include <cstdio> // for vsnprintf

#define DLOG(...) debug_log(__VA_ARGS__)
#else
#define DLOG(...) do {} while(false)
#endif

namespace libtorrent {
namespace {

#if DEBUG_DISK_THREAD

	void debug_log(char const* fmt, ...)
	{
		static std::mutex log_mutex;
		static const time_point start = clock_type::now();
		// map thread IDs to low numbers
		static std::unordered_map<std::thread::id, int> thread_ids;

		std::thread::id const self = std::this_thread::get_id();

		std::unique_lock<std::mutex> l(log_mutex);
		auto it = thread_ids.insert({self, int(thread_ids.size())}).first;

		va_list v;
		va_start(v, fmt);

		char usr[2048];
		int len = std::vsnprintf(usr, sizeof(usr), fmt, v);

		static bool prepend_time = true;
		if (!prepend_time)
		{
			prepend_time = (usr[len-1] == '\n');
			fputs(usr, stderr);
			return;
		}
		va_end(v);
		char buf[2300];
		int const t = int(total_milliseconds(clock_type::now() - start));
		std::snprintf(buf, sizeof(buf), "\x1b[3%dm%05d: [%d] %s\x1b[0m"
			, (it->second % 7) + 1, t, it->second, usr);
		prepend_time = (usr[len-1] == '\n');
		fputs(buf, stderr);
	}

#endif // DEBUG_DISK_THREAD

	aux::open_mode_t file_flags_for_job(disk_io_job* j)
	{
		aux::open_mode_t ret = aux::open_mode::read_only;
		if (!(j->flags & disk_interface::sequential_access)) ret |= aux::open_mode::random_access;
		return ret;
	}

	storage_index_t pop(std::vector<storage_index_t>& q)
	{
		TORRENT_ASSERT(!q.empty());
		storage_index_t const ret = q.back();
		q.pop_back();
		return ret;
	}
} // anonymous namespace

using jobqueue_t = tailqueue<disk_io_job>;

// this is a singleton consisting of the thread and a queue
// of disk io jobs
struct TORRENT_EXTRA_EXPORT disk_io_thread final
	: disk_job_pool
	, disk_interface
	, buffer_allocator_interface
{
	disk_io_thread(io_context& ios, counters& cnt);
#if TORRENT_USE_ASSERTS
	~disk_io_thread() override;
#endif

	void set_settings(settings_pack const* sett) override;
	storage_holder new_torrent(storage_params params
		, std::shared_ptr<void> const& torrent) override;
	void remove_torrent(storage_index_t) override;

	void abort(bool wait) override;

	void async_read(storage_index_t storage, peer_request const& r
		, std::function<void(disk_buffer_holder, storage_error const&)> handler
		, disk_job_flags_t flags = {}) override;
	bool async_write(storage_index_t storage, peer_request const& r
		, char const* buf, std::shared_ptr<disk_observer> o
		, std::function<void(storage_error const&)> handler
		, disk_job_flags_t flags = {}) override;
	void async_hash(storage_index_t storage, piece_index_t piece, span<sha256_hash> v2
		, disk_job_flags_t flags
		, std::function<void(piece_index_t, sha1_hash const&, storage_error const&)> handler) override;
	void async_hash2(storage_index_t storage, piece_index_t piece, int offset, disk_job_flags_t flags
		, std::function<void(piece_index_t, sha256_hash const&, storage_error const&)> handler) override;
	void async_move_storage(storage_index_t storage, std::string p, move_flags_t flags
		, std::function<void(status_t, std::string const&, storage_error const&)> handler) override;
	void async_release_files(storage_index_t storage
		, std::function<void()> handler = std::function<void()>()) override;
	void async_delete_files(storage_index_t storage, remove_flags_t options
		, std::function<void(storage_error const&)> handler) override;
	void async_check_files(storage_index_t storage
		, add_torrent_params const* resume_data
		, aux::vector<std::string, file_index_t> links
		, std::function<void(status_t, storage_error const&)> handler) override;
	void async_rename_file(storage_index_t storage, file_index_t index, std::string name
		, std::function<void(std::string const&, file_index_t, storage_error const&)> handler) override;
	void async_stop_torrent(storage_index_t storage
		, std::function<void()> handler) override;
	void async_set_file_priority(storage_index_t storage
		, aux::vector<download_priority_t, file_index_t> prio
		, std::function<void(storage_error const&
			, aux::vector<download_priority_t, file_index_t>)> handler) override;

	void async_clear_piece(storage_index_t storage, piece_index_t index
		, std::function<void(piece_index_t)> handler) override;

	// implements buffer_allocator_interface
	void free_disk_buffer(char* b) override
	{ m_buffer_pool.free_buffer(b); }

	void update_stats_counters(counters& c) const override;

	std::vector<open_file_state> get_status(storage_index_t) const override;

	// this submits all queued up jobs to the thread
	void submit_jobs() override;

	status_t do_read(disk_io_job* j);
	status_t do_write(disk_io_job* j);
	status_t do_hash(disk_io_job* j);
	status_t do_hash2(disk_io_job* j);

	status_t do_move_storage(disk_io_job* j);
	status_t do_release_files(disk_io_job* j);
	status_t do_delete_files(disk_io_job* j);
	status_t do_check_fastresume(disk_io_job* j);
	status_t do_rename_file(disk_io_job* j);
	status_t do_stop_torrent(disk_io_job* j);
	status_t do_read_and_hash(disk_io_job* j);
	status_t do_file_priority(disk_io_job* j);
	status_t do_clear_piece(disk_io_job* j);

	void call_job_handlers();

private:

	struct job_queue : pool_thread_interface
	{
		explicit job_queue(disk_io_thread& owner) : m_owner(owner) {}

		void notify_all() override
		{
			m_job_cond.notify_all();
		}

		void thread_fun(disk_io_thread_pool& pool, executor_work_guard<io_context::executor_type> work) override
		{
			ADD_OUTSTANDING_ASYNC("disk_io_thread::work");
			m_owner.thread_fun(*this, pool);

			// w's dtor releases the io_context to allow the run() call to return
			// we do this once we stop posting new callbacks to it.
			// after the dtor has been called, the disk_io_thread object may be destructed
			TORRENT_UNUSED(work);
			COMPLETE_ASYNC("disk_io_thread::work");
		}

		disk_io_thread& m_owner;

		// used to wake up the disk IO thread when there are new
		// jobs on the job queue (m_queued_jobs)
		std::condition_variable m_job_cond;

		// jobs queued for servicing
		jobqueue_t m_queued_jobs;
	};

	void thread_fun(job_queue& queue, disk_io_thread_pool& pool);

	// returns true if the thread should exit
	static bool wait_for_job(job_queue& jobq, disk_io_thread_pool& threads
		, std::unique_lock<std::mutex>& l);

	void add_completed_jobs(jobqueue_t& jobs);
	void add_completed_jobs_impl(jobqueue_t& jobs);

	void fail_jobs_impl(storage_error const& e, jobqueue_t& src, jobqueue_t& dst);

	void perform_job(disk_io_job* j, jobqueue_t& completed_jobs);

	// this queues up another job to be submitted
	void add_job(disk_io_job* j, bool user_add = true);
	void add_fence_job(disk_io_job* j, bool user_add = true);

	void execute_job(disk_io_job* j);
	void immediate_execute();
	void abort_jobs();
	void abort_hash_jobs(storage_index_t storage);

	// returns the maximum number of threads
	// the actual number of threads may be less
	int num_threads() const;
	job_queue& queue_for_job(disk_io_job* j);
	disk_io_thread_pool& pool_for_job(disk_io_job* j);

	// set to true once we start shutting down
	std::atomic<bool> m_abort{false};

	// this is a counter of how many threads are currently running.
	// it's used to identify the last thread still running while
	// shutting down. This last thread is responsible for cleanup
	// must hold the job mutex to access
	int m_num_running_threads = 0;

	// std::mutex to protect the m_generic_io_jobs and m_hash_io_jobs lists
	mutable std::mutex m_job_mutex;

	// most jobs are posted to m_generic_io_jobs
	// but hash jobs are posted to m_hash_io_jobs if m_hash_threads
	// has a non-zero maximum thread count
	job_queue m_generic_io_jobs;
	disk_io_thread_pool m_generic_threads;
	job_queue m_hash_io_jobs;
	disk_io_thread_pool m_hash_threads;

	// every write job is inserted into this map while it is in the job queue.
	// It is removed after the write completes. This will let subsequent reads
	// pull the buffers straight out of the queue instead of having to
	// synchronize with the writing thread(s)
	aux::store_buffer m_store_buffer;

	aux::session_settings m_settings;

	// LRU cache of open files
	aux::file_view_pool m_file_pool{40};

	// disk cache
	disk_buffer_pool m_buffer_pool;
	enum
	{
		cache_check_idle,
		cache_check_active,
		cache_check_reinvoke
	};

	// total number of blocks in use by both the read
	// and the write cache. This is not supposed to
	// exceed m_cache_size

	counters& m_stats_counters;

	// this is the main thread io_context. Callbacks are
	// posted on this in order to have them execute in
	// the main thread.
	io_context& m_ios;

	// jobs that are completed are put on this queue
	// whenever the queue size grows from 0 to 1
	// a message is posted to the network thread, which
	// will then drain the queue and execute the jobs'
	// handler functions
	std::mutex m_completed_jobs_mutex;
	jobqueue_t m_completed_jobs;

	// storages that have had write activity recently and will get ticked
	// soon, for deferred actions (say, flushing partfile metadata)
	std::vector<std::pair<time_point, std::weak_ptr<default_storage>>> m_need_tick;
	std::mutex m_need_tick_mutex;

	// this is protected by the completed_jobs_mutex. It's true whenever
	// there's a call_job_handlers message in-flight to the network thread. We
	// only ever keep one such message in flight at a time, and coalesce
	// completion callbacks in m_completed jobs
	bool m_job_completions_in_flight = false;

	aux::vector<std::shared_ptr<default_storage>, storage_index_t> m_torrents;

	// indices into m_torrents to empty slots
	std::vector<storage_index_t> m_free_slots;

	std::atomic_flag m_jobs_aborted = ATOMIC_FLAG_INIT;

#if TORRENT_USE_ASSERTS
	int m_magic = 0x1337;
#endif
};

TORRENT_EXPORT std::unique_ptr<disk_interface> mmap_disk_io_constructor(
	io_context& ios, counters& cnt)
{
	return std::make_unique<disk_io_thread>(ios, cnt);
}

// ------- disk_io_thread ------

<<<<<<< HEAD
	disk_io_thread::disk_io_thread(io_context& ios, counters& cnt)
=======
	disk_io_thread::disk_io_thread(io_service& ios, aux::session_settings const& sett, counters& cnt)
>>>>>>> a3440e54
		: m_generic_io_jobs(*this)
		, m_generic_threads(m_generic_io_jobs, ios)
		, m_hash_io_jobs(*this)
		, m_hash_threads(m_hash_io_jobs, ios)
<<<<<<< HEAD
		, m_buffer_pool(ios)
		, m_stats_counters(cnt)
		, m_ios(ios)
	{
		m_buffer_pool.set_settings(m_settings);
=======
		, m_settings(sett)
		, m_disk_cache(ios, std::bind(&disk_io_thread::trigger_cache_trim, this))
		, m_stats_counters(cnt)
		, m_ios(ios)
	{
		settings_updated();
	}

	storage_interface* disk_io_thread::get_torrent(storage_index_t const storage)
	{
		TORRENT_ASSERT(m_magic == 0x1337);
		return m_torrents[storage].get();
>>>>>>> a3440e54
	}

	std::vector<open_file_state> disk_io_thread::get_status(storage_index_t const st) const
	{
		return m_file_pool.get_status(st);
	}

	storage_holder disk_io_thread::new_torrent(storage_params params
		, std::shared_ptr<void> const& owner)
	{
		storage_index_t const idx = m_free_slots.empty()
			? m_torrents.end_index()
			: pop(m_free_slots);
		auto storage = std::make_shared<default_storage>(std::move(params), m_file_pool);
		storage->set_storage_index(idx);
		storage->set_owner(owner);
		if (idx == m_torrents.end_index())
		{
			// make sure there's always space in here to add another free slot.
			// stopping a torrent should never fail because it needs to allocate memory
			m_free_slots.reserve(m_torrents.size() + 1);
			m_torrents.emplace_back(std::move(storage));
		}
		else m_torrents[idx] = std::move(storage);
		return storage_holder(idx, *this);
	}

	void disk_io_thread::remove_torrent(storage_index_t const idx)
	{
		m_torrents[idx].reset();
		m_free_slots.push_back(idx);
	}

#if TORRENT_USE_ASSERTS
	disk_io_thread::~disk_io_thread()
	{
		DLOG("destructing disk_io_thread\n");
		TORRENT_ASSERT(m_magic == 0x1337);
		m_magic = 0xdead;
		TORRENT_ASSERT(m_generic_io_jobs.m_queued_jobs.empty());
		TORRENT_ASSERT(m_hash_io_jobs.m_queued_jobs.empty());
	}
#endif

	void disk_io_thread::abort(bool const wait)
	{
		DLOG("disk_io_thread::abort: (%d)\n", int(wait));

		// first make sure queued jobs have been submitted
		// otherwise the queue may not get processed
		submit_jobs();

		// abuse the job mutex to make setting m_abort and checking the thread count atomic
		// see also the comment in thread_fun
		std::unique_lock<std::mutex> l(m_job_mutex);
		if (m_abort.exchange(true)) return;
		bool const no_threads = m_generic_threads.num_threads() == 0
			&& m_hash_threads.num_threads() == 0;
		// abort outstanding jobs belonging to this torrent

		DLOG("aborting hash jobs\n");
		for (auto i = m_hash_io_jobs.m_queued_jobs.iterate(); i.get(); i.next())
			i.get()->flags |= disk_io_job::aborted;
		l.unlock();

		// if there are no disk threads, we can't wait for the jobs here, because
		// we'd stall indefinitely
		if (no_threads)
		{
			abort_jobs();
		}

		DLOG("aborting thread pools\n");
		// even if there are no threads it doesn't hurt to abort the pools
		// it prevents threads from being started after an abort which is a good
		// defensive programming measure
		m_generic_threads.abort(wait);
		m_hash_threads.abort(wait);
	}

<<<<<<< HEAD
	void disk_io_thread::set_settings(settings_pack const* pack)
	{
		TORRENT_ASSERT(m_magic == 0x1337);
		apply_pack(pack, m_settings);
		m_buffer_pool.set_settings(m_settings);
=======
	void disk_io_thread::reclaim_blocks(span<aux::block_cache_reference> refs)
	{
		TORRENT_ASSERT(m_magic == 0x1337);

		std::unique_lock<std::mutex> l(m_cache_mutex);
		for (auto ref : refs)
		{
			auto& pos = m_torrents[ref.storage];
			storage_interface* st = pos.get();
			TORRENT_ASSERT(st != nullptr);
			m_disk_cache.reclaim_block(st, ref);
			if (st->dec_refcount() == 0)
			{
				pos.reset();
				m_free_slots.push_back(ref.storage);
			}
		}
	}

	void disk_io_thread::settings_updated()
	{
		TORRENT_ASSERT(m_magic == 0x1337);
		std::unique_lock<std::mutex> l(m_cache_mutex);
		m_disk_cache.set_settings(m_settings);
>>>>>>> a3440e54
		m_file_pool.resize(m_settings.get_int(settings_pack::file_pool_size));

		int const num_threads = m_settings.get_int(settings_pack::aio_threads);
		// add one hasher thread for every three generic threads
		int const num_hash_threads = num_threads / hasher_thread_divisor;

		DLOG("set_max_threads(%d, %d)\n", num_threads - num_hash_threads
			, num_hash_threads);
		m_generic_threads.set_max_threads(num_threads - num_hash_threads);
		m_hash_threads.set_max_threads(num_hash_threads);
	}

	void disk_io_thread::fail_jobs_impl(storage_error const& e, jobqueue_t& src, jobqueue_t& dst)
	{
		while (!src.empty())
		{
			disk_io_job* j = src.pop_front();
			TORRENT_ASSERT((j->flags & disk_io_job::in_progress) || !j->storage);

			if (j->action == job_action_t::write)
			{
				m_store_buffer.erase({j->storage->storage_index(), j->piece, j->d.io.offset});
			}
			j->ret = status_t::fatal_disk_error;
			j->error = e;
			dst.push_back(j);
		}
	}

	namespace {

	typedef status_t (disk_io_thread::*disk_io_fun_t)(disk_io_job* j);

	// this is a jump-table for disk I/O jobs
	std::array<disk_io_fun_t, 12> const job_functions =
	{{
		&disk_io_thread::do_read,
		&disk_io_thread::do_write,
		&disk_io_thread::do_hash,
		&disk_io_thread::do_hash2,
		&disk_io_thread::do_move_storage,
		&disk_io_thread::do_release_files,
		&disk_io_thread::do_delete_files,
		&disk_io_thread::do_check_fastresume,
		&disk_io_thread::do_rename_file,
		&disk_io_thread::do_stop_torrent,
		&disk_io_thread::do_file_priority,
		&disk_io_thread::do_clear_piece
	}};

	} // anonymous namespace

	void disk_io_thread::perform_job(disk_io_job* j, jobqueue_t& completed_jobs)
	{
		TORRENT_ASSERT(j->next == nullptr);
		TORRENT_ASSERT((j->flags & disk_io_job::in_progress) || !j->storage);

#if DEBUG_DISK_THREAD
		{
			std::unique_lock<std::mutex> l(m_job_mutex);

			DLOG("perform_job job: %s ( %s%s) piece: %d offset: %d outstanding: %d\n"
				, job_action_name[j->action]
				, (j->flags & disk_io_job::fence) ? "fence ": ""
				, (j->flags & disk_io_job::force_copy) ? "force_copy ": ""
				, static_cast<int>(j->piece), j->d.io.offset
				, j->storage ? j->storage->num_outstanding_jobs() : -1);
		}
#endif

		std::shared_ptr<default_storage> storage = j->storage;

		TORRENT_ASSERT(static_cast<int>(j->action) < int(job_functions.size()));

		m_stats_counters.inc_stats_counter(counters::num_running_disk_jobs, 1);

		// call disk function
		// TODO: in the future, propagate exceptions back to the handlers
		status_t ret = status_t::no_error;
		try
		{
			int const idx = static_cast<int>(j->action);
			ret = (this->*(job_functions[static_cast<std::size_t>(idx)]))(j);
		}
		catch (boost::system::system_error const& err)
		{
			ret = status_t::fatal_disk_error;
			j->error.ec = err.code();
			j->error.operation = operation_t::exception;
		}
		catch (std::bad_alloc const&)
		{
			ret = status_t::fatal_disk_error;
			j->error.ec = errors::no_memory;
			j->error.operation = operation_t::exception;
		}
		catch (std::exception const&)
		{
			ret = status_t::fatal_disk_error;
			j->error.ec = boost::asio::error::fault;
			j->error.operation = operation_t::exception;
		}

		// note that -2 errors are OK
		TORRENT_ASSERT(ret != status_t::fatal_disk_error
			|| (j->error.ec && j->error.operation != operation_t::unknown));

		m_stats_counters.inc_stats_counter(counters::num_running_disk_jobs, -1);

		j->ret = ret;

		completed_jobs.push_back(j);
	}

	status_t disk_io_thread::do_read(disk_io_job* j)
	{
		j->argument = disk_buffer_holder(*this, m_buffer_pool.allocate_buffer("send buffer"), default_block_size);
		auto& buffer = boost::get<disk_buffer_holder>(j->argument);
		if (!buffer)
		{
			j->error.ec = error::no_memory;
			j->error.operation = operation_t::alloc_cache_piece;
			return status_t::fatal_disk_error;
		}

		time_point const start_time = clock_type::now();

		aux::open_mode_t const file_flags = file_flags_for_job(j);
		iovec_t b = {buffer.data(), j->d.io.buffer_size};

		int const ret = j->storage->readv(m_settings, b
			, j->piece, j->d.io.offset, file_flags, j->error);

		TORRENT_ASSERT(ret >= 0 || j->error.ec);
		TORRENT_UNUSED(ret);

		if (!j->error.ec)
		{
			std::int64_t const read_time = total_microseconds(clock_type::now() - start_time);

			m_stats_counters.inc_stats_counter(counters::num_read_back);
			m_stats_counters.inc_stats_counter(counters::num_blocks_read);
			m_stats_counters.inc_stats_counter(counters::num_read_ops);
			m_stats_counters.inc_stats_counter(counters::disk_read_time, read_time);
			m_stats_counters.inc_stats_counter(counters::disk_job_time, read_time);
		}
		return status_t::no_error;
	}

	status_t disk_io_thread::do_write(disk_io_job* j)
	{
		time_point const start_time = clock_type::now();
		auto buffer = std::move(boost::get<disk_buffer_holder>(j->argument));

		iovec_t const b = { buffer.data(), j->d.io.buffer_size};
		aux::open_mode_t const file_flags = file_flags_for_job(j);

		m_stats_counters.inc_stats_counter(counters::num_writing_threads, 1);

		// the actual write operation
		int const ret = j->storage->writev(m_settings, b
			, j->piece, j->d.io.offset, file_flags, j->error);

		m_stats_counters.inc_stats_counter(counters::num_writing_threads, -1);

		if (!j->error.ec)
		{
			std::int64_t const write_time = total_microseconds(clock_type::now() - start_time);

			m_stats_counters.inc_stats_counter(counters::num_blocks_written);
			m_stats_counters.inc_stats_counter(counters::num_write_ops);
			m_stats_counters.inc_stats_counter(counters::disk_write_time, write_time);
			m_stats_counters.inc_stats_counter(counters::disk_job_time, write_time);
		}

		{
			std::lock_guard<std::mutex> l(m_need_tick_mutex);
			if (!j->storage->set_need_tick())
				m_need_tick.push_back({aux::time_now() + minutes(2), j->storage});
		}

		m_store_buffer.erase({j->storage->storage_index(), j->piece, j->d.io.offset});

		return ret != j->d.io.buffer_size
			? status_t::fatal_disk_error : status_t::no_error;
	}

	void disk_io_thread::async_read(storage_index_t storage, peer_request const& r
		, std::function<void(disk_buffer_holder, storage_error const&)> handler
		, disk_job_flags_t const flags)
	{
		TORRENT_ASSERT(r.length <= default_block_size);

		// in case r.start is not aligned to a block, calculate that offset,
		// since that's how the store_buffer is indexed
		int const block_offset = r.start - (r.start % default_block_size);
		// this is the offset into the block that we're reading from
		int const read_offset = r.start - block_offset;

		storage_error ec;
		if (read_offset + r.length > default_block_size || r.length <= 0)
		{
			// this is an invalid read request. We don't support read requests
			// spanning multiple blocks
			ec.ec = errors::invalid_request;
			ec.operation = operation_t::file_read;
			handler(disk_buffer_holder{}, ec);
			return;
		}

		DLOG("async_read piece: %d block: %d\n", static_cast<int>(r.piece)
			, block_offset / default_block_size);

		disk_buffer_holder buffer;

		if (m_store_buffer.get({ storage, r.piece, block_offset }, [&](char* buf)
		{
			buffer = disk_buffer_holder(*this, m_buffer_pool.allocate_buffer("send buffer"), r.length);
			if (!buffer)
			{
				ec.ec = error::no_memory;
				ec.operation = operation_t::alloc_cache_piece;
				return;
			}

			std::memcpy(buffer.data(), buf + read_offset, std::size_t(r.length));
		}))
		{
			handler(std::move(buffer), ec);
			return;
		}

		disk_io_job* j = allocate_job(job_action_t::read);
		j->storage = m_torrents[storage]->shared_from_this();
		j->piece = r.piece;
		j->d.io.offset = r.start;
		j->d.io.buffer_size = std::uint16_t(r.length);
		j->flags = flags;
		j->callback = std::move(handler);

		if (j->storage->is_blocked(j))
		{
			// this means the job was queued up inside storage
			m_stats_counters.inc_stats_counter(counters::blocked_disk_jobs);
			DLOG("blocked job: %s (torrent: %d total: %d)\n"
				, job_name(j->action), j->storage ? j->storage->num_blocked() : 0
				, int(m_stats_counters[counters::blocked_disk_jobs]));
		}
		else
		{
			add_job(j);
		}
	}

	bool disk_io_thread::async_write(storage_index_t const storage, peer_request const& r
		, char const* buf, std::shared_ptr<disk_observer> o
		, std::function<void(storage_error const&)> handler
		, disk_job_flags_t const flags)
	{
		bool exceeded = false;
		disk_buffer_holder buffer(*this, m_buffer_pool.allocate_buffer(
			exceeded, o, "receive buffer"), default_block_size);
		if (!buffer) aux::throw_ex<std::bad_alloc>();
		std::memcpy(buffer.data(), buf, aux::numeric_cast<std::size_t>(r.length));

		disk_io_job* j = allocate_job(job_action_t::write);
		j->storage = m_torrents[storage]->shared_from_this();
		j->piece = r.piece;
		j->d.io.offset = r.start;
		j->d.io.buffer_size = std::uint16_t(r.length);
		j->argument = std::move(buffer);
		j->callback = std::move(handler);
		j->flags = flags;

		TORRENT_ASSERT((r.start % default_block_size) == 0);

		m_store_buffer.insert({j->storage->storage_index(), j->piece, j->d.io.offset}
			, boost::get<disk_buffer_holder>(j->argument).data());

		if (j->storage->is_blocked(j))
		{
			// this means the job was queued up inside storage
			m_stats_counters.inc_stats_counter(counters::blocked_disk_jobs);
			DLOG("blocked job: %s (torrent: %d total: %d)\n"
				, job_name(j->action), j->storage ? j->storage->num_blocked() : 0
				, int(m_stats_counters[counters::blocked_disk_jobs]));
			return exceeded;
		}

		add_job(j);
		return exceeded;
	}

	void disk_io_thread::async_hash(storage_index_t const storage
		, piece_index_t const piece, span<sha256_hash> const v2, disk_job_flags_t const flags
		, std::function<void(piece_index_t, sha1_hash const&, storage_error const&)> handler)
	{
		disk_io_job* j = allocate_job(job_action_t::hash);
		j->storage = m_torrents[storage]->shared_from_this();
		j->piece = piece;
		j->d.h.block_hashes = v2;
		j->callback = std::move(handler);
		j->flags = flags;
		add_job(j);
	}

	void disk_io_thread::async_hash2(storage_index_t const storage
		, piece_index_t const piece, int const offset, disk_job_flags_t const flags
		, std::function<void(piece_index_t, sha256_hash const&, storage_error const&)> handler)
	{
		disk_io_job* j = allocate_job(job_action_t::hash2);
		j->storage = m_torrents[storage]->shared_from_this();
		j->piece = piece;
		j->d.io.offset = offset;
		j->callback = std::move(handler);
		j->flags = flags;
		add_job(j);
	}

	void disk_io_thread::async_move_storage(storage_index_t const storage
		, std::string p, move_flags_t const flags
		, std::function<void(status_t, std::string const&, storage_error const&)> handler)
	{
		disk_io_job* j = allocate_job(job_action_t::move_storage);
		j->storage = m_torrents[storage]->shared_from_this();
		j->argument = std::move(p);
		j->callback = std::move(handler);
		j->move_flags = flags;

		add_fence_job(j);
	}

	void disk_io_thread::async_release_files(storage_index_t const storage
		, std::function<void()> handler)
	{
		disk_io_job* j = allocate_job(job_action_t::release_files);
		j->storage = m_torrents[storage]->shared_from_this();
		j->callback = std::move(handler);

		add_fence_job(j);
	}

	void disk_io_thread::abort_hash_jobs(storage_index_t const storage)
	{
		// abort outstanding hash jobs belonging to this torrent
		std::unique_lock<std::mutex> l(m_job_mutex);

		auto st = m_torrents[storage]->shared_from_this();
		// hash jobs
		for (auto i = m_hash_io_jobs.m_queued_jobs.iterate(); i.get(); i.next())
		{
			disk_io_job* j = i.get();
			if (j->storage != st) continue;
			j->flags |= disk_io_job::aborted;
		}
	}

	void disk_io_thread::async_delete_files(storage_index_t const storage
		, remove_flags_t const options
		, std::function<void(storage_error const&)> handler)
	{
		abort_hash_jobs(storage);
		disk_io_job* j = allocate_job(job_action_t::delete_files);
		j->storage = m_torrents[storage]->shared_from_this();
		j->callback = std::move(handler);
		j->argument = options;
		add_fence_job(j);
	}

	void disk_io_thread::async_check_files(storage_index_t const storage
		, add_torrent_params const* resume_data
		, aux::vector<std::string, file_index_t> links
		, std::function<void(status_t, storage_error const&)> handler)
	{
		disk_io_job* j = allocate_job(job_action_t::check_fastresume);
		j->storage = m_torrents[storage]->shared_from_this();
		j->argument = resume_data;
		j->callback = std::move(handler);

		aux::vector<std::string, file_index_t>* links_vector = nullptr;
		if (!links.empty()) links_vector = new aux::vector<std::string, file_index_t>(std::move(links));
		j->d.links = links_vector;

		add_fence_job(j);
	}

	void disk_io_thread::async_rename_file(storage_index_t const storage
		, file_index_t const index, std::string name
		, std::function<void(std::string const&, file_index_t, storage_error const&)> handler)
	{
		disk_io_job* j = allocate_job(job_action_t::rename_file);
		j->storage = m_torrents[storage]->shared_from_this();
		j->file_index = index;
		j->argument = std::move(name);
		j->callback = std::move(handler);
		add_fence_job(j);
	}

	void disk_io_thread::async_stop_torrent(storage_index_t const storage
		, std::function<void()> handler)
	{
		auto st = m_torrents[storage]->shared_from_this();
		abort_hash_jobs(storage);

		disk_io_job* j = allocate_job(job_action_t::stop_torrent);
		j->storage = st;
		j->callback = std::move(handler);
		add_fence_job(j);
	}

	void disk_io_thread::async_set_file_priority(storage_index_t const storage
		, aux::vector<download_priority_t, file_index_t> prios
		, std::function<void(storage_error const&
			, aux::vector<download_priority_t, file_index_t>)> handler)
	{
		disk_io_job* j = allocate_job(job_action_t::file_priority);
		j->storage = m_torrents[storage]->shared_from_this();
		j->argument = std::move(prios);
		j->callback = std::move(handler);

		add_fence_job(j);
	}

	void disk_io_thread::async_clear_piece(storage_index_t const storage
		, piece_index_t const index, std::function<void(piece_index_t)> handler)
	{
		disk_io_job* j = allocate_job(job_action_t::clear_piece);
		j->storage = m_torrents[storage]->shared_from_this();
		j->piece = index;
		j->callback = std::move(handler);

		// regular jobs are not guaranteed to be executed in-order
		// since clear piece must guarantee that all write jobs that
		// have been issued finish before the clear piece job completes

		// TODO: this is potentially very expensive. One way to solve
		// it would be to have a fence for just this one piece.
		// but it hardly seems worth the complexity and cost just for the edge
		// case of receiving a corrupt piece
		add_fence_job(j);
	}

	status_t disk_io_thread::do_hash(disk_io_job* j)
	{
		// we're not using a cache. This is the simple path
		// just read straight from the file
		TORRENT_ASSERT(m_magic == 0x1337);

		bool const v1 = bool(j->flags & disk_interface::v1_hash);
		bool const v2 = !j->d.h.block_hashes.empty();

		int const piece_size = v1 ? j->storage->files().piece_size(j->piece) : 0;
		int const piece_size2 = v2 ? j->storage->orig_files().piece_size2(j->piece) : 0;
		int const blocks_in_piece = v1 ? (piece_size + default_block_size - 1) / default_block_size : 0;
		int const blocks_in_piece2 = v2 ? j->storage->orig_files().blocks_in_piece2(j->piece) : 0;
		aux::open_mode_t const file_flags = file_flags_for_job(j);

		TORRENT_ASSERT(!v2 || int(j->d.h.block_hashes.size()) >= blocks_in_piece2);

		hasher h;
		int ret = 0;
		int offset = 0;
		for (int i = 0; i < std::max(blocks_in_piece, blocks_in_piece2); ++i)
		{
			bool const v2_block = i < blocks_in_piece2;

			DLOG("do_hash: reading (piece: %d block: %d)\n", int(j->piece), i);

			time_point const start_time = clock_type::now();

			std::ptrdiff_t const len = v1 ? std::min(default_block_size, piece_size - offset) : 0;
			std::ptrdiff_t const len2 = v2_block ? std::min(default_block_size, piece_size2 - offset) : 0;

			hasher256 h2;

			if (!m_store_buffer.get({ j->storage->storage_index(), j->piece, offset }
				, [&](char* buf)
				{
					if (v1)
					{
						h.update({ buf, len });
						ret = int(len);
					}
					if (v2_block)
					{
						h2.update({ buf, len2 });
						ret = int(len2);
					}
				}))
			{
				if (v1)
				{
					j->error.ec.clear();
					ret = j->storage->hashv(m_settings, h, len, j->piece, offset, file_flags, j->error);
					if (ret < 0) break;
				}
				if (v2_block)
				{
					j->error.ec.clear();
					ret = j->storage->hashv2(m_settings, h2, len2, j->piece, offset, file_flags, j->error);
					if (ret < 0) break;
				}
			}

			if (!j->error.ec)
			{
				std::int64_t const read_time = total_microseconds(clock_type::now() - start_time);

				m_stats_counters.inc_stats_counter(counters::num_blocks_read);
				m_stats_counters.inc_stats_counter(counters::num_read_ops);
				m_stats_counters.inc_stats_counter(counters::disk_read_time, read_time);
				m_stats_counters.inc_stats_counter(counters::disk_job_time, read_time);
			}

			if (v2_block)
				j->d.h.block_hashes[i] = h2.final();

			if (ret <= 0) break;

			offset += default_block_size;
		}

		if (v1)
			j->d.h.piece_hash = h.final();
		return ret >= 0 ? status_t::no_error : status_t::fatal_disk_error;
	}

	status_t disk_io_thread::do_hash2(disk_io_job* j)
	{
		TORRENT_ASSERT(m_magic == 0x1337);

		int const piece_size = j->storage->files().piece_size2(j->piece);
		aux::open_mode_t const file_flags = file_flags_for_job(j);

		hasher256 h;
		int ret = 0;

		DLOG("do_hash2: reading (piece: %d offset: %d)\n", int(j->piece), int(j->d.io.offset));

		time_point const start_time = clock_type::now();

		TORRENT_ASSERT(piece_size > j->d.io.offset);
		std::ptrdiff_t const len = std::min(default_block_size, piece_size - j->d.io.offset);

		if (!m_store_buffer.get({ j->storage->storage_index(), j->piece, j->d.io.offset }
			, [&](char* buf)
		{
			h.update({ buf, len });
			ret = int(len);
		}))
		{
			ret = j->storage->hashv2(m_settings, h, len, j->piece, j->d.io.offset, file_flags, j->error);
			if (ret < 0) return status_t::fatal_disk_error;
		}

		if (!j->error.ec)
		{
			std::int64_t const read_time = total_microseconds(clock_type::now() - start_time);

			m_stats_counters.inc_stats_counter(counters::num_blocks_read);
			m_stats_counters.inc_stats_counter(counters::num_read_ops);
			m_stats_counters.inc_stats_counter(counters::disk_read_time, read_time);
			m_stats_counters.inc_stats_counter(counters::disk_job_time, read_time);
		}

		j->d.piece_hash2 = h.final();
		return ret >= 0 ? status_t::no_error : status_t::fatal_disk_error;
	}

	status_t disk_io_thread::do_move_storage(disk_io_job* j)
	{
		// if this assert fails, something's wrong with the fence logic
		TORRENT_ASSERT(j->storage->num_outstanding_jobs() == 1);

		// if files have to be closed, that's the storage's responsibility
		status_t ret;
		std::string p;
		std::tie(ret, p) = j->storage->move_storage(boost::get<std::string>(j->argument)
			, j->move_flags, j->error);

		boost::get<std::string>(j->argument) = p;
		return ret;
	}

	status_t disk_io_thread::do_release_files(disk_io_job* j)
	{
		// if this assert fails, something's wrong with the fence logic
		TORRENT_ASSERT(j->storage->num_outstanding_jobs() == 1);
		j->storage->release_files(j->error);
		return j->error ? status_t::fatal_disk_error : status_t::no_error;
	}

	status_t disk_io_thread::do_delete_files(disk_io_job* j)
	{
		TORRENT_ASSERT(boost::get<remove_flags_t>(j->argument));

		// if this assert fails, something's wrong with the fence logic
		TORRENT_ASSERT(j->storage->num_outstanding_jobs() == 1);
		j->storage->delete_files(boost::get<remove_flags_t>(j->argument), j->error);
		return j->error ? status_t::fatal_disk_error : status_t::no_error;
	}

	status_t disk_io_thread::do_check_fastresume(disk_io_job* j)
	{
		// if this assert fails, something's wrong with the fence logic
		TORRENT_ASSERT(j->storage->num_outstanding_jobs() == 1);

		add_torrent_params const* rd = boost::get<add_torrent_params const*>(j->argument);
		add_torrent_params tmp;
		if (rd == nullptr) rd = &tmp;

		std::unique_ptr<aux::vector<std::string, file_index_t>> links(j->d.links);
		// check if the fastresume data is up to date
		// if it is, use it and return true. If it
		// isn't return false and the full check
		// will be run. If the links pointer is non-empty, it has the same number
		// of elements as there are files. Each element is either empty or contains
		// the absolute path to a file identical to the corresponding file in this
		// torrent. The storage must create hard links (or copy) those files. If
		// any file does not exist or is inaccessible, the disk job must fail.

		TORRENT_ASSERT(j->storage->files().piece_length() > 0);

		bool const verify_success = j->storage->verify_resume_data(*rd
			, links ? *links : aux::vector<std::string, file_index_t>(), j->error);

		// if we don't have any resume data, return
		// or if error is set and return value is 'no_error' or 'need_full_check'
		// the error message indicates that the fast resume data was rejected
		// if 'fatal_disk_error' is returned, the error message indicates what
		// when wrong in the disk access
		if ((rd->have_pieces.empty() || !verify_success)
			&& !m_settings.get_bool(settings_pack::no_recheck_incomplete_resume))
		{
			// j->error may have been set at this point, by verify_resume_data()
			// it's important to not have it cleared out subsequent calls, as long
			// as they succeed.
			storage_error ignore;
			if (j->storage->has_any_file(ignore))
			{
				// always initialize the storage
				storage_error se;
				j->storage->initialize(m_settings, se);
				if (se)
				{
					j->error = se;
					return status_t::fatal_disk_error;
				}
				return status_t::need_full_check;
			}
		}

		storage_error se;
		j->storage->initialize(m_settings, se);
		if (se)
		{
			j->error = se;
			return status_t::fatal_disk_error;
		}
		return status_t::no_error;
	}

	status_t disk_io_thread::do_rename_file(disk_io_job* j)
	{
		// if this assert fails, something's wrong with the fence logic
		TORRENT_ASSERT(j->storage->num_outstanding_jobs() == 1);

		// if files need to be closed, that's the storage's responsibility
		j->storage->rename_file(j->file_index, boost::get<std::string>(j->argument)
			, j->error);
		return j->error ? status_t::fatal_disk_error : status_t::no_error;
	}

	status_t disk_io_thread::do_stop_torrent(disk_io_job* j)
	{
		// if this assert fails, something's wrong with the fence logic
		TORRENT_ASSERT(j->storage->num_outstanding_jobs() == 1);

		j->storage->release_files(j->error);
		return j->error ? status_t::fatal_disk_error : status_t::no_error;
	}

	void disk_io_thread::update_stats_counters(counters& c) const
	{
		// These are atomic_counts, so it's safe to access them from
		// a different thread
		std::unique_lock<std::mutex> jl(m_job_mutex);

		c.set_value(counters::num_read_jobs, read_jobs_in_use());
		c.set_value(counters::num_write_jobs, write_jobs_in_use());
		c.set_value(counters::num_jobs, jobs_in_use());
		c.set_value(counters::queued_disk_jobs, m_generic_io_jobs.m_queued_jobs.size()
			+ m_hash_io_jobs.m_queued_jobs.size());

		jl.unlock();

		// gauges
		c.set_value(counters::disk_blocks_in_use, m_buffer_pool.in_use());
	}

	status_t disk_io_thread::do_file_priority(disk_io_job* j)
	{
		j->storage->set_file_priority(m_settings
			, boost::get<aux::vector<download_priority_t, file_index_t>>(j->argument)
			, j->error);
		return status_t::no_error;
	}

	// this job won't return until all outstanding jobs on this
	// piece are completed or cancelled and the buffers for it
	// have been evicted
	status_t disk_io_thread::do_clear_piece(disk_io_job*)
	{
		// there's nothing to do here, by the time this is called the jobs for
		// this storage has been completed since this is a fence job
		return status_t::no_error;
	}

	void disk_io_thread::add_fence_job(disk_io_job* j, bool const user_add)
	{
		// if this happens, it means we started to shut down
		// the disk threads too early. We have to post all jobs
		// before the disk threads are shut down
		TORRENT_ASSERT(!m_abort);

		DLOG("add_fence:job: %s (outstanding: %d)\n"
			, job_name(j->action)
			, j->storage->num_outstanding_jobs());

		m_stats_counters.inc_stats_counter(counters::num_fenced_read + static_cast<int>(j->action));

		int ret = j->storage->raise_fence(j, m_stats_counters);
		if (ret == aux::disk_job_fence::fence_post_fence)
		{
			std::unique_lock<std::mutex> l(m_job_mutex);
			TORRENT_ASSERT((j->flags & disk_io_job::in_progress) || !j->storage);
			m_generic_io_jobs.m_queued_jobs.push_back(j);
			l.unlock();

			if (num_threads() == 0 && user_add)
				immediate_execute();

			return;
		}

		if (num_threads() == 0 && user_add)
			immediate_execute();
	}

	void disk_io_thread::add_job(disk_io_job* j, bool const user_add)
	{
		TORRENT_ASSERT(m_magic == 0x1337);

		TORRENT_ASSERT(!j->storage || j->storage->files().is_valid());
		TORRENT_ASSERT(j->next == nullptr);
		// if this happens, it means we started to shut down
		// the disk threads too early. We have to post all jobs
		// before the disk threads are shut down
		TORRENT_ASSERT(!m_abort);

		// this happens for read jobs that get hung on pieces in the
		// block cache, and then get issued
		if (j->flags & disk_io_job::in_progress)
		{
			std::unique_lock<std::mutex> l(m_job_mutex);
			TORRENT_ASSERT((j->flags & disk_io_job::in_progress) || !j->storage);
			m_generic_io_jobs.m_queued_jobs.push_back(j);

			// if we literally have 0 disk threads, we have to execute the jobs
			// immediately. If add job is called internally by the disk_io_thread,
			// we need to defer executing it. We only want the top level to loop
			// over the job queue (as is done below)
			if (num_threads() == 0 && user_add)
			{
				l.unlock();
				immediate_execute();
			}
			return;
		}

		DLOG("add_job: %s (outstanding: %d)\n"
			, job_name(j->action)
			, j->storage ? j->storage->num_outstanding_jobs() : 0);

		// is the fence up for this storage?
		// jobs that are instantaneous are not affected by the fence, is_blocked()
		// will take ownership of the job and queue it up, in case the fence is up
		// if the fence flag is set, this job just raised the fence on the storage
		// and should be scheduled
		if (j->storage && j->storage->is_blocked(j))
		{
			m_stats_counters.inc_stats_counter(counters::blocked_disk_jobs);
			DLOG("blocked job: %s (torrent: %d total: %d)\n"
				, job_name(j->action), j->storage ? j->storage->num_blocked() : 0
				, int(m_stats_counters[counters::blocked_disk_jobs]));
			return;
		}

		std::unique_lock<std::mutex> l(m_job_mutex);

		TORRENT_ASSERT((j->flags & disk_io_job::in_progress) || !j->storage);

		job_queue& q = queue_for_job(j);
		q.m_queued_jobs.push_back(j);
		// if we literally have 0 disk threads, we have to execute the jobs
		// immediately. If add job is called internally by the disk_io_thread,
		// we need to defer executing it. We only want the top level to loop
		// over the job queue (as is done below)
		if (pool_for_job(j).max_threads() == 0 && user_add)
		{
			l.unlock();
			immediate_execute();
		}
	}

	void disk_io_thread::immediate_execute()
	{
		while (!m_generic_io_jobs.m_queued_jobs.empty())
		{
			disk_io_job* j = m_generic_io_jobs.m_queued_jobs.pop_front();
			execute_job(j);
		}
	}

	void disk_io_thread::submit_jobs()
	{
		std::unique_lock<std::mutex> l(m_job_mutex);
		if (!m_generic_io_jobs.m_queued_jobs.empty())
		{
			m_generic_io_jobs.m_job_cond.notify_all();
			m_generic_threads.job_queued(m_generic_io_jobs.m_queued_jobs.size());
		}
		if (!m_hash_io_jobs.m_queued_jobs.empty())
		{
			m_hash_io_jobs.m_job_cond.notify_all();
			m_hash_threads.job_queued(m_hash_io_jobs.m_queued_jobs.size());
		}
	}

	void disk_io_thread::execute_job(disk_io_job* j)
	{
		jobqueue_t completed_jobs;
		if (j->flags & disk_io_job::aborted)
		{
			j->ret = status_t::fatal_disk_error;
			j->error = storage_error(boost::asio::error::operation_aborted);
			completed_jobs.push_back(j);
			add_completed_jobs(completed_jobs);
			return;
		}

		perform_job(j, completed_jobs);
		if (!completed_jobs.empty())
			add_completed_jobs(completed_jobs);
	}

	bool disk_io_thread::wait_for_job(job_queue& jobq, disk_io_thread_pool& threads
		, std::unique_lock<std::mutex>& l)
	{
		TORRENT_ASSERT(l.owns_lock());

		// the thread should only go active if it is exiting or there is work to do
		// if the thread goes active on every wakeup it causes the minimum idle thread
		// count to be lower than it should be
		// for performance reasons we also want to avoid going idle and active again
		// if there is already work to do
		if (jobq.m_queued_jobs.empty())
		{
			threads.thread_idle();

			do
			{
				// if the number of wanted threads is decreased,
				// we may stop this thread
				// when we're terminating the last thread, make sure
				// we finish up all queued jobs first
				if (threads.should_exit()
					&& (jobq.m_queued_jobs.empty()
						|| threads.num_threads() > 1)
					// try_thread_exit must be the last condition
					&& threads.try_thread_exit(std::this_thread::get_id()))
				{
					// time to exit this thread.
					threads.thread_active();
					return true;
				}

				jobq.m_job_cond.wait(l);
			} while (jobq.m_queued_jobs.empty());

			threads.thread_active();
		}

		return false;
	}

	void disk_io_thread::thread_fun(job_queue& queue
		, disk_io_thread_pool& pool)
	{
		std::thread::id const thread_id = std::this_thread::get_id();

		DLOG("started disk thread\n");

		std::unique_lock<std::mutex> l(m_job_mutex);

		++m_num_running_threads;
		m_stats_counters.inc_stats_counter(counters::num_running_threads, 1);

		for (;;)
		{
			disk_io_job* j = nullptr;
			bool const should_exit = wait_for_job(queue, pool, l);
			if (should_exit) break;
			j = queue.m_queued_jobs.pop_front();
			l.unlock();

			TORRENT_ASSERT((j->flags & disk_io_job::in_progress) || !j->storage);

			if (&pool == &m_generic_threads && thread_id == pool.first_thread_id())
			{
				time_point const now = aux::time_now();
				{
					std::unique_lock<std::mutex> l2(m_need_tick_mutex);
					while (!m_need_tick.empty() && m_need_tick.front().first < now)
					{
						std::shared_ptr<default_storage> st = m_need_tick.front().second.lock();
						m_need_tick.erase(m_need_tick.begin());
						if (st)
						{
							l2.unlock();
							st->tick();
							l2.lock();
						}
					}
				}
			}

			execute_job(j);

			l.lock();
		}

		// do cleanup in the last running thread
		// if we're not aborting, that means we just configured the thread pool to
		// not have any threads (i.e. perform all disk operations in the network
		// thread). In this case, the cleanup will happen in abort().
		m_stats_counters.inc_stats_counter(counters::num_running_threads, -1);
		if (--m_num_running_threads > 0 || !m_abort)
		{
			DLOG("exiting disk thread. num_threads: %d aborting: %d\n"
				, num_threads(), int(m_abort));
			TORRENT_ASSERT(m_magic == 0x1337);
			return;
		}

		// it is important to hold the job mutex while calling try_thread_exit()
		// and continue to hold it until checking m_abort above so that abort()
		// doesn't inadvertently trigger the code below when it thinks there are no
		// more disk I/O threads running
		l.unlock();

		// at this point, there are no queued jobs left. However, main
		// thread is still running and may still have peer_connections
		// that haven't fully destructed yet, reclaiming their references
		// to read blocks in the disk cache. We need to wait until all
		// references are removed from other threads before we can go
		// ahead with the cleanup.
		// This is not supposed to happen because the disk thread is now scheduled
		// for shut down after all peers have shut down (see
		// session_impl::abort_stage2()).

		DLOG("the last disk thread alive. cleaning up\n");

		abort_jobs();

		TORRENT_ASSERT(m_magic == 0x1337);
	}

	void disk_io_thread::abort_jobs()
	{
		DLOG("disk_io_thread::abort_jobs\n");

		TORRENT_ASSERT(m_magic == 0x1337);
		if (m_jobs_aborted.test_and_set()) return;

		// close all files. This may take a long
		// time on certain OSes (i.e. Mac OS)
		// that's why it's important to do this in
		// the disk thread in parallel with stopping
		// trackers.
		m_file_pool.release();
		TORRENT_ASSERT(m_magic == 0x1337);
	}

	int disk_io_thread::num_threads() const
	{
		return m_generic_threads.max_threads() + m_hash_threads.max_threads();
	}

	disk_io_thread::job_queue& disk_io_thread::queue_for_job(disk_io_job* j)
	{
		if (m_hash_threads.max_threads() > 0 && j->action == job_action_t::hash)
			return m_hash_io_jobs;
		else
			return m_generic_io_jobs;
	}

	disk_io_thread_pool& disk_io_thread::pool_for_job(disk_io_job* j)
	{
		if (m_hash_threads.max_threads() > 0 && j->action == job_action_t::hash)
			return m_hash_threads;
		else
			return m_generic_threads;
	}

	void disk_io_thread::add_completed_jobs(jobqueue_t& jobs)
	{
		do
		{
			// when a job completes, it's possible for it to cause
			// a fence to be lowered, issuing the jobs queued up
			// behind the fence
			add_completed_jobs_impl(jobs);
			TORRENT_ASSERT(jobs.empty());
		} while (!jobs.empty());
	}

	void disk_io_thread::add_completed_jobs_impl(jobqueue_t& jobs)
	{
		jobqueue_t new_jobs;
		int ret = 0;
		for (auto i = jobs.iterate(); i.get(); i.next())
		{
			disk_io_job* j = i.get();
			TORRENT_ASSERT((j->flags & disk_io_job::in_progress) || !j->storage);

			if (j->storage)
			{
				if (j->flags & disk_io_job::fence)
				{
					m_stats_counters.inc_stats_counter(
						counters::num_fenced_read + static_cast<int>(j->action), -1);
				}

				ret += j->storage->job_complete(j, new_jobs);
			}
			TORRENT_ASSERT(ret == new_jobs.size());
			TORRENT_ASSERT(!(j->flags & disk_io_job::in_progress));
#if TORRENT_USE_ASSERTS
			TORRENT_ASSERT(j->job_posted == false);
			j->job_posted = true;
#endif
		}

		if (ret)
		{
			DLOG("unblocked %d jobs (%d left)\n", ret
				, int(m_stats_counters[counters::blocked_disk_jobs]) - ret);
		}

		m_stats_counters.inc_stats_counter(counters::blocked_disk_jobs, -ret);
		TORRENT_ASSERT(int(m_stats_counters[counters::blocked_disk_jobs]) >= 0);

		if (!new_jobs.empty())
		{
			{
				std::lock_guard<std::mutex> l(m_job_mutex);
				m_generic_io_jobs.m_queued_jobs.append(new_jobs);
			}

			{
				std::lock_guard<std::mutex> l(m_job_mutex);
				m_generic_io_jobs.m_job_cond.notify_all();
				m_generic_threads.job_queued(m_generic_io_jobs.m_queued_jobs.size());
			}
		}

		std::lock_guard<std::mutex> l(m_completed_jobs_mutex);
		m_completed_jobs.append(jobs);

		if (!m_job_completions_in_flight)
		{
			// we take this lock just to make the logging prettier (non-interleaved)
			DLOG("posting job handlers (%d)\n", m_completed_jobs.size());

			post(m_ios, [this] { this->call_job_handlers(); });
			m_job_completions_in_flight = true;
		}
	}

	// This is run in the network thread
	void disk_io_thread::call_job_handlers()
	{
		m_stats_counters.inc_stats_counter(counters::on_disk_counter);
		std::unique_lock<std::mutex> l(m_completed_jobs_mutex);

		DLOG("call_job_handlers (%d)\n", m_completed_jobs.size());

		TORRENT_ASSERT(m_job_completions_in_flight);
		m_job_completions_in_flight = false;

		disk_io_job* j = m_completed_jobs.get_all();
		l.unlock();

		aux::array<disk_io_job*, 64> to_delete;
		int cnt = 0;

		while (j)
		{
			TORRENT_ASSERT(j->job_posted == true);
			TORRENT_ASSERT(j->callback_called == false);
//			DLOG("   callback: %s\n", job_name(j->action));
			disk_io_job* next = j->next;

#if TORRENT_USE_ASSERTS
			j->callback_called = true;
#endif
			j->call_callback();
			to_delete[cnt++] = j;
			j = next;
			if (cnt == int(to_delete.size()))
			{
				cnt = 0;
				free_jobs(to_delete.data(), int(to_delete.size()));
			}
		}

		if (cnt > 0) free_jobs(to_delete.data(), cnt);
	}
}

#endif // HAVE_MMAP || HAVE_MAP_VIEW_OF_FILE<|MERGE_RESOLUTION|>--- conflicted
+++ resolved
@@ -60,7 +60,7 @@
 #include "libtorrent/add_torrent_params.hpp"
 #include "libtorrent/aux_/merkle.hpp"
 #include "libtorrent/aux_/numeric_cast.hpp"
-#include "libtorrent/aux_/session_settings.hpp"
+#include "libtorrent/settings_pack.hpp"
 #include "libtorrent/aux_/file_view_pool.hpp"
 #include "libtorrent/aux_/scope_end.hpp"
 
@@ -153,12 +153,12 @@
 	, disk_interface
 	, buffer_allocator_interface
 {
-	disk_io_thread(io_context& ios, counters& cnt);
+	disk_io_thread(io_context& ios, settings_interface const&, counters& cnt);
 #if TORRENT_USE_ASSERTS
 	~disk_io_thread() override;
 #endif
 
-	void set_settings(settings_pack const* sett) override;
+	void settings_updated() override;
 	storage_holder new_torrent(storage_params params
 		, std::shared_ptr<void> const& torrent) override;
 	void remove_torrent(storage_index_t) override;
@@ -314,10 +314,10 @@
 	// synchronize with the writing thread(s)
 	aux::store_buffer m_store_buffer;
 
-	aux::session_settings m_settings;
+	settings_interface const& m_settings;
 
 	// LRU cache of open files
-	aux::file_view_pool m_file_pool{40};
+	aux::file_view_pool m_file_pool;
 
 	// disk cache
 	disk_buffer_pool m_buffer_pool;
@@ -371,42 +371,25 @@
 };
 
 TORRENT_EXPORT std::unique_ptr<disk_interface> mmap_disk_io_constructor(
-	io_context& ios, counters& cnt)
+	io_context& ios, settings_interface const& sett, counters& cnt)
 {
-	return std::make_unique<disk_io_thread>(ios, cnt);
+	return std::make_unique<disk_io_thread>(ios, sett, cnt);
 }
 
 // ------- disk_io_thread ------
 
-<<<<<<< HEAD
-	disk_io_thread::disk_io_thread(io_context& ios, counters& cnt)
-=======
-	disk_io_thread::disk_io_thread(io_service& ios, aux::session_settings const& sett, counters& cnt)
->>>>>>> a3440e54
+	disk_io_thread::disk_io_thread(io_context& ios, settings_interface const& sett, counters& cnt)
 		: m_generic_io_jobs(*this)
 		, m_generic_threads(m_generic_io_jobs, ios)
 		, m_hash_io_jobs(*this)
 		, m_hash_threads(m_hash_io_jobs, ios)
-<<<<<<< HEAD
+		, m_settings(sett)
+		, m_file_pool(sett.get_int(settings_pack::file_pool_size))
 		, m_buffer_pool(ios)
 		, m_stats_counters(cnt)
 		, m_ios(ios)
 	{
-		m_buffer_pool.set_settings(m_settings);
-=======
-		, m_settings(sett)
-		, m_disk_cache(ios, std::bind(&disk_io_thread::trigger_cache_trim, this))
-		, m_stats_counters(cnt)
-		, m_ios(ios)
-	{
 		settings_updated();
-	}
-
-	storage_interface* disk_io_thread::get_torrent(storage_index_t const storage)
-	{
-		TORRENT_ASSERT(m_magic == 0x1337);
-		return m_torrents[storage].get();
->>>>>>> a3440e54
 	}
 
 	std::vector<open_file_state> disk_io_thread::get_status(storage_index_t const st) const
@@ -487,38 +470,10 @@
 		m_hash_threads.abort(wait);
 	}
 
-<<<<<<< HEAD
-	void disk_io_thread::set_settings(settings_pack const* pack)
+	void disk_io_thread::settings_updated()
 	{
 		TORRENT_ASSERT(m_magic == 0x1337);
-		apply_pack(pack, m_settings);
 		m_buffer_pool.set_settings(m_settings);
-=======
-	void disk_io_thread::reclaim_blocks(span<aux::block_cache_reference> refs)
-	{
-		TORRENT_ASSERT(m_magic == 0x1337);
-
-		std::unique_lock<std::mutex> l(m_cache_mutex);
-		for (auto ref : refs)
-		{
-			auto& pos = m_torrents[ref.storage];
-			storage_interface* st = pos.get();
-			TORRENT_ASSERT(st != nullptr);
-			m_disk_cache.reclaim_block(st, ref);
-			if (st->dec_refcount() == 0)
-			{
-				pos.reset();
-				m_free_slots.push_back(ref.storage);
-			}
-		}
-	}
-
-	void disk_io_thread::settings_updated()
-	{
-		TORRENT_ASSERT(m_magic == 0x1337);
-		std::unique_lock<std::mutex> l(m_cache_mutex);
-		m_disk_cache.set_settings(m_settings);
->>>>>>> a3440e54
 		m_file_pool.resize(m_settings.get_int(settings_pack::file_pool_size));
 
 		int const num_threads = m_settings.get_int(settings_pack::aio_threads);
