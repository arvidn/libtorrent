--- conflicted
+++ resolved
@@ -163,17 +163,7 @@
 	bool ssl = false;
 	if (protocol == "https") ssl = true;
 
-<<<<<<< HEAD
-	char request[4096];
-	char* end = request + sizeof(request);
-	char* ptr = request;
-
-#define APPEND_FMT(fmt) ptr += std::snprintf(ptr, std::size_t(end - ptr), fmt)
-#define APPEND_FMT1(fmt, arg) ptr += std::snprintf(ptr, std::size_t(end - ptr), fmt, arg)
-#define APPEND_FMT2(fmt, arg1, arg2) ptr += std::snprintf(ptr, std::size_t(end - ptr), fmt, arg1, arg2)
-=======
 	std::stringstream request;
->>>>>>> 560ef292
 
 	// exclude ssl here, because SSL assumes CONNECT support in the
 	// proxy and is handled at the lower layer
