--- conflicted
+++ resolved
@@ -66,13 +66,6 @@
 		, tracker_request const& req
 		, std::weak_ptr<request_callback> c)
 		: tracker_connection(man, req, ios, c)
-<<<<<<< HEAD
-#if TORRENT_USE_I2P
-		, m_i2p_conn(nullptr)
-#endif
-=======
-		, m_man(man)
->>>>>>> 86c83fe9
 	{}
 
 	void http_tracker_connection::start()
@@ -425,13 +418,8 @@
 		return true;
 	}
 
-<<<<<<< HEAD
 	tracker_response parse_tracker_response(span<char const> const data, error_code& ec
 		, int const flags, sha1_hash const& scrape_ih)
-=======
-	tracker_response parse_tracker_response(char const* data, int size, error_code& ec
-		, int const flags, sha1_hash scrape_ih)
->>>>>>> 86c83fe9
 	{
 		tracker_response resp;
 
@@ -447,13 +435,8 @@
 		}
 
 		// if no interval is specified, default to 30 minutes
-<<<<<<< HEAD
 		seconds32 interval(e.dict_find_int_value("interval", 1800));
 		seconds32 const min_interval(e.dict_find_int_value("min interval", 30));
-=======
-		if (interval == 0) interval = 1800;
-		int const min_interval = int(e.dict_find_int_value("min interval", 30));
->>>>>>> 86c83fe9
 
 		resp.interval = interval;
 		resp.min_interval = min_interval;
