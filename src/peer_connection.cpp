/*

Copyright (c) 2003-2016, Arvid Norberg
All rights reserved.

Redistribution and use in source and binary forms, with or without
modification, are permitted provided that the following conditions
are met:

    * Redistributions of source code must retain the above copyright
      notice, this list of conditions and the following disclaimer.
    * Redistributions in binary form must reproduce the above copyright
      notice, this list of conditions and the following disclaimer in
      the documentation and/or other materials provided with the distribution.
    * Neither the name of the author nor the names of its
      contributors may be used to endorse or promote products derived
      from this software without specific prior written permission.

THIS SOFTWARE IS PROVIDED BY THE COPYRIGHT HOLDERS AND CONTRIBUTORS "AS IS"
AND ANY EXPRESS OR IMPLIED WARRANTIES, INCLUDING, BUT NOT LIMITED TO, THE
IMPLIED WARRANTIES OF MERCHANTABILITY AND FITNESS FOR A PARTICULAR PURPOSE
ARE DISCLAIMED. IN NO EVENT SHALL THE COPYRIGHT OWNER OR CONTRIBUTORS BE
LIABLE FOR ANY DIRECT, INDIRECT, INCIDENTAL, SPECIAL, EXEMPLARY, OR
CONSEQUENTIAL DAMAGES (INCLUDING, BUT NOT LIMITED TO, PROCUREMENT OF
SUBSTITUTE GOODS OR SERVICES; LOSS OF USE, DATA, OR PROFITS; OR BUSINESS
INTERRUPTION) HOWEVER CAUSED AND ON ANY THEORY OF LIABILITY, WHETHER IN
CONTRACT, STRICT LIABILITY, OR TORT (INCLUDING NEGLIGENCE OR OTHERWISE)
ARISING IN ANY WAY OUT OF THE USE OF THIS SOFTWARE, EVEN IF ADVISED OF THE
POSSIBILITY OF SUCH DAMAGE.

*/

#include <vector>
#include <functional>
#include <cstdint>

#include "libtorrent/config.hpp"
#include "libtorrent/peer_connection.hpp"
#include "libtorrent/entry.hpp"
#include "libtorrent/bencode.hpp"
#include "libtorrent/alert_types.hpp"
#include "libtorrent/invariant_check.hpp"
#include "libtorrent/io.hpp"
#include "libtorrent/file.hpp"
#include "libtorrent/extensions.hpp"
#include "libtorrent/aux_/session_interface.hpp"
#include "libtorrent/peer_list.hpp"
#include "libtorrent/socket_type.hpp"
#include "libtorrent/assert.hpp"
#include "libtorrent/broadcast_socket.hpp"
#include "libtorrent/torrent.hpp"
#include "libtorrent/peer_info.hpp"
#include "libtorrent/bt_peer_connection.hpp"
#include "libtorrent/error.hpp"
#include "libtorrent/aux_/alloca.hpp"
#include "libtorrent/disk_interface.hpp"
#include "libtorrent/bandwidth_manager.hpp"
#include "libtorrent/request_blocks.hpp" // for request_a_block
#include "libtorrent/performance_counters.hpp" // for counters
#include "libtorrent/alert_manager.hpp" // for alert_manager
#include "libtorrent/ip_filter.hpp"
#include "libtorrent/ip_voter.hpp"
#include "libtorrent/kademlia/node_id.hpp"
#include "libtorrent/close_reason.hpp"
#include "libtorrent/aux_/has_block.hpp"
#include "libtorrent/aux_/time.hpp"
#include "libtorrent/aux_/non_owning_handle.hpp"

#if TORRENT_USE_ASSERTS
#include <set>
#endif

#ifdef TORRENT_USE_OPENSSL
#include <openssl/rand.h>
#endif

#ifndef TORRENT_DISABLE_LOGGING
#include <cstdarg> // for va_start, va_end
#include <cstdio> // for vsnprintf
#include "libtorrent/socket_io.hpp"
#include "libtorrent/hex.hpp" // to_hex
#endif

//#define TORRENT_CORRUPT_DATA

using namespace std::placeholders;

namespace libtorrent
{

	namespace {

	// the limits of the download queue size
	constexpr int min_request_queue = 2;

	bool pending_block_in_buffer(pending_block const& pb)
	{
		return pb.send_buffer_offset != pending_block::not_in_buffer;
	}

	}

	constexpr piece_index_t piece_block_progress::invalid_index;

#if TORRENT_USE_ASSERTS
	bool peer_connection::is_single_thread() const
	{
		std::shared_ptr<torrent> t = m_torrent.lock();
		if (!t) return true;
		return t->is_single_thread();
	}
#endif

	peer_connection::peer_connection(peer_connection_args const& pack)
		: peer_connection_hot_members(pack.tor, *pack.ses, *pack.sett)
		, m_socket(pack.s)
		, m_peer_info(pack.peerinfo)
		, m_counters(*pack.stats_counters)
		, m_num_pieces(0)
		, m_max_out_request_queue(m_settings.get_int(settings_pack::max_out_request_queue))
		, m_remote(pack.endp)
		, m_disk_thread(*pack.disk_thread)
		, m_ios(*pack.ios)
		, m_work(m_ios)
		, m_outstanding_piece_verification(0)
		, m_outgoing(!pack.tor.expired())
		, m_received_listen_port(false)
		, m_fast_reconnect(false)
		, m_failed(false)
		, m_connected(pack.tor.expired())
		, m_request_large_blocks(false)
		, m_share_mode(false)
		, m_upload_only(false)
		, m_bitfield_received(false)
		, m_no_download(false)
		, m_holepunch_mode(false)
		, m_peer_choked(true)
		, m_have_all(false)
		, m_peer_interested(false)
		, m_need_interest_update(false)
		, m_has_metadata(true)
		, m_exceeded_limit(false)
		, m_slow_start(true)
	{
		m_counters.inc_stats_counter(counters::num_tcp_peers + m_socket->type() - 1);

		if (m_connected)
			m_counters.inc_stats_counter(counters::num_peers_connected);
		else if (m_connecting)
			m_counters.inc_stats_counter(counters::num_peers_half_open);

		std::shared_ptr<torrent> t = m_torrent.lock();
		// if t is nullptr, we better not be connecting, since
		// we can't decrement the connecting counter
		TORRENT_ASSERT(t || !m_connecting);
		m_est_reciprocation_rate = m_settings.get_int(settings_pack::default_est_reciprocation_rate);

		m_channel_state[upload_channel] = peer_info::bw_idle;
		m_channel_state[download_channel] = peer_info::bw_idle;

		m_quota[0] = 0;
		m_quota[1] = 0;

		TORRENT_ASSERT(pack.peerinfo == nullptr || pack.peerinfo->banned == false);
#ifndef TORRENT_DISABLE_LOGGING
		if (should_log(m_outgoing ? peer_log_alert::outgoing : peer_log_alert::incoming))
		{
			error_code ec;
			TORRENT_ASSERT(m_socket->remote_endpoint(ec) == m_remote || ec);
			tcp::endpoint local_ep = m_socket->local_endpoint(ec);

			peer_log(m_outgoing ? peer_log_alert::outgoing : peer_log_alert::incoming
				, m_outgoing ? "OUTGOING_CONNECTION" : "INCOMING_CONNECTION"
				, "ep: %s type: %s seed: %d p: %p local: %s"
				, print_endpoint(m_remote).c_str()
				, m_socket->type_name()
				, m_peer_info ? m_peer_info->seed : 0
				, static_cast<void*>(m_peer_info)
				, print_endpoint(local_ep).c_str());
		}
#endif
#if TORRENT_USE_ASSERTS
		piece_failed = false;
#endif
	}

	int peer_connection::timeout() const
	{
		TORRENT_ASSERT(is_single_thread());
		int ret = m_settings.get_int(settings_pack::peer_timeout);
#if TORRENT_USE_I2P
		if (m_peer_info && m_peer_info->is_i2p_addr)
		{
			// quadruple the timeout for i2p peers
			ret *= 4;
		}
#endif
		return ret;
	}

	void peer_connection::on_exception(std::exception const& e)
	{
		TORRENT_UNUSED(e);
#ifndef TORRENT_DISABLE_LOGGING
		peer_log(peer_log_alert::info, "PEER_ERROR" ,"error: %s"
			, e.what());
#endif
		disconnect(error_code(), op_unknown, 2);
	}

	void peer_connection::on_error(error_code const& ec)
	{
		disconnect(ec, op_unknown, 2);
	}

	void peer_connection::increase_est_reciprocation_rate()
	{
		TORRENT_ASSERT(is_single_thread());
		m_est_reciprocation_rate += m_est_reciprocation_rate
			* m_settings.get_int(settings_pack::increase_est_reciprocation_rate) / 100;
	}

	void peer_connection::decrease_est_reciprocation_rate()
	{
		TORRENT_ASSERT(is_single_thread());
		m_est_reciprocation_rate -= m_est_reciprocation_rate
			* m_settings.get_int(settings_pack::decrease_est_reciprocation_rate) / 100;
	}

	int peer_connection::get_priority(int channel) const
	{
		TORRENT_ASSERT(is_single_thread());
		TORRENT_ASSERT(channel >= 0 && channel < 2);
		int prio = 1;
		for (int i = 0; i < num_classes(); ++i)
		{
			int class_prio = m_ses.peer_classes().at(class_at(i))->priority[channel];
			if (prio < class_prio) prio = class_prio;
		}

		std::shared_ptr<torrent> t = associated_torrent().lock();

		if (t)
		{
			for (int i = 0; i < t->num_classes(); ++i)
			{
				int class_prio = m_ses.peer_classes().at(t->class_at(i))->priority[channel];
				if (prio < class_prio) prio = class_prio;
			}
		}
		return prio;
	}

	void peer_connection::reset_choke_counters()
	{
		TORRENT_ASSERT(is_single_thread());
		m_downloaded_at_last_round= m_statistics.total_payload_download();
		m_uploaded_at_last_round = m_statistics.total_payload_upload();
	}

	void peer_connection::start()
	{
		TORRENT_ASSERT(is_single_thread());
		TORRENT_ASSERT(m_peer_info == nullptr || m_peer_info->connection == this);
		std::shared_ptr<torrent> t = m_torrent.lock();

		if (!m_outgoing)
		{
			tcp::socket::non_blocking_io ioc(true);
			error_code ec;
			m_socket->io_control(ioc, ec);
			if (ec)
			{
				disconnect(ec, op_iocontrol);
				return;
			}
			m_remote = m_socket->remote_endpoint(ec);
			if (ec)
			{
				disconnect(ec, op_getpeername);
				return;
			}
			m_local = m_socket->local_endpoint(ec);
			if (ec)
			{
				disconnect(ec, op_getname);
				return;
			}
			if (m_remote.address().is_v4() && m_settings.get_int(settings_pack::peer_tos) != 0)
			{
				m_socket->set_option(type_of_service(char(m_settings.get_int(settings_pack::peer_tos))), ec);
#ifndef TORRENT_DISABLE_LOGGING
				if (should_log(peer_log_alert::outgoing))
				{
					peer_log(peer_log_alert::outgoing, "SET_TOS", "tos: %d e: %s"
						, m_settings.get_int(settings_pack::peer_tos), ec.message().c_str());
				}
#endif
			}
#if TORRENT_USE_IPV6 && defined IPV6_TCLASS
			else if (m_remote.address().is_v6() && m_settings.get_int(settings_pack::peer_tos) != 0)
			{
				m_socket->set_option(traffic_class(char(m_settings.get_int(settings_pack::peer_tos))), ec);
			}
#endif
		}

#ifndef TORRENT_DISABLE_LOGGING
		if (should_log(peer_log_alert::info))
		{
			peer_log(peer_log_alert::info, "SET_PEER_CLASS", "a: %s"
				, print_address(m_remote.address()).c_str());
		}
#endif

		m_ses.set_peer_classes(this, m_remote.address(), m_socket->type());

#ifndef TORRENT_DISABLE_LOGGING
		if (should_log(peer_log_alert::info))
		{
			for (int i = 0; i < num_classes(); ++i)
			{
				peer_log(peer_log_alert::info, "CLASS", "%s"
					, m_ses.peer_classes().at(class_at(i))->label.c_str());
			}
		}
#endif

		if (t && t->ready_for_connections())
		{
			init();
		}

		// if this is an incoming connection, we're done here
		if (!m_connecting) return;

		if (m_connecting && t) t->inc_num_connecting(m_peer_info);

#ifndef TORRENT_DISABLE_LOGGING
		peer_log(peer_log_alert::outgoing, "OPEN", "protocol: %s"
			, (m_remote.address().is_v4()?"IPv4":"IPv6"));
#endif
		error_code ec;
		m_socket->open(m_remote.protocol(), ec);
		if (ec)
		{
			disconnect(ec, op_sock_open);
			return;
		}

		tcp::endpoint bound_ip = m_ses.bind_outgoing_socket(*m_socket
			, m_remote.address(), ec);
#ifndef TORRENT_DISABLE_LOGGING
		if (should_log(peer_log_alert::outgoing))
		{
			peer_log(peer_log_alert::outgoing, "BIND", "dst: %s ec: %s"
				, print_endpoint(bound_ip).c_str()
				, ec.message().c_str());
		}
#else
		TORRENT_UNUSED(bound_ip);
#endif
		if (ec)
		{
			disconnect(ec, op_sock_bind);
			return;
		}

#ifndef TORRENT_DISABLE_LOGGING
		if (should_log(peer_log_alert::outgoing))
		{
			peer_log(peer_log_alert::outgoing, "ASYNC_CONNECT", "dst: %s"
				, print_endpoint(m_remote).c_str());
		}
#endif
		ADD_OUTSTANDING_ASYNC("peer_connection::on_connection_complete");

#ifndef TORRENT_DISABLE_LOGGING
		if (t)
			t->debug_log("START connect [%p] (%d)", static_cast<void*>(this)
				, t->num_peers());
#endif

		m_socket->async_connect(m_remote
			, std::bind(&peer_connection::on_connection_complete, self(), _1));
		m_connect = aux::time_now();

		sent_syn(m_remote.address().is_v6());

		if (t && t->alerts().should_post<peer_connect_alert>())
		{
			t->alerts().emplace_alert<peer_connect_alert>(
				t->get_handle(), remote(), pid(), m_socket->type());
		}
#ifndef TORRENT_DISABLE_LOGGING
		if (should_log(peer_log_alert::info))
		{
			peer_log(peer_log_alert::info, "LOCAL ENDPOINT", "e: %s"
				, print_endpoint(m_socket->local_endpoint(ec)).c_str());
		}
#endif
	}

	void peer_connection::update_interest()
	{
		TORRENT_ASSERT(is_single_thread());
		if (!m_need_interest_update)
		{
			// we're the first to request an interest update
			// post a message in order to delay it enough for
			// any potential other messages already in the queue
			// to not trigger another one. This effectively defer
			// the update until the current message queue is
			// flushed
			m_ios.post(std::bind(&peer_connection::do_update_interest, self()));
		}
		m_need_interest_update = true;
	}

	void peer_connection::do_update_interest()
	{
		TORRENT_ASSERT(is_single_thread());
		TORRENT_ASSERT(m_need_interest_update);
		m_need_interest_update = false;

		std::shared_ptr<torrent> t = m_torrent.lock();
		if (!t) return;

		// if m_have_piece is 0, it means the connections
		// have not been initialized yet. The interested
		// flag will be updated once they are.
		if (m_have_piece.size() == 0)
		{
#ifndef TORRENT_DISABLE_LOGGING
			peer_log(peer_log_alert::info, "UPDATE_INTEREST", "connections not initialized");
#endif
			return;
		}
		if (!t->ready_for_connections())
		{
#ifndef TORRENT_DISABLE_LOGGING
			peer_log(peer_log_alert::info, "UPDATE_INTEREST", "not ready for connections");
#endif
			return;
		}

		bool interested = false;
		if (!t->is_upload_only())
		{
			t->need_picker();
			piece_picker const& p = t->picker();
			piece_index_t const end_piece(p.num_pieces());
			for (piece_index_t j(0); j != end_piece; ++j)
			{
				if (m_have_piece[j]
					&& t->piece_priority(j) > 0
					&& !p.has_piece_passed(j))
				{
					interested = true;
#ifndef TORRENT_DISABLE_LOGGING
					peer_log(peer_log_alert::info, "UPDATE_INTEREST", "interesting, piece: %d"
						, static_cast<int>(j));
#endif
					break;
				}
			}
		}

#ifndef TORRENT_DISABLE_LOGGING
		if (!interested)
			peer_log(peer_log_alert::info, "UPDATE_INTEREST", "not interesting");
#endif

		if (!interested) send_not_interested();
		else t->peer_is_interesting(*this);

		TORRENT_ASSERT(in_handshake() || is_interesting() == interested);

		disconnect_if_redundant();
	}

#ifndef TORRENT_DISABLE_LOGGING
	bool peer_connection::should_log(peer_log_alert::direction_t) const
	{
		return m_ses.alerts().should_post<peer_log_alert>();
	}

	void peer_connection::peer_log(peer_log_alert::direction_t direction
		, char const* event) const
	{
		peer_log(direction, event, "");
	}

	TORRENT_FORMAT(4,5)
	void peer_connection::peer_log(peer_log_alert::direction_t direction
		, char const* event, char const* fmt, ...) const
	{
		TORRENT_ASSERT(is_single_thread());

		if (!m_ses.alerts().should_post<peer_log_alert>()) return;

		va_list v;
		va_start(v, fmt);

		torrent_handle h;
		std::shared_ptr<torrent> t = m_torrent.lock();
		if (t) h = t->get_handle();

		m_ses.alerts().emplace_alert<peer_log_alert>(
			h, m_remote, m_peer_id, direction, event, fmt, v);

		va_end(v);

	}
#endif

#ifndef TORRENT_DISABLE_EXTENSIONS
	void peer_connection::add_extension(std::shared_ptr<peer_plugin> ext)
	{
		TORRENT_ASSERT(is_single_thread());
		m_extensions.push_back(ext);
	}
#endif

	void peer_connection::send_allowed_set()
	{
		TORRENT_ASSERT(is_single_thread());
		INVARIANT_CHECK;

		std::shared_ptr<torrent> t = m_torrent.lock();
		TORRENT_ASSERT(t);

		if (t->super_seeding())
		{
#ifndef TORRENT_DISABLE_LOGGING
			peer_log(peer_log_alert::info, "ALLOWED", "skipping allowed set because of super seeding");
#endif
			return;
		}

		if (upload_only())
		{
#ifndef TORRENT_DISABLE_LOGGING
			peer_log(peer_log_alert::info, "ALLOWED", "skipping allowed set because peer is upload only");
#endif
			return;
		}

		int const num_allowed_pieces = m_settings.get_int(settings_pack::allowed_fast_set_size);
		if (num_allowed_pieces == 0) return;

		if (!t->valid_metadata()) return;

		int const num_pieces = t->torrent_file().num_pieces();
		piece_index_t const end_piece = t->torrent_file().end_piece();

		if (num_allowed_pieces >= num_pieces)
		{
			// this is a special case where we have more allowed
			// fast pieces than pieces in the torrent. Just send
			// an allowed fast message for every single piece
			for (piece_index_t i(0); i < end_piece; ++i)
			{
				// there's no point in offering fast pieces
				// that the peer already has
				if (has_piece(i)) continue;

				write_allow_fast(i);
				TORRENT_ASSERT(std::find(m_accept_fast.begin()
					, m_accept_fast.end(), i)
					== m_accept_fast.end());
				if (m_accept_fast.empty())
				{
					m_accept_fast.reserve(10);
					m_accept_fast_piece_cnt.reserve(10);
				}
				m_accept_fast.push_back(i);
				m_accept_fast_piece_cnt.push_back(0);
			}
			return;
		}

		std::string x;
		address const& addr = m_remote.address();
		if (addr.is_v4())
		{
			address_v4::bytes_type bytes = addr.to_v4().to_bytes();
			x.assign(reinterpret_cast<char*>(bytes.data()), bytes.size());
		}
#if TORRENT_USE_IPV6
		else
		{
			address_v6::bytes_type bytes = addr.to_v6().to_bytes();
			x.assign(reinterpret_cast<char*>(bytes.data()), bytes.size());
		}
#endif
		x.append(t->torrent_file().info_hash().data(), 20);

		sha1_hash hash = hasher(x).final();
		int attempts = 0;
		int loops = 0;
		for (;;)
		{
			char const* p = hash.data();
			for (int i = 0; i < int(hash.size() / sizeof(std::uint32_t)); ++i)
			{
				++loops;
				piece_index_t const piece(detail::read_uint32(p) % num_pieces);
				if (std::find(m_accept_fast.begin(), m_accept_fast.end(), piece)
					!= m_accept_fast.end())
				{
					// this is our safety-net to make sure this loop terminates, even
					// under the worst conditions
					if (++loops > 500) return;
					continue;
				}

				if (!has_piece(piece))
				{
					write_allow_fast(piece);
					if (m_accept_fast.empty())
					{
						m_accept_fast.reserve(10);
						m_accept_fast_piece_cnt.reserve(10);
					}
					m_accept_fast.push_back(piece);
					m_accept_fast_piece_cnt.push_back(0);
				}
				if (++attempts >= num_allowed_pieces) return;
			}
			hash = hasher(hash).final();
		}
	}

	void peer_connection::on_metadata_impl()
	{
		TORRENT_ASSERT(is_single_thread());
		std::shared_ptr<torrent> t = associated_torrent().lock();
		m_have_piece.resize(t->torrent_file().num_pieces(), m_have_all);
		m_num_pieces = m_have_piece.count();

		piece_index_t const limit(m_num_pieces);

		// now that we know how many pieces there are
		// remove any invalid allowed_fast and suggest pieces
		// now that we know what the number of pieces are
		m_allowed_fast.erase(std::remove_if(m_allowed_fast.begin(), m_allowed_fast.end()
			, [=](piece_index_t const p) { return p >= limit; })
			, m_allowed_fast.end());

		// remove any piece suggested to us whose index is invalid
		// now that we know how many pieces there are
		m_suggested_pieces.erase(
			std::remove_if(m_suggested_pieces.begin(), m_suggested_pieces.end()
				, [=](piece_index_t const p) { return p >= limit; })
			, m_suggested_pieces.end());

		on_metadata();
		if (m_disconnecting) return;
	}

	void peer_connection::init()
	{
		TORRENT_ASSERT(is_single_thread());
		INVARIANT_CHECK;

		std::shared_ptr<torrent> t = m_torrent.lock();
		TORRENT_ASSERT(t);
		TORRENT_ASSERT(t->valid_metadata());
		TORRENT_ASSERT(t->ready_for_connections());

		m_have_piece.resize(t->torrent_file().num_pieces(), m_have_all);

		if (m_have_all) m_num_pieces = t->torrent_file().num_pieces();
#if TORRENT_USE_ASSERTS
		TORRENT_ASSERT(!m_initialized);
		m_initialized = true;
#endif
		// now that we have a piece_picker,
		// update it with this peer's pieces

		TORRENT_ASSERT(m_num_pieces == m_have_piece.count());

		if (m_num_pieces == m_have_piece.size())
		{
#ifndef TORRENT_DISABLE_LOGGING
			peer_log(peer_log_alert::info, "INIT", "this is a seed p: %p"
				, static_cast<void*>(m_peer_info));
#endif

			TORRENT_ASSERT(m_have_piece.all_set());
			TORRENT_ASSERT(m_have_piece.count() == m_have_piece.size());
			TORRENT_ASSERT(m_have_piece.size() == t->torrent_file().num_pieces());

			// if this is a web seed. we don't have a peer_info struct
			t->set_seed(m_peer_info, true);
			m_upload_only = true;

			t->peer_has_all(this);

#if TORRENT_USE_INVARIANT_CHECKS
			if (t && t->has_picker())
				t->picker().check_peer_invariant(m_have_piece, peer_info_struct());
#endif
			if (t->is_upload_only()) send_not_interested();
			else t->peer_is_interesting(*this);
			return;
		}

		// if we're a seed, we don't keep track of piece availability
		if (t->has_picker())
		{
			TORRENT_ASSERT(m_have_piece.size() == t->torrent_file().num_pieces());
			t->peer_has(m_have_piece, this);
			bool interesting = false;
			for (piece_index_t i(0); i < m_have_piece.end_index(); ++i)
			{
				if (!m_have_piece[i]) continue;
				// if the peer has a piece and we don't, the peer is interesting
				if (!t->have_piece(i)
					&& t->picker().piece_priority(i) != 0)
					interesting = true;
			}
			if (interesting) t->peer_is_interesting(*this);
			else send_not_interested();
		}
		else
		{
			update_interest();
		}
	}

	peer_connection::~peer_connection()
	{
		m_counters.inc_stats_counter(counters::num_tcp_peers + m_socket->type() - 1, -1);

//		INVARIANT_CHECK;
		TORRENT_ASSERT(!m_in_constructor);
		TORRENT_ASSERT(m_disconnecting);
		TORRENT_ASSERT(m_disconnect_started);
		TORRENT_ASSERT(!m_destructed);
#if TORRENT_USE_ASSERTS
		m_destructed = true;
#endif

#if TORRENT_USE_ASSERTS
		m_in_use = 0;
#endif

		// decrement the stats counter
		set_endgame(false);

		if (m_interesting)
			m_counters.inc_stats_counter(counters::num_peers_down_interested, -1);
		if (m_peer_interested)
			m_counters.inc_stats_counter(counters::num_peers_up_interested, -1);
		if (!m_choked)
		{
			m_counters.inc_stats_counter(counters::num_peers_up_unchoked_all, -1);
			if (!ignore_unchoke_slots())
				m_counters.inc_stats_counter(counters::num_peers_up_unchoked, -1);
		}
		if (!m_peer_choked)
			m_counters.inc_stats_counter(counters::num_peers_down_unchoked, -1);
		if (m_connected)
			m_counters.inc_stats_counter(counters::num_peers_connected, -1);
		m_connected = false;
		if (!m_download_queue.empty())
			m_counters.inc_stats_counter(counters::num_peers_down_requests, -1);

		// defensive
		std::shared_ptr<torrent> t = m_torrent.lock();
		// if t is nullptr, we better not be connecting, since
		// we can't decrement the connecting counter
		TORRENT_ASSERT(t || !m_connecting);

		// we should really have dealt with this already
		TORRENT_ASSERT(!m_connecting);
		if (m_connecting)
		{
			m_counters.inc_stats_counter(counters::num_peers_half_open, -1);
			if (t) t->dec_num_connecting(m_peer_info);
			m_connecting = false;
		}

#ifndef TORRENT_DISABLE_EXTENSIONS
		m_extensions.clear();
#endif

#ifndef TORRENT_DISABLE_LOGGING
		peer_log(peer_log_alert::info, "CONNECTION CLOSED");
#endif
		TORRENT_ASSERT(m_request_queue.empty());
		TORRENT_ASSERT(m_download_queue.empty());

#if TORRENT_USE_ASSERTS
		if (m_peer_info)
			TORRENT_ASSERT(m_peer_info->connection == nullptr);
#endif
	}

	bool peer_connection::on_parole() const
	{ return peer_info_struct() && peer_info_struct()->on_parole; }

	int peer_connection::picker_options() const
	{
		TORRENT_ASSERT(is_single_thread());
		int ret = m_picker_options;

		std::shared_ptr<torrent> t = m_torrent.lock();
		TORRENT_ASSERT(t);
		if (!t) return 0;

		if (t->num_time_critical_pieces() > 0)
		{
			ret |= piece_picker::time_critical_mode;
		}

		if (t->is_sequential_download())
		{
			ret |= piece_picker::sequential;
		}
		else if (t->num_have() < m_settings.get_int(settings_pack::initial_picker_threshold))
		{
			// if we have fewer pieces than a certain threshold
			// don't pick rare pieces, just pick random ones,
			// and prioritize finishing them
			ret |= piece_picker::prioritize_partials;
		}
		else
		{
			ret |= piece_picker::rarest_first;
		}

		if (m_snubbed)
		{
			// snubbed peers should request
			// the common pieces first, just to make
			// it more likely for all snubbed peers to
			// request blocks from the same piece
			ret |= piece_picker::reverse;
		}

		if (m_settings.get_bool(settings_pack::prioritize_partial_pieces))
			ret |= piece_picker::prioritize_partials;

		if (on_parole()) ret |= piece_picker::on_parole
			| piece_picker::prioritize_partials;

		// only one of rarest_first and sequential can be set. i.e. the sum of
		// whether the bit is set or not may only be 0 or 1 (never 2)
		TORRENT_ASSERT(((ret & piece_picker::rarest_first) ? 1 : 0)
			+ ((ret & piece_picker::sequential) ? 1 : 0) <= 1);
		return ret;
	}

	void peer_connection::fast_reconnect(bool r)
	{
		TORRENT_ASSERT(is_single_thread());
		if (!peer_info_struct() || peer_info_struct()->fast_reconnects > 1)
			return;
		m_fast_reconnect = r;
		peer_info_struct()->last_connected = std::uint16_t(m_ses.session_time());
		int const rewind = m_settings.get_int(settings_pack::min_reconnect_time)
			* m_settings.get_int(settings_pack::max_failcount);
		if (int(peer_info_struct()->last_connected) < rewind) peer_info_struct()->last_connected = 0;
		else peer_info_struct()->last_connected -= std::uint16_t(rewind);

		if (peer_info_struct()->fast_reconnects < 15)
			++peer_info_struct()->fast_reconnects;
	}

	void peer_connection::received_piece(piece_index_t const index)
	{
		TORRENT_ASSERT(is_single_thread());
		// dont announce during handshake
		if (in_handshake()) return;

#ifndef TORRENT_DISABLE_LOGGING
		peer_log(peer_log_alert::incoming, "RECEIVED", "piece: %d"
			, static_cast<int>(index));
#endif

		// remove suggested pieces once we have them
		auto i = std::find(m_suggested_pieces.begin(), m_suggested_pieces.end(), index);
		if (i != m_suggested_pieces.end()) m_suggested_pieces.erase(i);

		// remove allowed fast pieces
		i = std::find(m_allowed_fast.begin(), m_allowed_fast.end(), index);
		if (i != m_allowed_fast.end()) m_allowed_fast.erase(i);

		if (has_piece(index))
		{
			// if we got a piece that this peer has
			// it might have been the last interesting
			// piece this peer had. We might not be
			// interested anymore
			update_interest();
			if (is_disconnecting()) return;
		}

		if (disconnect_if_redundant()) return;

#if TORRENT_USE_ASSERTS
		std::shared_ptr<torrent> t = m_torrent.lock();
		TORRENT_ASSERT(t);
#endif
	}

	void peer_connection::announce_piece(piece_index_t const index)
	{
		TORRENT_ASSERT(is_single_thread());
		// dont announce during handshake
		if (in_handshake()) return;

		// optimization, don't send have messages
		// to peers that already have the piece
		if (!m_settings.get_bool(settings_pack::send_redundant_have)
			&& has_piece(index))
		{
#ifndef TORRENT_DISABLE_LOGGING
			peer_log(peer_log_alert::outgoing_message, "HAVE", "piece: %d SUPRESSED"
				, static_cast<int>(index));
#endif
			return;
		}

		if (disconnect_if_redundant()) return;

#ifndef TORRENT_DISABLE_LOGGING
		peer_log(peer_log_alert::outgoing_message, "HAVE", "piece: %d"
			, static_cast<int>(index));
#endif
		write_have(index);
#if TORRENT_USE_ASSERTS
		std::shared_ptr<torrent> t = m_torrent.lock();
		TORRENT_ASSERT(t);
#endif
	}

	bool peer_connection::has_piece(piece_index_t const i) const
	{
		TORRENT_ASSERT(is_single_thread());
		std::shared_ptr<torrent> t = m_torrent.lock();
		TORRENT_ASSERT(t);
		TORRENT_ASSERT(t->valid_metadata());
		TORRENT_ASSERT(i >= piece_index_t(0));
		TORRENT_ASSERT(i < t->torrent_file().end_piece());
		return m_have_piece[i];
	}

	std::vector<pending_block> const& peer_connection::request_queue() const
	{
		TORRENT_ASSERT(is_single_thread());
		return m_request_queue;
	}

	std::vector<pending_block> const& peer_connection::download_queue() const
	{
		TORRENT_ASSERT(is_single_thread());
		return m_download_queue;
	}

	std::vector<peer_request> const& peer_connection::upload_queue() const
	{
		TORRENT_ASSERT(is_single_thread());
		return m_requests;
	}

	time_duration peer_connection::download_queue_time(int extra_bytes) const
	{
		TORRENT_ASSERT(is_single_thread());
		std::shared_ptr<torrent> t = m_torrent.lock();
		TORRENT_ASSERT(t);

		int rate = 0;

		// if we haven't received any data recently, the current download rate
		// is not representative
		if (aux::time_now() - m_last_piece > seconds(30) && m_download_rate_peak > 0)
		{
			rate = m_download_rate_peak;
		}
		else if (aux::time_now() - m_last_unchoked < seconds(5)
			&& m_statistics.total_payload_upload() < 2 * 0x4000)
		{
			// if we're have only been unchoked for a short period of time,
			// we don't know what rate we can get from this peer. Instead of assuming
			// the lowest possible rate, assume the average.

			int peers_with_requests = int(stats_counters()[counters::num_peers_down_requests]);
			// avoid division by 0
			if (peers_with_requests == 0) peers_with_requests = 1;

			// TODO: this should be the global download rate
			rate = t->statistics().transfer_rate(stat::download_payload) / peers_with_requests;
		}
		else
		{
			// current download rate in bytes per seconds
			rate = m_statistics.transfer_rate(stat::download_payload);
		}

		// avoid division by zero
		if (rate < 50) rate = 50;

		// average of current rate and peak
//		rate = (rate + m_download_rate_peak) / 2;

		return milliseconds((m_outstanding_bytes + extra_bytes
			+ m_queued_time_critical * t->block_size() * 1000) / rate);
	}

	void peer_connection::add_stat(std::int64_t downloaded, std::int64_t uploaded)
	{
		TORRENT_ASSERT(is_single_thread());
		m_statistics.add_stat(downloaded, uploaded);
	}

	void peer_connection::received_bytes(int bytes_payload, int bytes_protocol)
	{
		TORRENT_ASSERT(is_single_thread());
		m_statistics.received_bytes(bytes_payload, bytes_protocol);
		if (m_ignore_stats) return;
		std::shared_ptr<torrent> t = m_torrent.lock();
		if (!t) return;
		t->received_bytes(bytes_payload, bytes_protocol);
	}

	void peer_connection::sent_bytes(int bytes_payload, int bytes_protocol)
	{
		TORRENT_ASSERT(is_single_thread());
		m_statistics.sent_bytes(bytes_payload, bytes_protocol);
#ifndef TORRENT_DISABLE_EXTENSIONS
		if (bytes_payload)
		{
			for (auto const& e : m_extensions)
			{
				e->sent_payload(bytes_payload);
			}
		}
#endif
		if (m_ignore_stats) return;
		std::shared_ptr<torrent> t = m_torrent.lock();
		if (!t) return;
		t->sent_bytes(bytes_payload, bytes_protocol);
	}

	void peer_connection::trancieve_ip_packet(int bytes, bool ipv6)
	{
		TORRENT_ASSERT(is_single_thread());
		m_statistics.trancieve_ip_packet(bytes, ipv6);
		if (m_ignore_stats) return;
		std::shared_ptr<torrent> t = m_torrent.lock();
		if (!t) return;
		t->trancieve_ip_packet(bytes, ipv6);
	}

	void peer_connection::sent_syn(bool ipv6)
	{
		TORRENT_ASSERT(is_single_thread());
		m_statistics.sent_syn(ipv6);
		if (m_ignore_stats) return;
		std::shared_ptr<torrent> t = m_torrent.lock();
		if (!t) return;
		t->sent_syn(ipv6);
	}

	void peer_connection::received_synack(bool ipv6)
	{
		TORRENT_ASSERT(is_single_thread());
		m_statistics.received_synack(ipv6);
		if (m_ignore_stats) return;
		std::shared_ptr<torrent> t = m_torrent.lock();
		if (!t) return;
		t->received_synack(ipv6);
	}

	typed_bitfield<piece_index_t> const& peer_connection::get_bitfield() const
	{
		TORRENT_ASSERT(is_single_thread());
		return m_have_piece;
	}

	void peer_connection::received_valid_data(piece_index_t const index)
	{
		TORRENT_ASSERT(is_single_thread());
		// this fails because we haven't had time to disconnect
		// seeds yet, and we might have just become one
//		INVARIANT_CHECK;

#ifndef TORRENT_DISABLE_EXTENSIONS
		for (auto const& e : m_extensions)
		{
			e->on_piece_pass(index);
		}
#else
		TORRENT_UNUSED(index);
#endif
	}

	// single_peer is true if the entire piece was received by a single
	// peer
	bool peer_connection::received_invalid_data(piece_index_t const index, bool single_peer)
	{
		TORRENT_ASSERT(is_single_thread());
		INVARIANT_CHECK;
		TORRENT_UNUSED(single_peer);

#ifndef TORRENT_DISABLE_EXTENSIONS
		for (auto const& e : m_extensions)
		{
			e->on_piece_failed(index);
		}
#else
		TORRENT_UNUSED(index);
#endif
		return true;
	}

	// verifies a piece to see if it is valid (is within a valid range)
	// and if it can correspond to a request generated by libtorrent.
	bool peer_connection::verify_piece(const peer_request& p) const
	{
		TORRENT_ASSERT(is_single_thread());
		std::shared_ptr<torrent> t = m_torrent.lock();
		TORRENT_ASSERT(t);

		TORRENT_ASSERT(t->valid_metadata());
		torrent_info const& ti = t->torrent_file();

		return p.piece >= piece_index_t(0)
			&& p.piece < ti.end_piece()
			&& p.start >= 0
			&& p.start < ti.piece_length()
			&& t->to_req(piece_block(p.piece, p.start / t->block_size())) == p;
	}

	void peer_connection::attach_to_torrent(sha1_hash const& ih)
	{
		TORRENT_ASSERT(is_single_thread());
		INVARIANT_CHECK;

#ifndef TORRENT_DISABLE_LOGGING
		m_connect_time = clock_type::now();
		peer_log(peer_log_alert::info, "ATTACH", "attached to torrent");
#endif

		TORRENT_ASSERT(!m_disconnecting);
		TORRENT_ASSERT(m_torrent.expired());
		std::weak_ptr<torrent> wpt = m_ses.find_torrent(ih);
		std::shared_ptr<torrent> t = wpt.lock();

		if (t && t->is_aborted())
		{
#ifndef TORRENT_DISABLE_LOGGING
			peer_log(peer_log_alert::info, "ATTACH", "the torrent has been aborted");
#endif
			t.reset();
		}

		if (!t)
		{
			t = m_ses.delay_load_torrent(ih, this);
#ifndef TORRENT_DISABLE_LOGGING
			if (t && should_log(peer_log_alert::info))
			{
				peer_log(peer_log_alert::info, "ATTACH"
					, "Delay loaded torrent: %s:", aux::to_hex(ih).c_str());
			}
#endif
		}

		if (!t)
		{
			// we couldn't find the torrent!
#ifndef TORRENT_DISABLE_LOGGING
			if (should_log(peer_log_alert::info))
			{
				peer_log(peer_log_alert::info, "ATTACH"
					, "couldn't find a torrent with the given info_hash: %s torrents:"
					, aux::to_hex(ih).c_str());
			}
#endif

#ifndef TORRENT_DISABLE_DHT
			if (dht::verify_secret_id(ih))
			{
				// this means the hash was generated from our generate_secret_id()
				// as part of DHT traffic. The fact that we got an incoming
				// connection on this info-hash, means the other end, making this
				// connection fished it out of the DHT chatter. That's suspicious.
				m_ses.ban_ip(m_remote.address());
			}
#endif
			disconnect(errors::invalid_info_hash, op_bittorrent, 1);
			return;
		}

		if (t->is_paused()
			&& t->is_auto_managed()
			&& m_settings.get_bool(settings_pack::incoming_starts_queued_torrents)
			&& !t->is_aborted())
		{
			t->resume();
		}

		if (t->is_paused() || t->is_aborted() || t->graceful_pause())
		{
			// paused torrents will not accept
			// incoming connections unless they are auto managed
			// and incoming_starts_queued_torrents is true
			// torrents that have errors should always reject
			// incoming peers
#ifndef TORRENT_DISABLE_LOGGING
			peer_log(peer_log_alert::info, "ATTACH", "rejected connection to paused torrent");
#endif
			disconnect(errors::torrent_paused, op_bittorrent, 2);
			return;
		}

#if TORRENT_USE_I2P
		i2p_stream* i2ps = m_socket->get<i2p_stream>();
		if (!i2ps && t->torrent_file().is_i2p()
			&& !m_settings.get_bool(settings_pack::allow_i2p_mixed))
		{
			// the torrent is an i2p torrent, the peer is a regular peer
			// and we don't allow mixed mode. Disconnect the peer.
#ifndef TORRENT_DISABLE_LOGGING
			peer_log(peer_log_alert::info, "ATTACH", "rejected regular connection to i2p torrent");
#endif
			disconnect(errors::peer_banned, op_bittorrent, 2);
			return;
		}
#endif // TORRENT_USE_I2P

		TORRENT_ASSERT(m_torrent.expired());

		// check to make sure we don't have another connection with the same
		// info_hash and peer_id. If we do. close this connection.
		t->attach_peer(this);
		if (m_disconnecting) return;
		// it's important to assign the torrent after successfully attaching.
		// if the peer disconnects while attaching, it's not a proper member
		// of the torrent and peer_connection::disconnect() will fail if it
		// think it is
		m_torrent = t;

		if (m_exceeded_limit)
		{
			// find a peer in some torrent (presumably the one with most peers)
			// and disconnect the lowest ranking peer
			std::weak_ptr<torrent> torr = m_ses.find_disconnect_candidate_torrent();
			std::shared_ptr<torrent> other_t = torr.lock();

			if (other_t)
			{
				if (other_t->num_peers() <= t->num_peers())
				{
					disconnect(errors::too_many_connections, op_bittorrent);
					return;
				}
				// find the lowest ranking peer and disconnect that
				peer_connection* p = other_t->find_lowest_ranking_peer();
				p->disconnect(errors::too_many_connections, op_bittorrent);
				peer_disconnected_other();
			}
			else
			{
				disconnect(errors::too_many_connections, op_bittorrent);
				return;
			}
		}

		TORRENT_ASSERT(!m_torrent.expired());

		// if the torrent isn't ready to accept
		// connections yet, we'll have to wait with
		// our initialization
		if (t->ready_for_connections()) init();

		TORRENT_ASSERT(!m_torrent.expired());

		// assume the other end has no pieces
		// if we don't have valid metadata yet,
		// leave the vector unallocated
		TORRENT_ASSERT(m_num_pieces == 0);
		m_have_piece.clear_all();
		TORRENT_ASSERT(!m_torrent.expired());
	}

	std::uint32_t peer_connection::peer_rank() const
	{
		TORRENT_ASSERT(is_single_thread());
		return m_peer_info == nullptr ? 0
			: m_peer_info->rank(m_ses.external_address(), m_ses.listen_port());
	}

	// message handlers

	// -----------------------------
	// --------- KEEPALIVE ---------
	// -----------------------------

	void peer_connection::incoming_keepalive()
	{
		TORRENT_ASSERT(is_single_thread());
		INVARIANT_CHECK;

#ifndef TORRENT_DISABLE_LOGGING
		peer_log(peer_log_alert::incoming_message, "KEEPALIVE");
#endif
	}

	// -----------------------------
	// ----------- CHOKE -----------
	// -----------------------------

	void peer_connection::set_endgame(bool b)
	{
		TORRENT_ASSERT(is_single_thread());
		if (m_endgame_mode == b) return;
		m_endgame_mode = b;
		if (m_endgame_mode)
			m_counters.inc_stats_counter(counters::num_peers_end_game);
		else
			m_counters.inc_stats_counter(counters::num_peers_end_game, -1);
	}

	void peer_connection::incoming_choke()
	{
		TORRENT_ASSERT(is_single_thread());
		INVARIANT_CHECK;

#ifndef TORRENT_DISABLE_EXTENSIONS
		for (auto const& e : m_extensions)
		{
			if (e->on_choke()) return;
		}
#endif
		if (is_disconnecting()) return;

#ifndef TORRENT_DISABLE_LOGGING
		peer_log(peer_log_alert::incoming_message, "CHOKE");
#endif
		if (m_peer_choked == false)
			m_counters.inc_stats_counter(counters::num_peers_down_unchoked, -1);

		m_peer_choked = true;
		set_endgame(false);

		clear_request_queue();
	}

	void peer_connection::clear_request_queue()
	{
		TORRENT_ASSERT(is_single_thread());
		std::shared_ptr<torrent> t = m_torrent.lock();
		TORRENT_ASSERT(t);
		if (!t->has_picker())
		{
			m_request_queue.clear();
			return;
		}

		// clear the requests that haven't been sent yet
		if (peer_info_struct() == nullptr || !peer_info_struct()->on_parole)
		{
			// if the peer is not in parole mode, clear the queued
			// up block requests
			piece_picker& p = t->picker();
			for (auto const& r : m_request_queue)
			{
				p.abort_download(r.block, peer_info_struct());
			}
			m_request_queue.clear();
			m_queued_time_critical = 0;
		}
	}

	void peer_connection::clear_download_queue()
	{
		std::shared_ptr<torrent> t = m_torrent.lock();
		piece_picker& picker = t->picker();
		torrent_peer* self_peer = peer_info_struct();
		while (!m_download_queue.empty())
		{
			pending_block& qe = m_download_queue.back();
			if (!qe.timed_out && !qe.not_wanted)
				picker.abort_download(qe.block, self_peer);
			m_outstanding_bytes -= t->to_req(qe.block).length;
			if (m_outstanding_bytes < 0) m_outstanding_bytes = 0;
			m_download_queue.pop_back();
		}
	}

	namespace {

	bool match_request(peer_request const& r, piece_block const& b, int const block_size)
	{
		if (b.piece_index != r.piece) return false;
		if (b.block_index != r.start / block_size) return false;
		if (r.start % block_size != 0) return false;
		return true;
	}
	}

	// -----------------------------
	// -------- REJECT PIECE -------
	// -----------------------------

	void peer_connection::incoming_reject_request(peer_request const& r)
	{
		TORRENT_ASSERT(is_single_thread());
		INVARIANT_CHECK;

		std::shared_ptr<torrent> t = m_torrent.lock();
		TORRENT_ASSERT(t);

#ifndef TORRENT_DISABLE_LOGGING
		peer_log(peer_log_alert::incoming_message, "REJECT_PIECE", "piece: %d s: %x l: %x"
			, static_cast<int>(r.piece), r.start, r.length);
#endif

#ifndef TORRENT_DISABLE_EXTENSIONS
		for (auto const& e : m_extensions)
		{
			if (e->on_reject(r)) return;
		}
#endif

		if (is_disconnecting()) return;

		std::vector<pending_block>::iterator dlq_iter = std::find_if(
			m_download_queue.begin(), m_download_queue.end()
			, std::bind(match_request, std::cref(r), std::bind(&pending_block::block, _1)
			, t->block_size()));

		if (dlq_iter != m_download_queue.end())
		{
			pending_block b = *dlq_iter;
			bool remove_from_picker = !dlq_iter->timed_out && !dlq_iter->not_wanted;
			m_download_queue.erase(dlq_iter);
			TORRENT_ASSERT(m_outstanding_bytes >= r.length);
			m_outstanding_bytes -= r.length;
			if (m_outstanding_bytes < 0) m_outstanding_bytes = 0;

			if (m_download_queue.empty())
				m_counters.inc_stats_counter(counters::num_peers_down_requests, -1);

			// if the peer is in parole mode, keep the request
			if (peer_info_struct() && peer_info_struct()->on_parole)
			{
				// we should only add it if the block is marked as
				// busy in the piece-picker
				if (remove_from_picker)
					m_request_queue.insert(m_request_queue.begin(), b);
			}
			else if (!t->is_seed() && remove_from_picker)
			{
				piece_picker& p = t->picker();
				p.abort_download(b.block, peer_info_struct());
			}
#if TORRENT_USE_INVARIANT_CHECKS
			check_invariant();
#endif
		}
#ifndef TORRENT_DISABLE_LOGGING
		else
		{
			peer_log(peer_log_alert::info, "REJECT_PIECE", "piece not in request queue");
		}
#endif
		if (has_peer_choked())
		{
			// if we're choked and we got a rejection of
			// a piece in the allowed fast set, remove it
			// from the allow fast set.
			auto i = std::find(m_allowed_fast.begin(), m_allowed_fast.end(), r.piece);
			if (i != m_allowed_fast.end()) m_allowed_fast.erase(i);
		}
		else
		{
			auto i = std::find(m_suggested_pieces.begin(), m_suggested_pieces.end(), r.piece);
			if (i != m_suggested_pieces.end()) m_suggested_pieces.erase(i);
		}

		check_graceful_pause();
		if (is_disconnecting()) return;

		if (m_request_queue.empty() && m_download_queue.size() < 2)
		{
			if (request_a_block(*t, *this))
				m_counters.inc_stats_counter(counters::reject_piece_picks);
			send_block_requests();
		}
	}

	// -----------------------------
	// ------- SUGGEST PIECE -------
	// -----------------------------

	void peer_connection::incoming_suggest(piece_index_t const index)
	{
		TORRENT_ASSERT(is_single_thread());
		INVARIANT_CHECK;

#ifndef TORRENT_DISABLE_LOGGING
		peer_log(peer_log_alert::incoming_message, "SUGGEST_PIECE"
			, "piece: %d", static_cast<int>(index));
#endif
		std::shared_ptr<torrent> t = m_torrent.lock();
		if (!t) return;

#ifndef TORRENT_DISABLE_EXTENSIONS
		for (auto const& e : m_extensions)
		{
			if (e->on_suggest(index)) return;
		}
#endif

		if (is_disconnecting()) return;
		if (index < piece_index_t(0))
		{
#ifndef TORRENT_DISABLE_LOGGING
			peer_log(peer_log_alert::incoming_message, "INVALID_SUGGEST_PIECE"
				, "%d", static_cast<int>(index));
#endif
			return;
		}

		if (t->valid_metadata())
		{
			if (index >= m_have_piece.end_index())
			{
#ifndef TORRENT_DISABLE_LOGGING
				peer_log(peer_log_alert::incoming_message, "INVALID_SUGGEST"
					, "%d s: %d", static_cast<int>(index), m_have_piece.size());
#endif
				return;
			}

			// if we already have the piece, we can
			// ignore this message
			if (t->have_piece(index))
				return;
		}

		// the piece picker will prioritize the pieces from the beginning to end.
		// the later the suggestion is received, the higher priority we should
		// ascribe to it, so we need to insert suggestions at the front of the
		// queue.
		if (m_suggested_pieces.end_index() > m_settings.get_int(settings_pack::max_suggest_pieces))
			m_suggested_pieces.resize(m_settings.get_int(settings_pack::max_suggest_pieces) - 1);

		m_suggested_pieces.insert(m_suggested_pieces.begin(), index);

#ifndef TORRENT_DISABLE_LOGGING
		peer_log(peer_log_alert::info, "SUGGEST_PIECE", "piece: %d added to set: %d"
			, static_cast<int>(index), m_suggested_pieces.end_index());
#endif
	}

	// -----------------------------
	// ---------- UNCHOKE ----------
	// -----------------------------

	void peer_connection::incoming_unchoke()
	{
		TORRENT_ASSERT(is_single_thread());
		INVARIANT_CHECK;

		std::shared_ptr<torrent> t = m_torrent.lock();
		TORRENT_ASSERT(t);

#ifndef TORRENT_DISABLE_LOGGING
		m_unchoke_time = clock_type::now();
		t->debug_log("UNCHOKE [%p] (%d ms)", static_cast<void*>(this)
			, int(total_milliseconds(m_unchoke_time - m_bitfield_time)));
#endif

#ifndef TORRENT_DISABLE_EXTENSIONS
		for (auto const& e : m_extensions)
		{
			if (e->on_unchoke()) return;
		}
#endif

#ifndef TORRENT_DISABLE_LOGGING
		peer_log(peer_log_alert::incoming_message, "UNCHOKE");
#endif
		if (m_peer_choked)
			m_counters.inc_stats_counter(counters::num_peers_down_unchoked);

		m_peer_choked = false;
		m_last_unchoked = aux::time_now();
		if (is_disconnecting()) return;

		if (is_interesting())
		{
			if (request_a_block(*t, *this))
				m_counters.inc_stats_counter(counters::unchoke_piece_picks);
			send_block_requests();
		}
	}

	// -----------------------------
	// -------- INTERESTED ---------
	// -----------------------------

	void peer_connection::incoming_interested()
	{
		TORRENT_ASSERT(is_single_thread());
		INVARIANT_CHECK;

		std::shared_ptr<torrent> t = m_torrent.lock();
		TORRENT_ASSERT(t);

#ifndef TORRENT_DISABLE_EXTENSIONS
		for (auto const& e : m_extensions)
		{
			if (e->on_interested()) return;
		}
#endif

#ifndef TORRENT_DISABLE_LOGGING
		peer_log(peer_log_alert::incoming_message, "INTERESTED");
#endif
		if (m_peer_interested == false)
			m_counters.inc_stats_counter(counters::num_peers_up_interested);

		m_peer_interested = true;
		if (is_disconnecting()) return;

		// if the peer is ready to download stuff, it must have metadata
		m_has_metadata = true;

		disconnect_if_redundant();
		if (is_disconnecting()) return;

		if (t->graceful_pause())
		{
#ifndef TORRENT_DISABLE_LOGGING
			peer_log(peer_log_alert::info, "UNCHOKE"
				, "did not unchoke, graceful pause mode");
#endif
			return;
		}

		if (!is_choked())
		{
			// the reason to send an extra unchoke message here is that
			// because of the handshake-round-trip optimization, we may
			// end up sending an unchoke before the other end sends us
			// an interested message. This may confuse clients, not reacting
			// to the first unchoke, and then not check whether it's unchoked
			// when sending the interested message. If the other end's client
			// has this problem, sending another unchoke here will kick it
			// to react to the fact that it's unchoked.
#ifndef TORRENT_DISABLE_LOGGING
			peer_log(peer_log_alert::info, "UNCHOKE", "sending redundant unchoke");
#endif
			write_unchoke();
			return;
		}

		maybe_unchoke_this_peer();
	}

	void peer_connection::maybe_unchoke_this_peer()
	{
		TORRENT_ASSERT(is_single_thread());
		if (ignore_unchoke_slots())
		{
#ifndef TORRENT_DISABLE_LOGGING
			peer_log(peer_log_alert::info, "UNCHOKE", "about to unchoke, peer ignores unchoke slots");
#endif
			// if this peer is exempted from the choker
			// just unchoke it immediately
			send_unchoke();
		}
		else if (m_ses.preemptive_unchoke())
		{
			// if the peer is choked and we have upload slots left,
			// then unchoke it.

			std::shared_ptr<torrent> t = m_torrent.lock();
			TORRENT_ASSERT(t);

			t->unchoke_peer(*this);
		}
#ifndef TORRENT_DISABLE_LOGGING
		else
		{
			if (should_log(peer_log_alert::info))
			{
				peer_log(peer_log_alert::info, "UNCHOKE", "did not unchoke, the number of uploads (%d) "
					"is more than or equal to the limit (%d)"
					, m_ses.num_uploads(), m_settings.get_int(settings_pack::unchoke_slots_limit));
			}
		}
#endif
	}

	// -----------------------------
	// ------ NOT INTERESTED -------
	// -----------------------------

	void peer_connection::incoming_not_interested()
	{
		TORRENT_ASSERT(is_single_thread());
		INVARIANT_CHECK;

#ifndef TORRENT_DISABLE_EXTENSIONS
		for (auto const& e : m_extensions)
		{
			if (e->on_not_interested()) return;
		}
#endif

		m_became_uninterested = aux::time_now();

#ifndef TORRENT_DISABLE_LOGGING
		peer_log(peer_log_alert::incoming_message, "NOT_INTERESTED");
#endif
		if (m_peer_interested)
			m_counters.inc_stats_counter(counters::num_peers_up_interested, -1);

		m_peer_interested = false;
		if (is_disconnecting()) return;

		std::shared_ptr<torrent> t = m_torrent.lock();
		TORRENT_ASSERT(t);

		choke_this_peer();
	}

	void peer_connection::choke_this_peer()
	{
		TORRENT_ASSERT(is_single_thread());
		if (is_choked()) return;
		if (ignore_unchoke_slots())
		{
			send_choke();
			return;
		}

		std::shared_ptr<torrent> t = m_torrent.lock();
		TORRENT_ASSERT(t);

		if (m_peer_info && m_peer_info->optimistically_unchoked)
		{
			m_peer_info->optimistically_unchoked = false;
			m_counters.inc_stats_counter(counters::num_peers_up_unchoked_optimistic, -1);
			t->trigger_optimistic_unchoke();
		}
		t->choke_peer(*this);
		t->trigger_unchoke();
	}

	// -----------------------------
	// ----------- HAVE ------------
	// -----------------------------

	void peer_connection::incoming_have(piece_index_t const index)
	{
		TORRENT_ASSERT(is_single_thread());
		INVARIANT_CHECK;

		std::shared_ptr<torrent> t = m_torrent.lock();
		TORRENT_ASSERT(t);

#ifndef TORRENT_DISABLE_EXTENSIONS
		for (auto const& e : m_extensions)
		{
			if (e->on_have(index)) return;
		}
#endif

		if (is_disconnecting()) return;

		// if we haven't received a bitfield, it was
		// probably omitted, which is the same as 'have_none'
		if (!m_bitfield_received) incoming_have_none();

		// if this peer is choked, there's no point in sending suggest messages to
		// it. They would just be out-of-date by the time we unchoke the peer
		// anyway.
		if (m_settings.get_int(settings_pack::suggest_mode) == settings_pack::suggest_read_cache
			&& !is_choked()
			&& std::any_of(m_suggest_pieces.begin(), m_suggest_pieces.end()
				, [=](piece_index_t const idx) { return idx == index; }))
		{
			send_piece_suggestions(2);
		}

#ifndef TORRENT_DISABLE_LOGGING
		peer_log(peer_log_alert::incoming_message, "HAVE", "piece: %d"
			, static_cast<int>(index));
#endif

		if (is_disconnecting()) return;

		if (!t->valid_metadata() && index >= m_have_piece.end_index())
		{
			// TODO: 3 replace this magic number with something that makes sense
			if (index < piece_index_t(131072))
			{
				// if we don't have metadata
				// and we might not have received a bitfield
				// extend the bitmask to fit the new
				// have message
				m_have_piece.resize(static_cast<int>(index) + 1, false);
			}
			else
			{
				// unless the index > 64k, in which case
				// we just ignore it
				return;
			}
		}

		// if we got an invalid message, abort
		if (index >= piece_index_t(m_have_piece.size()) || index < piece_index_t(0))
		{
#ifndef TORRENT_DISABLE_LOGGING
			peer_log(peer_log_alert::info, "ERROR", "have-metadata have_piece: %d size: %d"
				, static_cast<int>(index), m_have_piece.size());
#endif
			disconnect(errors::invalid_have, op_bittorrent, 2);
			return;
		}

		if (t->super_seeding() && !m_settings.get_bool(settings_pack::strict_super_seeding))
		{
			// if we're superseeding and the peer just told
			// us that it completed the piece we're superseeding
			// to it, change the superseeding piece for this peer
			// if the peer optimizes out redundant have messages
			// this will be handled when the peer sends not-interested
			// instead.
			if (super_seeded_piece(index))
			{
				superseed_piece(index, t->get_piece_to_super_seed(m_have_piece));
			}
		}

		if (m_have_piece[index])
		{
#ifndef TORRENT_DISABLE_LOGGING
			peer_log(peer_log_alert::incoming, "HAVE"
				, "got redundant HAVE message for index: %d"
				, static_cast<int>(index));
#endif
			return;
		}

		m_have_piece.set_bit(index);
		++m_num_pieces;

		// if the peer is downloading stuff, it must have metadata
		m_has_metadata = true;

		// only update the piece_picker if
		// we have the metadata and if
		// we're not a seed (in which case
		// we won't have a piece picker)
		if (!t->valid_metadata()) return;

		t->peer_has(index, this);

		// it's important to not disconnect before we have
		// updated the piece picker, otherwise we will incorrectly
		// decrement the piece count without first incrementing it
		if (is_seed())
		{
#ifndef TORRENT_DISABLE_LOGGING
			peer_log(peer_log_alert::info, "SEED", "this is a seed. p: %p"
				, static_cast<void*>(m_peer_info));
#endif

			TORRENT_ASSERT(m_have_piece.all_set());
			TORRENT_ASSERT(m_have_piece.count() == m_have_piece.size());
			TORRENT_ASSERT(m_have_piece.size() == t->torrent_file().num_pieces());

			t->seen_complete();
			t->set_seed(m_peer_info, true);
			m_upload_only = true;

#if TORRENT_USE_INVARIANT_CHECKS
			if (t && t->has_picker())
				t->picker().check_peer_invariant(m_have_piece, peer_info_struct());
#endif
		}

		// it's important to update whether we're interested in this peer before
		// calling disconnect_if_redundant, otherwise we may disconnect even if
		// we are interested
		if (!t->has_piece_passed(index)
			&& !t->is_upload_only()
			&& !is_interesting()
			&& (!t->has_picker() || t->picker().piece_priority(index) != 0))
			t->peer_is_interesting(*this);

		disconnect_if_redundant();
		if (is_disconnecting()) return;

		// if we're super seeding, this might mean that somebody
		// forwarded this piece. In which case we need to give
		// a new piece to that peer
		if (t->super_seeding()
			&& m_settings.get_bool(settings_pack::strict_super_seeding)
			&& (!super_seeded_piece(index) || t->num_peers() == 1))
		{
			for (torrent::peer_iterator i = t->begin()
				, end(t->end()); i != end; ++i)
			{
				peer_connection* p = *i;
				if (!p->super_seeded_piece(index)) continue;
				if (!p->has_piece(index)) continue;
				p->superseed_piece(index, t->get_piece_to_super_seed(p->get_bitfield()));
			}
		}
	}

	// -----------------------------
	// -------- DONT HAVE ----------
	// -----------------------------

	void peer_connection::incoming_dont_have(piece_index_t const index)
	{
		TORRENT_ASSERT(is_single_thread());
		INVARIANT_CHECK;

		std::shared_ptr<torrent> t = m_torrent.lock();
		TORRENT_ASSERT(t);

#ifndef TORRENT_DISABLE_EXTENSIONS
		for (auto const& e : m_extensions)
		{
			if (e->on_dont_have(index)) return;
		}
#endif

		if (is_disconnecting()) return;

#ifndef TORRENT_DISABLE_LOGGING
		peer_log(peer_log_alert::incoming_message, "DONT_HAVE", "piece: %d"
			, static_cast<int>(index));
#endif

		// if we got an invalid message, abort
		if (index >= piece_index_t(m_have_piece.size()) || index < piece_index_t(0))
		{
			disconnect(errors::invalid_dont_have, op_bittorrent, 2);
			return;
		}

		if (!m_have_piece[index])
		{
#ifndef TORRENT_DISABLE_LOGGING
			peer_log(peer_log_alert::incoming, "DONT_HAVE"
				, "got redundant DONT_HAVE message for index: %d"
				, static_cast<int>(index));
#endif
			return;
		}

		bool was_seed = is_seed();
		m_have_piece.clear_bit(index);
		TORRENT_ASSERT(m_num_pieces > 0);
		--m_num_pieces;

		// only update the piece_picker if
		// we have the metadata and if
		// we're not a seed (in which case
		// we won't have a piece picker)
		if (!t->valid_metadata()) return;

		t->peer_lost(index, this);

		if (was_seed)
			t->set_seed(m_peer_info, false);
	}

	// -----------------------------
	// --------- BITFIELD ----------
	// -----------------------------

	void peer_connection::incoming_bitfield(typed_bitfield<piece_index_t> const& bits)
	{
		TORRENT_ASSERT(is_single_thread());
		INVARIANT_CHECK;

		std::shared_ptr<torrent> t = m_torrent.lock();
		TORRENT_ASSERT(t);

#ifndef TORRENT_DISABLE_EXTENSIONS
		for (auto const& e : m_extensions)
		{
			if (e->on_bitfield(bits)) return;
		}
#endif

		if (is_disconnecting()) return;

#ifndef TORRENT_DISABLE_LOGGING
		if (should_log(peer_log_alert::incoming_message))
		{
			std::string bitfield_str;
			bitfield_str.resize(aux::numeric_cast<std::size_t>(bits.size()));
			for (piece_index_t i(0); i != bits.end_index(); ++i)
				bitfield_str[std::size_t(static_cast<int>(i))] = bits[i] ? '1' : '0';
			peer_log(peer_log_alert::incoming_message, "BITFIELD"
				, "%s", bitfield_str.c_str());
		}
#endif

		// if we don't have the metadata, we cannot
		// verify the bitfield size
		if (t->valid_metadata()
			&& bits.size() != m_have_piece.size())
		{
#ifndef TORRENT_DISABLE_LOGGING
			if (should_log(peer_log_alert::incoming_message))
			{
				peer_log(peer_log_alert::incoming_message, "BITFIELD"
					, "invalid size: %d expected %d", bits.size()
					, m_have_piece.size());
			}
#endif
			disconnect(errors::invalid_bitfield_size, op_bittorrent, 2);
			return;
		}

		if (m_bitfield_received)
		{
			// if we've already received a bitfield message
			// we first need to count down all the pieces
			// we believe the peer has first
			t->peer_lost(m_have_piece, this);
		}

		m_bitfield_received = true;

#ifndef TORRENT_DISABLE_LOGGING
		m_bitfield_time = clock_type::now();
		t->debug_log("HANDSHAKE [%p] (%d ms)"
			, static_cast<void*>(this)
			, int(total_milliseconds(m_bitfield_time - m_connect_time)));
#endif
		// if we don't have metadata yet
		// just remember the bitmask
		// don't update the piecepicker
		// (since it doesn't exist yet)
		if (!t->ready_for_connections())
		{
#ifndef TORRENT_DISABLE_LOGGING
			if (m_num_pieces == bits.size())
				peer_log(peer_log_alert::info, "SEED", "this is a seed. p: %p"
					, static_cast<void*>(m_peer_info));
#endif
			m_have_piece = bits;
			m_num_pieces = bits.count();
			t->set_seed(m_peer_info, m_num_pieces == bits.size());

#if TORRENT_USE_INVARIANT_CHECKS
			if (t && t->has_picker())
				t->picker().check_peer_invariant(m_have_piece, peer_info_struct());
#endif
			return;
		}

		TORRENT_ASSERT(t->valid_metadata());

		int num_pieces = bits.count();
		if (num_pieces == m_have_piece.size())
		{
#ifndef TORRENT_DISABLE_LOGGING
			peer_log(peer_log_alert::info, "SEED", "this is a seed. p: %p"
				, static_cast<void*>(m_peer_info));
#endif

			t->set_seed(m_peer_info, true);
			m_upload_only = true;

			m_have_piece.set_all();
			m_num_pieces = num_pieces;
			t->peer_has_all(this);

			TORRENT_ASSERT(m_have_piece.all_set());
			TORRENT_ASSERT(m_have_piece.count() == m_have_piece.size());
			TORRENT_ASSERT(m_have_piece.size() == t->torrent_file().num_pieces());

#if TORRENT_USE_INVARIANT_CHECKS
			if (t && t->has_picker())
				t->picker().check_peer_invariant(m_have_piece, peer_info_struct());
#endif

			// this will cause us to send the INTERESTED message
			if (!t->is_upload_only())
				t->peer_is_interesting(*this);

			disconnect_if_redundant();

			return;
		}

		// let the torrent know which pieces the peer has if we're a seed, we
		// don't keep track of piece availability
		t->peer_has(bits, this);

		m_have_piece = bits;
		m_num_pieces = num_pieces;

		update_interest();
	}

	bool peer_connection::disconnect_if_redundant()
	{
		TORRENT_ASSERT(is_single_thread());
		if (m_disconnecting) return false;
		if (m_need_interest_update) return false;

		// we cannot disconnect in a constructor
		TORRENT_ASSERT(m_in_constructor == false);
		if (!m_settings.get_bool(settings_pack::close_redundant_connections)) return false;

		std::shared_ptr<torrent> t = m_torrent.lock();
		if (!t) return false;

		// if we don't have the metadata yet, don't disconnect
		// also, if the peer doesn't have metadata we shouldn't
		// disconnect it, since it may want to request the
		// metadata from us
		if (!t->valid_metadata() || !has_metadata()) return false;

		// don't close connections in share mode, we don't know if we need them
		if (t->share_mode()) return false;

		if (m_upload_only && t->is_upload_only()
			&& can_disconnect(errors::upload_upload_connection))
		{
#ifndef TORRENT_DISABLE_LOGGING
			peer_log(peer_log_alert::info, "UPLOAD_ONLY", "the peer is upload-only and our torrent is also upload-only");
#endif
			disconnect(errors::upload_upload_connection, op_bittorrent);
			return true;
		}

		if (m_upload_only
			&& !m_interesting
			&& m_bitfield_received
			&& t->are_files_checked()
			&& can_disconnect(errors::uninteresting_upload_peer))
		{
#ifndef TORRENT_DISABLE_LOGGING
			peer_log(peer_log_alert::info, "UPLOAD_ONLY", "the peer is upload-only and we're not interested in it");
#endif
			disconnect(errors::uninteresting_upload_peer, op_bittorrent);
			return true;
		}

		return false;
	}

	bool peer_connection::can_disconnect(error_code const& ec) const
	{
		TORRENT_ASSERT(is_single_thread());
#ifndef TORRENT_DISABLE_EXTENSIONS
		for (auto const& e : m_extensions)
		{
			if (!e->can_disconnect(ec)) return false;
		}
#else
		TORRENT_UNUSED(ec);
#endif
		return true;
	}

	// -----------------------------
	// ---------- REQUEST ----------
	// -----------------------------

	void peer_connection::incoming_request(peer_request const& r)
	{
		TORRENT_ASSERT(is_single_thread());
		INVARIANT_CHECK;

		std::shared_ptr<torrent> t = m_torrent.lock();
		TORRENT_ASSERT(t);

		m_counters.inc_stats_counter(counters::piece_requests);

#ifndef TORRENT_DISABLE_LOGGING
		const bool valid_piece_index
			= r.piece >= piece_index_t(0)
			&& r.piece < piece_index_t(t->torrent_file().num_pieces());

		peer_log(peer_log_alert::incoming_message, "REQUEST"
			, "piece: %d s: %x l: %x", static_cast<int>(r.piece), r.start, r.length);
#endif

		if (t->super_seeding()
			&& !super_seeded_piece(r.piece))
		{
			m_counters.inc_stats_counter(counters::invalid_piece_requests);
			++m_num_invalid_requests;
#ifndef TORRENT_DISABLE_LOGGING
			if (should_log(peer_log_alert::info))
			{
				peer_log(peer_log_alert::info, "INVALID_REQUEST", "piece not superseeded "
					"i: %d t: %d n: %d h: %d ss1: %d ss2: %d"
					, m_peer_interested
					, valid_piece_index
						? t->torrent_file().piece_size(r.piece) : -1
					, t->torrent_file().num_pieces()
					, valid_piece_index ? t->has_piece_passed(r.piece) : 0
					, static_cast<int>(m_superseed_piece[0])
					, static_cast<int>(m_superseed_piece[1]));
			}
#endif

			write_reject_request(r);

			if (t->alerts().should_post<invalid_request_alert>())
			{
				// msvc 12 appears to deduce the rvalue reference template
				// incorrectly for bool temporaries. So, create a dummy instance
				bool peer_interested = bool(m_peer_interested);
				t->alerts().emplace_alert<invalid_request_alert>(
					t->get_handle(), m_remote, m_peer_id, r
					, t->has_piece_passed(r.piece), peer_interested, true);
			}
			return;
		}

		// if we haven't received a bitfield, it was
		// probably omitted, which is the same as 'have_none'
		if (!m_bitfield_received) incoming_have_none();
		if (is_disconnecting()) return;

#ifndef TORRENT_DISABLE_EXTENSIONS
		for (auto const& e : m_extensions)
		{
			if (e->on_request(r)) return;
		}
#endif
		if (is_disconnecting()) return;

		if (!t->valid_metadata())
		{
			m_counters.inc_stats_counter(counters::invalid_piece_requests);
			// if we don't have valid metadata yet,
			// we shouldn't get a request
#ifndef TORRENT_DISABLE_LOGGING
			peer_log(peer_log_alert::info, "INVALID_REQUEST", "we don't have metadata yet");
			peer_log(peer_log_alert::outgoing_message, "REJECT_PIECE", "piece: %d s: %x l: %x no metadata"
				, static_cast<int>(r.piece), r.start, r.length);
#endif
			write_reject_request(r);
			return;
		}

		if (int(m_requests.size()) > m_settings.get_int(settings_pack::max_allowed_in_request_queue))
		{
			m_counters.inc_stats_counter(counters::max_piece_requests);
			// don't allow clients to abuse our
			// memory consumption.
			// ignore requests if the client
			// is making too many of them.
#ifndef TORRENT_DISABLE_LOGGING
			peer_log(peer_log_alert::info, "INVALID_REQUEST", "incoming request queue full %d"
				, int(m_requests.size()));
			peer_log(peer_log_alert::outgoing_message, "REJECT_PIECE", "piece: %d s: %x l: %x too many requests"
				, static_cast<int>(r.piece), r.start, r.length);
#endif
			write_reject_request(r);
			return;
		}

		int fast_idx = -1;
		auto const fast_iter = std::find(m_accept_fast.begin()
			, m_accept_fast.end(), r.piece);
		if (fast_iter != m_accept_fast.end()) fast_idx = int(fast_iter - m_accept_fast.begin());

		if (!m_peer_interested)
		{
#ifndef TORRENT_DISABLE_LOGGING
			if (should_log(peer_log_alert::info))
			{
				peer_log(peer_log_alert::info, "INVALID_REQUEST", "peer is not interested "
					" t: %d n: %d block_limit: %d"
					, valid_piece_index
						? t->torrent_file().piece_size(r.piece) : -1
					, t->torrent_file().num_pieces()
					, t->block_size());
				peer_log(peer_log_alert::info, "INTERESTED", "artificial incoming INTERESTED message");
			}
#endif
			if (t->alerts().should_post<invalid_request_alert>())
			{
				// msvc 12 appears to deduce the rvalue reference template
				// incorrectly for bool temporaries. So, create a dummy instance
				bool peer_interested = bool(m_peer_interested);
				t->alerts().emplace_alert<invalid_request_alert>(
					t->get_handle(), m_remote, m_peer_id, r
					, t->has_piece_passed(r.piece)
					, peer_interested, false);
			}

			// be lenient and pretend that the peer said it was interested
			incoming_interested();
		}

		// make sure this request
		// is legal and that the peer
		// is not choked
		if (r.piece < piece_index_t(0)
			|| r.piece >= t->torrent_file().end_piece()
			|| (!t->has_piece_passed(r.piece)
				&& !t->is_predictive_piece(r.piece)
				&& !t->seed_mode())
			|| r.start < 0
			|| r.start >= t->torrent_file().piece_size(r.piece)
			|| r.length <= 0
			|| r.length + r.start > t->torrent_file().piece_size(r.piece)
			|| r.length > t->block_size())
		{
			m_counters.inc_stats_counter(counters::invalid_piece_requests);

#ifndef TORRENT_DISABLE_LOGGING
			if (should_log(peer_log_alert::info))
			{
				peer_log(peer_log_alert::info, "INVALID_REQUEST"
					, "i: %d t: %d n: %d h: %d block_limit: %d"
					, m_peer_interested
					, valid_piece_index
						? t->torrent_file().piece_size(r.piece) : -1
					, t->torrent_file().num_pieces()
					, t->has_piece_passed(r.piece)
					, t->block_size());
			}

			peer_log(peer_log_alert::outgoing_message, "REJECT_PIECE"
				, "piece: %d s: %d l: %d invalid request"
				, static_cast<int>(r.piece), r.start , r.length);
#endif

			write_reject_request(r);
			++m_num_invalid_requests;

			if (t->alerts().should_post<invalid_request_alert>())
			{
				// msvc 12 appears to deduce the rvalue reference template
				// incorrectly for bool temporaries. So, create a dummy instance
				bool peer_interested = bool(m_peer_interested);
				t->alerts().emplace_alert<invalid_request_alert>(
					t->get_handle(), m_remote, m_peer_id, r
					, t->has_piece_passed(r.piece), peer_interested, false);
			}

			// every ten invalid request, remind the peer that it's choked
			if (!m_peer_interested && m_num_invalid_requests % 10 == 0 && m_choked)
			{
				// TODO: 2 this should probably be based on time instead of number
				// of request messages. For a very high throughput connection, 300
				// may be a legitimate number of requests to have in flight when
				// getting choked
				if (m_num_invalid_requests > 300 && !m_peer_choked
					&& can_disconnect(errors::too_many_requests_when_choked))
				{
					disconnect(errors::too_many_requests_when_choked, op_bittorrent, 2);
					return;
				}
#ifndef TORRENT_DISABLE_LOGGING
				peer_log(peer_log_alert::outgoing_message, "CHOKE");
#endif
				write_choke();
			}

			return;
		}

		// if we have choked the client
		// ignore the request
		const int blocks_per_piece =
			(t->torrent_file().piece_length() + t->block_size() - 1) / t->block_size();

		// disconnect peers that downloads more than foo times an allowed
		// fast piece
		if (m_choked && fast_idx != -1 && m_accept_fast_piece_cnt[fast_idx] >= 3 * blocks_per_piece
			&& can_disconnect(errors::too_many_requests_when_choked))
		{
			disconnect(errors::too_many_requests_when_choked, op_bittorrent, 2);
			return;
		}

		if (m_choked && fast_idx == -1)
		{
#ifndef TORRENT_DISABLE_LOGGING
			peer_log(peer_log_alert::info, "REJECTING REQUEST", "peer choked and piece not in allowed fast set");
			peer_log(peer_log_alert::outgoing_message, "REJECT_PIECE", "piece: %d s: %d l: %d peer choked"
				, static_cast<int>(r.piece), r.start, r.length);
#endif
			m_counters.inc_stats_counter(counters::choked_piece_requests);
			write_reject_request(r);

			// allow peers to send request up to 2 seconds after getting choked,
			// then disconnect them
			if (aux::time_now() - seconds(2) > m_last_choke
				&& can_disconnect(errors::too_many_requests_when_choked))
			{
				disconnect(errors::too_many_requests_when_choked, op_bittorrent, 2);
				return;
			}
		}
		else
		{
			// increase the allowed fast set counter
			if (fast_idx != -1)
				++m_accept_fast_piece_cnt[fast_idx];

			if (m_requests.empty())
				m_counters.inc_stats_counter(counters::num_peers_up_requests);

			TORRENT_ASSERT(t->valid_metadata());
			TORRENT_ASSERT(r.piece >= piece_index_t(0));
			TORRENT_ASSERT(r.piece < t->torrent_file().end_piece());

			m_requests.push_back(r);

			if (t->alerts().should_post<incoming_request_alert>())
			{
				t->alerts().emplace_alert<incoming_request_alert>(r, t->get_handle()
					, m_remote, m_peer_id);
			}

			m_last_incoming_request = aux::time_now();
			fill_send_buffer();
		}
	}

	// reject all requests to this piece
	void peer_connection::reject_piece(piece_index_t const index)
	{
		TORRENT_ASSERT(is_single_thread());
		for (std::vector<peer_request>::iterator i = m_requests.begin()
			, end(m_requests.end()); i != end; ++i)
		{
			peer_request const& r = *i;
			if (r.piece != index) continue;
			write_reject_request(r);
			i = m_requests.erase(i);

			if (m_requests.empty())
				m_counters.inc_stats_counter(counters::num_peers_up_requests, -1);
		}
	}

	void peer_connection::incoming_piece_fragment(int const bytes)
	{
		TORRENT_ASSERT(is_single_thread());
		m_last_piece = aux::time_now();
		TORRENT_ASSERT(m_outstanding_bytes >= bytes);
		m_outstanding_bytes -= bytes;
		if (m_outstanding_bytes < 0) m_outstanding_bytes = 0;
		std::shared_ptr<torrent> t = associated_torrent().lock();
#if TORRENT_USE_ASSERTS
		TORRENT_ASSERT(m_received_in_piece + bytes <= t->block_size());
		m_received_in_piece += bytes;
#endif

		// progress of this torrent increased
		t->state_updated();

#if TORRENT_USE_INVARIANT_CHECKS
		check_invariant();
#endif
	}

	void peer_connection::start_receive_piece(peer_request const& r)
	{
		TORRENT_ASSERT(is_single_thread());
#if TORRENT_USE_INVARIANT_CHECKS
		check_invariant();
#endif
#if TORRENT_USE_ASSERTS
		span<char const> recv_buffer = m_recv_buffer.get();
		int recv_pos = int(recv_buffer.end() - recv_buffer.begin());
		TORRENT_ASSERT(recv_pos >= 9);
#endif

		std::shared_ptr<torrent> t = associated_torrent().lock();
		TORRENT_ASSERT(t);

		if (!verify_piece(r))
		{
#ifndef TORRENT_DISABLE_LOGGING
			peer_log(peer_log_alert::info, "INVALID_PIECE", "piece: %d s: %d l: %d"
				, static_cast<int>(r.piece), r.start, r.length);
#endif
			disconnect(errors::invalid_piece, op_bittorrent, 2);
			return;
		}

		piece_block const b(r.piece, r.start / t->block_size());
		m_receiving_block = b;

		bool in_req_queue = false;
		for (auto const& pb : m_download_queue)
		{
			if (pb.block != b) continue;
			in_req_queue = true;
			break;
		}

		// if this is not in the request queue, we have to
		// assume our outstanding bytes includes this piece too
		// if we're disconnecting, we shouldn't add pieces
		if (!in_req_queue && !m_disconnecting)
		{
			for (auto i = m_request_queue.begin()
				, end(m_request_queue.end()); i != end; ++i)
			{
				if (i->block != b) continue;
				in_req_queue = true;
				if (i - m_request_queue.begin() < m_queued_time_critical)
					--m_queued_time_critical;
				m_request_queue.erase(i);
				break;
			}

			if (m_download_queue.empty())
				m_counters.inc_stats_counter(counters::num_peers_down_requests);

			m_download_queue.insert(m_download_queue.begin(), b);
			if (!in_req_queue)
			{
				if (t->alerts().should_post<unwanted_block_alert>())
				{
					t->alerts().emplace_alert<unwanted_block_alert>(t->get_handle()
						, m_remote, m_peer_id, b.block_index, b.piece_index);
				}
#ifndef TORRENT_DISABLE_LOGGING
				peer_log(peer_log_alert::info, "INVALID_REQUEST"
					, "The block we just got was not in the request queue");
#endif
				TORRENT_ASSERT(m_download_queue.front().block == b);
				m_download_queue.front().not_wanted = true;
			}
			m_outstanding_bytes += r.length;
		}
	}

#if TORRENT_USE_INVARIANT_CHECKS
	struct check_postcondition
	{
		explicit check_postcondition(std::shared_ptr<torrent> const& t_
			, bool init_check = true): t(t_) { if (init_check) check(); }

		~check_postcondition() { check(); }

		void check()
		{
			if (!t->is_seed())
			{
				const int blocks_per_piece = static_cast<int>(
					(t->torrent_file().piece_length() + t->block_size() - 1) / t->block_size());

				std::vector<piece_picker::downloading_piece> const& dl_queue
					= t->picker().get_download_queue();

				for (std::vector<piece_picker::downloading_piece>::const_iterator i =
					dl_queue.begin(); i != dl_queue.end(); ++i)
				{
					TORRENT_ASSERT(i->finished <= blocks_per_piece);
				}
			}
		}

		std::shared_ptr<torrent> t;
	};
#endif


	// -----------------------------
	// ----------- PIECE -----------
	// -----------------------------

	void peer_connection::incoming_piece(peer_request const& p, char const* data)
	{
		TORRENT_ASSERT(is_single_thread());
		INVARIANT_CHECK;

		std::shared_ptr<torrent> t = m_torrent.lock();
		TORRENT_ASSERT(t);

		// we're not receiving any block right now
		m_receiving_block = piece_block::invalid;

#ifdef TORRENT_CORRUPT_DATA
		// corrupt all pieces from certain peers
		if (m_remote.address().is_v4()
			&& (m_remote.address().to_v4().to_ulong() & 0xf) == 0)
		{
			data[0] = ~data[0];
		}
#endif

		// if we haven't received a bitfield, it was
		// probably omitted, which is the same as 'have_none'
		if (!m_bitfield_received) incoming_have_none();
		if (is_disconnecting()) return;

		// slow-start
		if (m_slow_start)
			m_desired_queue_size += 1;

		update_desired_queue_size();

#ifndef TORRENT_DISABLE_EXTENSIONS
		for (auto const& e : m_extensions)
		{
			if (e->on_piece(p, {data, size_t(p.length)}))
			{
#if TORRENT_USE_ASSERTS
				TORRENT_ASSERT(m_received_in_piece == p.length);
				m_received_in_piece = 0;
#endif
				return;
			}
		}
#endif
		if (is_disconnecting()) return;

#if TORRENT_USE_INVARIANT_CHECKS
		check_postcondition post_checker_(t);
#if defined TORRENT_EXPENSIVE_INVARIANT_CHECKS
		t->check_invariant();
#endif
#endif

#ifndef TORRENT_DISABLE_LOGGING
		if (should_log(peer_log_alert::incoming_message))
		{
			peer_log(peer_log_alert::incoming_message, "PIECE", "piece: %d s: %x l: %x ds: %d qs: %d q: %d"
				, static_cast<int>(p.piece), p.start, p.length, statistics().download_rate()
				, int(m_desired_queue_size), int(m_download_queue.size()));
		}
#endif

		if (p.length == 0)
		{
			if (t->alerts().should_post<peer_error_alert>())
			{
				t->alerts().emplace_alert<peer_error_alert>(t->get_handle(), m_remote
					, m_peer_id, op_bittorrent, errors::peer_sent_empty_piece);
			}
			// This is used as a reject-request by bitcomet
			incoming_reject_request(p);
			return;
		}

		// if we're already seeding, don't bother,
		// just ignore it
		if (t->is_seed())
		{
#if TORRENT_USE_ASSERTS
			TORRENT_ASSERT(m_received_in_piece == p.length);
			m_received_in_piece = 0;
#endif
			if (!m_download_queue.empty())
			{
				m_download_queue.erase(m_download_queue.begin());
				if (m_download_queue.empty())
					m_counters.inc_stats_counter(counters::num_peers_down_requests, -1);
			}
			t->add_redundant_bytes(p.length, waste_reason::piece_seed);
			return;
		}

		time_point const now = clock_type::now();

		t->need_picker();

		piece_picker& picker = t->picker();

		piece_block block_finished(p.piece, p.start / t->block_size());
		TORRENT_ASSERT(verify_piece(p));

		std::vector<pending_block>::iterator b
			= std::find_if(
				m_download_queue.begin()
				, m_download_queue.end()
				, aux::has_block(block_finished));

		if (b == m_download_queue.end())
		{
			if (t->alerts().should_post<unwanted_block_alert>())
			{
				t->alerts().emplace_alert<unwanted_block_alert>(t->get_handle()
					, m_remote, m_peer_id, block_finished.block_index
					, block_finished.piece_index);
			}
#ifndef TORRENT_DISABLE_LOGGING
			peer_log(peer_log_alert::info, "INVALID_REQUEST", "The block we just got was not in the request queue");
#endif
#if TORRENT_USE_ASSERTS
			TORRENT_ASSERT_VAL(m_received_in_piece == p.length, m_received_in_piece);
			m_received_in_piece = 0;
#endif
			t->add_redundant_bytes(p.length, waste_reason::piece_unknown);

			// the bytes of the piece we just completed have been deducted from
			// m_outstanding_bytes as we received it, in incoming_piece_fragment.
			// however, it now turns out the piece we received wasn't in the
			// download queue, so we still have the same number of pieces in the
			// download queue, which is why we need to add the bytes back.
			m_outstanding_bytes += p.length;
#if TORRENT_USE_INVARIANT_CHECKS
			check_invariant();
#endif
			return;
		}

#if TORRENT_USE_ASSERTS
		TORRENT_ASSERT_VAL(m_received_in_piece == p.length, m_received_in_piece);
		m_received_in_piece = 0;
#endif
		// if the block we got is already finished, then ignore it
		if (picker.is_downloaded(block_finished))
		{
			waste_reason const reason
				= (b->timed_out) ? waste_reason::piece_timed_out
				: (b->not_wanted) ? waste_reason::piece_cancelled
				: (b->busy) ? waste_reason::piece_end_game
				: waste_reason::piece_unknown;

			t->add_redundant_bytes(p.length, reason);

			m_download_queue.erase(b);
			if (m_download_queue.empty())
				m_counters.inc_stats_counter(counters::num_peers_down_requests, -1);

			if (m_disconnecting) return;

			m_request_time.add_sample(int(total_milliseconds(now - m_requested)));
#ifndef TORRENT_DISABLE_LOGGING
			if (should_log(peer_log_alert::info))
			{
				peer_log(peer_log_alert::info, "REQUEST_TIME", "%d +- %d ms"
					, m_request_time.mean(), m_request_time.avg_deviation());
			}
#endif

			// we completed an incoming block, and there are still outstanding
			// requests. The next block we expect to receive now has another
			// timeout period until we time out. So, reset the timer.
			if (!m_download_queue.empty())
				m_requested = now;

			if (request_a_block(*t, *this))
				m_counters.inc_stats_counter(counters::incoming_redundant_piece_picks);
			send_block_requests();
			return;
		}

		// we received a request within the timeout, make sure this peer is
		// not snubbed anymore
		if (total_seconds(now - m_requested)
			< request_timeout()
			&& m_snubbed)
		{
			m_snubbed = false;
			if (t->alerts().should_post<peer_unsnubbed_alert>())
			{
				t->alerts().emplace_alert<peer_unsnubbed_alert>(t->get_handle()
					, m_remote, m_peer_id);
			}
		}

#ifndef TORRENT_DISABLE_LOGGING
		if (t->should_log())
		{
			t->debug_log("PIECE [%p] (%d ms) (%d)", static_cast<void*>(this)
				, int(total_milliseconds(now - m_unchoke_time)), t->num_have());
		}

		peer_log(peer_log_alert::info, "FILE_ASYNC_WRITE", "piece: %d s: %x l: %x"
			, static_cast<int>(p.piece), p.start, p.length);
#endif
		m_download_queue.erase(b);
		if (m_download_queue.empty())
			m_counters.inc_stats_counter(counters::num_peers_down_requests, -1);

		if (t->is_deleted()) return;

		bool const exceeded = m_disk_thread.async_write(t->storage(), p, data, self()
			, std::bind(&peer_connection::on_disk_write_complete
			, self(), _1, p, t));

		// every peer is entitled to have two disk blocks allocated at any given
		// time, regardless of whether the cache size is exceeded or not. If this
		// was not the case, when the cache size setting is very small, most peers
		// would be blocked most of the time, because the disk cache would
		// continuously be in exceeded state. Only rarely would it actually drop
		// down to 0 and unblock all peers.
		if (exceeded && m_outstanding_writing_bytes > 0)
		{
			if ((m_channel_state[download_channel] & peer_info::bw_disk) == 0)
				m_counters.inc_stats_counter(counters::num_peers_down_disk);
			m_channel_state[download_channel] |= peer_info::bw_disk;
#ifndef TORRENT_DISABLE_LOGGING
			peer_log(peer_log_alert::info, "DISK", "exceeded disk buffer watermark");
#endif
		}

		std::int64_t const write_queue_size = m_counters.inc_stats_counter(
			counters::queued_write_bytes, p.length);
		m_outstanding_writing_bytes += p.length;

		std::int64_t const max_queue_size = m_settings.get_int(
			settings_pack::max_queued_disk_bytes);
		if (write_queue_size > max_queue_size
			&& write_queue_size - p.length < max_queue_size
			&& m_settings.get_int(settings_pack::cache_size) > 5
			&& t->alerts().should_post<performance_alert>())
		{
			t->alerts().emplace_alert<performance_alert>(t->get_handle()
				, performance_alert::too_high_disk_queue_limit);
		}

		m_request_time.add_sample(int(total_milliseconds(now - m_requested)));
#ifndef TORRENT_DISABLE_LOGGING
		if (should_log(peer_log_alert::info))
		{
			peer_log(peer_log_alert::info, "REQUEST_TIME", "%d +- %d ms"
				, m_request_time.mean(), m_request_time.avg_deviation());
		}
#endif

		// we completed an incoming block, and there are still outstanding
		// requests. The next block we expect to receive now has another
		// timeout period until we time out. So, reset the timer.
		if (!m_download_queue.empty())
			m_requested = now;

		bool const was_finished = picker.is_piece_finished(p.piece);
		// did we request this block from any other peers?
		bool const multi = picker.num_peers(block_finished) > 1;
//		std::fprintf(stderr, "peer_connection mark_as_writing peer: %p piece: %d block: %d\n"
//			, peer_info_struct(), block_finished.piece_index, block_finished.block_index);
		picker.mark_as_writing(block_finished, peer_info_struct());

		TORRENT_ASSERT(picker.num_peers(block_finished) == 0);
		// if we requested this block from other peers, cancel it now
		if (multi) t->cancel_block(block_finished);

		if (m_settings.get_int(settings_pack::predictive_piece_announce))
		{
			piece_index_t const piece = block_finished.piece_index;
			piece_picker::downloading_piece st;
			t->picker().piece_info(piece, st);

			int num_blocks = t->picker().blocks_in_piece(piece);
			if (st.requested > 0 && st.writing + st.finished + st.requested == num_blocks)
			{
				std::vector<torrent_peer*> d;
				t->picker().get_downloaders(d, piece);
				if (d.size() == 1)
				{
					// only make predictions if all remaining
					// blocks are requested from the same peer
					torrent_peer* peer = d[0];
					if (peer->connection)
					{
						// we have a connection. now, what is the current
						// download rate from this peer, and how many blocks
						// do we have left to download?
						std::int64_t rate = peer->connection->statistics().download_payload_rate();
						std::int64_t bytes_left = std::int64_t(st.requested) * t->block_size();
						// the settings unit is milliseconds, so calculate the
						// number of milliseconds worth of bytes left in the piece
						if (rate > 1000
							&& (bytes_left * 1000) / rate < m_settings.get_int(settings_pack::predictive_piece_announce))
						{
							// we predict we will complete this piece very soon.
							t->predicted_have_piece(piece, int((bytes_left * 1000) / rate));
						}
					}
				}
			}
		}

		TORRENT_ASSERT(picker.num_peers(block_finished) == 0);

#if TORRENT_USE_INVARIANT_CHECKS \
	&& defined TORRENT_EXPENSIVE_INVARIANT_CHECKS
		t->check_invariant();
#endif

#if TORRENT_USE_ASSERTS
		piece_picker::downloading_piece pi;
		picker.piece_info(p.piece, pi);
		int num_blocks = picker.blocks_in_piece(p.piece);
		TORRENT_ASSERT(pi.writing + pi.finished + pi.requested <= num_blocks);
		TORRENT_ASSERT(picker.is_piece_finished(p.piece) == (pi.writing + pi.finished == num_blocks));
#endif

		// did we just finish the piece?
		// this means all blocks are either written
		// to disk or are in the disk write cache
		if (picker.is_piece_finished(p.piece) && !was_finished)
		{
#if TORRENT_USE_INVARIANT_CHECKS
			check_postcondition post_checker2_(t, false);
#endif
			t->verify_piece(p.piece);
		}

		check_graceful_pause();

		if (is_disconnecting()) return;

		if (request_a_block(*t, *this))
			m_counters.inc_stats_counter(counters::incoming_piece_picks);
		send_block_requests();
	}

	void peer_connection::check_graceful_pause()
	{
		// TODO: 3 instead of having to ask the torrent whether it's in graceful
		// pause mode or not, the peers should keep that state (and the torrent
		// should update them when it enters graceful pause). When a peer enters
		// graceful pause mode, it should cancel all outstanding requests and
		// clear its request queue.
		std::shared_ptr<torrent> t = m_torrent.lock();
		if (!t || !t->graceful_pause()) return;

		if (m_outstanding_bytes > 0) return;

#ifndef TORRENT_DISABLE_LOGGING
		peer_log(peer_log_alert::info, "GRACEFUL_PAUSE", "NO MORE DOWNLOAD");
#endif
		disconnect(errors::torrent_paused, op_bittorrent);
	}

	void peer_connection::on_disk_write_complete(storage_error const& error
		, peer_request const& p, std::shared_ptr<torrent> t)
	{
		TORRENT_ASSERT(is_single_thread());
#ifndef TORRENT_DISABLE_LOGGING
		if (should_log(peer_log_alert::info))
		{
			peer_log(peer_log_alert::info, "FILE_ASYNC_WRITE_COMPLETE", "piece: %d s: %x l: %x e: %s"
				, static_cast<int>(p.piece), p.start, p.length, error.ec.message().c_str());
		}
#endif

		m_counters.inc_stats_counter(counters::queued_write_bytes, -p.length);
		m_outstanding_writing_bytes -= p.length;

		TORRENT_ASSERT(m_outstanding_writing_bytes >= 0);

		// every peer is entitled to allocate a disk buffer if it has no writes outstanding
		// see the comment in incoming_piece
		if (m_outstanding_writing_bytes == 0
			&& m_channel_state[download_channel] & peer_info::bw_disk)
		{
			m_counters.inc_stats_counter(counters::num_peers_down_disk, -1);
			m_channel_state[download_channel] &= ~peer_info::bw_disk;
		}

		INVARIANT_CHECK;

		if (!t)
		{
			disconnect(error.ec, op_file_write);
			return;
		}

		// in case the outstanding bytes just dropped down
		// to allow to receive more data
		setup_receive();

		piece_block const block_finished(p.piece, p.start / t->block_size());

		if (error)
		{
			// we failed to write the piece to disk tell the piece picker
			// this will block any other peer from issuing requests
			// to this piece, until we've cleared it.
			if (error.ec == boost::asio::error::operation_aborted)
			{
				if (t->has_picker())
					t->picker().mark_as_canceled(block_finished, nullptr);
			}
			else
			{
				// if any other peer has a busy request to this block, we need
				// to cancel it too
				t->cancel_block(block_finished);
				if (t->has_picker())
					t->picker().write_failed(block_finished);

				if (t->has_storage())
				{
					// when this returns, all outstanding jobs to the
					// piece are done, and we can restore it, allowing
					// new requests to it
					m_disk_thread.async_clear_piece(t->storage(), p.piece
						, std::bind(&torrent::on_piece_fail_sync, t, _1, block_finished));
				}
				else
				{
					// is m_abort true? if so, we should probably just
					// exit this function early, no need to keep the picker
					// state up-to-date, right?
					t->on_piece_fail_sync(p.piece, block_finished);
				}
			}
			t->update_gauge();
			// handle_disk_error may disconnect us
			t->handle_disk_error("write", error, this, torrent::disk_class::write);
			return;
		}

		if (!t->has_picker()) return;

		piece_picker& picker = t->picker();

		TORRENT_ASSERT(picker.num_peers(block_finished) == 0);

//		std::fprintf(stderr, "peer_connection mark_as_finished peer: %p piece: %d block: %d\n"
//			, peer_info_struct(), block_finished.piece_index, block_finished.block_index);
		picker.mark_as_finished(block_finished, peer_info_struct());

		t->maybe_done_flushing();

		if (t->alerts().should_post<block_finished_alert>())
		{
			t->alerts().emplace_alert<block_finished_alert>(t->get_handle(),
				remote(), pid(), block_finished.block_index
				, block_finished.piece_index);
		}

		disconnect_if_redundant();

		if (m_disconnecting) return;

#if TORRENT_USE_ASSERTS
		if (t->has_picker())
		{
			const std::vector<piece_picker::downloading_piece>& q
				= picker.get_download_queue();

			for (std::vector<piece_picker::downloading_piece>::const_iterator
				i = q.begin(), end(q.end()); i != end; ++i)
			{
				if (i->index != block_finished.piece_index) continue;
				piece_picker::block_info* info = picker.blocks_for_piece(*i);
				TORRENT_ASSERT(info[block_finished.block_index].state
					== piece_picker::block_info::state_finished);
			}
		}
#endif
		if (t->is_aborted()) return;
	}

	// -----------------------------
	// ---------- CANCEL -----------
	// -----------------------------

	void peer_connection::incoming_cancel(peer_request const& r)
	{
		TORRENT_ASSERT(is_single_thread());
		INVARIANT_CHECK;

#ifndef TORRENT_DISABLE_EXTENSIONS
		for (auto const& e : m_extensions)
		{
			if (e->on_cancel(r)) return;
		}
#endif
		if (is_disconnecting()) return;

#ifndef TORRENT_DISABLE_LOGGING
		peer_log(peer_log_alert::incoming_message, "CANCEL"
			, "piece: %d s: %x l: %x", static_cast<int>(r.piece), r.start, r.length);
#endif

		std::vector<peer_request>::iterator i
			= std::find(m_requests.begin(), m_requests.end(), r);

		if (i != m_requests.end())
		{
			m_counters.inc_stats_counter(counters::cancelled_piece_requests);
			m_requests.erase(i);

			if (m_requests.empty())
				m_counters.inc_stats_counter(counters::num_peers_up_requests, -1);

#ifndef TORRENT_DISABLE_LOGGING
			peer_log(peer_log_alert::outgoing_message, "REJECT_PIECE", "piece: %d s: %x l: %x cancelled"
				, static_cast<int>(r.piece), r.start , r.length);
#endif
			write_reject_request(r);
		}
		else
		{
			// TODO: 2 since we throw away the queue entry once we issue
			// the disk job, this may happen. Instead, we should keep the
			// queue entry around, mark it as having been requested from
			// disk and once the disk job comes back, discard it if it has
			// been cancelled. Maybe even be able to cancel disk jobs?
#ifndef TORRENT_DISABLE_LOGGING
			peer_log(peer_log_alert::info, "INVALID_CANCEL", "got cancel not in the queue");
#endif
		}
	}

	// -----------------------------
	// --------- DHT PORT ----------
	// -----------------------------

	void peer_connection::incoming_dht_port(int const listen_port)
	{
		TORRENT_ASSERT(is_single_thread());
		INVARIANT_CHECK;

#ifndef TORRENT_DISABLE_LOGGING
		peer_log(peer_log_alert::incoming_message, "DHT_PORT", "p: %d", listen_port);
#endif
#ifndef TORRENT_DISABLE_DHT
		m_ses.add_dht_node(udp::endpoint(
			m_remote.address(), std::uint16_t(listen_port)));
#else
		TORRENT_UNUSED(listen_port);
#endif
	}

	// -----------------------------
	// --------- HAVE ALL ----------
	// -----------------------------

	void peer_connection::incoming_have_all()
	{
		TORRENT_ASSERT(is_single_thread());
		INVARIANT_CHECK;

		std::shared_ptr<torrent> t = m_torrent.lock();
		TORRENT_ASSERT(t);

		// we cannot disconnect in a constructor, and
		// this function may end up doing that
		TORRENT_ASSERT(m_in_constructor == false);

#ifndef TORRENT_DISABLE_LOGGING
		peer_log(peer_log_alert::incoming_message, "HAVE_ALL");
#endif

#ifndef TORRENT_DISABLE_EXTENSIONS
		for (auto const& e : m_extensions)
		{
			if (e->on_have_all()) return;
		}
#endif
		if (is_disconnecting()) return;

		if (m_bitfield_received)
			t->peer_lost(m_have_piece, this);

		m_have_all = true;

#ifndef TORRENT_DISABLE_LOGGING
		peer_log(peer_log_alert::info, "SEED", "this is a seed p: %p"
			, static_cast<void*>(m_peer_info));
#endif

		t->set_seed(m_peer_info, true);
		m_upload_only = true;
		m_bitfield_received = true;

#ifndef TORRENT_DISABLE_LOGGING
		m_bitfield_time = clock_type::now();
		t->debug_log("HANDSHAKE [%p] (%d ms)"
			, static_cast<void*>(this)
			, int(total_milliseconds(m_bitfield_time - m_connect_time)));
#endif

		// if we don't have metadata yet
		// just remember the bitmask
		// don't update the piecepicker
		// (since it doesn't exist yet)
		if (!t->ready_for_connections())
		{
			// assume seeds are interesting when we
			// don't even have the metadata
			t->peer_is_interesting(*this);

			disconnect_if_redundant();
			return;
		}

		TORRENT_ASSERT(!m_have_piece.empty());
		m_have_piece.set_all();
		m_num_pieces = m_have_piece.size();

		t->peer_has_all(this);

#if TORRENT_USE_INVARIANT_CHECKS
		if (t && t->has_picker())
			t->picker().check_peer_invariant(m_have_piece, peer_info_struct());
#endif

		TORRENT_ASSERT(m_have_piece.all_set());
		TORRENT_ASSERT(m_have_piece.count() == m_have_piece.size());
		TORRENT_ASSERT(m_have_piece.size() == t->torrent_file().num_pieces());

		// if we're finished, we're not interested
		if (t->is_upload_only()) send_not_interested();
		else t->peer_is_interesting(*this);

		disconnect_if_redundant();
	}

	// -----------------------------
	// --------- HAVE NONE ---------
	// -----------------------------

	void peer_connection::incoming_have_none()
	{
		TORRENT_ASSERT(is_single_thread());
		INVARIANT_CHECK;

#ifndef TORRENT_DISABLE_LOGGING
		peer_log(peer_log_alert::incoming_message, "HAVE_NONE");
#endif

		std::shared_ptr<torrent> t = m_torrent.lock();
		TORRENT_ASSERT(t);

#ifndef TORRENT_DISABLE_EXTENSIONS
		for (auto const& e : m_extensions)
		{
			if (e->on_have_none()) return;
		}
#endif
		if (is_disconnecting()) return;

		if (m_bitfield_received)
			t->peer_lost(m_have_piece, this);

		t->set_seed(m_peer_info, false);
		m_bitfield_received = true;

#ifndef TORRENT_DISABLE_LOGGING
		m_bitfield_time = clock_type::now();
		t->debug_log("HANDSHAKE [%p] (%d ms)"
			, static_cast<void*>(this)
			, int(total_milliseconds(m_bitfield_time - m_connect_time)));
#endif
		m_have_piece.clear_all();
		m_num_pieces = 0;

		// if the peer is ready to download stuff, it must have metadata
		m_has_metadata = true;

		// we're never interested in a peer that doesn't have anything
		send_not_interested();

		TORRENT_ASSERT(!m_have_piece.empty() || !t->ready_for_connections());
		disconnect_if_redundant();
	}

	// -----------------------------
	// ------- ALLOWED FAST --------
	// -----------------------------

	void peer_connection::incoming_allowed_fast(piece_index_t const index)
	{
		TORRENT_ASSERT(is_single_thread());
		INVARIANT_CHECK;

		std::shared_ptr<torrent> t = m_torrent.lock();
		TORRENT_ASSERT(t);

#ifndef TORRENT_DISABLE_LOGGING
		if (t->should_log())
		{
			time_point const now = clock_type::now();
			t->debug_log("ALLOW FAST [%p] (%d ms)"
				, static_cast<void*>(this)
				, int(total_milliseconds(now - m_connect_time)));
			if (m_peer_choked) m_unchoke_time = now;
		}
		peer_log(peer_log_alert::incoming_message, "ALLOWED_FAST", "%d"
			, static_cast<int>(index));
#endif

#ifndef TORRENT_DISABLE_EXTENSIONS
		for (auto const& e : m_extensions)
		{
			if (e->on_allowed_fast(index)) return;
		}
#endif
		if (is_disconnecting()) return;

		if (index < piece_index_t(0))
		{
#ifndef TORRENT_DISABLE_LOGGING
			peer_log(peer_log_alert::incoming_message, "INVALID_ALLOWED_FAST"
				, "%d", static_cast<int>(index));
#endif
			return;
		}

		if (t->valid_metadata())
		{
			if (index >= piece_index_t(m_have_piece.size()))
			{
#ifndef TORRENT_DISABLE_LOGGING
				peer_log(peer_log_alert::incoming_message, "INVALID_ALLOWED_FAST"
					, "%d s: %d", static_cast<int>(index), m_have_piece.size());
#endif
				return;
			}

			// if we already have the piece, we can
			// ignore this message
			if (t->have_piece(index))
				return;
		}

		// if we don't have the metadata, we'll verify
		// this piece index later
		m_allowed_fast.push_back(index);

		// if the peer has the piece and we want
		// to download it, request it
		if (index < m_have_piece.end_index()
			&& m_have_piece[index]
			&& !t->has_piece_passed(index)
			&& t->valid_metadata()
			&& t->has_picker()
			&& t->picker().piece_priority(index) > 0)
		{
			t->peer_is_interesting(*this);
		}
	}

	std::vector<piece_index_t> const& peer_connection::allowed_fast()
	{
		TORRENT_ASSERT(is_single_thread());
		std::shared_ptr<torrent> t = m_torrent.lock();
		TORRENT_ASSERT(t);

		// TODO: sort the allowed fast set in priority order
		return m_allowed_fast;
	}

	bool peer_connection::can_request_time_critical() const
	{
		TORRENT_ASSERT(is_single_thread());
		if (has_peer_choked() || !is_interesting()) return false;
		if (int(m_download_queue.size()) + int(m_request_queue.size())
			> m_desired_queue_size * 2) return false;
		if (on_parole()) return false;
		if (m_disconnecting) return false;
		std::shared_ptr<torrent> t = m_torrent.lock();
		TORRENT_ASSERT(t);
		if (t->upload_mode()) return false;

		// ignore snubbed peers, since they're not likely to return pieces in a
		// timely manner anyway
		if (m_snubbed) return false;
		return true;
	}

	bool peer_connection::make_time_critical(piece_block const& block)
	{
		TORRENT_ASSERT(is_single_thread());
		std::vector<pending_block>::iterator rit = std::find_if(m_request_queue.begin()
			, m_request_queue.end(), aux::has_block(block));
		if (rit == m_request_queue.end()) return false;
#if TORRENT_USE_ASSERTS
		std::shared_ptr<torrent> t = m_torrent.lock();
		TORRENT_ASSERT(t);
		TORRENT_ASSERT(t->has_picker());
		TORRENT_ASSERT(t->picker().is_requested(block));
#endif
		// ignore it if it's already time critical
		if (rit - m_request_queue.begin() < m_queued_time_critical) return false;
		pending_block b = *rit;
		m_request_queue.erase(rit);
		m_request_queue.insert(m_request_queue.begin() + m_queued_time_critical, b);
		++m_queued_time_critical;
		return true;
	}

	bool peer_connection::add_request(piece_block const& block, int const flags)
	{
		TORRENT_ASSERT(is_single_thread());
		INVARIANT_CHECK;

		std::shared_ptr<torrent> t = m_torrent.lock();
		TORRENT_ASSERT(t);

		TORRENT_ASSERT(!m_disconnecting);
		TORRENT_ASSERT(t->valid_metadata());

		TORRENT_ASSERT(block.block_index != piece_block::invalid.block_index);
		TORRENT_ASSERT(block.piece_index != piece_block::invalid.piece_index);
		TORRENT_ASSERT(block.piece_index < t->torrent_file().end_piece());
		TORRENT_ASSERT(block.block_index < t->torrent_file().piece_size(block.piece_index));
		TORRENT_ASSERT(!t->picker().is_requested(block) || (t->picker().num_peers(block) > 0));
		TORRENT_ASSERT(!t->have_piece(block.piece_index));
		TORRENT_ASSERT(std::find_if(m_download_queue.begin(), m_download_queue.end()
			, aux::has_block(block)) == m_download_queue.end());
		TORRENT_ASSERT(std::find(m_request_queue.begin(), m_request_queue.end()
			, block) == m_request_queue.end());

		if (t->upload_mode())
		{
#ifndef TORRENT_DISABLE_LOGGING
			peer_log(peer_log_alert::info, "PIECE_PICKER"
				, "not_picking: %d,%d upload_mode"
				, static_cast<int>(block.piece_index), block.block_index);
#endif
			return false;
		}
		if (m_disconnecting)
		{
#ifndef TORRENT_DISABLE_LOGGING
			peer_log(peer_log_alert::info, "PIECE_PICKER"
				, "not_picking: %d,%d disconnecting"
				, static_cast<int>(block.piece_index), block.block_index);
#endif
			return false;
		}

		if ((flags & req_busy) && !(flags & req_time_critical))
		{
			// this block is busy (i.e. it has been requested
			// from another peer already). Only allow one busy
			// request in the pipeline at the time
			// this rule does not apply to time critical pieces,
			// in which case we are allowed to pick more than one
			// busy blocks
			if (std::any_of(m_download_queue.begin(), m_download_queue.end()
				, [](pending_block const& i) { return i.busy; }))
			{
#ifndef TORRENT_DISABLE_LOGGING
				peer_log(peer_log_alert::info, "PIECE_PICKER"
					, "not_picking: %d,%d already in download queue & busy"
					, static_cast<int>(block.piece_index), block.block_index);
#endif
				return false;
			}

			if (std::any_of(m_request_queue.begin(), m_request_queue.end()
				, [](pending_block const& i) { return i.busy; }))
			{
#ifndef TORRENT_DISABLE_LOGGING
				peer_log(peer_log_alert::info, "PIECE_PICKER"
					, "not_picking: %d,%d already in request queue & busy"
					, static_cast<int>(block.piece_index), block.block_index);
#endif
				return false;
			}
		}

		if (!t->picker().mark_as_downloading(block, peer_info_struct()
			, picker_options()))
		{
#ifndef TORRENT_DISABLE_LOGGING
			peer_log(peer_log_alert::info, "PIECE_PICKER"
				, "not_picking: %d,%d failed to mark_as_downloading"
				, static_cast<int>(block.piece_index), block.block_index);
#endif
			return false;
		}

		if (t->alerts().should_post<block_downloading_alert>())
		{
			t->alerts().emplace_alert<block_downloading_alert>(t->get_handle()
				, remote(), pid(), block.block_index, block.piece_index);
		}

		pending_block pb(block);
		pb.busy = (flags & req_busy) ? true : false;
		if (flags & req_time_critical)
		{
			m_request_queue.insert(m_request_queue.begin() + m_queued_time_critical
				, pb);
			++m_queued_time_critical;
		}
		else
		{
			m_request_queue.push_back(pb);
		}
		return true;
	}

	void peer_connection::cancel_all_requests()
	{
		TORRENT_ASSERT(is_single_thread());
		INVARIANT_CHECK;

		std::shared_ptr<torrent> t = m_torrent.lock();
		// this peer might be disconnecting
		if (!t) return;

		TORRENT_ASSERT(t->valid_metadata());

#ifndef TORRENT_DISABLE_LOGGING
		peer_log(peer_log_alert::info, "CANCEL_ALL_REQUESTS");
#endif

		while (!m_request_queue.empty())
		{
			t->picker().abort_download(m_request_queue.back().block, peer_info_struct());
			m_request_queue.pop_back();
		}
		m_queued_time_critical = 0;

		// make a local temporary copy of the download queue, since it
		// may be modified when we call write_cancel (for peers that don't
		// support the FAST extensions).
		std::vector<pending_block> temp_copy = m_download_queue;

		for (std::vector<pending_block>::iterator i = temp_copy.begin()
			, end(temp_copy.end()); i != end; ++i)
		{
			piece_block const b = i->block;

			int const block_offset = b.block_index * t->block_size();
			int const block_size
				= (std::min)(t->torrent_file().piece_size(b.piece_index)-block_offset,
					t->block_size());
			TORRENT_ASSERT(block_size > 0);
			TORRENT_ASSERT(block_size <= t->block_size());

			// we can't cancel the piece if we've started receiving it
			if (m_receiving_block == b) continue;

			peer_request r;
			r.piece = b.piece_index;
			r.start = block_offset;
			r.length = block_size;

#ifndef TORRENT_DISABLE_LOGGING
			peer_log(peer_log_alert::outgoing_message, "CANCEL"
				, "piece: %d s: %d l: %d b: %d"
				, static_cast<int>(b.piece_index), block_offset, block_size, b.block_index);
#endif
			write_cancel(r);
		}
	}

	void peer_connection::cancel_request(piece_block const& block, bool force)
	{
		TORRENT_ASSERT(is_single_thread());
		INVARIANT_CHECK;

		std::shared_ptr<torrent> t = m_torrent.lock();
		// this peer might be disconnecting
		if (!t) return;

		TORRENT_ASSERT(t->valid_metadata());

		TORRENT_ASSERT(block.block_index != piece_block::invalid.block_index);
		TORRENT_ASSERT(block.piece_index != piece_block::invalid.piece_index);
		TORRENT_ASSERT(block.piece_index < t->torrent_file().end_piece());
		TORRENT_ASSERT(block.block_index < t->torrent_file().piece_size(block.piece_index));

		// if all the peers that requested this block has been
		// cancelled, then just ignore the cancel.
		if (!t->picker().is_requested(block)) return;

		std::vector<pending_block>::iterator it
			= std::find_if(m_download_queue.begin(), m_download_queue.end()
				, aux::has_block(block));
		if (it == m_download_queue.end())
		{
			std::vector<pending_block>::iterator rit = std::find_if(m_request_queue.begin()
				, m_request_queue.end(), aux::has_block(block));

			// when a multi block is received, it is cancelled
			// from all peers, so if this one hasn't requested
			// the block, just ignore to cancel it.
			if (rit == m_request_queue.end()) return;

			if (rit - m_request_queue.begin() < m_queued_time_critical)
				--m_queued_time_critical;

			t->picker().abort_download(block, peer_info_struct());
			m_request_queue.erase(rit);
			// since we found it in the request queue, it means it hasn't been
			// sent yet, so we don't have to send a cancel.
			return;
		}

		int const block_offset = block.block_index * t->block_size();
		int const block_size
			= (std::min)(t->torrent_file().piece_size(block.piece_index)-block_offset,
			t->block_size());
		TORRENT_ASSERT(block_size > 0);
		TORRENT_ASSERT(block_size <= t->block_size());

		it->not_wanted = true;

		if (force) t->picker().abort_download(block, peer_info_struct());

		if (m_outstanding_bytes < block_size) return;

		peer_request r;
		r.piece = block.piece_index;
		r.start = block_offset;
		r.length = block_size;

#ifndef TORRENT_DISABLE_LOGGING
			peer_log(peer_log_alert::outgoing_message, "CANCEL"
				, "piece: %d s: %d l: %d b: %d"
				, static_cast<int>(block.piece_index), block_offset, block_size, block.block_index);
#endif
		write_cancel(r);
	}

	bool peer_connection::send_choke()
	{
		TORRENT_ASSERT(is_single_thread());
		INVARIANT_CHECK;

		TORRENT_ASSERT(!is_connecting());

		if (m_choked)
		{
			TORRENT_ASSERT(m_peer_info == nullptr
				|| m_peer_info->optimistically_unchoked == false);
			return false;
		}

		if (m_peer_info && m_peer_info->optimistically_unchoked)
		{
			m_peer_info->optimistically_unchoked = false;
			m_counters.inc_stats_counter(counters::num_peers_up_unchoked_optimistic, -1);
		}

		m_suggest_pieces.clear();
		m_suggest_pieces.shrink_to_fit();

#ifndef TORRENT_DISABLE_LOGGING
		peer_log(peer_log_alert::outgoing_message, "CHOKE");
#endif
		write_choke();
		m_counters.inc_stats_counter(counters::num_peers_up_unchoked_all, -1);
		if (!ignore_unchoke_slots())
			m_counters.inc_stats_counter(counters::num_peers_up_unchoked, -1);
		m_choked = true;

		m_last_choke = aux::time_now();
		m_num_invalid_requests = 0;

		// reject the requests we have in the queue
		// except the allowed fast pieces
		for (std::vector<peer_request>::iterator i = m_requests.begin();
			i != m_requests.end();)
		{
			if (std::find(m_accept_fast.begin(), m_accept_fast.end(), i->piece)
				!= m_accept_fast.end())
			{
				++i;
				continue;
			}
			peer_request const& r = *i;
			m_counters.inc_stats_counter(counters::choked_piece_requests);
#ifndef TORRENT_DISABLE_LOGGING
			peer_log(peer_log_alert::outgoing_message, "REJECT_PIECE"
				, "piece: %d s: %d l: %d choking"
				, static_cast<int>(r.piece), r.start , r.length);
#endif
			write_reject_request(r);
			i = m_requests.erase(i);

			if (m_requests.empty())
				m_counters.inc_stats_counter(counters::num_peers_up_requests, -1);
		}
		return true;
	}

	bool peer_connection::send_unchoke()
	{
		TORRENT_ASSERT(is_single_thread());
		INVARIANT_CHECK;

		if (!m_choked) return false;
		std::shared_ptr<torrent> t = m_torrent.lock();
		if (!t->ready_for_connections()) return false;

		if (m_settings.get_int(settings_pack::suggest_mode)
			== settings_pack::suggest_read_cache)
		{
			// immediately before unchoking this peer, we should send some
			// suggested pieces for it to request
			send_piece_suggestions(2);
		}

		m_last_unchoke = aux::time_now();
		write_unchoke();
		m_counters.inc_stats_counter(counters::num_peers_up_unchoked_all);
		if (!ignore_unchoke_slots())
			m_counters.inc_stats_counter(counters::num_peers_up_unchoked);
		m_choked = false;

		m_uploaded_at_last_unchoke = m_statistics.total_payload_upload();

#ifndef TORRENT_DISABLE_LOGGING
		peer_log(peer_log_alert::outgoing_message, "UNCHOKE");
#endif
		return true;
	}

	void peer_connection::send_interested()
	{
		TORRENT_ASSERT(is_single_thread());
		if (m_interesting) return;
		std::shared_ptr<torrent> t = m_torrent.lock();
		if (!t->ready_for_connections()) return;
		m_interesting = true;
		m_counters.inc_stats_counter(counters::num_peers_down_interested);
		write_interested();

#ifndef TORRENT_DISABLE_LOGGING
		peer_log(peer_log_alert::outgoing_message, "INTERESTED");
#endif
	}

	void peer_connection::send_not_interested()
	{
		TORRENT_ASSERT(is_single_thread());
		// we cannot disconnect in a constructor, and
		// this function may end up doing that
		TORRENT_ASSERT(m_in_constructor == false);

		if (!m_interesting)
		{
			disconnect_if_redundant();
			return;
		}

		std::shared_ptr<torrent> t = m_torrent.lock();
		if (!t->ready_for_connections()) return;
		m_interesting = false;
		m_slow_start = false;
		m_counters.inc_stats_counter(counters::num_peers_down_interested, -1);

		disconnect_if_redundant();
		if (m_disconnecting) return;

		write_not_interested();

		m_became_uninteresting = aux::time_now();

#ifndef TORRENT_DISABLE_LOGGING
		peer_log(peer_log_alert::outgoing_message, "NOT_INTERESTED");
#endif
	}

	void peer_connection::send_piece_suggestions(int const num)
	{
		std::shared_ptr<torrent> t = m_torrent.lock();
		TORRENT_ASSERT(t);

		int const new_suggestions = t->get_suggest_pieces(m_suggest_pieces
			, m_have_piece, num);

		// higher priority pieces are farther back in the vector, the last
		// suggested piece to be received is the highest priority, so send the
		// highest priority piece last.
		for (auto i = m_suggest_pieces.end() - new_suggestions;
			i != m_suggest_pieces.end(); ++i)
		{
			send_suggest(*i);
		}
		int const max = m_settings.get_int(settings_pack::max_suggest_pieces);
		if (m_suggest_pieces.end_index() > max)
		{
			int const to_erase = m_suggest_pieces.end_index() - max;
			m_suggest_pieces.erase(m_suggest_pieces.begin()
				, m_suggest_pieces.begin() + to_erase);
		}
	}

	void peer_connection::send_suggest(piece_index_t const piece)
	{
		TORRENT_ASSERT(is_single_thread());
		if (m_connecting || in_handshake()) return;

		// don't suggest a piece that the peer already has
		if (has_piece(piece)) return;

		// we cannot suggest a piece we don't have!
#if TORRENT_USE_ASSERTS
		{
			std::shared_ptr<torrent> t = m_torrent.lock();
			TORRENT_ASSERT(t);
			TORRENT_ASSERT(t->has_piece_passed(piece));
			TORRENT_ASSERT(piece < t->torrent_file().end_piece());
		}
#endif

		write_suggest(piece);
	}

	void peer_connection::send_block_requests()
	{
		TORRENT_ASSERT(is_single_thread());
		INVARIANT_CHECK;

		std::shared_ptr<torrent> t = m_torrent.lock();
		TORRENT_ASSERT(t);

		if (m_disconnecting) return;

		// TODO: 3 once peers are properly put in graceful pause mode, they can
		// cancel all outstanding requests and this test can be removed.
		if (t->graceful_pause()) return;

		// we can't download pieces in these states
		if (t->state() == torrent_status::checking_files
			|| t->state() == torrent_status::checking_resume_data
			|| t->state() == torrent_status::downloading_metadata
			|| t->state() == torrent_status::allocating)
			return;

		if (int(m_download_queue.size()) >= m_desired_queue_size
			|| t->upload_mode()) return;

		bool const empty_download_queue = m_download_queue.empty();

		while (!m_request_queue.empty()
			&& (int(m_download_queue.size()) < m_desired_queue_size
				|| m_queued_time_critical > 0))
		{
			pending_block block = m_request_queue.front();

			m_request_queue.erase(m_request_queue.begin());
			if (m_queued_time_critical) --m_queued_time_critical;

			// if we're a seed, we don't have a piece picker
			// so we don't have to worry about invariants getting
			// out of sync with it
			if (!t->has_picker()) continue;

			// this can happen if a block times out, is re-requested and
			// then arrives "unexpectedly"
			if (t->picker().is_finished(block.block)
				|| t->picker().is_downloaded(block.block))
			{
				t->picker().abort_download(block.block, peer_info_struct());
				continue;
			}

			int block_offset = block.block.block_index * t->block_size();
			int block_size = std::min(t->torrent_file().piece_size(
				block.block.piece_index) - block_offset, t->block_size());
			TORRENT_ASSERT(block_size > 0);
			TORRENT_ASSERT(block_size <= t->block_size());

			peer_request r;
			r.piece = block.block.piece_index;
			r.start = block_offset;
			r.length = block_size;

			if (m_download_queue.empty())
				m_counters.inc_stats_counter(counters::num_peers_down_requests);

			TORRENT_ASSERT(verify_piece(t->to_req(block.block)));
			block.send_buffer_offset = aux::numeric_cast<std::uint32_t>(m_send_buffer.size());
			m_download_queue.push_back(block);
			m_outstanding_bytes += block_size;
#if TORRENT_USE_INVARIANT_CHECKS
			check_invariant();
#endif

			// if we are requesting large blocks, merge the smaller
			// blocks that are in the same piece into larger requests
			if (m_request_large_blocks)
			{
				int blocks_per_piece = t->torrent_file().piece_length() / t->block_size();

				while (!m_request_queue.empty())
				{
					// check to see if this block is connected to the previous one
					// if it is, merge them, otherwise, break this merge loop
					pending_block const& front = m_request_queue.front();
					if (static_cast<int>(front.block.piece_index) * blocks_per_piece + front.block.block_index
						!= static_cast<int>(block.block.piece_index) * blocks_per_piece + block.block.block_index + 1)
						break;
					block = m_request_queue.front();
					m_request_queue.erase(m_request_queue.begin());
					TORRENT_ASSERT(verify_piece(t->to_req(block.block)));

					if (m_download_queue.empty())
						m_counters.inc_stats_counter(counters::num_peers_down_requests);

					block.send_buffer_offset = aux::numeric_cast<std::uint32_t>(m_send_buffer.size());
					m_download_queue.push_back(block);
					if (m_queued_time_critical) --m_queued_time_critical;

#ifndef TORRENT_DISABLE_LOGGING
					peer_log(peer_log_alert::info, "MERGING_REQUEST"
						, "piece: %d block: %d"
						, static_cast<int>(block.block.piece_index)
						, block.block.block_index);
#endif

					block_offset = block.block.block_index * t->block_size();
					block_size = std::min(t->torrent_file().piece_size(
						block.block.piece_index) - block_offset, t->block_size());
					TORRENT_ASSERT(block_size > 0);
					TORRENT_ASSERT(block_size <= t->block_size());

					r.length += block_size;
					m_outstanding_bytes += block_size;
#if TORRENT_USE_INVARIANT_CHECKS
					check_invariant();
#endif
				}
			}

			// the verification will fail for coalesced blocks
			TORRENT_ASSERT(verify_piece(r) || m_request_large_blocks);

#ifndef TORRENT_DISABLE_EXTENSIONS
			bool handled = false;
			for (auto const& e : m_extensions)
			{
				handled = e->write_request(r);
				if (handled) break;
			}
			if (is_disconnecting()) return;
			if (!handled)
#endif
			{
				write_request(r);
				m_last_request = aux::time_now();
			}

#ifndef TORRENT_DISABLE_LOGGING
			if (should_log(peer_log_alert::outgoing_message))
			{
				peer_log(peer_log_alert::outgoing_message, "REQUEST"
					, "piece: %d s: %x l: %x ds: %dB/s dqs: %d rqs: %d blk: %s"
					, static_cast<int>(r.piece), r.start, r.length, statistics().download_rate()
					, int(m_desired_queue_size), int(m_download_queue.size())
					, m_request_large_blocks?"large":"single");
			}
#endif
		}
		m_last_piece = aux::time_now();

		if (!m_download_queue.empty()
			&& empty_download_queue)
		{
			// This means we just added a request to this connection that
			// previously did not have a request. That's when we start the
			// request timeout.
			m_requested = aux::time_now();
#ifndef TORRENT_DISABLE_LOGGING
			t->debug_log("REQUEST [%p]", static_cast<void*>(this));
#endif
		}
	}

	void peer_connection::connect_failed(error_code const& e)
	{
		TORRENT_ASSERT(is_single_thread());
		TORRENT_ASSERT(e);

#ifndef TORRENT_DISABLE_LOGGING
		if (should_log(peer_log_alert::info))
		{
			peer_log(peer_log_alert::info, "CONNECTION FAILED"
				, "%s", print_endpoint(m_remote).c_str());
		}
#endif
#ifndef TORRENT_DISABLE_LOGGING
		if (m_ses.should_log())
			m_ses.session_log("CONNECTION FAILED: %s", print_endpoint(m_remote).c_str());
#endif

		m_counters.inc_stats_counter(counters::connect_timeouts);

		std::shared_ptr<torrent> t = m_torrent.lock();
		TORRENT_ASSERT(!m_connecting || t);
		if (m_connecting)
		{
			m_counters.inc_stats_counter(counters::num_peers_half_open, -1);
			if (t) t->dec_num_connecting(m_peer_info);
			m_connecting = false;
		}

		// a connection attempt using uTP just failed
		// mark this peer as not supporting uTP
		// we'll never try it again (unless we're trying holepunch)
		if (is_utp(*m_socket)
			&& m_peer_info
			&& m_peer_info->supports_utp
			&& !m_holepunch_mode)
		{
			m_peer_info->supports_utp = false;
			// reconnect immediately using TCP
			torrent_peer* pi = peer_info_struct();
			fast_reconnect(true);
			disconnect(e, op_connect, 0);
			if (t && pi) t->connect_to_peer(pi, true);
			return;
		}

		if (m_holepunch_mode)
			fast_reconnect(true);

#ifndef TORRENT_DISABLE_EXTENSIONS
		if ((!is_utp(*m_socket)
				|| !m_settings.get_bool(settings_pack::enable_outgoing_tcp))
			&& m_peer_info
			&& m_peer_info->supports_holepunch
			&& !m_holepunch_mode)
		{
			// see if we can try a holepunch
			bt_peer_connection* p = t->find_introducer(remote());
			if (p)
				p->write_holepunch_msg(bt_peer_connection::hp_rendezvous, remote(), 0);
		}
#endif

		disconnect(e, op_connect, 1);
		return;
	}

	// the error argument defaults to 0, which means deliberate disconnect
	// 1 means unexpected disconnect/error
	// 2 protocol error (client sent something invalid)
	void peer_connection::disconnect(error_code const& ec
		, operation_t op, int error)
	{
		TORRENT_ASSERT(is_single_thread());
#if TORRENT_USE_ASSERTS
		m_disconnect_started = true;
#endif

		if (m_disconnecting) return;

		m_socket->set_close_reason(error_to_close_reason(ec));
		close_reason_t const close_reason = m_socket->get_close_reason();
#ifndef TORRENT_DISABLE_LOGGING
		if (close_reason != close_reason_t::none)
		{
			peer_log(peer_log_alert::info, "CLOSE_REASON", "%d", int(close_reason));
		}
#endif

		// while being disconnected, it's possible that our torrent_peer
		// pointer gets cleared. Make sure we save it to be able to keep
		// proper books in the piece_picker (when debugging is enabled)
		torrent_peer* self_peer = peer_info_struct();

#ifndef TORRENT_DISABLE_LOGGING
		if (should_log(peer_log_alert::info))
		{
			switch (error)
			{
			case 0:
				peer_log(peer_log_alert::info, "CONNECTION_CLOSED", "op: %d error: %s"
					, op, ec.message().c_str());
				break;
			case 1:
				peer_log(peer_log_alert::info, "CONNECTION_FAILED", "op: %d error: %s"
					, op, ec.message().c_str());
				break;
			case 2:
				peer_log(peer_log_alert::info, "PEER_ERROR" ,"op: %d error: %s"
					, op, ec.message().c_str());
				break;
			}

			if (ec == boost::asio::error::eof
				&& !in_handshake()
				&& !is_connecting()
				&& aux::time_now() - connected_time() < seconds(15))
			{
				peer_log(peer_log_alert::info, "SHORT_LIVED_DISCONNECT", "");
			}
		}
#endif

		if ((m_channel_state[upload_channel] & peer_info::bw_network) == 0)
		{
			// make sure we free up all send buffers that are owned
			// by the disk thread
			m_send_buffer.clear();
		}

		// we cannot do this in a constructor
		TORRENT_ASSERT(m_in_constructor == false);
		if (error > 0)
		{
			m_failed = true;
		}

		if (m_connected)
			m_counters.inc_stats_counter(counters::num_peers_connected, -1);
		m_connected = false;

		// for incoming connections, we get invalid argument errors
		// when asking for the remote endpoint and the socket already
		// closed, which is an edge case, but possible to happen when
		// a peer makes a TCP and uTP connection in parallel.
		// for outgoing connections however, why would we get this?
//		TORRENT_ASSERT(ec != error::invalid_argument || !m_outgoing);

		m_counters.inc_stats_counter(counters::disconnected_peers);
		if (error == 2) m_counters.inc_stats_counter(counters::error_peers);

		if (ec == error::connection_reset)
			m_counters.inc_stats_counter(counters::connreset_peers);
		else if (ec == error::eof)
			m_counters.inc_stats_counter(counters::eof_peers);
		else if (ec == error::connection_refused)
			m_counters.inc_stats_counter(counters::connrefused_peers);
		else if (ec == error::connection_aborted)
			m_counters.inc_stats_counter(counters::connaborted_peers);
		else if (ec == error::not_connected)
			m_counters.inc_stats_counter(counters::notconnected_peers);
		else if (ec == error::no_permission)
			m_counters.inc_stats_counter(counters::perm_peers);
		else if (ec == error::no_buffer_space)
			m_counters.inc_stats_counter(counters::buffer_peers);
		else if (ec == error::host_unreachable)
			m_counters.inc_stats_counter(counters::unreachable_peers);
		else if (ec == error::broken_pipe)
			m_counters.inc_stats_counter(counters::broken_pipe_peers);
		else if (ec == error::address_in_use)
			m_counters.inc_stats_counter(counters::addrinuse_peers);
		else if (ec == error::access_denied)
			m_counters.inc_stats_counter(counters::no_access_peers);
		else if (ec == error::invalid_argument)
			m_counters.inc_stats_counter(counters::invalid_arg_peers);
		else if (ec == error::operation_aborted)
			m_counters.inc_stats_counter(counters::aborted_peers);
		else if (ec == errors::upload_upload_connection
			|| ec == errors::uninteresting_upload_peer
			|| ec == errors::torrent_aborted
			|| ec == errors::self_connection
			|| ec == errors::torrent_paused)
			m_counters.inc_stats_counter(counters::uninteresting_peers);

		if (ec == errors::timed_out
			|| ec == error::timed_out)
			m_counters.inc_stats_counter(counters::transport_timeout_peers);

		if (ec == errors::timed_out_inactivity
			|| ec == errors::timed_out_no_request
			|| ec == errors::timed_out_no_interest)
			m_counters.inc_stats_counter(counters::timeout_peers);

		if (ec == errors::no_memory)
			m_counters.inc_stats_counter(counters::no_memory_peers);

		if (ec == errors::too_many_connections)
			m_counters.inc_stats_counter(counters::too_many_peers);

		if (ec == errors::timed_out_no_handshake)
			m_counters.inc_stats_counter(counters::connect_timeouts);

		if (error > 0)
		{
			if (is_utp(*m_socket)) m_counters.inc_stats_counter(counters::error_utp_peers);
			else m_counters.inc_stats_counter(counters::error_tcp_peers);

			if (m_outgoing) m_counters.inc_stats_counter(counters::error_outgoing_peers);
			else m_counters.inc_stats_counter(counters::error_incoming_peers);

#if !defined(TORRENT_DISABLE_ENCRYPTION) && !defined(TORRENT_DISABLE_EXTENSIONS)
			if (type() == connection_type::bittorrent && op != op_connect)
			{
				bt_peer_connection* bt = static_cast<bt_peer_connection*>(this);
				if (bt->supports_encryption()) m_counters.inc_stats_counter(
					counters::error_encrypted_peers);
				if (bt->rc4_encrypted() && bt->supports_encryption())
					m_counters.inc_stats_counter(counters::error_rc4_peers);
			}
#endif // TORRENT_DISABLE_ENCRYPTION
		}

		std::shared_ptr<peer_connection> me(self());

		INVARIANT_CHECK;

		if (m_channel_state[upload_channel] & peer_info::bw_disk)
		{
			m_counters.inc_stats_counter(counters::num_peers_up_disk, -1);
			m_channel_state[upload_channel] &= ~peer_info::bw_disk;
		}
		if (m_channel_state[download_channel] & peer_info::bw_disk)
		{
			m_counters.inc_stats_counter(counters::num_peers_down_disk, -1);
			m_channel_state[download_channel] &= ~peer_info::bw_disk;
		}

		std::shared_ptr<torrent> t = m_torrent.lock();
		if (m_connecting)
		{
			m_counters.inc_stats_counter(counters::num_peers_half_open, -1);
			if (t) t->dec_num_connecting(m_peer_info);
			m_connecting = false;
		}

		torrent_handle handle;
		if (t) handle = t->get_handle();

#ifndef TORRENT_DISABLE_EXTENSIONS
		for (auto const& e : m_extensions)
		{
			e->on_disconnect(ec);
		}
#endif

		if (ec == error::address_in_use
			&& m_settings.get_int(settings_pack::outgoing_port) != 0
			&& t)
		{
			if (t->alerts().should_post<performance_alert>())
				t->alerts().emplace_alert<performance_alert>(
					handle, performance_alert::too_few_outgoing_ports);
		}

		if (t)
		{
			if (ec)
			{
				if ((error > 1 || ec.category() == socks_category())
					&& t->alerts().should_post<peer_error_alert>())
				{
					t->alerts().emplace_alert<peer_error_alert>(handle, remote()
						, pid(), op, ec);
				}

				if (error <= 1 && t->alerts().should_post<peer_disconnected_alert>())
				{
					t->alerts().emplace_alert<peer_disconnected_alert>(handle
						, remote(), pid(), op, m_socket->type(), ec, close_reason);
				}
			}

			// make sure we keep all the stats!
			if (!m_ignore_stats)
			{
				// report any partially received payload as redundant
				piece_block_progress pbp = downloading_piece_progress();
				if (pbp.piece_index != piece_block_progress::invalid_index
					&& pbp.bytes_downloaded > 0
					&& pbp.bytes_downloaded < pbp.full_block_bytes)
				{
					t->add_redundant_bytes(pbp.bytes_downloaded, waste_reason::piece_closing);
				}
			}

			if (t->has_picker())
			{
				clear_download_queue();
				piece_picker& picker = t->picker();
				while (!m_request_queue.empty())
				{
					pending_block& qe = m_request_queue.back();
					if (!qe.timed_out && !qe.not_wanted)
						picker.abort_download(qe.block, self_peer);
					m_request_queue.pop_back();
				}
			}
			else
			{
				m_download_queue.clear();
				m_request_queue.clear();
				m_outstanding_bytes = 0;
			}
			m_queued_time_critical = 0;

#if TORRENT_USE_INVARIANT_CHECKS
			check_invariant();
#endif
			t->remove_peer(this);
		}
		else
		{
			TORRENT_ASSERT(m_download_queue.empty());
			TORRENT_ASSERT(m_request_queue.empty());
		}

#if defined TORRENT_EXPENSIVE_INVARIANT_CHECKS
		// since this connection doesn't have a torrent reference
		// no torrent should have a reference to this connection either
		TORRENT_ASSERT(!m_ses.any_torrent_has_peer(this));
#endif

		m_disconnecting = true;

		async_shutdown(*m_socket, m_socket);

		m_ses.close_connection(this, ec);
	}

	bool peer_connection::ignore_unchoke_slots() const
	{
		TORRENT_ASSERT(is_single_thread());
		if (num_classes() == 0) return true;

		if (m_ses.ignore_unchoke_slots_set(*this)) return true;
		std::shared_ptr<torrent> t = m_torrent.lock();
		if (t && m_ses.ignore_unchoke_slots_set(*t)) return true;
		return false;
	}

	bool peer_connection::on_local_network() const
	{
		TORRENT_ASSERT(is_single_thread());
		return is_local(m_remote.address())
			|| is_loopback(m_remote.address());
	}

	int peer_connection::request_timeout() const
	{
		const int deviation = m_request_time.avg_deviation();
		const int avg = m_request_time.mean();

		int ret;
		if (m_request_time.num_samples() < 2)
		{
			if (m_request_time.num_samples() == 0)
				return m_settings.get_int(settings_pack::request_timeout);

			ret = avg + avg / 5;
		}
		else
		{
			ret = avg + deviation * 4;
		}

		// ret is milliseconds, the return value is seconds. Convert to
		// seconds and round up
		ret = (std::min)((ret + 999) / 1000
			, m_settings.get_int(settings_pack::request_timeout));

		// timeouts should never be less than 2 seconds. The granularity is whole
		// seconds, and only checked once per second. 2 is the minimum to avoid
		// being considered timed out instantly
		return (std::max)(2, ret);
	}

	void peer_connection::get_peer_info(peer_info& p) const
	{
		TORRENT_ASSERT(is_single_thread());
		TORRENT_ASSERT(!associated_torrent().expired());

		time_point now = aux::time_now();

		p.download_rate_peak = m_download_rate_peak;
		p.upload_rate_peak = m_upload_rate_peak;
		p.rtt = m_request_time.mean();
		p.down_speed = statistics().download_rate();
		p.up_speed = statistics().upload_rate();
		p.payload_down_speed = statistics().download_payload_rate();
		p.payload_up_speed = statistics().upload_payload_rate();
		p.pid = pid();
		p.ip = remote();
		p.pending_disk_bytes = m_outstanding_writing_bytes;
		p.pending_disk_read_bytes = m_reading_bytes;
		p.send_quota = m_quota[upload_channel];
		p.receive_quota = m_quota[download_channel];
		p.num_pieces = m_num_pieces;
		if (m_download_queue.empty()) p.request_timeout = -1;
		else p.request_timeout = int(total_seconds(m_requested - now)
			+ request_timeout());

		p.download_queue_time = download_queue_time();
		p.queue_bytes = m_outstanding_bytes;

		p.total_download = statistics().total_payload_download();
		p.total_upload = statistics().total_payload_upload();
#ifndef TORRENT_NO_DEPRECATE
		p.upload_limit = -1;
		p.download_limit = -1;
		p.load_balancing = 0;
#endif

		p.download_queue_length = int(download_queue().size() + m_request_queue.size());
		p.requests_in_buffer = int(std::count_if(m_download_queue.begin()
			, m_download_queue.end()
			, &pending_block_in_buffer));

		p.target_dl_queue_length = desired_queue_size();
		p.upload_queue_length = int(upload_queue().size());
		p.timed_out_requests = 0;
		p.busy_requests = 0;
		for (std::vector<pending_block>::const_iterator i = m_download_queue.begin()
			, end(m_download_queue.end()); i != end; ++i)
		{
			if (i->timed_out) ++p.timed_out_requests;
			if (i->busy) ++p.busy_requests;
		}

		piece_block_progress ret = downloading_piece_progress();
		if (ret.piece_index != piece_block_progress::invalid_index)
		{
			p.downloading_piece_index = ret.piece_index;
			p.downloading_block_index = ret.block_index;
			p.downloading_progress = ret.bytes_downloaded;
			p.downloading_total = ret.full_block_bytes;
		}
		else
		{
			p.downloading_piece_index = piece_index_t(-1);
			p.downloading_block_index = -1;
			p.downloading_progress = 0;
			p.downloading_total = 0;
		}

		p.pieces = get_bitfield();
		p.last_request = now - m_last_request;
		p.last_active = now - (std::max)(m_last_sent, m_last_receive);

		// this will set the flags so that we can update them later
		p.flags = 0;
		get_specific_peer_info(p);

		p.flags |= is_seed() ? peer_info::seed : 0;
		p.flags |= m_snubbed ? peer_info::snubbed : 0;
		p.flags |= m_upload_only ? peer_info::upload_only : 0;
		p.flags |= m_endgame_mode ? peer_info::endgame_mode : 0;
		p.flags |= m_holepunch_mode ? peer_info::holepunched : 0;
		if (peer_info_struct())
		{
			torrent_peer* pi = peer_info_struct();
			TORRENT_ASSERT(pi->in_use);
			p.source = pi->source;
			p.failcount = pi->failcount;
			p.num_hashfails = pi->hashfails;
			p.flags |= pi->on_parole ? peer_info::on_parole : 0;
			p.flags |= pi->optimistically_unchoked ? peer_info::optimistic_unchoke : 0;
		}
		else
		{
			p.source = 0;
			p.failcount = 0;
			p.num_hashfails = 0;
		}

#ifndef TORRENT_NO_DEPRECATE
		p.remote_dl_rate = 0;
#endif
		p.send_buffer_size = m_send_buffer.capacity();
		p.used_send_buffer = m_send_buffer.size();
		p.receive_buffer_size = m_recv_buffer.capacity();
		p.used_receive_buffer = m_recv_buffer.pos();
		p.receive_buffer_watermark = m_recv_buffer.watermark();
		p.write_state = m_channel_state[upload_channel];
		p.read_state = m_channel_state[download_channel];

		// pieces may be empty if we don't have metadata yet
		if (p.pieces.size() == 0)
		{
			p.progress = 0.f;
			p.progress_ppm = 0;
		}
		else
		{
#if TORRENT_NO_FPU
			p.progress = 0.f;
#else
			p.progress = float(p.pieces.count()) / float(p.pieces.size());
#endif
			p.progress_ppm = int(std::int64_t(p.pieces.count()) * 1000000 / p.pieces.size());
		}

		p.estimated_reciprocation_rate = m_est_reciprocation_rate;

		error_code ec;
		p.local_endpoint = get_socket()->local_endpoint(ec);
	}

	// TODO: 3 new_piece should be an optional<piece_index_t>. piece index -1
	// should not be allowed
	void peer_connection::superseed_piece(piece_index_t const replace_piece
		, piece_index_t const new_piece)
	{
		TORRENT_ASSERT(is_single_thread());

		if (is_connecting()) return;
		if (in_handshake()) return;

		if (new_piece == piece_index_t(-1))
		{
			if (m_superseed_piece[0] == piece_index_t(-1)) return;
			m_superseed_piece[0] = piece_index_t(-1);
			m_superseed_piece[1] = piece_index_t(-1);

#ifndef TORRENT_DISABLE_LOGGING
			peer_log(peer_log_alert::info, "SUPER_SEEDING", "ending");
#endif
			std::shared_ptr<torrent> t = m_torrent.lock();
			assert(t);

			// this will either send a full bitfield or
			// a have-all message, effectively terminating
			// super-seeding, since the peer may pick any piece
			write_bitfield();

			return;
		}

		assert(!has_piece(new_piece));

#ifndef TORRENT_DISABLE_LOGGING
		peer_log(peer_log_alert::outgoing_message, "HAVE", "piece: %d (super seed)"
			, static_cast<int>(new_piece));
#endif
		write_have(new_piece);

		if (replace_piece >= piece_index_t(0))
		{
			// move the piece we're replacing to the tail
			if (m_superseed_piece[0] == replace_piece)
				std::swap(m_superseed_piece[0], m_superseed_piece[1]);
		}

		m_superseed_piece[1] = m_superseed_piece[0];
		m_superseed_piece[0] = new_piece;
	}

	void peer_connection::max_out_request_queue(int s)
	{
#ifndef TORRENT_DISABLE_LOGGING
		peer_log(peer_log_alert::info, "MAX_OUT_QUEUE_SIZE", "%d -> %d"
			, m_max_out_request_queue, s);
#endif
		m_max_out_request_queue = s;
	}

	int peer_connection::max_out_request_queue() const
	{
		return m_max_out_request_queue;
	}

	void peer_connection::update_desired_queue_size()
	{
		TORRENT_ASSERT(is_single_thread());
		if (m_snubbed)
		{
			m_desired_queue_size = 1;
			return;
		}

#ifndef TORRENT_DISABLE_LOGGING
		int const previous_queue_size = m_desired_queue_size;
#endif

		int const download_rate = statistics().download_payload_rate();

		// the desired download queue size
		int const queue_time = m_settings.get_int(settings_pack::request_queue_time);

		// when we're in slow-start mode we increase the desired queue size every
		// time we receive a piece, no need to adjust it here (other than
		// enforcing the upper limit)
		if (!m_slow_start)
		{
			// (if the latency is more than this, the download will stall)
			// so, the queue size is queue_time * down_rate / 16 kiB
			// (16 kB is the size of each request)
			// the minimum number of requests is 2 and the maximum is 48
			// the block size doesn't have to be 16. So we first query the
			// torrent for it
			std::shared_ptr<torrent> t = m_torrent.lock();
			int const block_size = t->block_size();

			TORRENT_ASSERT(block_size > 0);

			m_desired_queue_size = std::uint16_t(queue_time * download_rate / block_size);
		}

		if (m_desired_queue_size > m_max_out_request_queue)
			m_desired_queue_size = std::uint16_t(m_max_out_request_queue);
		if (m_desired_queue_size < min_request_queue)
			m_desired_queue_size = min_request_queue;

#ifndef TORRENT_DISABLE_LOGGING
		if (previous_queue_size != m_desired_queue_size)
		{
			peer_log(peer_log_alert::info, "UPDATE_QUEUE_SIZE"
				, "dqs: %d max: %d dl: %d qt: %d snubbed: %d slow-start: %d"
				, m_desired_queue_size, m_max_out_request_queue
				, download_rate, queue_time, int(m_snubbed), int(m_slow_start));
		}
#endif
	}

	void peer_connection::second_tick(int const tick_interval_ms)
	{
		TORRENT_ASSERT(is_single_thread());
		time_point now = aux::time_now();
		std::shared_ptr<peer_connection> me(self());

		// the invariant check must be run before me is destructed
		// in case the peer got disconnected
		INVARIANT_CHECK;

		std::shared_ptr<torrent> t = m_torrent.lock();

		int warning = 0;
		// drain the IP overhead from the bandwidth limiters
		if (m_settings.get_bool(settings_pack::rate_limit_ip_overhead) && t)
		{
			warning |= m_ses.use_quota_overhead(*this, m_statistics.download_ip_overhead()
				, m_statistics.upload_ip_overhead());
			warning |= m_ses.use_quota_overhead(*t, m_statistics.download_ip_overhead()
				, m_statistics.upload_ip_overhead());
		}

		if (warning && t->alerts().should_post<performance_alert>())
		{
			for (int channel = 0; channel < 2; ++channel)
			{
				if ((warning & (1 << channel)) == 0) continue;
				t->alerts().emplace_alert<performance_alert>(t->get_handle()
					, channel == peer_connection::download_channel
					? performance_alert::download_limit_too_low
					: performance_alert::upload_limit_too_low);
			}
		}

		if (!t || m_disconnecting)
		{
			TORRENT_ASSERT(t || !m_connecting);
			if (m_connecting)
			{
				m_counters.inc_stats_counter(counters::num_peers_half_open, -1);
				if (t) t->dec_num_connecting(m_peer_info);
				m_connecting = false;
			}
			disconnect(errors::torrent_aborted, op_bittorrent);
			return;
		}

		if (m_endgame_mode
			&& m_interesting
			&& m_download_queue.empty()
			&& m_request_queue.empty()
			&& now - seconds(5) >= m_last_request)
		{
			// this happens when we're in strict end-game
			// mode and the peer could not request any blocks
			// because they were all taken but there were still
			// unrequested blocks. Now, 5 seconds later, there
			// might not be any unrequested blocks anymore, so
			// we should try to pick another block to see
			// if we can pick a busy one
			m_last_request = now;
			if (request_a_block(*t, *this))
				m_counters.inc_stats_counter(counters::end_game_piece_picks);
			if (m_disconnecting) return;
			send_block_requests();
		}

		if (t->super_seeding()
			&& t->ready_for_connections()
			&& !m_peer_interested
			&& m_became_uninterested + seconds(10) < now)
		{
			// maybe we need to try another piece, to see if the peer
			// become interested in us then
			superseed_piece(piece_index_t(-1), t->get_piece_to_super_seed(m_have_piece));
		}

		on_tick();
		if (is_disconnecting()) return;

#ifndef TORRENT_DISABLE_EXTENSIONS
		for (auto const& e : m_extensions)
		{
			e->tick();
		}
		if (is_disconnecting()) return;
#endif

		// if the peer hasn't said a thing for a certain
		// time, it is considered to have timed out
		time_duration d;
		d = (std::min)(now - m_last_receive, now - m_last_sent);

		if (m_connecting)
		{
			int connect_timeout = m_settings.get_int(settings_pack::peer_connect_timeout);
			if (m_peer_info) connect_timeout += 3 * m_peer_info->failcount;

			// SSL and i2p handshakes are slow
			if (is_ssl(*m_socket))
				connect_timeout += 10;

#if TORRENT_USE_I2P
			if (is_i2p(*m_socket))
				connect_timeout += 20;
#endif

			if (d > seconds(connect_timeout)
				&& can_disconnect(errors::timed_out))
			{
#ifndef TORRENT_DISABLE_LOGGING
				peer_log(peer_log_alert::info, "CONNECT_FAILED", "waited %d seconds"
					, int(total_seconds(d)));
#endif
				connect_failed(errors::timed_out);
				return;
			}
		}

		// if we can't read, it means we're blocked on the rate-limiter
		// or the disk, not the peer itself. In this case, don't blame
		// the peer and disconnect it
		bool const may_timeout = (m_channel_state[download_channel] & peer_info::bw_network) != 0;

		// TODO: 2 use a deadline_timer for timeouts. Don't rely on second_tick()!
		// Hook this up to connect timeout as well. This would improve performance
		// because of less work in second_tick(), and might let use remove ticking
		// entirely eventually
		if (may_timeout && d > seconds(timeout()) && !m_connecting && m_reading_bytes == 0
			&& can_disconnect(errors::timed_out_inactivity))
		{
#ifndef TORRENT_DISABLE_LOGGING
			peer_log(peer_log_alert::info, "LAST_ACTIVITY", "%d seconds ago"
				, int(total_seconds(d)));
#endif
			disconnect(errors::timed_out_inactivity, op_bittorrent);
			return;
		}

		// do not stall waiting for a handshake
		int timeout = m_settings.get_int (settings_pack::handshake_timeout);
#if TORRENT_USE_I2P
		timeout *= is_i2p(*m_socket) ? 4 : 1;
#endif
		if (may_timeout
			&& !m_connecting
			&& in_handshake()
			&& d > seconds(timeout))
		{
#ifndef TORRENT_DISABLE_LOGGING
			peer_log(peer_log_alert::info, "NO_HANDSHAKE", "waited %d seconds"
				, int(total_seconds(d)));
#endif
			disconnect(errors::timed_out_no_handshake, op_bittorrent);
			return;
		}

		// disconnect peers that we unchoked, but they didn't send a request in
		// the last 60 seconds, and we haven't been working on servicing a request
		// for more than 60 seconds.
		// but only if we're a seed
		d = now - (std::max)((std::max)(m_last_unchoke, m_last_incoming_request)
			, m_last_sent_payload);

		if (may_timeout
			&& !m_connecting
			&& m_requests.empty()
			&& m_reading_bytes == 0
			&& !m_choked
			&& m_peer_interested
			&& t && t->is_upload_only()
			&& d > seconds(60)
			&& can_disconnect(errors::timed_out_no_request))
		{
#ifndef TORRENT_DISABLE_LOGGING
			peer_log(peer_log_alert::info, "NO_REQUEST", "waited %d seconds"
				, int(total_seconds(d)));
#endif
			disconnect(errors::timed_out_no_request, op_bittorrent);
			return;
		}

		// if the peer hasn't become interested and we haven't
		// become interested in the peer for 10 minutes, it
		// has also timed out.
		time_duration d1;
		time_duration d2;
		d1 = now - m_became_uninterested;
		d2 = now - m_became_uninteresting;
		time_duration time_limit = seconds(
			m_settings.get_int(settings_pack::inactivity_timeout));

		// don't bother disconnect peers we haven't been interested
		// in (and that hasn't been interested in us) for a while
		// unless we have used up all our connection slots
		if (may_timeout
			&& !m_interesting
			&& !m_peer_interested
			&& d1 > time_limit
			&& d2 > time_limit
			&& (m_ses.num_connections() >= m_settings.get_int(settings_pack::connections_limit)
				|| (t && t->num_peers() >= t->max_connections()))
			&& can_disconnect(errors::timed_out_no_interest))
		{
#ifndef TORRENT_DISABLE_LOGGING
			if (should_log(peer_log_alert::info))
			{
				peer_log(peer_log_alert::info, "MUTUAL_NO_INTEREST", "t1: %d t2: %d"
					, int(total_seconds(d1)), int(total_seconds(d2)));
			}
#endif
			disconnect(errors::timed_out_no_interest, op_bittorrent);
			return;
		}

		if (may_timeout
			&& !m_download_queue.empty()
			&& m_quota[download_channel] > 0
			&& now > m_requested + seconds(request_timeout()))
		{
			snub_peer();
		}

		// if we haven't sent something in too long, send a keep-alive
		keep_alive();

		// if our download rate isn't increasing significantly anymore, end slow
		// start. The 10kB is to have some slack here.
		// we can't do this when we're choked, because we aren't sending any
		// requests yet, so there hasn't been an opportunity to ramp up the
		// connection yet.
		if (m_slow_start
			&& !m_peer_choked
			&& m_downloaded_last_second > 0
			&& m_downloaded_last_second + 5000
				>= m_statistics.last_payload_downloaded())
		{
			m_slow_start = false;
#ifndef TORRENT_DISABLE_LOGGING
			if (should_log(peer_log_alert::info))
			{
				peer_log(peer_log_alert::info, "SLOW_START", "exit slow start: "
					"prev-dl: %d dl: %d"
					, int(m_downloaded_last_second)
					, m_statistics.last_payload_downloaded());
			}
#endif
		}
		m_downloaded_last_second = m_statistics.last_payload_downloaded();
		m_uploaded_last_second = m_statistics.last_payload_uploaded();

		m_statistics.second_tick(tick_interval_ms);

		if (m_statistics.upload_payload_rate() > m_upload_rate_peak)
		{
			m_upload_rate_peak = m_statistics.upload_payload_rate();
		}
		if (m_statistics.download_payload_rate() > m_download_rate_peak)
		{
			m_download_rate_peak = m_statistics.download_payload_rate();
		}
		if (is_disconnecting()) return;

		if (!t->ready_for_connections()) return;

		update_desired_queue_size();

		if (m_desired_queue_size == m_max_out_request_queue
				&& t->alerts().should_post<performance_alert>())
		{
			t->alerts().emplace_alert<performance_alert>(t->get_handle()
				, performance_alert::outstanding_request_limit_reached);
		}

		int piece_timeout = m_settings.get_int(settings_pack::piece_timeout);

		if (!m_download_queue.empty()
			&& m_quota[download_channel] > 0
			&& now - m_last_piece > seconds(piece_timeout))
		{
			// this peer isn't sending the pieces we've
			// requested (this has been observed by BitComet)
			// in this case we'll clear our download queue and
			// re-request the blocks.
#ifndef TORRENT_DISABLE_LOGGING
			if (should_log(peer_log_alert::info))
			{
				peer_log(peer_log_alert::info, "PIECE_REQUEST_TIMED_OUT"
					, "%d time: %d to: %d"
					, int(m_download_queue.size()), int(total_seconds(now - m_last_piece))
					, piece_timeout);
			}
#endif

			snub_peer();
		}

		fill_send_buffer();
	}

	void peer_connection::snub_peer()
	{
		TORRENT_ASSERT(is_single_thread());
		INVARIANT_CHECK;

		std::shared_ptr<torrent> t = m_torrent.lock();
		TORRENT_ASSERT(t);

		if (!m_snubbed)
		{
			m_snubbed = true;
			m_slow_start = false;
			if (t->alerts().should_post<peer_snubbed_alert>())
			{
				t->alerts().emplace_alert<peer_snubbed_alert>(t->get_handle()
					, m_remote, m_peer_id);
			}
		}
		m_desired_queue_size = 1;

		if (on_parole()) return;

		if (!t->has_picker()) return;
		piece_picker& picker = t->picker();

		// first, if we have any unsent requests, just
		// wipe those out
		while (!m_request_queue.empty())
		{
			t->picker().abort_download(m_request_queue.back().block, peer_info_struct());
			m_request_queue.pop_back();
		}
		m_queued_time_critical = 0;

		TORRENT_ASSERT(!m_download_queue.empty());

		// time out the last request eligible
		// block in the queue
		int i = int(m_download_queue.size()) - 1;
		for (; i >= 0; --i)
		{
			if (!m_download_queue[i].timed_out
				&& !m_download_queue[i].not_wanted)
				break;
		}

		if (i >= 0)
		{
			pending_block& qe = m_download_queue[i];
			piece_block r = qe.block;

			// only cancel a request if it blocks the piece from being completed
			// (i.e. no free blocks to request from it)
			piece_picker::downloading_piece p;
			picker.piece_info(qe.block.piece_index, p);
			int free_blocks = picker.blocks_in_piece(qe.block.piece_index)
				- p.finished - p.writing - p.requested;

			// if there are still blocks available for other peers to pick, we're
			// still not holding up the completion of the piece and there's no
			// need to cancel the requests. For more information, see:
			// http://blog.libtorrent.org/2011/11/block-request-time-outs/
			if (free_blocks > 0)
			{
				send_block_requests();
				return;
			}

			if (t->alerts().should_post<block_timeout_alert>())
			{
				t->alerts().emplace_alert<block_timeout_alert>(t->get_handle()
					, remote(), pid(), qe.block.block_index
					, qe.block.piece_index);
			}

			// request a new block before removing the previous
			// one, in order to prevent it from
			// picking the same block again, stalling the
			// same piece indefinitely.
			m_desired_queue_size = 2;
			if (request_a_block(*t, *this))
				m_counters.inc_stats_counter(counters::snubbed_piece_picks);

			// the block we just picked (potentially)
			// hasn't been put in m_download_queue yet.
			// it's in m_request_queue and will be sent
			// once send_block_requests() is called.

			m_desired_queue_size = 1;

			qe.timed_out = true;
			picker.abort_download(r, peer_info_struct());
		}

		send_block_requests();
	}

	void peer_connection::fill_send_buffer()
	{
		TORRENT_ASSERT(is_single_thread());
#ifdef TORRENT_EXPENSIVE_INVARIANT_CHECKS
		INVARIANT_CHECK;
#endif

		bool sent_a_piece = false;
		std::shared_ptr<torrent> t = m_torrent.lock();
		if (!t || t->is_aborted() || m_requests.empty()) return;

		// only add new piece-chunks if the send buffer is small enough
		// otherwise there will be no end to how large it will be!

		int buffer_size_watermark = int(std::int64_t(m_uploaded_last_second)
			* m_settings.get_int(settings_pack::send_buffer_watermark_factor) / 100);

		if (buffer_size_watermark < m_settings.get_int(settings_pack::send_buffer_low_watermark))
		{
			buffer_size_watermark = m_settings.get_int(settings_pack::send_buffer_low_watermark);
		}
		else if (buffer_size_watermark > m_settings.get_int(settings_pack::send_buffer_watermark))
		{
			buffer_size_watermark = m_settings.get_int(settings_pack::send_buffer_watermark);
		}

#ifndef TORRENT_DISABLE_LOGGING
		if (should_log(peer_log_alert::outgoing))
		{
			peer_log(peer_log_alert::outgoing, "SEND_BUFFER_WATERMARK"
				, "current watermark: %d max: %d min: %d factor: %d uploaded: %d B/s"
				, buffer_size_watermark
				, m_ses.settings().get_int(settings_pack::send_buffer_watermark)
				, m_ses.settings().get_int(settings_pack::send_buffer_low_watermark)
				, m_ses.settings().get_int(settings_pack::send_buffer_watermark_factor)
				, int(m_uploaded_last_second));
		}
#endif

		// don't just pop the front element here, since in seed mode one request may
		// be blocked because we have to verify the hash first, so keep going with the
		// next request. However, only let each peer have one hash verification outstanding
		// at any given time
		for (int i = 0; i < int(m_requests.size())
			&& (send_buffer_size() + m_reading_bytes < buffer_size_watermark); ++i)
		{
			TORRENT_ASSERT(t->ready_for_connections());
			peer_request& r = m_requests[i];

			TORRENT_ASSERT(r.piece >= piece_index_t(0));
			TORRENT_ASSERT(r.piece < piece_index_t(m_have_piece.size()));
			TORRENT_ASSERT(r.start + r.length <= t->torrent_file().piece_size(r.piece));
			TORRENT_ASSERT(r.length > 0 && r.start >= 0);

			if (t->is_deleted())
			{
#ifndef TORRENT_DISABLE_LOGGING
				peer_log(peer_log_alert::outgoing_message, "REJECT_PIECE"
					, "piece: %d s: %x l: %x torrent deleted"
					, static_cast<int>(r.piece), r.start , r.length);
#endif
				write_reject_request(r);
				continue;
			}

			bool const seed_mode = t->seed_mode();

			if (seed_mode
				&& !t->verified_piece(r.piece)
				&& !m_settings.get_bool(settings_pack::disable_hash_checks))
			{
				// we're still verifying the hash of this piece
				// so we can't return it yet.
				if (t->verifying_piece(r.piece)) continue;

				// only have three outstanding hash check per peer
				if (m_outstanding_piece_verification >= 3) continue;

				++m_outstanding_piece_verification;

#ifndef TORRENT_DISABLE_LOGGING
				peer_log(peer_log_alert::info, "SEED_MODE_FILE_ASYNC_HASH"
					, "piece: %d", static_cast<int>(r.piece));
#endif
				// this means we're in seed mode and we haven't yet
				// verified this piece (r.piece)
				m_disk_thread.async_hash(t->storage(), r.piece, 0
					, std::bind(&peer_connection::on_seed_mode_hashed, self()
						, _1, _2, _3), this);
				t->verifying(r.piece);
				continue;
			}

			if (!t->has_piece_passed(r.piece) && !seed_mode)
			{
				// we don't have this piece yet, but we anticipate to have
				// it very soon, so we have told our peers we have it.
				// hold off on sending it. If the piece fails later
				// we will reject this request
				if (t->is_predictive_piece(r.piece)) continue;
#ifndef TORRENT_DISABLE_LOGGING
				peer_log(peer_log_alert::outgoing_message, "REJECT_PIECE"
					, "piece: %d s: %x l: %x piece not passed hash check"
					, static_cast<int>(r.piece), r.start , r.length);
#endif
				write_reject_request(r);
			}
			else
			{
#ifndef TORRENT_DISABLE_LOGGING
				peer_log(peer_log_alert::info, "FILE_ASYNC_READ"
					, "piece: %d s: %x l: %x", static_cast<int>(r.piece), r.start, r.length);
#endif
				m_reading_bytes += r.length;
				sent_a_piece = true;

				// the callback function may be called immediately, instead of being posted

				TORRENT_ASSERT(t->valid_metadata());
				TORRENT_ASSERT(r.piece >= piece_index_t(0));
				TORRENT_ASSERT(r.piece < t->torrent_file().end_piece());

				m_disk_thread.async_read(t->storage(), r
					, std::bind(&peer_connection::on_disk_read_complete
					, self(), _1, _2, _3, r, clock_type::now()), this);
			}
			m_last_sent_payload = clock_type::now();
			m_requests.erase(m_requests.begin() + i);

			if (m_requests.empty())
				m_counters.inc_stats_counter(counters::num_peers_up_requests, -1);

			--i;
		}

		if (t->share_mode() && sent_a_piece)
			t->recalc_share_mode();
	}

	// this is called when a previously unchecked piece has been
	// checked, while in seed-mode
	void peer_connection::on_seed_mode_hashed(piece_index_t const piece
		, sha1_hash const& piece_hash, storage_error const& error)
	{
		TORRENT_ASSERT(is_single_thread());
		INVARIANT_CHECK;

		std::shared_ptr<torrent> t = m_torrent.lock();

		TORRENT_ASSERT(m_outstanding_piece_verification > 0);
		--m_outstanding_piece_verification;

		if (!t || t->is_aborted()) return;

		if (error)
		{
			t->handle_disk_error("hash", error, this);
			t->leave_seed_mode(false);
			return;
		}

		// we're using the piece hashes here, we need the torrent to be loaded
		if (!m_settings.get_bool(settings_pack::disable_hash_checks)
			&& piece_hash != t->torrent_file().hash_for_piece(piece))
		{
#ifndef TORRENT_DISABLE_LOGGING
			peer_log(peer_log_alert::info, "SEED_MODE_FILE_HASH"
				, "piece: %d failed", static_cast<int>(piece));
#endif

			t->leave_seed_mode(false);
		}
		else
		{
<<<<<<< HEAD
			TORRENT_ASSERT(t->verifying_piece(piece));
			if (t->seed_mode()) t->verified(piece);
=======
			if (t->seed_mode())
			{
				TORRENT_ASSERT(t->verifying_piece(j->piece));
				t->verified(j->piece);
			}
>>>>>>> 6e65851b

#ifndef TORRENT_DISABLE_LOGGING
			peer_log(peer_log_alert::info, "SEED_MODE_FILE_HASH"
				, "piece: %d passed", static_cast<int>(piece));
#endif
			if (t)
			{
				if (t->seed_mode() && t->all_verified())
					t->leave_seed_mode(true);
			}
		}

		// try to service the requests again, now that the piece
		// has been verified
		fill_send_buffer();
	}

	void peer_connection::on_disk_read_complete(disk_buffer_holder buffer
		, int const flags, storage_error const& error
		, peer_request const& r, time_point issue_time)
	{
		TORRENT_ASSERT(is_single_thread());
		// return value:
		// 0: success, piece passed hash check
		// -1: disk failure

		int const disk_rtt = int(total_microseconds(clock_type::now() - issue_time));

#ifndef TORRENT_DISABLE_LOGGING
		if (should_log(peer_log_alert::info))
		{
			peer_log(peer_log_alert::info, "FILE_ASYNC_READ_COMPLETE"
				, "piece: %d s: %x l: %x b: %p c: %s e: %s rtt: %d us"
				, static_cast<int>(r.piece), r.start, r.length
				, static_cast<void*>(buffer.get())
				, (flags & disk_interface::cache_hit ? "cache hit" : "cache miss")
				, error.ec.message().c_str(), disk_rtt);
		}
#endif

		m_reading_bytes -= r.length;

		std::shared_ptr<torrent> t = m_torrent.lock();
		if (error)
		{
			if (!t)
			{
				disconnect(error.ec, op_file_read);
				return;
			}

			TORRENT_ASSERT(buffer.get() == nullptr);
			write_dont_have(r.piece);
			write_reject_request(r);
			if (t->alerts().should_post<file_error_alert>())
				t->alerts().emplace_alert<file_error_alert>(error.ec
					, t->resolve_filename(error.file())
					, error.operation_str(), t->get_handle());

			++m_disk_read_failures;
			if (m_disk_read_failures > 100) disconnect(error.ec, op_file_read);
			return;
		}

		// we're only interested in failures in a row.
		// if we every now and then successfully send a
		// block, the peer is still useful
		m_disk_read_failures = 0;

		if (t && m_settings.get_int(settings_pack::suggest_mode)
			== settings_pack::suggest_read_cache)
		{
			// tell the torrent that we just read a block from this piece.
			// if this piece is low-availability, it's now a candidate for being
			// suggested to other peers
			t->add_suggest_piece(r.piece);
		}

		if (m_disconnecting) return;

		if (!t)
		{
			disconnect(error.ec, op_file_read);
			return;
		}

#ifndef TORRENT_DISABLE_LOGGING
		peer_log(peer_log_alert::outgoing_message
			, "PIECE", "piece: %d s: %x l: %x"
			, static_cast<int>(r.piece), r.start, r.length);
#endif

		m_counters.blend_stats_counter(counters::request_latency, disk_rtt, 5);

		// we probably just pulled this piece into the cache.
		// if it's rare enough to make it into the suggested piece
		// push another piece out
		if (m_settings.get_int(settings_pack::suggest_mode) == settings_pack::suggest_read_cache
			&& (flags & disk_interface::cache_hit) == 0)
		{
			t->add_suggest_piece(r.piece);
		}
		write_piece(r, std::move(buffer));
	}

	void peer_connection::assign_bandwidth(int channel, int amount)
	{
		TORRENT_ASSERT(is_single_thread());
#ifndef TORRENT_DISABLE_LOGGING
		peer_log(channel == upload_channel
			? peer_log_alert::outgoing : peer_log_alert::incoming
			, "ASSIGN_BANDWIDHT", "bytes: %d", amount);
#endif

		TORRENT_ASSERT(amount > 0 || is_disconnecting());
		m_quota[channel] += amount;
		TORRENT_ASSERT(m_channel_state[channel] & peer_info::bw_limit);
		m_channel_state[channel] &= ~peer_info::bw_limit;

#if TORRENT_USE_INVARIANT_CHECKS
		check_invariant();
#endif

		if (is_disconnecting()) return;
		if (channel == upload_channel)
		{
			setup_send();
		}
		else if (channel == download_channel)
		{
			setup_receive();
		}
	}

	// the number of bytes we expect to receive, or want to send
	// channel either refer to upload or download. This is used
	// by the rate limiter to allocate quota for this peer
	int peer_connection::wanted_transfer(int channel)
	{
		TORRENT_ASSERT(is_single_thread());
		std::shared_ptr<torrent> t = m_torrent.lock();

		const int tick_interval = (std::max)(1, m_settings.get_int(settings_pack::tick_interval));

		if (channel == download_channel)
		{
			return std::max((std::max)(m_outstanding_bytes
				, m_recv_buffer.packet_bytes_remaining()) + 30
				, int(std::int64_t(m_statistics.download_rate()) * 2
					* tick_interval / 1000));
		}
		else
		{
			return std::max((std::max)(m_reading_bytes
				, m_send_buffer.size())
				, int((std::int64_t(m_statistics.upload_rate()) * 2
					* tick_interval) / 1000));
		}
	}

	int peer_connection::request_bandwidth(int const channel, int bytes)
	{
		TORRENT_ASSERT(is_single_thread());
		INVARIANT_CHECK;

		// we can only have one outstanding bandwidth request at a time
		if (m_channel_state[channel] & peer_info::bw_limit) return 0;

		std::shared_ptr<torrent> t = m_torrent.lock();

		bytes = (std::max)(wanted_transfer(channel), bytes);

		// we already have enough quota
		if (m_quota[channel] >= bytes) return 0;

		// deduct the bytes we already have quota for
		bytes -= m_quota[channel];

		int priority = get_priority(channel);

		int max_channels = num_classes() + (t ? t->num_classes() : 0) + 2;
		TORRENT_ALLOCA(channels, bandwidth_channel*, max_channels);

		// collect the pointers to all bandwidth channels
		// that apply to this torrent
		int c = 0;

		c += m_ses.copy_pertinent_channels(*this, channel
			, channels.subspan(c).data(), max_channels - c);
		if (t)
		{
			c += m_ses.copy_pertinent_channels(*t, channel
				, channels.subspan(c).data(), max_channels - c);
		}

#if TORRENT_USE_ASSERTS
		// make sure we don't have duplicates
		std::set<bandwidth_channel*> unique_classes;
		for (int i = 0; i < c; ++i)
		{
			TORRENT_ASSERT(unique_classes.count(channels[i]) == 0);
			unique_classes.insert(channels[i]);
		}
#endif

		TORRENT_ASSERT((m_channel_state[channel] & peer_info::bw_limit) == 0);

		bandwidth_manager* manager = m_ses.get_bandwidth_manager(channel);

		int ret = manager->request_bandwidth(self()
			, bytes, priority, channels.data(), c);

		if (ret == 0)
		{
#ifndef TORRENT_DISABLE_LOGGING
			auto const dir = channel == download_channel ? peer_log_alert::incoming
				: peer_log_alert::outgoing;
			if (should_log(dir))
			{
				peer_log(dir,
					"REQUEST_BANDWIDTH", "bytes: %d quota: %d wanted_transfer: %d "
					"prio: %d num_channels: %d", bytes, m_quota[channel]
					, wanted_transfer(channel), priority, c);
			}
#endif
			m_channel_state[channel] |= peer_info::bw_limit;
		}
		else
		{
			m_quota[channel] += ret;
		}

		return ret;
	}

	void peer_connection::setup_send()
	{
		TORRENT_ASSERT(is_single_thread());
		if (m_disconnecting) return;

		// we may want to request more quota at this point
		request_bandwidth(upload_channel);

		// if we already have an outstanding send operation, don't issue another
		// one, instead accrue more send buffer to coalesce for the next write
		if (m_channel_state[upload_channel] & peer_info::bw_network)
		{
#ifndef TORRENT_DISABLE_LOGGING
			peer_log(peer_log_alert::outgoing, "CORKED_WRITE", "bytes: %d"
				, m_send_buffer.size());
#endif
			return;
		}

		if (m_send_barrier == 0)
		{
			std::vector<span<char>> vec;
			// limit outgoing crypto messages to 1MB
			int const send_bytes = (std::min)(m_send_buffer.size(), 1024*1024);
			m_send_buffer.build_mutable_iovec(send_bytes, vec);
			int next_barrier;
			span<span<char const>> inject_vec;
			std::tie(next_barrier, inject_vec) = hit_send_barrier(vec);
			for (auto i = inject_vec.rbegin(); i != inject_vec.rend(); ++i)
			{
				int const size = int(i->size());
				// this const_cast is a here because chained_buffer need to be
				// fixed.
				char* ptr = const_cast<char*>(i->data());
				m_send_buffer.prepend_buffer(aux::non_owning_handle(ptr), size, size);
			}
			set_send_barrier(next_barrier);
		}

		if ((m_quota[upload_channel] == 0 || m_send_barrier == 0)
			&& !m_send_buffer.empty()
			&& !m_connecting)
		{
			return;
		}

		int const quota_left = m_quota[upload_channel];
		if (m_send_buffer.empty()
			&& m_reading_bytes > 0
			&& quota_left > 0)
		{
			if ((m_channel_state[upload_channel] & peer_info::bw_disk) == 0)
				m_counters.inc_stats_counter(counters::num_peers_up_disk);
			m_channel_state[upload_channel] |= peer_info::bw_disk;
#ifndef TORRENT_DISABLE_LOGGING
			peer_log(peer_log_alert::outgoing, "WAITING_FOR_DISK", "outstanding: %d"
				, m_reading_bytes);
#endif

			if (!m_connecting
				&& !m_requests.empty()
				&& m_reading_bytes > m_settings.get_int(settings_pack::send_buffer_watermark) - 0x4000)
			{
				std::shared_ptr<torrent> t = m_torrent.lock();

				// we're stalled on the disk. We want to write and we can write
				// but our send buffer is empty, waiting to be refilled from the disk
				// this either means the disk is slower than the network connection
				// or that our send buffer watermark is too small, because we can
				// send it all before the disk gets back to us. That's why we only
				// trigger this if we've also filled the allowed send buffer. The
				// first request would not fill it all the way up because of the
				// upload rate being virtually 0. If m_requests is empty, it doesn't
				// matter anyway, because we don't have any more requests from the
				// peer to hang on to the disk
				if (t && t->alerts().should_post<performance_alert>())
				{
					t->alerts().emplace_alert<performance_alert>(t->get_handle()
						, performance_alert::send_buffer_watermark_too_low);
				}
			}
		}
		else
		{
			if (m_channel_state[upload_channel] & peer_info::bw_disk)
				m_counters.inc_stats_counter(counters::num_peers_up_disk, -1);
			m_channel_state[upload_channel] &= ~peer_info::bw_disk;
		}

		if (!can_write())
		{
#ifndef TORRENT_DISABLE_LOGGING
			if (should_log(peer_log_alert::outgoing))
			{
				if (m_send_buffer.empty())
				{
					peer_log(peer_log_alert::outgoing, "SEND_BUFFER_DEPLETED"
						, "quota: %d buf: %d connecting: %s disconnecting: %s "
						"pending_disk: %d piece-requests: %d"
						, m_quota[upload_channel]
						, m_send_buffer.size(), m_connecting?"yes":"no"
						, m_disconnecting?"yes":"no", m_reading_bytes
						, int(m_requests.size()));
				}
				else
				{
					peer_log(peer_log_alert::outgoing, "CANNOT_WRITE"
						, "quota: %d buf: %d connecting: %s disconnecting: %s "
						"pending_disk: %d"
						, m_quota[upload_channel]
						, m_send_buffer.size(), m_connecting?"yes":"no"
						, m_disconnecting?"yes":"no", m_reading_bytes);
				}
			}
#endif
			return;
		}

		int const amount_to_send = std::min({
			m_send_buffer.size()
			, quota_left
			, m_send_barrier});

		TORRENT_ASSERT(amount_to_send > 0);

		TORRENT_ASSERT((m_channel_state[upload_channel] & peer_info::bw_network) == 0);
#ifndef TORRENT_DISABLE_LOGGING
		peer_log(peer_log_alert::outgoing, "ASYNC_WRITE", "bytes: %d", amount_to_send);
#endif
		std::vector<boost::asio::const_buffer> const& vec = m_send_buffer.build_iovec(amount_to_send);
		ADD_OUTSTANDING_ASYNC("peer_connection::on_send_data");

#if TORRENT_USE_ASSERTS
		TORRENT_ASSERT(!m_socket_is_writing);
		m_socket_is_writing = true;
#endif

		m_socket->async_write_some(vec, make_write_handler(std::bind(
			&peer_connection::on_send_data, self(), _1, _2)));

		m_channel_state[upload_channel] |= peer_info::bw_network;
		m_last_sent = aux::time_now();
	}

	void peer_connection::on_disk()
	{
		TORRENT_ASSERT(is_single_thread());
		if ((m_channel_state[download_channel] & peer_info::bw_disk) == 0) return;
		std::shared_ptr<peer_connection> me(self());

#ifndef TORRENT_DISABLE_LOGGING
		peer_log(peer_log_alert::info, "DISK", "dropped below disk buffer watermark");
#endif
		m_counters.inc_stats_counter(counters::num_peers_down_disk, -1);
		m_channel_state[download_channel] &= ~peer_info::bw_disk;
		setup_receive();
	}

	void peer_connection::setup_receive()
	{
		TORRENT_ASSERT(is_single_thread());
		INVARIANT_CHECK;

		if (m_disconnecting) return;

		if (m_recv_buffer.capacity() < 100
			&& m_recv_buffer.max_receive() == 0)
		{
			m_recv_buffer.reserve(100);
		}

		// we may want to request more quota at this point
		int const buffer_size = m_recv_buffer.max_receive();
		request_bandwidth(download_channel, buffer_size);

		if (m_channel_state[download_channel] & peer_info::bw_network) return;

		if (m_quota[download_channel] == 0
			&& !m_connecting)
		{
			return;
		}

		if (!can_read())
		{
#ifndef TORRENT_DISABLE_LOGGING
			if (should_log(peer_log_alert::incoming))
			{
				peer_log(peer_log_alert::incoming, "CANNOT_READ", "quota: %d  "
					"can-write-to-disk: %s queue-limit: %d disconnecting: %s "
					" connecting: %s"
					, m_quota[download_channel]
					, ((m_channel_state[download_channel] & peer_info::bw_disk)?"no":"yes")
					, m_settings.get_int(settings_pack::max_queued_disk_bytes)
					, (m_disconnecting?"yes":"no")
					, (m_connecting?"yes":"no"));
			}
#endif
			// if we block reading, waiting for the disk, we will wake up
			// by the disk_io_thread posting a message every time it drops
			// from being at or exceeding the limit down to below the limit
			return;
		}
		TORRENT_ASSERT(m_connected);
		if (m_quota[download_channel] == 0) return;

		int const quota_left = m_quota[download_channel];
		int const max_receive = (std::min)(buffer_size, quota_left);

		if (max_receive == 0) return;

		span<char> const vec = m_recv_buffer.reserve(max_receive);
		TORRENT_ASSERT((m_channel_state[download_channel] & peer_info::bw_network) == 0);
		m_channel_state[download_channel] |= peer_info::bw_network;
#ifndef TORRENT_DISABLE_LOGGING
		peer_log(peer_log_alert::incoming, "ASYNC_READ"
			, "max: %d bytes", max_receive);
#endif

		// utp sockets aren't thread safe...
		ADD_OUTSTANDING_ASYNC("peer_connection::on_receive_data");
		m_socket->async_read_some(
			boost::asio::mutable_buffers_1(vec.data(), vec.size()), make_read_handler(
				std::bind(&peer_connection::on_receive_data, self(), _1, _2)));
	}

	piece_block_progress peer_connection::downloading_piece_progress() const
	{
#ifndef TORRENT_DISABLE_LOGGING
		peer_log(peer_log_alert::info, "ERROR"
			, "downloading_piece_progress() dispatched to the base class!");
#endif
		return piece_block_progress();
	}

	void peer_connection::send_buffer(char const* buf, int size, int flags)
	{
		TORRENT_ASSERT(is_single_thread());
		TORRENT_UNUSED(flags);

		int free_space = m_send_buffer.space_in_last_buffer();
		if (free_space > size) free_space = size;
		if (free_space > 0)
		{
			char* dst = m_send_buffer.append(buf, free_space);

			// this should always succeed, because we checked how much space
			// there was up-front
			TORRENT_UNUSED(dst);
			TORRENT_ASSERT(dst != nullptr);
			size -= free_space;
			buf += free_space;
		}
		if (size <= 0) return;

		int i = 0;
		while (size > 0)
		{
			aux::ses_buffer_holder session_buf = m_ses.allocate_buffer();

			int const alloc_buf_size = m_ses.send_buffer_size();
			int const buf_size = std::min(alloc_buf_size, size);
			std::memcpy(session_buf.get(), buf, aux::numeric_cast<std::size_t>(buf_size));
			buf += buf_size;
			size -= buf_size;
			m_send_buffer.append_buffer(std::move(session_buf), alloc_buf_size, buf_size);
			++i;
		}
		setup_send();
	}

	// --------------------------
	// RECEIVE DATA
	// --------------------------

	void peer_connection::account_received_bytes(int const bytes_transferred)
	{
		// tell the receive buffer we just fed it this many bytes of incoming data
		TORRENT_ASSERT(bytes_transferred > 0);
		m_recv_buffer.received(bytes_transferred);

		// update the dl quota
		TORRENT_ASSERT(bytes_transferred <= m_quota[download_channel]);
		m_quota[download_channel] -= bytes_transferred;

		// account receiver buffer size stats to the session
		m_ses.received_buffer(bytes_transferred);

		// estimate transport protocol overhead
		trancieve_ip_packet(bytes_transferred, m_remote.address().is_v6());

#ifndef TORRENT_DISABLE_LOGGING
		peer_log(peer_log_alert::incoming, "READ"
			, "%d bytes", bytes_transferred);
#endif
	}

	void peer_connection::on_receive_data(const error_code& error
		, std::size_t bytes_transferred)
	{
		TORRENT_ASSERT(is_single_thread());
		COMPLETE_ASYNC("peer_connection::on_receive_data");

#ifndef TORRENT_DISABLE_LOGGING
		if (should_log(peer_log_alert::incoming))
		{
			peer_log(peer_log_alert::incoming, "ON_RECEIVE_DATA"
				, "bytes: %d error: (%s:%d) %s"
				, int(bytes_transferred), error.category().name(), error.value()
				, error.message().c_str());
		}
#endif

		// leave this bit set until we're done looping, reading from the socket.
		// that way we don't trigger any async read calls until the end of this
		// function.
		TORRENT_ASSERT(m_channel_state[download_channel] & peer_info::bw_network);

		TORRENT_ASSERT(bytes_transferred > 0 || error);

		m_counters.inc_stats_counter(counters::on_read_counter);

		INVARIANT_CHECK;

		if (error)
		{
#ifndef TORRENT_DISABLE_LOGGING
			if (should_log(peer_log_alert::info))
			{
				peer_log(peer_log_alert::info, "ERROR"
					, "in peer_connection::on_receive_data_impl error: %s"
					, error.message().c_str());
			}
#endif
			on_receive(error, bytes_transferred);
			disconnect(error, op_sock_read);
			return;
		}

		m_last_receive = aux::time_now();

		// submit all disk jobs later
		m_ses.deferred_submit_jobs();

		// keep ourselves alive in until this function exits in
		// case we disconnect
		// this needs to be created before the invariant check,
		// to keep the object alive through the exit check
		std::shared_ptr<peer_connection> me(self());

		TORRENT_ASSERT(bytes_transferred > 0);

		// flush the send buffer at the end of this function
		cork _c(*this);

		// if we received exactly as many bytes as we provided a receive buffer
		// for. There most likely are more bytes to read, and we should grow our
		// receive buffer.
		TORRENT_ASSERT(int(bytes_transferred) <= m_recv_buffer.max_receive());
		bool const grow_buffer = (int(bytes_transferred) == m_recv_buffer.max_receive());
		account_received_bytes(int(bytes_transferred));

		if (m_extension_outstanding_bytes > 0)
			m_extension_outstanding_bytes -= std::min(m_extension_outstanding_bytes, int(bytes_transferred));

		check_graceful_pause();
		if (m_disconnecting) return;

		// this is the case where we try to grow the receive buffer and try to
		// drain the socket
		if (grow_buffer)
		{
			error_code ec;
			int buffer_size = int(m_socket->available(ec));
			if (ec)
			{
				disconnect(ec, op_available);
				return;
			}

#ifndef TORRENT_DISABLE_LOGGING
			peer_log(peer_log_alert::incoming, "AVAILABLE"
				, "%d bytes", buffer_size);
#endif

			request_bandwidth(download_channel, buffer_size);

			int const quota_left = m_quota[download_channel];
			if (buffer_size > quota_left) buffer_size = quota_left;
			if (buffer_size > 0)
			{
				span<char> const vec = m_recv_buffer.reserve(buffer_size);
				std::size_t bytes = m_socket->read_some(
					boost::asio::mutable_buffers_1(vec.data(), vec.size()), ec);

				// this is weird. You would imagine read_some() would do this
				if (bytes == 0 && !ec) ec = boost::asio::error::eof;

#ifndef TORRENT_DISABLE_LOGGING
				if (should_log(peer_log_alert::incoming))
				{
					peer_log(peer_log_alert::incoming, "SYNC_READ", "max: %d ret: %d e: %s"
						, buffer_size, int(bytes), ec ? ec.message().c_str() : "");
				}
#endif

				TORRENT_ASSERT(bytes > 0 || ec);
				if (ec == boost::asio::error::would_block || ec == boost::asio::error::try_again)
				{
					bytes = 0;
				}
				else if (ec)
				{
					disconnect(ec, op_sock_read);
					return;
				}
				else
				{
					account_received_bytes(int(bytes));
					bytes_transferred += bytes;
				}
			}
		}

		// feed bytes in receive buffer to upper layer by calling on_receive()

		bool const prev_choked = m_peer_choked;
		int bytes = int(bytes_transferred);
		int sub_transferred = 0;
		do {
			sub_transferred = m_recv_buffer.advance_pos(bytes);
			TORRENT_ASSERT(sub_transferred > 0);
			on_receive(error, std::size_t(sub_transferred));
			bytes -= sub_transferred;
			if (m_disconnecting) return;
		} while (bytes > 0 && sub_transferred > 0);

		// if the peer went from unchoked to choked, suggest to the receive
		// buffer that it shrinks to 100 bytes
		int const force_shrink = (m_peer_choked && !prev_choked)
			? 100 : 0;
		m_recv_buffer.normalize(force_shrink);

		if (m_recv_buffer.max_receive() == 0)
		{
			// the message we're receiving is larger than our receive
			// buffer, we must grow.
			int const buffer_size_limit
				= m_settings.get_int(settings_pack::max_peer_recv_buffer_size);
			m_recv_buffer.grow(buffer_size_limit);
#ifndef TORRENT_DISABLE_LOGGING
			peer_log(peer_log_alert::incoming, "GROW_BUFFER", "%d bytes"
				, m_recv_buffer.capacity());
#endif
		}

		TORRENT_ASSERT(m_recv_buffer.pos_at_end());
		TORRENT_ASSERT(m_recv_buffer.packet_size() > 0);

		if (is_seed())
		{
			std::shared_ptr<torrent> t = m_torrent.lock();
			if (t) t->seen_complete();
		}

		// allow reading from the socket again
		TORRENT_ASSERT(m_channel_state[download_channel] & peer_info::bw_network);
		m_channel_state[download_channel] &= ~peer_info::bw_network;

		setup_receive();
	}

	bool peer_connection::can_write() const
	{
		TORRENT_ASSERT(is_single_thread());
		// if we have requests or pending data to be sent or announcements to be made
		// we want to send data
		return !m_send_buffer.empty()
			&& m_quota[upload_channel] > 0
			&& (m_send_barrier > 0)
			&& !m_connecting;
	}

	bool peer_connection::can_read()
	{
		TORRENT_ASSERT(is_single_thread());
		INVARIANT_CHECK;

		std::shared_ptr<torrent> t = m_torrent.lock();

		bool bw_limit = m_quota[download_channel] > 0;

		if (!bw_limit) return false;

		if (m_outstanding_bytes > 0)
		{
			// if we're expecting to download piece data, we might not
			// want to read from the socket in case we're out of disk
			// cache space right now

			if (m_channel_state[download_channel] & peer_info::bw_disk) return false;
		}

		return !m_connecting && !m_disconnecting;
	}

	void peer_connection::on_connection_complete(error_code const& e)
	{
		TORRENT_ASSERT(is_single_thread());
		COMPLETE_ASYNC("peer_connection::on_connection_complete");

#if !defined TORRENT_DISABLE_LOGGING || defined TORRENT_USE_OPENSSL
		time_point completed = clock_type::now();
#endif

		INVARIANT_CHECK;

#ifndef TORRENT_DISABLE_LOGGING
		{
			std::shared_ptr<torrent> t = m_torrent.lock();
			if (t) t->debug_log("END connect [%p]", static_cast<void*>(this));
			m_connect_time = completed;
		}
#endif

#ifdef TORRENT_USE_OPENSSL
#ifdef TORRENT_MACOS_DEPRECATED_LIBCRYPTO
#pragma clang diagnostic push
#pragma clang diagnostic ignored "-Wdeprecated-declarations"
#endif
		// add this RTT to the PRNG seed, to add more unpredictability
		std::int64_t now = total_microseconds(completed - m_connect);
		// assume 12 bits of entropy (i.e. about 8 milliseconds)
		RAND_add(&now, 8, 1.5);
#ifdef TORRENT_MACOS_DEPRECATED_LIBCRYPTO
#pragma clang diagnostic pop
#endif
#endif

		// if t is nullptr, we better not be connecting, since
		// we can't decrement the connecting counter
		std::shared_ptr<torrent> t = m_torrent.lock();
		TORRENT_ASSERT(t || !m_connecting);
		if (m_connecting)
		{
			m_counters.inc_stats_counter(counters::num_peers_half_open, -1);
			if (t) t->dec_num_connecting(m_peer_info);
			m_connecting = false;
		}

		if (m_disconnecting) return;

		if (e)
		{
			connect_failed(e);
			return;
		}

		TORRENT_ASSERT(!m_connected);
		m_connected = true;
		m_counters.inc_stats_counter(counters::num_peers_connected);

		if (m_disconnecting) return;
		m_last_receive = aux::time_now();

		error_code ec;
		m_local = m_socket->local_endpoint(ec);
		if (ec)
		{
			disconnect(ec, op_getname);
			return;
		}

		// if there are outgoing interfaces specified, verify this
		// peer is correctly bound to one of them
		if (!m_settings.get_str(settings_pack::outgoing_interfaces).empty())
		{
			if (!m_ses.verify_bound_address(m_local.address()
				, is_utp(*m_socket), ec))
			{
				if (ec)
				{
					disconnect(ec, op_get_interface);
					return;
				}
				disconnect(error_code(
					boost::system::errc::no_such_device, generic_category())
					, op_connect);
				return;
			}
		}

		if (is_utp(*m_socket) && m_peer_info)
		{
			m_peer_info->confirmed_supports_utp = true;
			m_peer_info->supports_utp = false;
		}

		// this means the connection just succeeded

		received_synack(m_remote.address().is_v6());

		TORRENT_ASSERT(m_socket);
#ifndef TORRENT_DISABLE_LOGGING
		if (should_log(peer_log_alert::outgoing))
		{
			peer_log(peer_log_alert::outgoing, "COMPLETED"
				, "ep: %s", print_endpoint(m_remote).c_str());
		}
#endif

		// set the socket to non-blocking, so that we can
		// read the entire buffer on each read event we get
		tcp::socket::non_blocking_io ioc(true);
#ifndef TORRENT_DISABLE_LOGGING
		peer_log(peer_log_alert::info, "SET_NON_BLOCKING");
#endif
		m_socket->io_control(ioc, ec);
		if (ec)
		{
			disconnect(ec, op_iocontrol);
			return;
		}

		if (m_remote == m_socket->local_endpoint(ec))
		{
			// if the remote endpoint is the same as the local endpoint, we're connected
			// to ourselves
			if (m_peer_info && t) t->ban_peer(m_peer_info);
			disconnect(errors::self_connection, op_bittorrent, 1);
			return;
		}

		if (m_remote.address().is_v4() && m_settings.get_int(settings_pack::peer_tos) != 0)
		{
			error_code err;
			m_socket->set_option(type_of_service(char(m_settings.get_int(settings_pack::peer_tos))), err);
#ifndef TORRENT_DISABLE_LOGGING
			if (should_log(peer_log_alert::outgoing))
			{
				peer_log(peer_log_alert::outgoing, "SET_TOS", "tos: %d e: %s"
					, m_settings.get_int(settings_pack::peer_tos), err.message().c_str());
			}
#endif
		}
#if TORRENT_USE_IPV6 && defined IPV6_TCLASS
		else if (m_remote.address().is_v6() && m_settings.get_int(settings_pack::peer_tos) != 0)
		{
			error_code err;
			m_socket->set_option(traffic_class(char(m_settings.get_int(settings_pack::peer_tos))), err);
#ifndef TORRENT_DISABLE_LOGGING
			if (should_log(peer_log_alert::outgoing))
			{
				peer_log(peer_log_alert::outgoing, "SET_TOS", "tos: %d e: %s"
					, m_settings.get_int(settings_pack::peer_tos), err.message().c_str());
			}
#endif
		}
#endif

#ifndef TORRENT_DISABLE_EXTENSIONS
		for (auto const& ext : m_extensions)
		{
			ext->on_connected();
		}
#endif

		on_connected();
		setup_send();
		setup_receive();
	}

	// --------------------------
	// SEND DATA
	// --------------------------

	void peer_connection::on_send_data(error_code const& error
		, std::size_t const bytes_transferred)
	{
		TORRENT_ASSERT(is_single_thread());
		m_counters.inc_stats_counter(counters::on_write_counter);
		m_ses.sent_buffer(int(bytes_transferred));

#if TORRENT_USE_ASSERTS
		TORRENT_ASSERT(m_socket_is_writing);
		m_socket_is_writing = false;
#endif

		// submit all disk jobs when we've processed all messages
		// in the current message queue
		m_ses.deferred_submit_jobs();

#ifndef TORRENT_DISABLE_LOGGING
		if (should_log(peer_log_alert::info))
		{
			peer_log(peer_log_alert::info, "ON_SEND_DATA", "bytes: %d error: %s"
				, int(bytes_transferred), error.message().c_str());
		}
#endif

		INVARIANT_CHECK;

		COMPLETE_ASYNC("peer_connection::on_send_data");
		// keep ourselves alive in until this function exits in
		// case we disconnect
		std::shared_ptr<peer_connection> me(self());

		TORRENT_ASSERT(m_channel_state[upload_channel] & peer_info::bw_network);

		m_send_buffer.pop_front(int(bytes_transferred));

		time_point const now = clock_type::now();

		for (auto& block : m_download_queue)
		{
			if (block.send_buffer_offset == pending_block::not_in_buffer)
				continue;
			if (block.send_buffer_offset < int(bytes_transferred))
				block.send_buffer_offset = pending_block::not_in_buffer;
			else
				block.send_buffer_offset -= int(bytes_transferred);
		}

		m_channel_state[upload_channel] &= ~peer_info::bw_network;

		TORRENT_ASSERT(int(bytes_transferred) <= m_quota[upload_channel]);
		m_quota[upload_channel] -= int(bytes_transferred);

		trancieve_ip_packet(int(bytes_transferred), m_remote.address().is_v6());

		if (m_send_barrier != INT_MAX)
			m_send_barrier -= int(bytes_transferred);

#ifndef TORRENT_DISABLE_LOGGING
		peer_log(peer_log_alert::outgoing, "WROTE"
			, "%d bytes", int(bytes_transferred));
#endif

		if (error)
		{
#ifndef TORRENT_DISABLE_LOGGING
			if (should_log(peer_log_alert::info))
			{
				peer_log(peer_log_alert::info, "ERROR"
					, "%s in peer_connection::on_send_data", error.message().c_str());
			}
#endif
			disconnect(error, op_sock_write);
			return;
		}
		if (m_disconnecting)
		{
			// make sure we free up all send buffers that are owned
			// by the disk thread
			m_send_buffer.clear();
			return;
		}

		TORRENT_ASSERT(!m_connecting);
		TORRENT_ASSERT(bytes_transferred > 0);

		m_last_sent = now;

#if TORRENT_USE_ASSERTS
		std::int64_t const cur_payload_ul = m_statistics.last_payload_uploaded();
		std::int64_t const cur_protocol_ul = m_statistics.last_protocol_uploaded();
#endif
		on_sent(error, bytes_transferred);
#if TORRENT_USE_ASSERTS
		TORRENT_ASSERT(m_statistics.last_payload_uploaded() - cur_payload_ul >= 0);
		TORRENT_ASSERT(m_statistics.last_protocol_uploaded() - cur_protocol_ul >= 0);
		std::int64_t stats_diff = m_statistics.last_payload_uploaded() - cur_payload_ul
			+ m_statistics.last_protocol_uploaded() - cur_protocol_ul;
		TORRENT_ASSERT(stats_diff == int(bytes_transferred));
#endif

		fill_send_buffer();

		setup_send();
	}

#if TORRENT_USE_INVARIANT_CHECKS
	struct peer_count_t
	{
		peer_count_t(): num_peers(0), num_peers_with_timeouts(0), num_peers_with_nowant(0), num_not_requested(0) {}
		int num_peers;
		int num_peers_with_timeouts;
		int num_peers_with_nowant;
		int num_not_requested;
//		std::vector<peer_connection const*> peers;
	};

	void peer_connection::check_invariant() const
	{
		TORRENT_ASSERT(is_single_thread());
		TORRENT_ASSERT(m_in_use == 1337);
		TORRENT_ASSERT(m_queued_time_critical <= int(m_request_queue.size()));
		TORRENT_ASSERT(m_accept_fast.size() == m_accept_fast_piece_cnt.size());

		m_recv_buffer.check_invariant();

		for (int i = 0; i < 2; ++i)
		{
			if (m_channel_state[i] & peer_info::bw_limit)
			{
				// if we're waiting for bandwidth, we should be in the
				// bandwidth manager's queue
				TORRENT_ASSERT(m_ses.get_bandwidth_manager(i)->is_queued(this));
			}
		}

		std::shared_ptr<torrent> t = m_torrent.lock();

#if TORRENT_USE_INVARIANT_CHECKS \
	&& !defined TORRENT_NO_EXPENSIVE_INVARIANT_CHECK
		if (t && t->has_picker() && !m_disconnecting)
			t->picker().check_peer_invariant(m_have_piece, peer_info_struct());
#endif

		if (!m_disconnect_started && m_initialized)
		{
			// none of this matters if we're disconnecting anyway
			if (t->is_finished())
				TORRENT_ASSERT(!is_interesting() || m_need_interest_update);
			if (is_seed())
				TORRENT_ASSERT(upload_only());
		}

		if (m_disconnecting)
		{
			TORRENT_ASSERT(m_download_queue.empty());
			TORRENT_ASSERT(m_request_queue.empty());
			TORRENT_ASSERT(m_disconnect_started);
		}
		else if (!m_in_constructor)
		{
			TORRENT_ASSERT(m_ses.has_peer(this));
		}

		TORRENT_ASSERT(m_outstanding_bytes >= 0);
		if (t && t->valid_metadata() && !m_disconnecting)
		{
			torrent_info const& ti = t->torrent_file();
			// if the piece is fully downloaded, we might have popped it from the
			// download queue already
			int outstanding_bytes = 0;
//			bool in_download_queue = false;
			int const block_size = t->block_size();
			piece_block last_block(ti.last_piece()
				, (ti.piece_size(ti.last_piece()) + block_size - 1) / block_size);
			for (std::vector<pending_block>::const_iterator i = m_download_queue.begin()
				, end(m_download_queue.end()); i != end; ++i)
			{
				TORRENT_ASSERT(i->block.piece_index <= last_block.piece_index);
				TORRENT_ASSERT(i->block.piece_index < last_block.piece_index
					|| i->block.block_index <= last_block.block_index);
				if (m_received_in_piece && i == m_download_queue.begin())
				{
//					in_download_queue = true;
					// this assert is not correct since block may have different sizes
					// and may not be returned in the order they were requested
//					TORRENT_ASSERT(t->to_req(i->block).length >= m_received_in_piece);
					outstanding_bytes += t->to_req(i->block).length - m_received_in_piece;
				}
				else
				{
					outstanding_bytes += t->to_req(i->block).length;
				}
			}
			//if (p && p->bytes_downloaded < p->full_block_bytes) TORRENT_ASSERT(in_download_queue);

			if (m_outstanding_bytes != outstanding_bytes)
			{
				std::fprintf(stderr, "m_outstanding_bytes = %d\noutstanding_bytes = %d\n"
					, m_outstanding_bytes, outstanding_bytes);
			}

			TORRENT_ASSERT(m_outstanding_bytes == outstanding_bytes);
		}

		std::set<piece_block> unique;
		std::transform(m_download_queue.begin(), m_download_queue.end()
			, std::inserter(unique, unique.begin()), std::bind(&pending_block::block, _1));
		std::transform(m_request_queue.begin(), m_request_queue.end()
			, std::inserter(unique, unique.begin()), std::bind(&pending_block::block, _1));
		TORRENT_ASSERT(unique.size() == m_download_queue.size() + m_request_queue.size());
		if (m_peer_info)
		{
			TORRENT_ASSERT(m_peer_info->prev_amount_upload == 0);
			TORRENT_ASSERT(m_peer_info->prev_amount_download == 0);
			TORRENT_ASSERT(m_peer_info->connection == this
				|| m_peer_info->connection == nullptr);

			if (m_peer_info->optimistically_unchoked)
				TORRENT_ASSERT(!is_choked());
		}

		TORRENT_ASSERT(m_have_piece.count() == m_num_pieces);

		if (!t)
		{
#ifdef TORRENT_EXPENSIVE_INVARIANT_CHECKS
			// since this connection doesn't have a torrent reference
			// no torrent should have a reference to this connection either
			TORRENT_ASSERT(!m_ses.any_torrent_has_peer(this));
#endif
			return;
		}

		if (t->ready_for_connections() && m_initialized)
			TORRENT_ASSERT(t->torrent_file().num_pieces() == int(m_have_piece.size()));

		// in share mode we don't close redundant connections
		if (m_settings.get_bool(settings_pack::close_redundant_connections)
			&& !t->share_mode())
		{
			bool const ok_to_disconnect =
				can_disconnect(errors::upload_upload_connection)
					|| can_disconnect(errors::uninteresting_upload_peer)
					|| can_disconnect(errors::too_many_requests_when_choked)
					|| can_disconnect(errors::timed_out_no_interest)
					|| can_disconnect(errors::timed_out_no_request)
					|| can_disconnect(errors::timed_out_inactivity);

			// make sure upload only peers are disconnected
			if (t->is_upload_only()
				&& m_upload_only
				&& !m_need_interest_update
				&& t->valid_metadata()
				&& has_metadata()
				&& ok_to_disconnect)
				TORRENT_ASSERT(m_disconnect_started || t->graceful_pause() || t->has_error());

			if (m_upload_only
				&& !m_interesting
				&& !m_need_interest_update
				&& m_bitfield_received
				&& t->are_files_checked()
				&& t->valid_metadata()
				&& has_metadata()
				&& ok_to_disconnect)
				TORRENT_ASSERT(m_disconnect_started);
		}

		if (!m_disconnect_started && m_initialized
			&& m_settings.get_bool(settings_pack::close_redundant_connections))
		{
			// none of this matters if we're disconnecting anyway
			if (t->is_upload_only() && !m_need_interest_update)
				TORRENT_ASSERT(!m_interesting || t->graceful_pause() || t->has_error());
			if (is_seed())
				TORRENT_ASSERT(m_upload_only);
		}

#ifdef TORRENT_EXPENSIVE_INVARIANT_CHECKS
		if (t->has_picker())
		{
			std::map<piece_block, peer_count_t> num_requests;
			for (torrent::const_peer_iterator i = t->begin(); i != t->end(); ++i)
			{
				// make sure this peer is not a dangling pointer
				TORRENT_ASSERT(m_ses.has_peer(*i));
				peer_connection const& p = *(*i);
				for (std::vector<pending_block>::const_iterator j = p.request_queue().begin()
					, end(p.request_queue().end()); j != end; ++j)
				{
					++num_requests[j->block].num_peers;
					++num_requests[j->block].num_peers_with_timeouts;
					++num_requests[j->block].num_peers_with_nowant;
					++num_requests[j->block].num_not_requested;
//					num_requests[j->block].peers.push_back(&p);
				}
				for (std::vector<pending_block>::const_iterator j = p.download_queue().begin()
					, end(p.download_queue().end()); j != end; ++j)
				{
					if (!j->not_wanted && !j->timed_out) ++num_requests[j->block].num_peers;
					if (j->timed_out) ++num_requests[j->block].num_peers_with_timeouts;
					if (j->not_wanted) ++num_requests[j->block].num_peers_with_nowant;
//					num_requests[j->block].peers.push_back(&p);
				}
			}
			for (std::map<piece_block, peer_count_t>::iterator j = num_requests.begin()
				, end(num_requests.end()); j != end; ++j)
			{
				piece_block b = j->first;
				peer_count_t const& pc = j->second;
				int count = pc.num_peers;
				int count_with_timeouts = pc.num_peers_with_timeouts;
				int count_with_nowant = pc.num_peers_with_nowant;
				(void)count_with_timeouts;
				(void)count_with_nowant;
				int picker_count = t->picker().num_peers(b);
				if (!t->picker().is_downloaded(b))
					TORRENT_ASSERT(picker_count == count);
			}
		}
#endif
/*
		if (t->has_picker() && !t->is_aborted())
		{
			for (std::vector<pending_block>::const_iterator i = m_download_queue.begin()
				, end(m_download_queue.end()); i != end; ++i)
			{
				pending_block const& pb = *i;
				if (pb.timed_out || pb.not_wanted) continue;
				TORRENT_ASSERT(t->picker().get_block_state(pb.block) != piece_picker::block_info::state_none);
				TORRENT_ASSERT(complete);
			}
		}
*/
// extremely expensive invariant check
/*
		if (!t->is_seed())
		{
			piece_picker& p = t->picker();
			const std::vector<piece_picker::downloading_piece>& dlq = p.get_download_queue();
			const int blocks_per_piece = static_cast<int>(
				t->torrent_file().piece_length() / t->block_size());

			for (std::vector<piece_picker::downloading_piece>::const_iterator i =
				dlq.begin(); i != dlq.end(); ++i)
			{
				for (int j = 0; j < blocks_per_piece; ++j)
				{
					if (std::find(m_request_queue.begin(), m_request_queue.end()
						, piece_block(i->index, j)) != m_request_queue.end()
						||
						std::find(m_download_queue.begin(), m_download_queue.end()
						, piece_block(i->index, j)) != m_download_queue.end())
					{
						TORRENT_ASSERT(i->info[j].peer == m_remote);
					}
					else
					{
						TORRENT_ASSERT(i->info[j].peer != m_remote || i->info[j].finished);
					}
				}
			}
		}
*/
	}
#endif

	void peer_connection::set_holepunch_mode()
	{
		m_holepunch_mode = true;
#ifndef TORRENT_DISABLE_LOGGING
		peer_log(peer_log_alert::info, "HOLEPUNCH_MODE", "[ on ]");
#endif
	}

	void peer_connection::keep_alive()
	{
		TORRENT_ASSERT(is_single_thread());
#ifdef TORRENT_EXPENSIVE_INVARIANT_CHECKS
		INVARIANT_CHECK;
#endif

		time_duration d;
		d = aux::time_now() - m_last_sent;
		if (total_seconds(d) < timeout() / 2) return;

		if (m_connecting) return;
		if (in_handshake()) return;

		// if the last send has not completed yet, do not send a keep
		// alive
		if (m_channel_state[upload_channel] & peer_info::bw_network) return;

#ifndef TORRENT_DISABLE_LOGGING
		peer_log(peer_log_alert::outgoing_message, "KEEPALIVE");
#endif

		write_keepalive();
	}

	bool peer_connection::is_seed() const
	{
		TORRENT_ASSERT(is_single_thread());
		// if m_num_pieces == 0, we probably don't have the
		// metadata yet.
		std::shared_ptr<torrent> t = m_torrent.lock();
		return m_num_pieces == m_have_piece.size()
			&& m_num_pieces > 0 && t && t->valid_metadata();
	}

	void peer_connection::set_share_mode(bool u)
	{
		TORRENT_ASSERT(is_single_thread());
		// if the peer is a seed, ignore share mode messages
		if (is_seed()) return;

		m_share_mode = u;
	}

	void peer_connection::set_upload_only(bool u)
	{
		TORRENT_ASSERT(is_single_thread());
		// if the peer is a seed, don't allow setting
		// upload_only to false
		if (m_upload_only || is_seed()) return;

		m_upload_only = u;
		std::shared_ptr<torrent> t = associated_torrent().lock();
		t->set_seed(m_peer_info, u);
		disconnect_if_redundant();
	}

}<|MERGE_RESOLUTION|>--- conflicted
+++ resolved
@@ -5178,16 +5178,11 @@
 		}
 		else
 		{
-<<<<<<< HEAD
-			TORRENT_ASSERT(t->verifying_piece(piece));
-			if (t->seed_mode()) t->verified(piece);
-=======
 			if (t->seed_mode())
 			{
-				TORRENT_ASSERT(t->verifying_piece(j->piece));
-				t->verified(j->piece);
-			}
->>>>>>> 6e65851b
+				TORRENT_ASSERT(t->verifying_piece(piece));
+				t->verified(piece);
+			}
 
 #ifndef TORRENT_DISABLE_LOGGING
 			peer_log(peer_log_alert::info, "SEED_MODE_FILE_HASH"
