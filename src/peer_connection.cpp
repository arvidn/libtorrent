--- conflicted
+++ resolved
@@ -1561,13 +1561,8 @@
 		TORRENT_ASSERT(t);
 
 #ifndef TORRENT_DISABLE_LOGGING
-<<<<<<< HEAD
 		peer_log(peer_log_alert::incoming_message, peer_log_alert::reject, "piece: %d s: %x l: %x"
-			, static_cast<int>(r.piece), r.start, r.length);
-=======
-		peer_log(peer_log_alert::incoming_message, "REJECT_PIECE", "piece: %d s: %x l: %x"
 			, static_cast<int>(r.piece), std::uint32_t(r.start), std::uint32_t(r.length));
->>>>>>> 98e02bf5
 #endif
 
 #ifndef TORRENT_DISABLE_EXTENSIONS
@@ -1588,13 +1583,8 @@
 			|| r.length != std::min(t->torrent_file().piece_size(r.piece) - r.start, block_size))
 		{
 #ifndef TORRENT_DISABLE_LOGGING
-<<<<<<< HEAD
 			peer_log(peer_log_alert::info, peer_log_alert::reject, "invalid reject message (%d, %d, %d)"
-				, int(r.piece), int(r.start), int(r.length));
-=======
-			peer_log(peer_log_alert::info, "REJECT_PIECE", "invalid reject message (%d, %d, %d)"
-				, static_cast<int>(r.piece), r.start, r.length);
->>>>>>> 98e02bf5
+				, int(r.piece), r.start, r.length);
 #endif
 			return;
 		}
@@ -2387,13 +2377,8 @@
 			= r.piece >= piece_index_t(0)
 			&& r.piece < t->torrent_file().end_piece();
 
-<<<<<<< HEAD
 		peer_log(peer_log_alert::incoming_message, peer_log_alert::request
-			, "piece: %d s: %x l: %x", static_cast<int>(r.piece), r.start, r.length);
-=======
-		peer_log(peer_log_alert::incoming_message, "REQUEST"
 			, "piece: %d s: %x l: %x", static_cast<int>(r.piece), std::uint32_t(r.start), std::uint32_t(r.length));
->>>>>>> 98e02bf5
 #endif
 
 #ifndef TORRENT_DISABLE_SUPERSEEDING
@@ -2833,13 +2818,8 @@
 #ifndef TORRENT_DISABLE_LOGGING
 		if (should_log(peer_log_alert::incoming_message))
 		{
-<<<<<<< HEAD
 			peer_log(peer_log_alert::incoming_message, peer_log_alert::piece, "piece: %d s: %x l: %x ds: %d qs: %d q: %d"
-				, static_cast<int>(p.piece), p.start, p.length, statistics().download_rate()
-=======
-			peer_log(peer_log_alert::incoming_message, "PIECE", "piece: %d s: %x l: %x ds: %d qs: %d q: %d"
 				, static_cast<int>(p.piece), std::uint32_t(p.start), std::uint32_t(p.length), statistics().download_rate()
->>>>>>> 98e02bf5
 				, int(m_desired_queue_size), int(m_download_queue.size()));
 		}
 #endif
@@ -2971,13 +2951,8 @@
 		}
 
 #ifndef TORRENT_DISABLE_LOGGING
-<<<<<<< HEAD
 		peer_log(peer_log_alert::info, peer_log_alert::file_async_write, "piece: %d s: %x l: %x"
-			, static_cast<int>(p.piece), p.start, p.length);
-=======
-		peer_log(peer_log_alert::info, "FILE_ASYNC_WRITE", "piece: %d s: %x l: %x"
 			, static_cast<int>(p.piece), std::uint32_t(p.start), std::uint32_t(p.length));
->>>>>>> 98e02bf5
 #endif
 		m_download_queue.erase(b);
 		if (m_download_queue.empty())
@@ -3164,13 +3139,8 @@
 #ifndef TORRENT_DISABLE_LOGGING
 		if (should_log(peer_log_alert::info))
 		{
-<<<<<<< HEAD
 			peer_log(peer_log_alert::info, peer_log_alert::file_async_write_complete, "piece: %d s: %x l: %x e: %s"
-				, static_cast<int>(p.piece), p.start, p.length, error.ec.message().c_str());
-=======
-			peer_log(peer_log_alert::info, "FILE_ASYNC_WRITE_COMPLETE", "piece: %d s: %x l: %x e: %s"
 				, static_cast<int>(p.piece), std::uint32_t(p.start), std::uint32_t(p.length), error.ec.message().c_str());
->>>>>>> 98e02bf5
 		}
 #endif
 
@@ -3304,13 +3274,8 @@
 		if (is_disconnecting()) return;
 
 #ifndef TORRENT_DISABLE_LOGGING
-<<<<<<< HEAD
 		peer_log(peer_log_alert::incoming_message, peer_log_alert::cancel
-			, "piece: %d s: %x l: %x", static_cast<int>(r.piece), r.start, r.length);
-=======
-		peer_log(peer_log_alert::incoming_message, "CANCEL"
 			, "piece: %d s: %x l: %x", static_cast<int>(r.piece), std::uint32_t(r.start), std::uint32_t(r.length));
->>>>>>> 98e02bf5
 #endif
 
 		auto const i = std::find(m_requests.begin(), m_requests.end(), r);
@@ -5398,13 +5363,8 @@
 			else
 			{
 #ifndef TORRENT_DISABLE_LOGGING
-<<<<<<< HEAD
 				peer_log(peer_log_alert::info, peer_log_alert::file_async_read
-					, "piece: %d s: %x l: %x", static_cast<int>(r.piece), r.start, r.length);
-=======
-				peer_log(peer_log_alert::info, "FILE_ASYNC_READ"
 					, "piece: %d s: %x l: %x", static_cast<int>(r.piece), std::uint32_t(r.start), std::uint32_t(r.length));
->>>>>>> 98e02bf5
 #endif
 				m_reading_bytes += r.length;
 #ifndef TORRENT_DISABLE_SHARE_MODE
@@ -5669,13 +5629,8 @@
 
 #ifndef TORRENT_DISABLE_LOGGING
 		peer_log(peer_log_alert::outgoing_message
-<<<<<<< HEAD
 			, peer_log_alert::piece, "piece: %d s: %x l: %x"
-			, static_cast<int>(r.piece), r.start, r.length);
-=======
-			, "PIECE", "piece: %d s: %x l: %x"
 			, static_cast<int>(r.piece), std::uint32_t(r.start), std::uint32_t(r.length));
->>>>>>> 98e02bf5
 #endif
 
 		m_counters.blend_stats_counter(counters::request_latency, disk_rtt, 5);
