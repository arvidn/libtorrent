/*

Copyright (c) 2020-2021, Arvid Norberg
<<<<<<< HEAD
Copyright (c) 2020, Alden Torres
=======
>>>>>>> 550d3c7d
All rights reserved.

You may use, distribute and modify this code under the terms of the BSD license,
see LICENSE file.
*/

#include "libtorrent/aux_/merkle_tree.hpp"
#include "libtorrent/aux_/merkle.hpp"
#include "libtorrent/aux_/vector.hpp"
#include "libtorrent/aux_/ffs.hpp"
#include "libtorrent/aux_/numeric_cast.hpp"
#include "libtorrent/aux_/invariant_check.hpp"

namespace libtorrent {
namespace aux {

	merkle_tree::merkle_tree(int const num_blocks, int const blocks_per_piece, char const* r)
		: m_root(r)
		, m_num_blocks(num_blocks)
		, m_blocks_per_piece_log(numeric_cast<std::uint8_t>(
			log2p1(numeric_cast<std::uint32_t>(blocks_per_piece))))
		, m_mode(mode_t::empty_tree)
	{
		INVARIANT_CHECK;

		// blocks per piece must be an even power of 2
		TORRENT_ASSERT(((blocks_per_piece - 1) & blocks_per_piece) == 0);
		TORRENT_ASSERT(m_root != nullptr);
		TORRENT_ASSERT(this->blocks_per_piece() == blocks_per_piece);
	}

	sha256_hash merkle_tree::root() const { return sha256_hash(m_root); }

	void merkle_tree::load_verified_bits(std::vector<bool> const& verified)
	{
		TORRENT_ASSERT(int(verified.size()) <= m_num_blocks);
		TORRENT_ASSERT(m_block_verified.size() == m_num_blocks);

		// The verified bitfield may be invalid. If so, correct it to
		// maintain the invariant of this class
		int block_index = block_layer_start();
		for (int i = 0; i < int(verified.size()); ++i)
		{
			if (verified[std::size_t(i)] && has_node(block_index))
				m_block_verified.set_bit(i);
			++block_index;
		}
	}

	void merkle_tree::load_tree(span<sha256_hash const> t, std::vector<bool> const& verified)
	{
		INVARIANT_CHECK;
		if (t.empty()) return;
		if (root() != t[0]) return;
		if (size() != static_cast<std::size_t>(t.size())) return;

		if (t.size() == 1)
		{
			// don't fully allocate a tree of 1 node. It's just the root and we
			// have a special case representation for this
			optimize_storage();
			return;
		}

		allocate_full();

		merkle_validate_copy(t, m_tree, root(), m_block_verified);

		load_verified_bits(verified);

		optimize_storage();
		optimize_storage_piece_layer();
	}

	void merkle_tree::clear()
	{
		m_tree.clear();
		m_tree.shrink_to_fit();
		m_block_verified.clear();
		m_mode = mode_t::empty_tree;
	}

namespace {

	// TODO: in C++20, use std::identity
	struct identity
	{
		bool operator()(bool b) const { return b; }
	};
}

	void merkle_tree::load_sparse_tree(span<sha256_hash const> t
		, std::vector<bool> const& mask
		, std::vector<bool> const& verified)
	{
		INVARIANT_CHECK;
		TORRENT_ASSERT(mask.size() == size());
		if (size() != mask.size()) return;

		int const first_block = block_layer_start();
		int const end_block = first_block + m_num_blocks;

		TORRENT_ASSERT(first_block < int(mask.size()));
		TORRENT_ASSERT(end_block <= int(mask.size()));

		// if the mask covers all blocks, go straight to block_layer
		// mode, and validate
		if (std::all_of(mask.begin() + first_block, mask.begin() + end_block, identity()))
		{
			// the index in t that points to first_block
			auto const block_index = std::count_if(mask.begin(), mask.begin() + first_block, identity());

			// discrepancy
			if (t.size() < block_index + m_num_blocks)
				return clear();

			m_tree.assign(t.begin() + block_index, t.begin() + block_index + m_num_blocks);
			m_mode = mode_t::block_layer;

			sha256_hash const r = merkle_root(m_tree);
			// validation failed!
			if (r != root()) clear();
			return;
		}

		// if the piece layer is the same as the block layer, skip this next
		// check
		if (m_blocks_per_piece_log > 0)
		{
			int const first_piece = piece_layer_start();
			int const piece_count = num_pieces();
			int const end_piece = first_piece + piece_count;

			TORRENT_ASSERT(first_piece < int(mask.size()));
			TORRENT_ASSERT(end_piece <= int(mask.size()));

			// if the mask convers all pieces, and nothing below that layer, go
			// straight to piece_layer mode and validate
			if (std::all_of(mask.begin() + first_piece, mask.begin() + end_piece, identity())

				&& std::all_of(mask.begin() + end_piece, mask.end(), std::logical_not<>()))
			{
				// the index in t that points to first_piece
				auto const piece_index = std::count_if(mask.begin(), mask.begin() + first_piece, identity());
				// discrepancy
				if (t.size() < piece_index + piece_count)
					return clear();

				m_tree.assign(t.begin() + piece_index, t.begin() + piece_index + piece_count);
				m_mode = mode_t::piece_layer;

				sha256_hash const piece_layer_pad = merkle_pad(1 << m_blocks_per_piece_log, 1);
				sha256_hash const r = merkle_root(m_tree, piece_layer_pad);
				// validation failed!
				if (r != root()) clear();
				return;
			}
		}

		// if the mask has only zeros, go straight to empty tree mode
		if (t.empty() || std::none_of(mask.begin(), mask.end(), identity()))
			return clear();

		allocate_full();
		int cursor = 0;
		for (std::size_t i = 0, end = mask.size(); i < end; ++i)
		{
			if (!mask[i]) continue;
			if (cursor >= t.size()) break;
			m_tree[int(i)] = t[cursor++];
		}
		merkle_fill_partial_tree(m_tree);

		// this suggests that none of the hashes in the tree can be
		// validated against the root. We effectively have an empty tree.
		if (m_tree[0] != root())
			return clear();

		load_verified_bits(verified);

		optimize_storage();
	}

	aux::vector<sha256_hash> merkle_tree::get_piece_layer() const
	{
		aux::vector<sha256_hash> ret;

		switch (m_mode)
		{
			case mode_t::uninitialized_tree: break;
			case mode_t::empty_tree: break;
			case mode_t::full_tree:
				ret.assign(m_tree.begin() + piece_layer_start()
					, m_tree.begin() + piece_layer_start() + num_pieces());
				break;
			case mode_t::piece_layer:
			{
				ret = m_tree;
				break;
			}
			case mode_t::block_layer:
			{
				ret.reserve(num_pieces());
				std::vector<sha256_hash> scratch_space;

				int const blocks_in_piece = blocks_per_piece();
				for (int b = 0; b < int(m_tree.size()); b += blocks_in_piece)
				{
					auto const leafs = span<sha256_hash const>(m_tree).subspan(b);
					ret.push_back(merkle_root_scratch(leafs, blocks_in_piece, sha256_hash{}, scratch_space));
				}
				break;
			}
		}
		return ret;
	}

	// returns false if the piece layer fails to validate against the root hash
	bool merkle_tree::load_piece_layer(span<char const> piece_layer)
	{
		INVARIANT_CHECK;
		if (m_mode == mode_t::block_layer) return true;

		int const npieces = num_pieces();
		if (piece_layer.size() != npieces * sha256_hash::size()) return false;

		if (m_num_blocks == 1)
		{
			// special case for trees that only have a root hash
			if (sha256_hash(piece_layer.data()) != root())
				return false;
			m_mode = mode_t::empty_tree;
			m_tree.clear();
			m_block_verified.clear();
			return true;
		}

		sha256_hash const pad_hash = merkle_pad(1 << m_blocks_per_piece_log, 1);

		aux::vector<sha256_hash> pieces(npieces);
		for (int n = 0; n < npieces; ++n)
			pieces[n].assign(piece_layer.data() + n * sha256_hash::size());

		if (merkle_root(pieces, pad_hash) != root())
			return false;

		// if there's only 1 block per piece, the piece layer is the same as the
		// block layer, record that so we know there's no more work to do for
		// this file
		m_mode = m_blocks_per_piece_log == 0 ? mode_t::block_layer : mode_t::piece_layer;
		m_tree = std::move(pieces);

		return true;
	}

	// dest_start_idx points to the first *leaf* to be added.
	// For example, T is the sub-tree to insert into the larger tree
	// the uncle hashes are specified as 0, 1, providing proof that the subtree
	// is valid, since the root node can be computed and validated.
	// The root of the tree, R, is always known.
	//                         R
	//            _                          _
	//     _              1           _              _
	//  _     _        _     _     T     0        _     _
	//_   _ _   _    _   _ _   _ T   T _   _    _   _ _   _
	//                           ^
	//                           |
	//                           dest_start_idx
	std::optional<add_hashes_result_t> merkle_tree::add_hashes(
		int const dest_start_idx
		, piece_index_t::diff_type const file_piece_offset
		, span<sha256_hash const> hashes
		, span<sha256_hash const> uncle_hashes)
	{
		INVARIANT_CHECK;

		// as we set the hashes of interior nodes, we may be able to validate
		// block hashes that we had since earlier. Any blocks that can be
		// validated, and failed, are added to this list
		add_hashes_result_t ret;

		// we already have all hashes
		if (m_mode == mode_t::block_layer)
		{
			// since we're already on the block layer mode, we have the whole
			// tree, and we've already reported any pieces as passing that may
			// have existed in the tree when we completed it. At this point no
			// more pieces should be reported as passed
			return ret;
		}

		allocate_full();

		// TODO: this can be optimized by using m_tree as storage to fill this
		// tree into, and then clear it if the hashes fail
		int const leaf_count = merkle_num_leafs(int(hashes.size()));
		aux::vector<sha256_hash> tree(merkle_num_nodes(leaf_count));
		std::copy(hashes.begin(), hashes.end(), tree.end() - leaf_count);

		// the end of a file is a special case, we may need to pad the leaf layer
		if (leaf_count > hashes.size())
		{
			int const leaf_layer_size = num_leafs();
			// assuming uncle_hashes lead all the way to the root, they tell us
			// how many layers down we are
			int const insert_layer_size = leaf_count << uncle_hashes.size();
			if (leaf_layer_size != insert_layer_size)
			{
				sha256_hash const pad_hash = merkle_pad(leaf_layer_size, insert_layer_size);
				for (int i = int(hashes.size()); i < leaf_count; ++i)
					tree[tree.end_index() - leaf_count + i] = pad_hash;
			}
		}

		merkle_fill_tree(tree, leaf_count);

		int const base_num_layers = merkle_num_layers(leaf_count);

		// this is the index of the node where we'll insert the root of the
		// subtree (tree). It's also the hash the uncle_hashes are here to prove
		// is valid.
		int const insert_root_idx = dest_start_idx >> base_num_layers;

		// start with validating the proofs, and inserting them as we go.
		if (!merkle_validate_and_insert_proofs(m_tree, insert_root_idx, tree[0], uncle_hashes))
			return {};

		// first fill in the subtree of known hashes from the base layer
		auto const num_leafs = merkle_num_leafs(m_num_blocks);
		auto const first_leaf = merkle_first_leaf(num_leafs);

		// this is the start of the leaf layer of "tree". We'll use this
		// variable to step upwards towards the root
		int source_cursor = int(tree.size()) - leaf_count;
		// the running index in the loop
		int dest_cursor = dest_start_idx;

		// the number of tree levels in a piece hash. 0 means the block layer is
		// the same as the piece layer
		int const base = piece_levels();

		// TODO: a piece outside of this range may also fail, if one of the uncle
		// hashes is at the layer right above the block hashes
		for (int layer_size = leaf_count; layer_size != 0; layer_size /= 2)
		{
			for (int i = 0; i < layer_size; ++i)
			{
				int const dst_idx = dest_cursor + i;
				int const src_idx = source_cursor + i;
				if (has_node(dst_idx))
				{
					if (m_tree[dst_idx] != tree[src_idx])
					{
						// this must be a block hash because inner nodes are not filled in until
						// they can be verified. This assert ensures we're at the
						// leaf layer of the file tree
						TORRENT_ASSERT(dst_idx >= first_leaf);

						int const pos = dst_idx - first_leaf;
						auto const piece = piece_index_t{pos >> m_blocks_per_piece_log} + file_piece_offset;
						int const block = pos & ((1 << m_blocks_per_piece_log) - 1);

						TORRENT_ASSERT(pos < m_num_blocks);
						if (!ret.failed.empty() && ret.failed.back().first == piece)
							ret.failed.back().second.push_back(block);
						else
							ret.failed.emplace_back(piece, std::vector<int>{block});

						// now that this hash has been reported as failing, we
						// can clear it. This will prevent it from being
						// reported as failing again.
						m_tree[dst_idx].clear();
					}
					else if (dst_idx >= first_leaf)
					{
						// this covers the case where pieces are a single block.
						// The common case is covered below
						auto const piece = piece_index_t{(dst_idx - first_leaf) >> m_blocks_per_piece_log} + file_piece_offset;

						if (ret.passed.empty() || ret.passed.back() != piece)
							ret.passed.push_back(piece);
					}
				}

				if (dst_idx >= first_leaf && dst_idx - first_leaf < m_num_blocks)
					m_block_verified.set_bit(dst_idx - first_leaf);

				m_tree[dst_idx] = tree[src_idx];
			}
			if (layer_size == 1) break;
			dest_cursor = merkle_get_parent(dest_cursor);
			source_cursor = merkle_get_parent(source_cursor);
		}

		// if the piece layer and the block layer is the same, we have already
		// identified all the failing hashes in the loop above. This is covering
		// the cases where we just learned about piece level hashes and we can
		// validate the block hashes for those pieces.
		int const first_piece_idx = piece_layer_start();
		if (base != 0
			&& dest_start_idx >= first_piece_idx
			&& dest_start_idx < first_piece_idx + num_pieces())
		{
			int const blocks_in_piece = 1 << base;

			// it may now be possible to verify the hashes of previously received blocks
			// try to verify as many child nodes of the received hashes as possible
			for (int i = 0; i < int(hashes.size()); ++i)
			{
				int const piece = dest_start_idx + i;
				if (piece - first_piece_idx >= num_pieces())
					break;
				// the first block in this piece
				int const block_idx = merkle_get_first_child(piece, base);

				int const block_end_idx = std::min(block_idx + blocks_in_piece, first_leaf + m_num_blocks);
				if (std::any_of(m_tree.begin() + block_idx
					, m_tree.begin() + block_end_idx
					, [](sha256_hash const& h) { return h.is_all_zeros(); }))
					continue;

				// TODO: instead of overwriting the root and comparing it
				// against hashes[], write a functions that *validates* a tree
				// by just filling it up to the level below the root and then
				// validates it.
				merkle_fill_tree(m_tree, blocks_in_piece, block_idx);
				if (m_tree[piece] != hashes[i])
				{
					merkle_clear_tree(m_tree, blocks_in_piece, block_idx);
					// write back the correct hash
					m_tree[piece] = hashes[i];
					TORRENT_ASSERT(blocks_in_piece == blocks_per_piece());

					// an empty blocks vector indicates that we don't have the
					// block hashes, and we can't know which block failed
					// this will cause the block hashes to be requested
					ret.failed.emplace_back(piece_index_t{piece - first_piece_idx} + file_piece_offset
						, std::vector<int>());
				}
				else
				{
					ret.passed.push_back(piece_index_t{piece - first_piece_idx} + file_piece_offset);
					// record that these block hashes are correct!
					int const leafs_start = block_idx - block_layer_start();
					int const leafs_end = std::min(m_num_blocks, leafs_start + blocks_in_piece);
					// TODO: this could be done more efficiently if bitfield had a function
					// to set a range of bits
					for (int k = leafs_start; k < leafs_end; ++k)
						m_block_verified.set_bit(k);
				}
				TORRENT_ASSERT((piece - first_piece_idx) >= 0);
			}
		}

		optimize_storage();

		return ret;
	}

	std::tuple<merkle_tree::set_block_result, int, int> merkle_tree::set_block(int const block_index
		, sha256_hash const& h)
	{
		INVARIANT_CHECK;
		TORRENT_ASSERT(block_index < m_num_blocks);

		auto const num_leafs = merkle_num_leafs(m_num_blocks);
		auto const first_leaf = merkle_first_leaf(num_leafs);
		auto const block_tree_index = first_leaf + block_index;

		if (blocks_verified(block_index, 1))
		{
			// if this blocks's hash is already known, check the passed-in hash against it
			if (compare_node(block_tree_index, h))
				return std::make_tuple(set_block_result::ok, block_index, 1);
			else
				return std::make_tuple(set_block_result::block_hash_failed, block_index, 1);
		}

		allocate_full();

		m_tree[block_tree_index] = h;

		// to avoid wasting a lot of time hashing nodes only to discover they
		// cannot be verified, check first to see if the root of the largest
		// computable subtree is known

		auto const [leafs_start, leafs_size, root_index] =
			merkle_find_known_subtree(m_tree, block_index, m_num_blocks);

		// if the root node is unknown the hashes cannot be verified yet
		if (m_tree[root_index].is_all_zeros())
			return std::make_tuple(set_block_result::unknown, leafs_start, leafs_size);

		// save the root hash because merkle_fill_tree will overwrite it
		sha256_hash const root = m_tree[root_index];
		merkle_fill_tree(m_tree, leafs_size, first_leaf + leafs_start);

		if (root != m_tree[root_index])
		{
			int const first_piece_idx = piece_layer_start();
			// hash failure, clear all the internal nodes
			// not the block hashes though, except for the one we just added
			if (root_index >= first_piece_idx)
			{
				// the whole piece failed the hash check. Clear all block hashes
				// in this piece and report a hash failure
				merkle_clear_tree(m_tree, leafs_size, first_leaf + leafs_start);
				m_tree[root_index] = root;
				return std::make_tuple(set_block_result::hash_failed, leafs_start, leafs_size);
			}
			else
			{
				// in this case, the root that we validated these hashes against
				// were above the piece layer, so we don't really know whether
				// this piece is invalid, or some other piece. So, just clear
				// the internal nodes
				merkle_clear_tree(m_tree, leafs_size / 2, merkle_get_parent(first_leaf + leafs_start));
				m_tree[root_index] = root;
				return std::make_tuple(set_block_result::unknown, leafs_start, leafs_size);
			}
		}

		// TODO: this could be done more efficiently if bitfield had a function
		// to set a range of bits
		int const leafs_end = std::min(m_num_blocks, leafs_start + leafs_size);
		for (int i = leafs_start; i < leafs_end; ++i)
			m_block_verified.set_bit(i);

		// attempting to optimize storage is quite costly, only do it if we have
		// a reason to believe it might have an effect
		if (block_index == m_num_blocks - 1 || !m_tree[block_tree_index + 1].is_all_zeros())
			optimize_storage();

		return std::make_tuple(set_block_result::ok, leafs_start, leafs_size);
	}

	std::size_t merkle_tree::size() const
	{
		return static_cast<std::size_t>(merkle_num_nodes(merkle_num_leafs(m_num_blocks)));
	}

	int merkle_tree::num_pieces() const
	{
		int const ps = blocks_per_piece();
		TORRENT_ASSERT(ps > 0);
		return (m_num_blocks + ps - 1) >> m_blocks_per_piece_log;
	}

	int merkle_tree::block_layer_start() const
	{
		int const num_leafs = merkle_num_leafs(m_num_blocks);
		TORRENT_ASSERT(num_leafs > 0);
		return merkle_first_leaf(num_leafs);
	}

	int merkle_tree::piece_layer_start() const
	{
		int const piece_layer_size = merkle_num_leafs(num_pieces());
		TORRENT_ASSERT(piece_layer_size > 0);
		return merkle_first_leaf(piece_layer_size);
	}

	int merkle_tree::num_leafs() const
	{
		return merkle_num_leafs(m_num_blocks);
	}

	bool merkle_tree::has_node(int const idx) const
	{
		TORRENT_ASSERT(idx >= 0);
		TORRENT_ASSERT(idx < int(size()));
		switch (m_mode)
		{
			case mode_t::uninitialized_tree:
				TORRENT_ASSERT_FAIL();
				return false;
			case mode_t::empty_tree: return idx == 0;
			case mode_t::full_tree: return !m_tree[idx].is_all_zeros();
			case mode_t::piece_layer: return idx < merkle_get_first_child(piece_layer_start());
			case mode_t::block_layer: return idx < block_layer_start() + m_num_blocks;
		}
		TORRENT_ASSERT_FAIL();
		return false;
	}

	bool merkle_tree::compare_node(int const idx, sha256_hash const& h) const
	{
		switch (m_mode)
		{
			case mode_t::uninitialized_tree:
				TORRENT_ASSERT_FAIL();
				return h.is_all_zeros();
			case mode_t::empty_tree:
				return idx == 0 ? root() == h : h.is_all_zeros();
			case mode_t::full_tree:
				return m_tree[idx] == h;
			case mode_t::piece_layer:
			{
				int const first = piece_layer_start();
				int const piece_count = num_pieces();
				int const pieces_end = first + piece_count;
				int const piece_layer_size = merkle_num_leafs(piece_count);
				int const end = first + piece_layer_size;
				if (idx >= end)
					return h.is_all_zeros();
				if (idx >= pieces_end)
					return h == merkle_pad(1 << m_blocks_per_piece_log, 1);
				if (idx >= first)
					return m_tree[idx - first] == h;
				return (*this)[idx] == h;
			}
			case mode_t::block_layer:
			{
				int const first = block_layer_start();
				int const end = first + m_num_blocks;
				if (idx >= end)
					return h.is_all_zeros();
				if (idx >= first)
					return m_tree[idx - first] == h;
				return (*this)[idx] == h;
			}
		}
		TORRENT_ASSERT_FAIL();
		return false;
	}

	sha256_hash merkle_tree::operator[](int const idx) const
	{
		std::vector<sha256_hash> scratch;
		return get_impl(idx, scratch);
	}

	sha256_hash merkle_tree::get_impl(int idx, std::vector<sha256_hash>& scratch_space) const
	{
		switch (m_mode)
		{
			case mode_t::uninitialized_tree:
				TORRENT_ASSERT_FAIL();
				return sha256_hash{};
			case mode_t::empty_tree:
				return idx == 0 ? root() : sha256_hash{};
			case mode_t::full_tree:
				return m_tree[idx];
			case mode_t::piece_layer:
			case mode_t::block_layer:
			{
				int const start = (m_mode == mode_t::piece_layer)
					? piece_layer_start()
					: block_layer_start();

				if (m_mode == mode_t::piece_layer && idx >= merkle_get_first_child(start))
					return sha256_hash();

				int layer_size = 1;
				while (idx < start)
				{
					idx = merkle_get_first_child(idx);
					layer_size *= 2;
				}

				idx -= start;
				if (idx >= m_tree.end_index())
				{
					return merkle_pad(
						(m_mode == mode_t::piece_layer)
						? layer_size << m_blocks_per_piece_log
						: layer_size, 1);
				}

				sha256_hash const pad_hash = (m_mode == mode_t::piece_layer)
					? merkle_pad(1 << m_blocks_per_piece_log, 1)
					: sha256_hash{};
				auto const layer = span<sha256_hash const>(m_tree)
					.subspan(idx, std::min(m_tree.end_index() - idx, layer_size));

				return merkle_root_scratch(layer, layer_size, pad_hash, scratch_space);
			}
		}
		TORRENT_ASSERT_FAIL();
		return sha256_hash{};
	}

	std::vector<sha256_hash> merkle_tree::build_vector() const
	{
		INVARIANT_CHECK;
		if (m_mode == mode_t::uninitialized_tree) return {};

		std::vector<sha256_hash> ret(size());

		switch (m_mode)
		{
			case mode_t::uninitialized_tree: break;
			case mode_t::empty_tree: break;
			case mode_t::full_tree:
				ret.assign(m_tree.begin(), m_tree.end());
				break;
			case mode_t::piece_layer:
			{
				int const piece_layer_size = merkle_num_leafs(num_pieces());
				sha256_hash const pad_hash = merkle_pad(1 << m_blocks_per_piece_log, 1);
				int const start = merkle_first_leaf(piece_layer_size);
				TORRENT_ASSERT(m_tree.end_index() <= piece_layer_size);
				std::copy(m_tree.begin(), m_tree.end(), ret.begin() + start);
				std::fill(ret.begin() + start + m_tree.end_index(), ret.begin() + start + piece_layer_size, pad_hash);
				merkle_fill_tree(span<sha256_hash>(ret).subspan(0, merkle_num_nodes(piece_layer_size))
					, piece_layer_size);
				break;
			}
			case mode_t::block_layer:
			{
				int const num_leafs = merkle_num_leafs(m_num_blocks);
				sha256_hash const pad_hash{};
				int const start = merkle_first_leaf(num_leafs);
				std::copy(m_tree.begin(), m_tree.end(), ret.begin() + start);
				std::fill(ret.begin() + start + m_tree.end_index(), ret.begin() + start + num_leafs, sha256_hash{});
				merkle_fill_tree(ret, num_leafs);
				break;
			}
		}
		ret[0] = root();
		return ret;
	}

	std::pair<std::vector<sha256_hash>, aux::vector<bool>> merkle_tree::build_sparse_vector() const
	{
		if (m_mode == mode_t::uninitialized_tree) return {{}, {}};

		aux::vector<bool> mask(size(), false);
		std::vector<sha256_hash> ret;
		switch (m_mode)
		{
			case mode_t::uninitialized_tree: break;
			case mode_t::empty_tree: break;
			case mode_t::full_tree:
				for (int i = 0, end = m_tree.end_index(); i < end; ++i)
				{
					if (m_tree[i].is_all_zeros()) continue;
					ret.push_back(m_tree[i]);
					mask[i] = true;
				}
				break;
			case mode_t::piece_layer:
			{
				int const piece_layer_size = merkle_num_leafs(num_pieces());
				for (int i = merkle_first_leaf(piece_layer_size), end = i + m_tree.end_index(); i < end; ++i)
					mask[i] = true;
				ret = m_tree;
				break;
			}
			case mode_t::block_layer:
			{
				int const num_leafs = merkle_num_leafs(m_num_blocks);
				for (int i = merkle_first_leaf(num_leafs), end = i + m_tree.end_index(); i < end; ++i)
					mask[i] = true;
				ret = m_tree;
				break;
			}
		}
		return {std::move(ret), std::move(mask)};
	}

	std::vector<bool> merkle_tree::verified_leafs() const
	{
		// note that for an empty tree (where the root is the full tree) and a
		// tree where we have the piece layer, we also know all leaves in case
		// the piece size is a single block.
		switch (m_mode)
		{
			case mode_t::uninitialized_tree:
			case mode_t::empty_tree:
				return std::vector<bool>(std::size_t(m_num_blocks), m_num_blocks == 1);
			case mode_t::piece_layer:
				return std::vector<bool>(std::size_t(m_num_blocks), piece_levels() == 0);
			case mode_t::block_layer:
				return std::vector<bool>(std::size_t(m_num_blocks), true);
			case mode_t::full_tree:
			{
				std::vector<bool> ret;
				ret.resize(std::size_t(m_num_blocks), false);
				for (int i = 0; i < m_block_verified.size(); ++i)
					if (m_block_verified.get_bit(i)) ret[std::size_t(i)] = true;
				return ret;
			}
		}
		TORRENT_ASSERT_FAIL();
		return std::vector<bool>();
	}

	bool merkle_tree::is_complete() const
	{
		switch (m_mode)
		{
			case mode_t::uninitialized_tree:
				return false;
			case mode_t::empty_tree:
				return m_num_blocks == 1;
			case mode_t::piece_layer:
				return piece_levels() == 0;
			case mode_t::block_layer:
				return true;
			case mode_t::full_tree:
				return !m_block_verified.empty() && m_block_verified.all_set();
		}
		TORRENT_ASSERT_FAIL();
		return false;
	}

	bool merkle_tree::blocks_verified(int block_idx, int num_blocks) const
	{
		TORRENT_ASSERT(num_blocks > 0);
		TORRENT_ASSERT(block_idx < m_num_blocks);
		TORRENT_ASSERT(block_idx + num_blocks <= m_num_blocks);
		switch (m_mode)
		{
			case mode_t::uninitialized_tree:
				return false;
			case mode_t::empty_tree:
				return m_num_blocks == 1;
			case mode_t::piece_layer:
				return piece_levels() == 0;
			case mode_t::block_layer:
				return true;
			case mode_t::full_tree:
				for (int i = block_idx; i < block_idx + num_blocks; ++i)
					if (!m_block_verified.get_bit(i)) return false;
				return true;
		}
		TORRENT_ASSERT_FAIL();
		return false;
	}

	void merkle_tree::allocate_full()
	{
		INVARIANT_CHECK;
		if (m_mode == mode_t::full_tree) return;
		// if we already have the complete tree, we shouldn't be allocating it
		// again.
		TORRENT_ASSERT(m_mode != mode_t::block_layer);
		m_tree = aux::vector<sha256_hash>(build_vector());
		m_mode = mode_t::full_tree;
		m_block_verified.resize(m_num_blocks, false);
	}

	void merkle_tree::optimize_storage()
	{
		INVARIANT_CHECK;
		if (m_mode != mode_t::full_tree) return;

		if (m_num_blocks == 1)
		{
			// if this tree *just* has a root, no need to use any storage for
			// nodes
			m_tree.clear();
			m_tree.shrink_to_fit();
			m_mode = mode_t::empty_tree;
			m_block_verified.clear();
			return;
		}

		int const start = block_layer_start();
		if (m_block_verified.all_set())
		{
			aux::vector<sha256_hash> new_tree(m_tree.begin() + start, m_tree.begin() + start + m_num_blocks);

			m_tree = std::move(new_tree);
			m_mode = mode_t::block_layer;
			m_block_verified.clear();
			return;
		}
	}

	void merkle_tree::optimize_storage_piece_layer()
	{
		INVARIANT_CHECK;
		if (m_mode != mode_t::full_tree) return;

		// if we have *any* blocks, we can't transition into piece layer mode,
		// since we would lose those hashes
		int const piece_layer_size = merkle_num_leafs(num_pieces());
		if (m_blocks_per_piece_log > 0
			&& merkle_validate_single_layer(span<sha256_hash const>(m_tree).subspan(0, merkle_num_nodes(piece_layer_size)))
			&& std::all_of(m_tree.begin() + block_layer_start(), m_tree.end(), [](sha256_hash const& h) { return h.is_all_zeros(); })
			)
		{
			int const start = piece_layer_start();
			aux::vector<sha256_hash> new_tree(m_tree.begin() + start, m_tree.begin() + start + num_pieces());

			m_tree = std::move(new_tree);
			m_mode = mode_t::piece_layer;
			m_block_verified.clear();
			return;
		}
	}

	std::vector<sha256_hash> merkle_tree::get_hashes(int const base
		, int const index, int const count, int const proof_layers) const
	{
		// given the full size of the tree, half of it, rounded up, are leaf nodes
		int const base_layer_idx = merkle_num_layers(num_leafs()) - base;
		int const base_start_idx = merkle_to_flat_index(base_layer_idx, index);

		int const layer_start_idx = base_start_idx;

		std::vector<sha256_hash> ret;
		ret.reserve(std::size_t(count));

		std::vector<sha256_hash> scratch_space;

		if (base == 0 && m_mode == mode_t::block_layer)
		{
			// this is an optimization
			int const blocks_end = std::min(index + count, m_num_blocks);
			for (int i = index; i < blocks_end; ++i)
				ret.push_back(m_tree[i]);
			// if fill the rest with padding
			ret.resize(std::size_t(count));
		}
		else
		{
			for (int i = layer_start_idx; i < layer_start_idx + count; ++i)
			{
				// the pad hashes are expected to be zero, they should not fail
				// the request
				if ((base != 0 || i < m_num_blocks + layer_start_idx - index)
					&& !has_node(i))
					return {};
				ret.push_back(get_impl(i, scratch_space));
			}
		}

		// the number of layers up the tree which can be computed from the base layer hashes
		// subtract one because the base layer doesn't count
		int const base_tree_layers = merkle_num_layers(merkle_num_leafs(count)) - 1;

		int proof_idx = layer_start_idx;
		for (int i = 0; i < proof_layers; ++i)
		{
			proof_idx = merkle_get_parent(proof_idx);

			// if this assert fire, the requester set proof_layers too high
			// and it wasn't correctly validated
			TORRENT_ASSERT(proof_idx > 0);

			if (i >= base_tree_layers)
			{
				int const sibling = merkle_get_sibling(proof_idx);
				if (!has_node(proof_idx) || !has_node(sibling))
					return {};

				ret.push_back(get_impl(sibling, scratch_space));
			}
		}

		return ret;
	}

#if TORRENT_USE_INVARIANT_CHECKS
	void merkle_tree::check_invariant() const
	{
		if (m_num_blocks == 1 && m_mode != mode_t::uninitialized_tree)
		{
			// a tree with only a single block is implicitly verified since we
			// have the root hash (unless the tree is uninitialized)
			TORRENT_ASSERT(blocks_verified(0, 1));
		}
		switch (m_mode)
		{
			case mode_t::uninitialized_tree:
				TORRENT_ASSERT(m_tree.empty());
				TORRENT_ASSERT(m_block_verified.empty());
				break;
			case mode_t::empty_tree:
				TORRENT_ASSERT(m_tree.empty());
				TORRENT_ASSERT(m_block_verified.empty());
				break;
			case mode_t::full_tree:
			{
				TORRENT_ASSERT(m_tree[0] == root());
				TORRENT_ASSERT(m_block_verified.size() == m_num_blocks);

				auto const num_leafs = merkle_num_leafs(m_num_blocks);

				if (m_tree.size() == 1) break;

				// In all layers, except the block layer, all non-zero hashes
				// must have a non-zero sibling and they must validate with
				// their parent.
				for (int i = 1; i < int(m_tree.size()) - num_leafs; i += 2)
				{
					if (m_tree[i].is_all_zeros())
					{
						TORRENT_ASSERT(m_tree[i + 1].is_all_zeros());
						continue;
					}
					TORRENT_ASSERT(merkle_validate_node(m_tree[i], m_tree[i+1], m_tree[merkle_get_parent(i)]));
				}

				// the block layer may contain invalid hashes, but if the
				// corresponding bit in m_block_verified is 1, they must be
				// correct, and match the block hashes.
				// validate all blocks (that can be validated)
				// since these are checked in pairs, we skip 2, to always
				// consider the left side of the pair
				auto const first_block = merkle_first_leaf(num_leafs);
				for (int i = first_block, b = 0; i < first_block + m_num_blocks; i += 2, b += 2)
				{
					if (i + 1 == first_block + m_num_blocks)
					{
						// the edge case where there's an odd number of blocks
						// and this is the last one
						if (!m_block_verified.get_bit(b)) continue;
						TORRENT_ASSERT(has_node(i));
						int const parent = merkle_get_parent(i);
						TORRENT_ASSERT(merkle_validate_node(m_tree[i], sha256_hash(), m_tree[parent]));
					}
					else
					{
						TORRENT_ASSERT(m_block_verified.get_bit(b) == m_block_verified.get_bit(b + 1));
						if (!m_block_verified.get_bit(b)) continue;
						TORRENT_ASSERT(has_node(i));

						if (i + 1 < block_layer_start() + m_num_blocks)
							TORRENT_ASSERT(has_node(i + 1));
						int const parent = merkle_get_parent(i);
						TORRENT_ASSERT(merkle_validate_node(m_tree[i], m_tree[i + 1], m_tree[parent]));
					}
				}
				// ensure padding is all zeros
				for (int i = first_block + m_num_blocks; i < int(m_tree.size()); ++i)
					TORRENT_ASSERT(m_tree[i].is_all_zeros());
				break;
			}
			case mode_t::piece_layer:
			{
				TORRENT_ASSERT(merkle_root(m_tree, merkle_pad(1 << m_blocks_per_piece_log, 1)) == root());
				TORRENT_ASSERT(m_block_verified.empty());
				break;
			}
			case mode_t::block_layer:
			{
				TORRENT_ASSERT(merkle_root(m_tree) == root());
				TORRENT_ASSERT(m_block_verified.empty());
				break;
			}
		}
	}
#endif
}
}<|MERGE_RESOLUTION|>--- conflicted
+++ resolved
@@ -1,10 +1,7 @@
 /*
 
-Copyright (c) 2020-2021, Arvid Norberg
-<<<<<<< HEAD
 Copyright (c) 2020, Alden Torres
-=======
->>>>>>> 550d3c7d
+Copyright (c) 2020-2022, Arvid Norberg
 All rights reserved.
 
 You may use, distribute and modify this code under the terms of the BSD license,
