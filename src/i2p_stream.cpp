--- conflicted
+++ resolved
@@ -422,15 +422,10 @@
 				case cmd_connect:
 					send_connect(std::move(h));
 					break;
-<<<<<<< HEAD
-				default:
-					h(e);
-=======
 				case cmd_none:
 				case cmd_name_lookup:
 				case cmd_incoming:
-					(*h)(e);
->>>>>>> 86c83fe9
+					h(e);
 					std::vector<char>().swap(m_buffer);
 			}
 			break;
