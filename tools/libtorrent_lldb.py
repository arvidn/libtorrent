--- conflicted
+++ resolved
@@ -1,9 +1,5 @@
-<<<<<<< HEAD
-=======
 # vim: tabstop=8 expandtab shiftwidth=4 softtabstop=4
 
-import lldb
->>>>>>> 87778baf
 import struct
 from typing import Any
 from typing import Dict
@@ -18,7 +14,6 @@
 #
 # or add it to your ~/.lldbinit
 
-<<<<<<< HEAD
 
 def __lldb_init_module(debugger: lldb.SBDebugger, internal_dict: Dict) -> None:
     debugger.HandleCommand(
@@ -61,30 +56,6 @@
 
 
 def print_hash(valobj: lldb.SBValue, internal_dict: Dict) -> str:
-=======
-def __lldb_init_module (debugger, dict):
-    debugger.HandleCommand("type summary add -x \"^libtorrent::digest32<.+>$\" -F " +
-        "libtorrent_lldb.print_hash -p -w libtorrent")
-    debugger.HandleCommand("type summary add -x \"^libtorrent::sha256_hash$\" -F " +
-        "libtorrent_lldb.print_hash -p -w libtorrent")
-    debugger.HandleCommand("type summary add -x \"^libtorrent::sha1_hash$\" -F " +
-        "libtorrent_lldb.print_hash -p -w libtorrent")
-    debugger.HandleCommand("type summary add -x \"^libtorrent::span<.+>$\" -F " +
-        "libtorrent_lldb.print_span -p -w libtorrent")
-    debugger.HandleCommand("type summary add -x \"^libtorrent::flags::bitfield_flag<.+>$\" -F " +
-        "libtorrent_lldb.print_flag -p -w libtorrent")
-    debugger.HandleCommand("type summary add -x \"^boost::asio::ip::basic_endpoint<.+>$\" -F " +
-        "libtorrent_lldb.print_endpoint -p -w libtorrent")
-    debugger.HandleCommand("type summary add -x \"^libtorrent::bitfield$\" -F " +
-        "libtorrent_lldb.print_bitfield -p -w libtorrent")
-    debugger.HandleCommand("type summary add -x \"^libtorrent::typed_bitfield<.+>$\" -F " +
-        "libtorrent_lldb.print_bitfield -p -w libtorrent")
-    debugger.HandleCommand("type summary add -x \"^libtorrent::aux::strong_typedef<.+>$\" -F " +
-        "libtorrent_lldb.print_strong_type -p -w libtorrent")
-    debugger.HandleCommand("type category enable libtorrent")
-
-def print_hash(valobj, internal_dict):
->>>>>>> 87778baf
 
     if valobj.GetType().IsReferenceType():
         valobj = valobj.Dereference()
@@ -92,12 +63,8 @@
     data = valobj.GetChildMemberWithName("m_number").GetData().uint8s
     return bytes(data).hex()
 
-<<<<<<< HEAD
 
 def print_flag(valobj: lldb.SBValue, internal_dict: Dict) -> str:
-=======
-def print_flag(valobj, internal_dict):
->>>>>>> 87778baf
 
     if valobj.GetType().IsReferenceType():
         valobj = valobj.Dereference()
@@ -105,7 +72,6 @@
     data = valobj.GetChildMemberWithName("m_val").GetValueAsUnsigned()
     return "({}) {:b}".format(valobj.GetType().name, data)
 
-<<<<<<< HEAD
 
 def swap16(i: int) -> int:
     return int(struct.unpack("<H", struct.pack(">H", i))[0])
@@ -117,22 +83,11 @@
 
 
 def print_endpoint(valobj: lldb.SBValue, internal_dict: Dict) -> str:
-=======
-def swap16(i):
-    return struct.unpack("<H", struct.pack(">H", i))[0]
-
-def pairs(lst):
-    for i in range(0, len(lst), 2):
-        yield lst[i:i+2]
-
-def print_endpoint(valobj, internal_dict):
->>>>>>> 87778baf
 
     if valobj.GetType().IsReferenceType():
         valobj = valobj.Dereference()
 
     union = valobj.GetChildMemberWithName("impl_").GetChildMemberWithName("data_")
-<<<<<<< HEAD
     family = (
         union.GetChildMemberWithName("base")
         .GetChildMemberWithName("sa_family")
@@ -170,35 +125,15 @@
 
 
 def print_bitfield(valobj: lldb.SBValue, internal_dict: Dict) -> str:
-=======
-    family = union.GetChildMemberWithName("base").GetChildMemberWithName("sa_family").GetValueAsUnsigned()
-
-    if family == 2:
-        a = union.GetChildMemberWithName("v4").GetChildMemberWithName("sin_addr").GetData().uint8s
-        addr = ".".join([f"{b}" for b in a ])
-        p = swap16(union.GetChildMemberWithName("v4").GetChildMemberWithName("sin_port").GetValueAsUnsigned())
-        return "{}:{}".format(addr, p)
-    else:
-        a = union.GetChildMemberWithName("v6").GetChildMemberWithName("sin6_addr").GetData().uint8s
-        p = swap16(union.GetChildMemberWithName("v6").GetChildMemberWithName("sin6_port").GetValueAsUnsigned())
-        addr = ":".join(x+y for x, y in pairs(["{:02x}".format(b) for b in a]))
-        return "[{}]:{}".format(addr, p)
-
-def print_bitfield(valobj, internal_dict):
->>>>>>> 87778baf
-
-    if valobj.GetType().IsReferenceType():
-        valobj = valobj.Dereference()
-
-<<<<<<< HEAD
+
+    if valobj.GetType().IsReferenceType():
+        valobj = valobj.Dereference()
+
     array = (
         valobj.GetChildMemberWithName("m_buf")
         .GetChildMemberWithName("__ptr_")
         .GetChildMemberWithName("__value_")
     )
-=======
-    array = valobj.GetChildMemberWithName("m_buf").GetChildMemberWithName("__ptr_").GetChildMemberWithName("__value_")
->>>>>>> 87778baf
     size = array.Dereference().GetValueAsUnsigned()
     ret = "size: {} bits | ".format(size)
     for idx in range((size + 31) // 32):
@@ -208,12 +143,8 @@
 
     return ret
 
-<<<<<<< HEAD
 
 def print_span(valobj: lldb.SBValue, internal_dict: Dict) -> str:
-=======
-def print_span(valobj, internal_dict):
->>>>>>> 87778baf
 
     if valobj.GetType().IsReferenceType():
         valobj = valobj.Dereference()
@@ -230,20 +161,13 @@
     return ret
 
 
-<<<<<<< HEAD
 def print_strong_type(valobj: lldb.SBValue, internal_dict: Dict) -> str:
-=======
-def print_strong_type(valobj, internal_dict):
->>>>>>> 87778baf
 
     if valobj.GetType().IsReferenceType():
         valobj = valobj.Dereference()
 
     name = valobj.GetType().name
-<<<<<<< HEAD
-=======
     data = valobj.GetChildMemberWithName("m_val").GetValue()
->>>>>>> 87778baf
     if "piece_index_tag" in name:
         name = "piece_index"
     elif "file_index_tag" in name:
@@ -256,8 +180,6 @@
         name = "storage_index"
     elif "disconnect_severity_tag" in name:
         name = "disconnect_severity"
-<<<<<<< HEAD
-=======
         val = valobj.GetChildMemberWithName("m_val").GetValueAsUnsigned()
         if val == 0:
             data = "normal"
@@ -267,34 +189,27 @@
             data = "peer_error"
         else:
             data = "<unknown> ({})".format(val)
->>>>>>> 87778baf
     elif "prio_index_tag_t" in name:
         name = "prio_index"
     elif "port_mapping_tag" in name:
         name = "port_mapping"
-<<<<<<< HEAD
-    else:
-        name = ""
-
-    data = valobj.GetChildMemberWithName("m_val").GetValue()
-=======
     elif "dl_queue_tag" in name or name == "libtorrent::download_queue_t":
         name = "download_queue"
         val = valobj.GetChildMemberWithName("m_val").GetValueAsUnsigned()
         if val == 0:
-            data = "piece_downloading";
+            data = "piece_downloading"
         elif val == 1:
-            data = "piece_full";
+            data = "piece_full"
         elif val == 2:
-            data = "piece_finished";
+            data = "piece_finished"
         elif val == 3:
-            data = "piece_zero_prio";
+            data = "piece_zero_prio"
         elif val == 4:
-            data = "piece_open";
+            data = "piece_open"
         elif val == 5:
-            data = "piece_downloading_reverse";
+            data = "piece_downloading_reverse"
         elif val == 6:
-            data = "piece_full_reverse";
+            data = "piece_full_reverse"
         else:
             data = "<unknown> ({})".format(val)
     elif "piece_extent_tag" in name:
@@ -321,5 +236,4 @@
     else:
         name = ""
 
->>>>>>> 87778baf
     return "({}) {}".format(name, data)