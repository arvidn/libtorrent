--- conflicted
+++ resolved
@@ -45,11 +45,7 @@
             line = ':Version: %d.%d.%d\n' % (version[0], version[1], version[2])
         elif line.startswith('VERSION = ') and name.endswith('Jamfile'):
             line = 'VERSION = %d.%d.%d ;\n' % (version[0], version[1], version[2])
-<<<<<<< HEAD
-        elif 'VERSION=' in line and name.endswith('Makefile'):
-=======
-        elif 'VERSION=' in line and name.endswith('build_dist.sh'):
->>>>>>> f025c671
+        elif 'VERSION=' in line and (name.endswith('Makefile') or name.endswith('build_dist.sh')):
             line = 'VERSION=%d.%d.%d\n' % (version[0], version[1], version[2])
         elif 'version=' in line and name.endswith('setup.py'):
             line = "    version='%d.%d.%d',\n" % (version[0], version[1], version[2])
@@ -67,11 +63,7 @@
 substitute_file('include/libtorrent/version.hpp')
 substitute_file('Makefile')
 substitute_file('CMakeLists.txt')
-<<<<<<< HEAD
-=======
-substitute_file('configure.ac')
 substitute_file('build_dist.sh')
->>>>>>> f025c671
 substitute_file('bindings/python/setup.py')
 substitute_file('docs/gen_reference_doc.py')
 substitute_file('src/settings_pack.cpp')
